[workspace]
# Use the new resolver to prevent dev-deps and build-deps from enabling debugging or test features in production.
#
# > If you are using a virtual workspace, you will still need to explicitly set the resolver field in the [workspace]
#   definition if you want to opt-in to the new resolver.
# https://doc.rust-lang.org/edition-guide/rust-2021/default-cargo-resolver.html#details
resolver = "2"
members = [
  "examples/codec",
  "examples/contracts",
  "examples/cookbook",
  "examples/debugging",
  "examples/macros",
  "examples/predicates",
  "examples/providers",
  "examples/rust_bindings",
  "examples/types",
  "examples/wallets",
  "packages/fuels",
  "packages/fuels-accounts",
  "packages/fuels-code-gen",
  "packages/fuels-core",
  "packages/fuels-macros",
  "packages/fuels-programs",
  "packages/fuels-test-helpers",
  "packages/wasm-tests",
  "scripts/check-docs",
  "scripts/versions-replacer",
]

[workspace.package]
authors = ["Fuel Labs <contact@fuel.sh>"]
edition = "2021"
homepage = "https://fuel.network/"
readme = "README.md"
license = "Apache-2.0"
repository = "https://github.com/FuelLabs/fuels-rs"
rust-version = "1.73.0"
version = "0.51.0"

[workspace.dependencies]
Inflector = "0.11.4"
async-trait = { version = "0.1.73", default-features = false }
bech32 = "0.9.1"
bytes = { version = "1.5.0", default-features = false }
chrono = "0.4.31"
elliptic-curve = { version = "0.13.6", default-features = false }
eth-keystore = "0.5.0"
fuel-abi-types = "0.3.0"
futures = "0.3.28"
hex = { version = "0.4.3", default-features = false }
itertools = "0.11.0"
portpicker = "0.1.1"
proc-macro2 = "1.0.66"
quote = "1.0.33"
rand = { version = "0.8.5", default-features = false, features = ["std_rng", "getrandom"] }
regex = "1.10.0"
semver = "1.0.20"
serde = { version = "1.0.188", default-features = false }
serde_json = "1.0.107"
serde_with = { version = "3.3.0", default-features = false }
sha2 = { version = "0.10.8", default-features = false }
syn = "2.0.38"
tai64 = { version = "4.0.0", default-features = false }
tempfile = { version = "3.8.0", default-features = false }
thiserror = { version = "1.0.49", default-features = false }
tokio = { version = "1.33.0", default-features = false }
tracing = "0.1.37"
trybuild = "1.0.85"
uint = { version = "0.9.5", default-features = false }
which = { version = "5.0.0", default-features = false }
zeroize = "1.6.0"

# Dependencies from the `fuel-core` repository:
fuel-core = { version = "0.21.0-rc.1", default-features = false }
fuel-core-chain-config = { version = "0.21.0-rc.1", default-features = false }
fuel-core-client = { version = "0.21.0-rc.1", default-features = false }
fuel-core-poa = { version = "0.21.0-rc.1", default-features = false }
fuel-core-services = { version = "0.21.0-rc.1", default-features = false }
fuel-core-types = { version = "0.21.0-rc.1", default-features = false }

# Dependencies from the `fuel-vm` repository:
fuel-asm = { version = "0.42.0"}
fuel-crypto = { version = "0.42.0"}
fuel-merkle = { version = "0.42.0"}
fuel-storage = { version = "0.42.0"}
fuel-tx = { version = "0.42.0"}
fuel-types = { version = "0.42.0"}
fuel-vm = { version = "0.42.0"}

# Workspace projects
<<<<<<< HEAD
fuels = { version = "0.50.1", path = "./packages/fuels" }
fuels-accounts = { version = "0.50.1", path = "./packages/fuels-accounts", default-features = false }
fuels-code-gen = { version = "0.50.1", path = "./packages/fuels-code-gen", default-features = false }
fuels-core = { version = "0.50.1", path = "./packages/fuels-core", default-features = false }
fuels-macros = { version = "0.50.1", path = "./packages/fuels-macros", default-features = false }
fuels-programs = { version = "0.50.1", path = "./packages/fuels-programs", default-features = false }
fuels-test-helpers = { version = "0.50.1", path = "./packages/fuels-test-helpers", default-features = false }

[patch.crates-io]
fuel-core = { git = "https://github.com/FuelLabs/fuel-core", branch = "master" }
fuel-core-chain-config = { git = "https://github.com/FuelLabs/fuel-core", branch = "master" }
fuel-core-client = { git = "https://github.com/FuelLabs/fuel-core", branch = "master" }
fuel-core-types = { git = "https://github.com/FuelLabs/fuel-core", branch = "master" }
=======
fuels = { version = "0.51.0", path = "./packages/fuels" }
fuels-accounts = { version = "0.51.0", path = "./packages/fuels-accounts", default-features = false }
fuels-code-gen = { version = "0.51.0", path = "./packages/fuels-code-gen", default-features = false }
fuels-core = { version = "0.51.0", path = "./packages/fuels-core", default-features = false }
fuels-macros = { version = "0.51.0", path = "./packages/fuels-macros", default-features = false }
fuels-programs = { version = "0.51.0", path = "./packages/fuels-programs", default-features = false }
fuels-test-helpers = { version = "0.51.0", path = "./packages/fuels-test-helpers", default-features = false }
>>>>>>> 041c48f1
<|MERGE_RESOLUTION|>--- conflicted
+++ resolved
@@ -89,21 +89,6 @@
 fuel-vm = { version = "0.42.0"}
 
 # Workspace projects
-<<<<<<< HEAD
-fuels = { version = "0.50.1", path = "./packages/fuels" }
-fuels-accounts = { version = "0.50.1", path = "./packages/fuels-accounts", default-features = false }
-fuels-code-gen = { version = "0.50.1", path = "./packages/fuels-code-gen", default-features = false }
-fuels-core = { version = "0.50.1", path = "./packages/fuels-core", default-features = false }
-fuels-macros = { version = "0.50.1", path = "./packages/fuels-macros", default-features = false }
-fuels-programs = { version = "0.50.1", path = "./packages/fuels-programs", default-features = false }
-fuels-test-helpers = { version = "0.50.1", path = "./packages/fuels-test-helpers", default-features = false }
-
-[patch.crates-io]
-fuel-core = { git = "https://github.com/FuelLabs/fuel-core", branch = "master" }
-fuel-core-chain-config = { git = "https://github.com/FuelLabs/fuel-core", branch = "master" }
-fuel-core-client = { git = "https://github.com/FuelLabs/fuel-core", branch = "master" }
-fuel-core-types = { git = "https://github.com/FuelLabs/fuel-core", branch = "master" }
-=======
 fuels = { version = "0.51.0", path = "./packages/fuels" }
 fuels-accounts = { version = "0.51.0", path = "./packages/fuels-accounts", default-features = false }
 fuels-code-gen = { version = "0.51.0", path = "./packages/fuels-code-gen", default-features = false }
@@ -111,4 +96,9 @@
 fuels-macros = { version = "0.51.0", path = "./packages/fuels-macros", default-features = false }
 fuels-programs = { version = "0.51.0", path = "./packages/fuels-programs", default-features = false }
 fuels-test-helpers = { version = "0.51.0", path = "./packages/fuels-test-helpers", default-features = false }
->>>>>>> 041c48f1
+
+[patch.crates-io]
+fuel-core = { git = "https://github.com/FuelLabs/fuel-core", branch = "master" }
+fuel-core-chain-config = { git = "https://github.com/FuelLabs/fuel-core", branch = "master" }
+fuel-core-client = { git = "https://github.com/FuelLabs/fuel-core", branch = "master" }
+fuel-core-types = { git = "https://github.com/FuelLabs/fuel-core", branch = "master" }