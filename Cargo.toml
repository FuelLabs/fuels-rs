[workspace]
# Use the new resolver to prevent dev-deps and build-deps from enabling debugging or test features in production.
#
# > If you are using a virtual workspace, you will still need to explicitly set the resolver field in the [workspace]
#   definition if you want to opt-in to the new resolver.
# https://doc.rust-lang.org/edition-guide/rust-2021/default-cargo-resolver.html#details
resolver = "2"
members = [
    "examples/abigen",
    "examples/contracts",
    "examples/cookbook",
    "examples/debugging",
    "examples/predicates",
    "examples/providers",
    "examples/rust_bindings",
    "examples/types",
    "examples/wallets",
    "packages/fuels",
    "packages/fuels-code-gen",
    "packages/fuels-core",
    "packages/fuels-macros",
    "packages/fuels-programs",
    "packages/fuels-signers",
    "packages/fuels-test-helpers",
    "packages/fuels-types",
    "packages/wasm-tests",
    "scripts/check-docs",
]

[workspace.package]
authors = ["Fuel Labs <contact@fuel.sh>"]
edition = "2021"
homepage = "https://fuel.network/"
license = "Apache-2.0"
repository = "https://github.com/FuelLabs/fuels-rs"
rust-version = "1.67.0"
version = "0.36.1"

[workspace.dependencies]
fuel-asm = "0.26"
fuel-crypto = "0.26"
fuel-merkle = "0.26"
fuel-storage = "0.26"
fuel-tx = "0.26"
fuel-types = "0.26"
fuel-abi-types = "0.2.1"
fuel-core = { version = "0.17", default-features = false }
fuel-core-client = "0.17"
fuel-core-chain-config = "0.17"
fuel-core-types = "0.17"
fuel-vm = "0.26"
fuels = { version = "0.36.1", path = "./packages/fuels" }
<<<<<<< HEAD
fuels-code-gen = { version = "0.36.1", path = "./packages/fuels-code-gen" }
fuels-core = { version = "0.36.1", path = "./packages/fuels-core" }
fuels-macros = { version = "0.36.1", path = "./packages/fuels-macros" }
fuels-programs = { version = "0.36.1", path = "./packages/fuels-programs" }
fuels-signers = { version = "0.36.1", path = "./packages/fuels-signers" }
fuels-test-helpers = { version = "0.36.1", path = "./packages/fuels-test-helpers" }
=======
fuels-code-gen = { version = "0.36.1", path = "./packages/fuels-code-gen", default-features = false }
fuels-core = { version = "0.36.1", path = "./packages/fuels-core", default-features = false }
fuels-macros = { version = "0.36.1", path = "./packages/fuels-macros", default-features = false }
fuels-programs = { version = "0.36.1", path = "./packages/fuels-programs", default-features = false }
fuels-signers = { version = "0.36.1", path = "./packages/fuels-signers", default-features = false }
fuels-test-helpers = { version = "0.36.1", path = "./packages/fuels-test-helpers", default-features = false }
>>>>>>> 873053c3
fuels-types = { version = "0.36.1", path = "./packages/fuels-types", default-features = false }<|MERGE_RESOLUTION|>--- conflicted
+++ resolved
@@ -50,19 +50,10 @@
 fuel-core-types = "0.17"
 fuel-vm = "0.26"
 fuels = { version = "0.36.1", path = "./packages/fuels" }
-<<<<<<< HEAD
-fuels-code-gen = { version = "0.36.1", path = "./packages/fuels-code-gen" }
-fuels-core = { version = "0.36.1", path = "./packages/fuels-core" }
-fuels-macros = { version = "0.36.1", path = "./packages/fuels-macros" }
-fuels-programs = { version = "0.36.1", path = "./packages/fuels-programs" }
-fuels-signers = { version = "0.36.1", path = "./packages/fuels-signers" }
-fuels-test-helpers = { version = "0.36.1", path = "./packages/fuels-test-helpers" }
-=======
 fuels-code-gen = { version = "0.36.1", path = "./packages/fuels-code-gen", default-features = false }
 fuels-core = { version = "0.36.1", path = "./packages/fuels-core", default-features = false }
 fuels-macros = { version = "0.36.1", path = "./packages/fuels-macros", default-features = false }
 fuels-programs = { version = "0.36.1", path = "./packages/fuels-programs", default-features = false }
 fuels-signers = { version = "0.36.1", path = "./packages/fuels-signers", default-features = false }
 fuels-test-helpers = { version = "0.36.1", path = "./packages/fuels-test-helpers", default-features = false }
->>>>>>> 873053c3
 fuels-types = { version = "0.36.1", path = "./packages/fuels-types", default-features = false }