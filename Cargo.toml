--- conflicted
+++ resolved
@@ -55,15 +55,6 @@
 fuel-tx = "0.31.1"
 fuel-types = { version = "0.31.1", default-features = false }
 fuel-vm = "0.31.1"
-<<<<<<< HEAD
-fuels = { version = "0.41.0", path = "./packages/fuels" }
-fuels-accounts = { version = "0.41.0", path = "./packages/fuels-accounts", default-features = false }
-fuels-code-gen = { version = "0.41.0", path = "./packages/fuels-code-gen", default-features = false }
-fuels-core = { version = "0.41.0", path = "./packages/fuels-core", default-features = false }
-fuels-macros = { version = "0.41.0", path = "./packages/fuels-macros", default-features = false }
-fuels-programs = { version = "0.41.0", path = "./packages/fuels-programs", default-features = false }
-fuels-test-helpers = { version = "0.41.0", path = "./packages/fuels-test-helpers", default-features = false }
-=======
 fuels = { version = "0.42.0", path = "./packages/fuels" }
 fuels-accounts = { version = "0.42.0", path = "./packages/fuels-accounts", default-features = false }
 fuels-code-gen = { version = "0.42.0", path = "./packages/fuels-code-gen", default-features = false }
@@ -71,8 +62,6 @@
 fuels-macros = { version = "0.42.0", path = "./packages/fuels-macros", default-features = false }
 fuels-programs = { version = "0.42.0", path = "./packages/fuels-programs", default-features = false }
 fuels-test-helpers = { version = "0.42.0", path = "./packages/fuels-test-helpers", default-features = false }
-fuels-types = { version = "0.42.0", path = "./packages/fuels-types", default-features = false }
->>>>>>> 5fdea704
 futures = "0.3.26"
 hex = { version = "0.4.3", default-features = false }
 itertools = "0.10"
