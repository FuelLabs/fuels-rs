--- conflicted
+++ resolved
@@ -19,15 +19,12 @@
     "packages/fuels-code-gen",
     "packages/fuels-core",
     "packages/fuels-macros",
-<<<<<<< HEAD
-    "packages/fuels-core",
-=======
->>>>>>> 1eebf81b
     "packages/fuels-programs",
     "packages/fuels-signers",
     "packages/fuels-test-helpers",
     "packages/fuels-types",
     "packages/wasm-tests",
+    "scripts/test-projects",
     "scripts/check-docs",
 ]
 
