[workspace]
# Use the new resolver to prevent dev-deps and build-deps from enabling debugging or test features in production.
#
# > If you are using a virtual workspace, you will still need to explicitly set the resolver field in the [workspace]
#   definition if you want to opt-in to the new resolver.
# https://doc.rust-lang.org/edition-guide/rust-2021/default-cargo-resolver.html#details
resolver = "2"
members = [
  "e2e",
  "examples/codec",
  "examples/contracts",
  "examples/cookbook",
  "examples/debugging",
  "examples/macros",
  "examples/predicates",
  "examples/providers",
  "examples/rust_bindings",
  "examples/types",
  "examples/wallets",
  "packages/fuels",
  "packages/fuels-accounts",
  "packages/fuels-code-gen",
  "packages/fuels-core",
  "packages/fuels-macros",
  "packages/fuels-programs",
  "packages/fuels-test-helpers",
  "scripts/check-docs",
  "scripts/fuel-core-version",
  "scripts/versions-replacer",
  "wasm-tests",
]

[workspace.package]
authors = ["Fuel Labs <contact@fuel.sh>"]
edition = "2021"
homepage = "https://fuel.network/"
readme = "README.md"
license = "Apache-2.0"
repository = "https://github.com/FuelLabs/fuels-rs"
<<<<<<< HEAD
rust-version = "1.75.0"
version = "0.62.0"
=======
rust-version = "1.76.0"
version = "0.63.0"
>>>>>>> 10fcbff2

[workspace.dependencies]
Inflector = "0.11.4"
anyhow = { version = "1.0", default-features = false }
async-trait = { version = "0.1.74", default-features = false }
bech32 = "0.9.1"
bytes = { version = "1.5.0", default-features = false }
chrono = "0.4.31"
elliptic-curve = { version = "0.13.8", default-features = false }
eth-keystore = "0.5.0"
flate2 = { version = "1.0", default-features = false }
fuel-abi-types = "0.5.2"
futures = "0.3.29"
hex = { version = "0.4.3", default-features = false }
itertools = "0.12.0"
portpicker = "0.1.1"
proc-macro2 = "1.0.70"
quote = "1.0.33"
rand = { version = "0.8.5", default-features = false, features = [
  "std_rng",
  "getrandom",
] }
regex = "1.10.2"
reqwest = { version = "0.12", default-features = false }
semver = "1.0.20"
serde = { version = "1.0.193", default-features = false }
serde_json = "1.0.108"
serde_with = { version = "3.4.0", default-features = false }
sha2 = { version = "0.10.8", default-features = false }
syn = "2.0.39"
tai64 = { version = "4.0.0", default-features = false }
tar = { version = "0.4", default-features = false }
tempfile = { version = "3.8.1", default-features = false }
thiserror = { version = "1.0.50", default-features = false }
tokio = { version = "1.34.0", default-features = false }
tracing = "0.1.40"
trybuild = "1.0.85"
uint = { version = "0.9.5", default-features = false }
which = { version = "6.0.0", default-features = false }
zeroize = "1.7.0"

# Dependencies from the `fuel-core` repository:
<<<<<<< HEAD
fuel-core = { path = "../fuel/fuel-core/crates/fuel-core", default-features = false }
fuel-core-chain-config = { path = "../fuel/fuel-core/crates/chain-config", default-features = false }
fuel-core-client = { path = "../fuel/fuel-core/crates/client", default-features = false }
fuel-core-poa = { path = "../fuel/fuel-core/crates/services/consensus_module/poa", default-features = false }
fuel-core-services = { path = "../fuel/fuel-core/crates/services", default-features = false }
fuel-core-types = { path = "../fuel/fuel-core/crates/types", default-features = false }
=======
fuel-core = { version = "0.27.0", default-features = false }
fuel-core-chain-config = { version = "0.27.0", default-features = false }
fuel-core-client = { version = "0.27.0", default-features = false }
fuel-core-poa = { version = "0.27.0", default-features = false }
fuel-core-services = { version = "0.27.0", default-features = false }
fuel-core-types = { version = "0.27.0", default-features = false }
>>>>>>> 10fcbff2

# Dependencies from the `fuel-vm` repository:
fuel-asm = { version = "0.50.0" }
fuel-crypto = { version = "0.50.0" }
fuel-merkle = { version = "0.50.0" }
fuel-storage = { version = "0.50.0" }
fuel-tx = { version = "0.50.0" }
fuel-types = { version = "0.50.0" }
fuel-vm = { version = "0.50.0" }

# Workspace projects
fuels = { version = "0.63.0", path = "./packages/fuels", default-features = false }
fuels-accounts = { version = "0.63.0", path = "./packages/fuels-accounts", default-features = false }
fuels-code-gen = { version = "0.63.0", path = "./packages/fuels-code-gen", default-features = false }
fuels-core = { version = "0.63.0", path = "./packages/fuels-core", default-features = false }
fuels-macros = { version = "0.63.0", path = "./packages/fuels-macros", default-features = false }
fuels-programs = { version = "0.63.0", path = "./packages/fuels-programs", default-features = false }
fuels-test-helpers = { version = "0.63.0", path = "./packages/fuels-test-helpers", default-features = false }
versions-replacer = { version = "0.63.0", path = "./scripts/versions-replacer", default-features = false }<|MERGE_RESOLUTION|>--- conflicted
+++ resolved
@@ -37,13 +37,8 @@
 readme = "README.md"
 license = "Apache-2.0"
 repository = "https://github.com/FuelLabs/fuels-rs"
-<<<<<<< HEAD
-rust-version = "1.75.0"
-version = "0.62.0"
-=======
 rust-version = "1.76.0"
 version = "0.63.0"
->>>>>>> 10fcbff2
 
 [workspace.dependencies]
 Inflector = "0.11.4"
@@ -86,21 +81,12 @@
 zeroize = "1.7.0"
 
 # Dependencies from the `fuel-core` repository:
-<<<<<<< HEAD
 fuel-core = { path = "../fuel/fuel-core/crates/fuel-core", default-features = false }
 fuel-core-chain-config = { path = "../fuel/fuel-core/crates/chain-config", default-features = false }
 fuel-core-client = { path = "../fuel/fuel-core/crates/client", default-features = false }
 fuel-core-poa = { path = "../fuel/fuel-core/crates/services/consensus_module/poa", default-features = false }
 fuel-core-services = { path = "../fuel/fuel-core/crates/services", default-features = false }
 fuel-core-types = { path = "../fuel/fuel-core/crates/types", default-features = false }
-=======
-fuel-core = { version = "0.27.0", default-features = false }
-fuel-core-chain-config = { version = "0.27.0", default-features = false }
-fuel-core-client = { version = "0.27.0", default-features = false }
-fuel-core-poa = { version = "0.27.0", default-features = false }
-fuel-core-services = { version = "0.27.0", default-features = false }
-fuel-core-types = { version = "0.27.0", default-features = false }
->>>>>>> 10fcbff2
 
 # Dependencies from the `fuel-vm` repository:
 fuel-asm = { version = "0.50.0" }
