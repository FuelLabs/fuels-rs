[workspace]
# Use the new resolver to prevent dev-deps and build-deps from enabling debugging or test features in production.
#
# > If you are using a virtual workspace, you will still need to explicitly set the resolver field in the [workspace]
#   definition if you want to opt-in to the new resolver.
# https://doc.rust-lang.org/edition-guide/rust-2021/default-cargo-resolver.html#details
resolver = "2"
members = [
  "examples/codec",
  "examples/contracts",
  "examples/cookbook",
  "examples/debugging",
  "examples/macros",
  "examples/predicates",
  "examples/providers",
  "examples/rust_bindings",
  "examples/types",
  "examples/wallets",
  "packages/fuels",
  "packages/fuels-accounts",
  "packages/fuels-code-gen",
  "packages/fuels-core",
  "packages/fuels-macros",
  "packages/fuels-programs",
  "packages/fuels-test-helpers",
  "packages/wasm-tests",
  "scripts/check-docs",
  "scripts/versions-replacer",
]

[workspace.package]
authors = ["Fuel Labs <contact@fuel.sh>"]
edition = "2021"
homepage = "https://fuel.network/"
readme = "README.md"
license = "Apache-2.0"
repository = "https://github.com/FuelLabs/fuels-rs"
rust-version = "1.76.0"
version = "0.59.0"

[workspace.dependencies]
Inflector = "0.11.4"
async-trait = { version = "0.1.74", default-features = false }
bech32 = "0.9.1"
bytes = { version = "1.5.0", default-features = false }
chrono = "0.4.31"
elliptic-curve = { version = "0.13.8", default-features = false }
eth-keystore = "0.5.0"
fuel-abi-types = "0.4.0"
futures = "0.3.29"
hex = { version = "0.4.3", default-features = false }
itertools = "0.12.0"
portpicker = "0.1.1"
proc-macro2 = "1.0.70"
quote = "1.0.33"
rand = { version = "0.8.5", default-features = false, features = ["std_rng", "getrandom"] }
regex = "1.10.2"
semver = "1.0.20"
serde = { version = "1.0.193", default-features = false }
serde_json = "1.0.108"
serde_with = { version = "3.4.0", default-features = false }
sha2 = { version = "0.10.8", default-features = false }
syn = "2.0.39"
tai64 = { version = "4.0.0", default-features = false }
tempfile = { version = "3.8.1", default-features = false }
thiserror = { version = "1.0.50", default-features = false }
tokio = { version = "1.34.0", default-features = false }
tracing = "0.1.40"
trybuild = "1.0.85"
uint = { version = "0.9.5", default-features = false }
which = { version = "6.0.0", default-features = false }
zeroize = "1.7.0"

# Dependencies from the `fuel-core` repository:
<<<<<<< HEAD
fuel-core = { version = "0.25.2", default-features = false }
fuel-core-chain-config = { version = "0.25.2", default-features = false }
fuel-core-client = { version = "0.25.2", default-features = false }
fuel-core-poa = { version = "0.25.2", default-features = false }
fuel-core-services = { version = "0.25.2", default-features = false }
fuel-core-types = { version = "0.25.2", default-features = false }
=======
fuel-core = { version = "0.24.3", default-features = false }
fuel-core-chain-config = { version = "0.24.3", default-features = false }
fuel-core-client = { version = "0.24.3", default-features = false }
fuel-core-poa = { version = "0.24.3", default-features = false }
fuel-core-services = { version = "0.24.3", default-features = false }
fuel-core-types = { version = "0.24.3", default-features = false }
>>>>>>> 895264c3

# Dependencies from the `fuel-vm` repository:
fuel-asm = { version = "0.49.0" }
fuel-crypto = { version = "0.49.0" }
fuel-merkle = { version = "0.49.0" }
fuel-storage = { version = "0.49.0" }
fuel-tx = { version = "0.49.0" }
fuel-types = { version = "0.49.0" }
fuel-vm = { version = "0.49.0" }

# Workspace projects
fuels = { version = "0.59.0", path = "./packages/fuels" }
fuels-accounts = { version = "0.59.0", path = "./packages/fuels-accounts", default-features = false }
fuels-code-gen = { version = "0.59.0", path = "./packages/fuels-code-gen", default-features = false }
fuels-core = { version = "0.59.0", path = "./packages/fuels-core", default-features = false }
fuels-macros = { version = "0.59.0", path = "./packages/fuels-macros", default-features = false }
fuels-programs = { version = "0.59.0", path = "./packages/fuels-programs", default-features = false }
fuels-test-helpers = { version = "0.59.0", path = "./packages/fuels-test-helpers", default-features = false }<|MERGE_RESOLUTION|>--- conflicted
+++ resolved
@@ -53,7 +53,10 @@
 portpicker = "0.1.1"
 proc-macro2 = "1.0.70"
 quote = "1.0.33"
-rand = { version = "0.8.5", default-features = false, features = ["std_rng", "getrandom"] }
+rand = { version = "0.8.5", default-features = false, features = [
+  "std_rng",
+  "getrandom",
+] }
 regex = "1.10.2"
 semver = "1.0.20"
 serde = { version = "1.0.193", default-features = false }
@@ -72,21 +75,12 @@
 zeroize = "1.7.0"
 
 # Dependencies from the `fuel-core` repository:
-<<<<<<< HEAD
 fuel-core = { version = "0.25.2", default-features = false }
 fuel-core-chain-config = { version = "0.25.2", default-features = false }
 fuel-core-client = { version = "0.25.2", default-features = false }
 fuel-core-poa = { version = "0.25.2", default-features = false }
 fuel-core-services = { version = "0.25.2", default-features = false }
 fuel-core-types = { version = "0.25.2", default-features = false }
-=======
-fuel-core = { version = "0.24.3", default-features = false }
-fuel-core-chain-config = { version = "0.24.3", default-features = false }
-fuel-core-client = { version = "0.24.3", default-features = false }
-fuel-core-poa = { version = "0.24.3", default-features = false }
-fuel-core-services = { version = "0.24.3", default-features = false }
-fuel-core-types = { version = "0.24.3", default-features = false }
->>>>>>> 895264c3
 
 # Dependencies from the `fuel-vm` repository:
 fuel-asm = { version = "0.49.0" }
