[workspace]
# Use the new resolver to prevent dev-deps and build-deps from enabling debugging or test features in production.
#
# > If you are using a virtual workspace, you will still need to explicitly set the resolver field in the [workspace]
#   definition if you want to opt-in to the new resolver.
# https://doc.rust-lang.org/edition-guide/rust-2021/default-cargo-resolver.html#details
resolver = "2"
members = [
    "examples/abigen",
    "examples/contracts",
    "examples/cookbook",
    "examples/debugging",
    "examples/predicates",
    "examples/providers",
    "examples/rust_bindings",
    "examples/types",
    "examples/wallets",
    "packages/fuels",
    "packages/fuels-accounts",
    "packages/fuels-code-gen",
    "packages/fuels-core",
    "packages/fuels-macros",
    "packages/fuels-programs",
    "packages/fuels-test-helpers",
    "packages/wasm-tests",
    "scripts/check-docs",
    "scripts/versions-replacer",
]

[workspace.package]
authors = ["Fuel Labs <contact@fuel.sh>"]
edition = "2021"
homepage = "https://fuel.network/"
readme = "README.md"
license = "Apache-2.0"
repository = "https://github.com/FuelLabs/fuels-rs"
rust-version = "1.71.1"
version = "0.47.0"

[workspace.dependencies]
Inflector = "0.11.4"
async-trait = { version = "0.1.73", default-features = false }
bech32 = "0.9.1"
bytes = { version = "1.4.0", default-features = false }
chrono = "0.4.27"
elliptic-curve = { version = "0.13.5", default-features = false }
eth-keystore = "0.5.0"
fuel-abi-types = "0.3.0"
futures = "0.3.28"
hex = { version = "0.4.3", default-features = false }
itertools = "0.11.0"
portpicker = "0.1.1"
proc-macro2 = "1.0.66"
quote = "1.0.32"
rand = { version = "0.8.5", default-features = false, features = ["std_rng", "getrandom"] }
regex = "1.9.3"
serde = { version = "1.0.183", default-features = false }
serde_json = "1.0.104"
serde_with = { version = "3.2.0", default-features = false }
sha2 = { version = "0.10.7", default-features = false }
strum = "0.25.0"
strum_macros = "0.25.2"
syn = "2.0.28"
tai64 = { version = "4.0.0", default-features = false }
tempfile = { version = "3.7.1", default-features = false }
thiserror = { version = "1.0.47", default-features = false }
tokio = { version = "1.31.0", default-features = false }
trybuild = "1.0.82"
which = { version = "4.4.0", default-features = false }

# Dependencies from the `fuel-core` repository:
fuel-core = { version = "0.20.4", default-features = false }
fuel-core-chain-config = { version = "0.20.4", default-features = false }
fuel-core-client = { version = "0.20.4", default-features = false }
fuel-core-types = { version = "0.20.4", default-features = false }

# Dependencies from the `fuel-vm` repository:
fuel-asm = "0.35.3"
fuel-crypto = "0.35.3"
fuel-merkle = "0.35.3"
fuel-storage = "0.35.3"
fuel-tx = "0.35.3"
fuel-types = { version = "0.35.3", default-features = false }
fuel-vm = "0.35.3"

# Workspace projects
<<<<<<< HEAD
fuels = { version = "0.46.0", path = "./packages/fuels" }
fuels-accounts = { version = "0.46.0", path = "./packages/fuels-accounts", default-features = false }
fuels-code-gen = { version = "0.46.0", path = "./packages/fuels-code-gen", default-features = false }
fuels-core = { version = "0.46.0", path = "./packages/fuels-core", default-features = false }
fuels-macros = { version = "0.46.0", path = "./packages/fuels-macros", default-features = false }
fuels-programs = { version = "0.46.0", path = "./packages/fuels-programs", default-features = false }
fuels-test-helpers = { version = "0.46.0", path = "./packages/fuels-test-helpers", default-features = false }

[workspace.metadata.versions-replacer.external-versions]
fuels-types = "0.35.3"
=======
fuels = { version = "0.47.0", path = "./packages/fuels" }
fuels-accounts = { version = "0.47.0", path = "./packages/fuels-accounts", default-features = false }
fuels-code-gen = { version = "0.47.0", path = "./packages/fuels-code-gen", default-features = false }
fuels-core = { version = "0.47.0", path = "./packages/fuels-core", default-features = false }
fuels-macros = { version = "0.47.0", path = "./packages/fuels-macros", default-features = false }
fuels-programs = { version = "0.47.0", path = "./packages/fuels-programs", default-features = false }
fuels-test-helpers = { version = "0.47.0", path = "./packages/fuels-test-helpers", default-features = false }
>>>>>>> 2915eb72
<|MERGE_RESOLUTION|>--- conflicted
+++ resolved
@@ -84,18 +84,6 @@
 fuel-vm = "0.35.3"
 
 # Workspace projects
-<<<<<<< HEAD
-fuels = { version = "0.46.0", path = "./packages/fuels" }
-fuels-accounts = { version = "0.46.0", path = "./packages/fuels-accounts", default-features = false }
-fuels-code-gen = { version = "0.46.0", path = "./packages/fuels-code-gen", default-features = false }
-fuels-core = { version = "0.46.0", path = "./packages/fuels-core", default-features = false }
-fuels-macros = { version = "0.46.0", path = "./packages/fuels-macros", default-features = false }
-fuels-programs = { version = "0.46.0", path = "./packages/fuels-programs", default-features = false }
-fuels-test-helpers = { version = "0.46.0", path = "./packages/fuels-test-helpers", default-features = false }
-
-[workspace.metadata.versions-replacer.external-versions]
-fuels-types = "0.35.3"
-=======
 fuels = { version = "0.47.0", path = "./packages/fuels" }
 fuels-accounts = { version = "0.47.0", path = "./packages/fuels-accounts", default-features = false }
 fuels-code-gen = { version = "0.47.0", path = "./packages/fuels-code-gen", default-features = false }
@@ -103,4 +91,6 @@
 fuels-macros = { version = "0.47.0", path = "./packages/fuels-macros", default-features = false }
 fuels-programs = { version = "0.47.0", path = "./packages/fuels-programs", default-features = false }
 fuels-test-helpers = { version = "0.47.0", path = "./packages/fuels-test-helpers", default-features = false }
->>>>>>> 2915eb72
+
+[workspace.metadata.versions-replacer.external-versions]
+fuels-types = "0.35.3"