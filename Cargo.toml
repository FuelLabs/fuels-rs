--- conflicted
+++ resolved
@@ -16,12 +16,7 @@
     "examples/types",
     "examples/wallets",
     "packages/fuels",
-<<<<<<< HEAD
-    "packages/fuels-abigen-macro",
-=======
     "packages/fuels-macros",
-    "packages/fuels-programs",
->>>>>>> 18b196f8
     "packages/fuels-core",
     "packages/fuels-programs",
     "packages/fuels-signers",
