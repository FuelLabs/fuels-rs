[workspace]
# Use the new resolver to prevent dev-deps and build-deps from enabling debugging or test features in production.
#
# > If you are using a virtual workspace, you will still need to explicitly set the resolver field in the [workspace]
#   definition if you want to opt-in to the new resolver.
# https://doc.rust-lang.org/edition-guide/rust-2021/default-cargo-resolver.html#details
resolver = "2"
members = [
  "e2e",
  "examples/codec",
  "examples/contracts",
  "examples/cookbook",
  "examples/debugging",
  "examples/macros",
  "examples/predicates",
  "examples/providers",
  "examples/rust_bindings",
  "examples/types",
  "examples/wallets",
  "packages/fuels",
  "packages/fuels-accounts",
  "packages/fuels-code-gen",
  "packages/fuels-core",
  "packages/fuels-macros",
  "packages/fuels-programs",
  "packages/fuels-test-helpers",
  "scripts/check-docs",
  "scripts/fuel-core-version",
  "scripts/versions-replacer",
  "scripts/change-log",
  "wasm-tests",
]

[workspace.package]
authors = ["Fuel Labs <contact@fuel.sh>"]
edition = "2021"
homepage = "https://fuel.network/"
readme = "README.md"
license = "Apache-2.0"
repository = "https://github.com/FuelLabs/fuels-rs"
rust-version = "1.79.0"
version = "0.66.10"

[workspace.dependencies]
Inflector = "0.11.4"
anyhow = { version = "1.0", default-features = false }
async-trait = { version = "0.1.74", default-features = false }
bech32 = "0.9.1"
bytes = { version = "1.5.0", default-features = false }
chrono = "0.4.31"
cynic = { version = "3.1.0", default-features = false }
elliptic-curve = { version = "0.13.8", default-features = false }
eth-keystore = "0.5.0"
flate2 = { version = "1.0", default-features = false }
fuel-abi-types = "0.7.0"
futures = "0.3.29"
hex = { version = "0.4.3", default-features = false }
itertools = "0.12.0"
portpicker = "0.1.1"
pretty_assertions = { version = "1.4", default-features = false }
proc-macro2 = "1.0.70"
quote = "1.0.33"
rand = { version = "0.8.5", default-features = false, features = [
  "std_rng",
  "getrandom",
] }
regex = "1.10.2"
reqwest = { version = "0.12", default-features = false }
semver = "1.0.20"
serde = { version = "1.0.193", default-features = false }
serde_json = "1.0.108"
serde_with = { version = "3.4.0", default-features = false }
sha2 = { version = "0.10.8", default-features = false }
syn = "2.0.39"
tai64 = { version = "4.0.0", default-features = false }
tar = { version = "0.4", default-features = false }
tempfile = { version = "3.8.1", default-features = false }
thiserror = { version = "1.0.50", default-features = false }
tokio = { version = "1.34.0", default-features = false }
tracing = "0.1.40"
trybuild = "1.0.85"
uint = { version = "0.9.5", default-features = false }
which = { version = "6.0.0", default-features = false }
zeroize = "1.7.0"
octocrab = { version = "0.39", default-features = false }
dotenv = { version = "0.15", default-features = false }

# Dependencies from the `fuel-core` repository:
fuel-core = { version = "0.40.0", default-features = false, features = [
  "wasm-executor",
] }
fuel-core-chain-config = { version = "0.40.0", default-features = false }
fuel-core-client = { version = "0.40.0", default-features = false }
fuel-core-poa = { version = "0.40.0", default-features = false }
fuel-core-services = { version = "0.40.0", default-features = false }
fuel-core-types = { version = "0.40.0", default-features = false }

# Dependencies from the `fuel-vm` repository:
fuel-asm = { version = "0.58.0" }
fuel-crypto = { version = "0.58.0" }
fuel-merkle = { version = "0.58.0" }
fuel-storage = { version = "0.58.0" }
fuel-tx = { version = "0.58.0" }
fuel-types = { version = "0.58.0" }
fuel-vm = { version = "0.58.0" }

# Workspace projects
<<<<<<< HEAD
fuels = { version = "0.66.9", path = "./packages/fuels", default-features = false }
fuels-accounts = { version = "0.66.9", path = "./packages/fuels-accounts", default-features = false }
fuels-code-gen = { version = "0.66.9", path = "./packages/fuels-code-gen", default-features = false }
fuels-core = { version = "0.66.9", path = "./packages/fuels-core", default-features = false }
fuels-macros = { version = "0.66.9", path = "./packages/fuels-macros", default-features = false }
fuels-programs = { version = "0.66.9", path = "./packages/fuels-programs", default-features = false }
fuels-test-helpers = { version = "0.66.9", path = "./packages/fuels-test-helpers", default-features = false }
versions-replacer = { version = "0.66.9", path = "./scripts/versions-replacer", default-features = false }

[patch.crates-io]
fuel-core = { git = "https://github.com/FuelLabs/fuel-core", branch = "hal3e/unknown-variants", package = "fuel-core"}
fuel-core-chain-config = { git = "https://github.com/FuelLabs/fuel-core", branch = "hal3e/unknown-variants", package = "fuel-core-chain-config"}
fuel-core-client = { git = "https://github.com/FuelLabs/fuel-core", branch = "hal3e/unknown-variants", package = "fuel-core-client"} # TODO: remove this @hal3e
fuel-core-poa = { git = "https://github.com/FuelLabs/fuel-core", branch = "hal3e/unknown-variants", package = "fuel-core-poa"}
fuel-core-services = { git = "https://github.com/FuelLabs/fuel-core", branch = "hal3e/unknown-variants", package = "fuel-core-services"}
fuel-core-types = { git = "https://github.com/FuelLabs/fuel-core", branch = "hal3e/unknown-variants", package = "fuel-core-types"}
fuel-core-wasm-executor = { git = "https://github.com/FuelLabs/fuel-core", branch = "hal3e/unknown-variants", package = "fuel-core-wasm-executor"}
=======
fuels = { version = "0.66.10", path = "./packages/fuels", default-features = false }
fuels-accounts = { version = "0.66.10", path = "./packages/fuels-accounts", default-features = false }
fuels-code-gen = { version = "0.66.10", path = "./packages/fuels-code-gen", default-features = false }
fuels-core = { version = "0.66.10", path = "./packages/fuels-core", default-features = false }
fuels-macros = { version = "0.66.10", path = "./packages/fuels-macros", default-features = false }
fuels-programs = { version = "0.66.10", path = "./packages/fuels-programs", default-features = false }
fuels-test-helpers = { version = "0.66.10", path = "./packages/fuels-test-helpers", default-features = false }
versions-replacer = { version = "0.66.10", path = "./scripts/versions-replacer", default-features = false }
>>>>>>> 6d663904
<|MERGE_RESOLUTION|>--- conflicted
+++ resolved
@@ -105,15 +105,14 @@
 fuel-vm = { version = "0.58.0" }
 
 # Workspace projects
-<<<<<<< HEAD
-fuels = { version = "0.66.9", path = "./packages/fuels", default-features = false }
-fuels-accounts = { version = "0.66.9", path = "./packages/fuels-accounts", default-features = false }
-fuels-code-gen = { version = "0.66.9", path = "./packages/fuels-code-gen", default-features = false }
-fuels-core = { version = "0.66.9", path = "./packages/fuels-core", default-features = false }
-fuels-macros = { version = "0.66.9", path = "./packages/fuels-macros", default-features = false }
-fuels-programs = { version = "0.66.9", path = "./packages/fuels-programs", default-features = false }
-fuels-test-helpers = { version = "0.66.9", path = "./packages/fuels-test-helpers", default-features = false }
-versions-replacer = { version = "0.66.9", path = "./scripts/versions-replacer", default-features = false }
+fuels = { version = "0.66.10", path = "./packages/fuels", default-features = false }
+fuels-accounts = { version = "0.66.10", path = "./packages/fuels-accounts", default-features = false }
+fuels-code-gen = { version = "0.66.10", path = "./packages/fuels-code-gen", default-features = false }
+fuels-core = { version = "0.66.10", path = "./packages/fuels-core", default-features = false }
+fuels-macros = { version = "0.66.10", path = "./packages/fuels-macros", default-features = false }
+fuels-programs = { version = "0.66.10", path = "./packages/fuels-programs", default-features = false }
+fuels-test-helpers = { version = "0.66.10", path = "./packages/fuels-test-helpers", default-features = false }
+versions-replacer = { version = "0.66.10", path = "./scripts/versions-replacer", default-features = false }
 
 [patch.crates-io]
 fuel-core = { git = "https://github.com/FuelLabs/fuel-core", branch = "hal3e/unknown-variants", package = "fuel-core"}
@@ -122,14 +121,4 @@
 fuel-core-poa = { git = "https://github.com/FuelLabs/fuel-core", branch = "hal3e/unknown-variants", package = "fuel-core-poa"}
 fuel-core-services = { git = "https://github.com/FuelLabs/fuel-core", branch = "hal3e/unknown-variants", package = "fuel-core-services"}
 fuel-core-types = { git = "https://github.com/FuelLabs/fuel-core", branch = "hal3e/unknown-variants", package = "fuel-core-types"}
-fuel-core-wasm-executor = { git = "https://github.com/FuelLabs/fuel-core", branch = "hal3e/unknown-variants", package = "fuel-core-wasm-executor"}
-=======
-fuels = { version = "0.66.10", path = "./packages/fuels", default-features = false }
-fuels-accounts = { version = "0.66.10", path = "./packages/fuels-accounts", default-features = false }
-fuels-code-gen = { version = "0.66.10", path = "./packages/fuels-code-gen", default-features = false }
-fuels-core = { version = "0.66.10", path = "./packages/fuels-core", default-features = false }
-fuels-macros = { version = "0.66.10", path = "./packages/fuels-macros", default-features = false }
-fuels-programs = { version = "0.66.10", path = "./packages/fuels-programs", default-features = false }
-fuels-test-helpers = { version = "0.66.10", path = "./packages/fuels-test-helpers", default-features = false }
-versions-replacer = { version = "0.66.10", path = "./scripts/versions-replacer", default-features = false }
->>>>>>> 6d663904
+fuel-core-wasm-executor = { git = "https://github.com/FuelLabs/fuel-core", branch = "hal3e/unknown-variants", package = "fuel-core-wasm-executor"}