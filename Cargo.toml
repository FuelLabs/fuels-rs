[workspace]
# Use the new resolver to prevent dev-deps and build-deps from enabling debugging or test features in production.
#
# > If you are using a virtual workspace, you will still need to explicitly set the resolver field in the [workspace]
#   definition if you want to opt-in to the new resolver.
# https://doc.rust-lang.org/edition-guide/rust-2021/default-cargo-resolver.html#details
resolver = "2"
members = [
  "e2e",
  "examples/codec",
  "examples/contracts",
  "examples/cookbook",
  "examples/debugging",
  "examples/macros",
  "examples/predicates",
  "examples/providers",
  "examples/rust_bindings",
  "examples/types",
  "examples/wallets",
  "packages/fuels",
  "packages/fuels-accounts",
  "packages/fuels-code-gen",
  "packages/fuels-core",
  "packages/fuels-macros",
  "packages/fuels-programs",
  "packages/fuels-test-helpers",
  "scripts/check-docs",
  "scripts/fuel-core-version",
  "scripts/versions-replacer",
  "scripts/change-log",
  "wasm-tests",
]

[workspace.package]
authors = ["Fuel Labs <contact@fuel.sh>"]
edition = "2021"
homepage = "https://fuel.network/"
readme = "README.md"
license = "Apache-2.0"
repository = "https://github.com/FuelLabs/fuels-rs"
rust-version = "1.79.0"
version = "0.66.9"

[workspace.dependencies]
Inflector = "0.11.4"
anyhow = { version = "1.0", default-features = false }
async-trait = { version = "0.1.74", default-features = false }
bech32 = "0.9.1"
bytes = { version = "1.5.0", default-features = false }
chrono = "0.4.31"
cynic = { version = "2.2", default-features = false }
elliptic-curve = { version = "0.13.8", default-features = false }
eth-keystore = "0.5.0"
flate2 = { version = "1.0", default-features = false }
fuel-abi-types = "0.7.0"
futures = "0.3.29"
hex = { version = "0.4.3", default-features = false }
itertools = "0.12.0"
portpicker = "0.1.1"
pretty_assertions = { version = "1.4", default-features = false }
proc-macro2 = "1.0.70"
quote = "1.0.33"
rand = { version = "0.8.5", default-features = false, features = [
  "std_rng",
  "getrandom",
] }
regex = "1.10.2"
reqwest = { version = "0.12", default-features = false }
semver = "1.0.20"
serde = { version = "1.0.193", default-features = false }
serde_json = "1.0.108"
serde_with = { version = "3.4.0", default-features = false }
sha2 = { version = "0.10.8", default-features = false }
syn = "2.0.39"
tai64 = { version = "4.0.0", default-features = false }
tar = { version = "0.4", default-features = false }
tempfile = { version = "3.8.1", default-features = false }
thiserror = { version = "1.0.50", default-features = false }
tokio = { version = "1.34.0", default-features = false }
tracing = "0.1.40"
trybuild = "1.0.85"
uint = { version = "0.9.5", default-features = false }
which = { version = "6.0.0", default-features = false }
zeroize = "1.7.0"
octocrab = { version = "0.39", default-features = false }
dotenv = { version = "0.15", default-features = false }

# Dependencies from the `fuel-core` repository:
<<<<<<< HEAD
fuel-core = { version = "0.36.0", default-features = false, features = [
  "wasm-executor",
] }
fuel-core-chain-config = { version = "0.36.0", default-features = false }
fuel-core-client = { version = "0.36.0", default-features = false }
fuel-core-poa = { version = "0.36.0", default-features = false }
fuel-core-services = { version = "0.36.0", default-features = false }
fuel-core-types = { version = "0.36.0", default-features = false }

# Dependencies from the `fuel-vm` repository:
fuel-asm = { version = "0.57.0" }
fuel-crypto = { version = "0.57.0" }
fuel-merkle = { version = "0.57.0" }
fuel-storage = { version = "0.57.0" }
fuel-tx = { version = "0.57.0" }
fuel-types = { version = "0.57.0" }
fuel-vm = { version = "0.57.0" }

# Workspace projects
fuels = { version = "0.66.4", path = "./packages/fuels", default-features = false }
fuels-accounts = { version = "0.66.4", path = "./packages/fuels-accounts", default-features = false }
fuels-code-gen = { version = "0.66.4", path = "./packages/fuels-code-gen", default-features = false }
fuels-core = { version = "0.66.4", path = "./packages/fuels-core", default-features = false }
fuels-macros = { version = "0.66.4", path = "./packages/fuels-macros", default-features = false }
fuels-programs = { version = "0.66.4", path = "./packages/fuels-programs", default-features = false }
fuels-test-helpers = { version = "0.66.4", path = "./packages/fuels-test-helpers", default-features = false }
versions-replacer = { version = "0.66.4", path = "./scripts/versions-replacer", default-features = false }

[patch.crates-io]
fuel-core = { git = "https://github.com/FuelLabs/fuel-core", branch = "hal3e/unknown-variants", package = "fuel-core"}
fuel-core-chain-config = { git = "https://github.com/FuelLabs/fuel-core", branch = "hal3e/unknown-variants", package = "fuel-core-chain-config"}
fuel-core-client = { git = "https://github.com/FuelLabs/fuel-core", branch = "hal3e/unknown-variants", package = "fuel-core-client"} # TODO: remove this @hal3e
fuel-core-poa = { git = "https://github.com/FuelLabs/fuel-core", branch = "hal3e/unknown-variants", package = "fuel-core-poa"}
fuel-core-services = { git = "https://github.com/FuelLabs/fuel-core", branch = "hal3e/unknown-variants", package = "fuel-core-services"}
fuel-core-types = { git = "https://github.com/FuelLabs/fuel-core", branch = "hal3e/unknown-variants", package = "fuel-core-types"}
fuel-core-wasm-executor = { git = "https://github.com/FuelLabs/fuel-core", branch = "hal3e/unknown-variants", package = "fuel-core-wasm-executor"}
=======
fuel-core = { version = "0.40.0", default-features = false, features = [
  "wasm-executor",
] }
fuel-core-chain-config = { version = "0.40.0", default-features = false }
fuel-core-client = { version = "0.40.0", default-features = false }
fuel-core-poa = { version = "0.40.0", default-features = false }
fuel-core-services = { version = "0.40.0", default-features = false }
fuel-core-types = { version = "0.40.0", default-features = false }

# Dependencies from the `fuel-vm` repository:
fuel-asm = { version = "0.58.0" }
fuel-crypto = { version = "0.58.0" }
fuel-merkle = { version = "0.58.0" }
fuel-storage = { version = "0.58.0" }
fuel-tx = { version = "0.58.0" }
fuel-types = { version = "0.58.0" }
fuel-vm = { version = "0.58.0" }

# Workspace projects
fuels = { version = "0.66.9", path = "./packages/fuels", default-features = false }
fuels-accounts = { version = "0.66.9", path = "./packages/fuels-accounts", default-features = false }
fuels-code-gen = { version = "0.66.9", path = "./packages/fuels-code-gen", default-features = false }
fuels-core = { version = "0.66.9", path = "./packages/fuels-core", default-features = false }
fuels-macros = { version = "0.66.9", path = "./packages/fuels-macros", default-features = false }
fuels-programs = { version = "0.66.9", path = "./packages/fuels-programs", default-features = false }
fuels-test-helpers = { version = "0.66.9", path = "./packages/fuels-test-helpers", default-features = false }
versions-replacer = { version = "0.66.9", path = "./scripts/versions-replacer", default-features = false }
>>>>>>> d7273e3e
<|MERGE_RESOLUTION|>--- conflicted
+++ resolved
@@ -48,7 +48,7 @@
 bech32 = "0.9.1"
 bytes = { version = "1.5.0", default-features = false }
 chrono = "0.4.31"
-cynic = { version = "2.2", default-features = false }
+cynic = { version = "3.1.0", default-features = false }
 elliptic-curve = { version = "0.13.8", default-features = false }
 eth-keystore = "0.5.0"
 flate2 = { version = "1.0", default-features = false }
@@ -86,44 +86,6 @@
 dotenv = { version = "0.15", default-features = false }
 
 # Dependencies from the `fuel-core` repository:
-<<<<<<< HEAD
-fuel-core = { version = "0.36.0", default-features = false, features = [
-  "wasm-executor",
-] }
-fuel-core-chain-config = { version = "0.36.0", default-features = false }
-fuel-core-client = { version = "0.36.0", default-features = false }
-fuel-core-poa = { version = "0.36.0", default-features = false }
-fuel-core-services = { version = "0.36.0", default-features = false }
-fuel-core-types = { version = "0.36.0", default-features = false }
-
-# Dependencies from the `fuel-vm` repository:
-fuel-asm = { version = "0.57.0" }
-fuel-crypto = { version = "0.57.0" }
-fuel-merkle = { version = "0.57.0" }
-fuel-storage = { version = "0.57.0" }
-fuel-tx = { version = "0.57.0" }
-fuel-types = { version = "0.57.0" }
-fuel-vm = { version = "0.57.0" }
-
-# Workspace projects
-fuels = { version = "0.66.4", path = "./packages/fuels", default-features = false }
-fuels-accounts = { version = "0.66.4", path = "./packages/fuels-accounts", default-features = false }
-fuels-code-gen = { version = "0.66.4", path = "./packages/fuels-code-gen", default-features = false }
-fuels-core = { version = "0.66.4", path = "./packages/fuels-core", default-features = false }
-fuels-macros = { version = "0.66.4", path = "./packages/fuels-macros", default-features = false }
-fuels-programs = { version = "0.66.4", path = "./packages/fuels-programs", default-features = false }
-fuels-test-helpers = { version = "0.66.4", path = "./packages/fuels-test-helpers", default-features = false }
-versions-replacer = { version = "0.66.4", path = "./scripts/versions-replacer", default-features = false }
-
-[patch.crates-io]
-fuel-core = { git = "https://github.com/FuelLabs/fuel-core", branch = "hal3e/unknown-variants", package = "fuel-core"}
-fuel-core-chain-config = { git = "https://github.com/FuelLabs/fuel-core", branch = "hal3e/unknown-variants", package = "fuel-core-chain-config"}
-fuel-core-client = { git = "https://github.com/FuelLabs/fuel-core", branch = "hal3e/unknown-variants", package = "fuel-core-client"} # TODO: remove this @hal3e
-fuel-core-poa = { git = "https://github.com/FuelLabs/fuel-core", branch = "hal3e/unknown-variants", package = "fuel-core-poa"}
-fuel-core-services = { git = "https://github.com/FuelLabs/fuel-core", branch = "hal3e/unknown-variants", package = "fuel-core-services"}
-fuel-core-types = { git = "https://github.com/FuelLabs/fuel-core", branch = "hal3e/unknown-variants", package = "fuel-core-types"}
-fuel-core-wasm-executor = { git = "https://github.com/FuelLabs/fuel-core", branch = "hal3e/unknown-variants", package = "fuel-core-wasm-executor"}
-=======
 fuel-core = { version = "0.40.0", default-features = false, features = [
   "wasm-executor",
 ] }
@@ -151,4 +113,12 @@
 fuels-programs = { version = "0.66.9", path = "./packages/fuels-programs", default-features = false }
 fuels-test-helpers = { version = "0.66.9", path = "./packages/fuels-test-helpers", default-features = false }
 versions-replacer = { version = "0.66.9", path = "./scripts/versions-replacer", default-features = false }
->>>>>>> d7273e3e
+
+[patch.crates-io]
+fuel-core = { git = "https://github.com/FuelLabs/fuel-core", branch = "hal3e/unknown-variants", package = "fuel-core"}
+fuel-core-chain-config = { git = "https://github.com/FuelLabs/fuel-core", branch = "hal3e/unknown-variants", package = "fuel-core-chain-config"}
+fuel-core-client = { git = "https://github.com/FuelLabs/fuel-core", branch = "hal3e/unknown-variants", package = "fuel-core-client"} # TODO: remove this @hal3e
+fuel-core-poa = { git = "https://github.com/FuelLabs/fuel-core", branch = "hal3e/unknown-variants", package = "fuel-core-poa"}
+fuel-core-services = { git = "https://github.com/FuelLabs/fuel-core", branch = "hal3e/unknown-variants", package = "fuel-core-services"}
+fuel-core-types = { git = "https://github.com/FuelLabs/fuel-core", branch = "hal3e/unknown-variants", package = "fuel-core-types"}
+fuel-core-wasm-executor = { git = "https://github.com/FuelLabs/fuel-core", branch = "hal3e/unknown-variants", package = "fuel-core-wasm-executor"}
