--- conflicted
+++ resolved
@@ -81,21 +81,12 @@
 zeroize = "1.7.0"
 
 # Dependencies from the `fuel-core` repository:
-<<<<<<< HEAD
-fuel-core = { git = "https://github.com/FuelLabs/fuel-core", branch = "feature/dry-run-w-settable-gas", default-features = false }
-fuel-core-chain-config = { git = "https://github.com/FuelLabs/fuel-core", branch = "feature/dry-run-w-settable-gas", default-features = false }
-fuel-core-client = { git = "https://github.com/FuelLabs/fuel-core", branch = "feature/dry-run-w-settable-gas", default-features = false }
-fuel-core-poa = { git = "https://github.com/FuelLabs/fuel-core", branch = "feature/dry-run-w-settable-gas", default-features = false }
-fuel-core-services = { git = "https://github.com/FuelLabs/fuel-core", branch = "feature/dry-run-w-settable-gas", default-features = false }
-fuel-core-types = { git = "https://github.com/FuelLabs/fuel-core", branch = "feature/dry-run-w-settable-gas", default-features = false }
-=======
 fuel-core = { version = "0.28.0", default-features = false }
 fuel-core-chain-config = { version = "0.28.0", default-features = false }
 fuel-core-client = { version = "0.28.0", default-features = false }
 fuel-core-poa = { version = "0.28.0", default-features = false }
 fuel-core-services = { version = "0.28.0", default-features = false }
 fuel-core-types = { version = "0.28.0", default-features = false }
->>>>>>> 30221bdb
 
 # Dependencies from the `fuel-vm` repository:
 fuel-asm = { version = "0.52.0" }
