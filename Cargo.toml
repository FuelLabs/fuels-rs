[workspace]
# Use the new resolver to prevent dev-deps and build-deps from enabling debugging or test features in production.
#
# > If you are using a virtual workspace, you will still need to explicitly set the resolver field in the [workspace]
#   definition if you want to opt-in to the new resolver.
# https://doc.rust-lang.org/edition-guide/rust-2021/default-cargo-resolver.html#details
resolver = "2"
members = [
    "examples/abigen",
    "examples/contracts",
    "examples/cookbook",
    "examples/debugging",
    "examples/predicates",
    "examples/providers",
    "examples/rust_bindings",
    "examples/types",
    "examples/wallets",
    "packages/fuels",
    "packages/fuels-code-gen",
    "packages/fuels-core",
    "packages/fuels-macros",
    "packages/fuels-programs",
    "packages/fuels-signers",
    "packages/fuels-test-helpers",
    "packages/fuels-types",
    "packages/wasm-tests",
    "scripts/check-docs",
]

[workspace.package]
authors = ["Fuel Labs <contact@fuel.sh>"]
edition = "2021"
homepage = "https://fuel.network/"
license = "Apache-2.0"
repository = "https://github.com/FuelLabs/fuels-rs"
rust-version = "1.67.0"
version = "0.36.1"

[workspace.dependencies]
fuel-asm = "0.26"
fuel-crypto = "0.26"
fuel-merkle = "0.26"
fuel-storage = "0.26"
fuel-tx = "0.26"
fuel-types = "0.26"
fuel-abi-types = "0.2.1"
fuel-core = { version = "0.17", default-features = false }
fuel-core-client = "0.17"
fuel-core-chain-config = "0.17"
fuel-core-types = "0.17"
fuel-vm = "0.26"
<<<<<<< HEAD
fuels = { version = "0.36.0", path = "./packages/fuels" }
fuels-code-gen = { version = "0.36.0", path = "./packages/fuels-code-gen" }
fuels-core = { version = "0.36.0", path = "./packages/fuels-core" }
fuels-macros = { version = "0.36.0", path = "./packages/fuels-macros" }
fuels-programs = { version = "0.36.0", path = "./packages/fuels-programs" }
fuels-signers = { version = "0.36.0", path = "./packages/fuels-signers" }
fuels-test-helpers = { version = "0.36.0", path = "./packages/fuels-test-helpers" }
fuels-types = { version = "0.36.0", path = "./packages/fuels-types", default-features = false }
=======
fuels = { version = "0.36.1", path = "./packages/fuels" }
fuels-code-gen = { version = "0.36.1", path = "./packages/fuels-code-gen" }
fuels-core = { version = "0.36.1", path = "./packages/fuels-core" }
fuels-macros = { version = "0.36.1", path = "./packages/fuels-macros" }
fuels-programs = { version = "0.36.1", path = "./packages/fuels-programs" }
fuels-signers = { version = "0.36.1", path = "./packages/fuels-signers" }
fuels-test-helpers = { version = "0.36.1", path = "./packages/fuels-test-helpers" }
fuels-types = { version = "0.36.1", path = "./packages/fuels-types" }
>>>>>>> 89d90995
<|MERGE_RESOLUTION|>--- conflicted
+++ resolved
@@ -49,16 +49,6 @@
 fuel-core-chain-config = "0.17"
 fuel-core-types = "0.17"
 fuel-vm = "0.26"
-<<<<<<< HEAD
-fuels = { version = "0.36.0", path = "./packages/fuels" }
-fuels-code-gen = { version = "0.36.0", path = "./packages/fuels-code-gen" }
-fuels-core = { version = "0.36.0", path = "./packages/fuels-core" }
-fuels-macros = { version = "0.36.0", path = "./packages/fuels-macros" }
-fuels-programs = { version = "0.36.0", path = "./packages/fuels-programs" }
-fuels-signers = { version = "0.36.0", path = "./packages/fuels-signers" }
-fuels-test-helpers = { version = "0.36.0", path = "./packages/fuels-test-helpers" }
-fuels-types = { version = "0.36.0", path = "./packages/fuels-types", default-features = false }
-=======
 fuels = { version = "0.36.1", path = "./packages/fuels" }
 fuels-code-gen = { version = "0.36.1", path = "./packages/fuels-code-gen" }
 fuels-core = { version = "0.36.1", path = "./packages/fuels-core" }
@@ -66,5 +56,4 @@
 fuels-programs = { version = "0.36.1", path = "./packages/fuels-programs" }
 fuels-signers = { version = "0.36.1", path = "./packages/fuels-signers" }
 fuels-test-helpers = { version = "0.36.1", path = "./packages/fuels-test-helpers" }
-fuels-types = { version = "0.36.1", path = "./packages/fuels-types" }
->>>>>>> 89d90995
+fuels-types = { version = "0.36.1", path = "./packages/fuels-types", default-features = false }