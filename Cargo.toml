[workspace]
members = [
    "packages/fuels-abigen-macro",
    "packages/fuels-contract",
    "packages/fuels-core",
    "packages/fuels-signers",
<<<<<<< HEAD
    "scripts/build-test-projects",
=======
    "packages/fuels-types",
>>>>>>> db890d22
    "tools/fuels-abi-cli",
]<|MERGE_RESOLUTION|>--- conflicted
+++ resolved
@@ -4,10 +4,7 @@
     "packages/fuels-contract",
     "packages/fuels-core",
     "packages/fuels-signers",
-<<<<<<< HEAD
+    "packages/fuels-types",
+    "tools/fuels-abi-cli",
     "scripts/build-test-projects",
-=======
-    "packages/fuels-types",
->>>>>>> db890d22
-    "tools/fuels-abi-cli",
 ]