--- conflicted
+++ resolved
@@ -54,11 +54,7 @@
 test-case = { version = "3.3", default-features = false }
 eth-keystore = "0.5.0"
 flate2 = { version = "1.0", default-features = false }
-<<<<<<< HEAD
-fuel-abi-types = "0.9.0"
-=======
 fuel-abi-types = "0.12.0"
->>>>>>> 69ce346b
 futures = "0.3.29"
 hex = { version = "0.4.3", default-features = false }
 itertools = "0.12.0"
