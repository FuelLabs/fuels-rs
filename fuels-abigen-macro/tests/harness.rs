use fuel_core::service::{Config, FuelService};
use fuel_gql_client::client::FuelClient;
use fuel_tx::Salt;
use fuels_abigen_macro::abigen;
use fuels_contract::contract::Contract;
use fuels_contract::errors::Error;
use fuels_core::Token;
use rand::rngs::StdRng;
use rand::{Rng, SeedableRng};
use sha2::{Digest, Sha256};

async fn setup_local_node() -> FuelClient {
    let srv = FuelService::new_node(Config::local_node()).await.unwrap();
    FuelClient::from(srv.bound_address)
}
fn null_contract_id() -> String {
    // a null contract address ~[0u8;32]
    String::from("0000000000000000000000000000000000000000000000000000000000000000")
}

#[tokio::test]
async fn compile_bindings_from_contract_file() {
    // Generates the bindings from an ABI definition in a JSON file
    // The generated bindings can be accessed through `SimpleContract`.
    abigen!(
        SimpleContract,
        "fuels-abigen-macro/tests/takes_ints_returns_bool.json",
    );

    let fuel_client = setup_local_node().await;

    // `SimpleContract` is the name of the contract
    let contract_instance = SimpleContract::new(null_contract_id(), fuel_client);

    // Calls the function defined in the JSON ABI.
    // Note that this is type-safe, if the function does exist
    // in the JSON ABI, this won't compile!
    // Currently this prints `0000000003b568d4000000000000002a000000000000000a`
    // The encoded contract call. Soon it'll be able to perform the
    // actual call.
    let contract_call = contract_instance.takes_ints_returns_bool(42);

    // Then you'll be able to use `.call()` to actually call the contract with the
    // specified function:
    // function.call().unwrap();
    // Or you might want to just `contract_instance.takes_u32_returns_bool(42 as u32).call()?`

    let encoded = format!(
        "{}{}",
        hex::encode(contract_call.encoded_selector),
        hex::encode(contract_call.encoded_args)
    );

    assert_eq!("00000000155799f1000000000000002a", encoded);
}

#[tokio::test]
async fn compile_bindings_from_inline_contract() {
    // Generates the bindings from the an ABI definition inline.
    // The generated bindings can be accessed through `SimpleContract`.
    abigen!(
        SimpleContract,
        r#"
        [
            {
                "type": "function",
                "inputs": [
                    {
                        "components": null,
                        "name": "gas_",
                        "type": "u64"
                    },
                    {
                        "components": null,
                        "name": "amount_",
                        "type": "u64"
                    },
                    {
                        "components": null,
                        "name": "color_",
                        "type": "b256"
                    },
                    {
                        "name": "only_argument",
                        "type": "u32"
                    }
                ],
                "name": "takes_ints_returns_bool",
                "outputs": [
                    {
                        "name": "",
                        "type": "bool"
                    }
                ]
            }
        ]
        "#,
    );

    let fuel_client = setup_local_node().await;

    let contract_instance = SimpleContract::new(null_contract_id(), fuel_client);

    let contract_call = contract_instance.takes_ints_returns_bool(42 as u32);

    let encoded = format!(
        "{}{}",
        hex::encode(contract_call.encoded_selector),
        hex::encode(contract_call.encoded_args)
    );

    assert_eq!("00000000155799f1000000000000002a", encoded);
}

#[tokio::test]
async fn compile_bindings_single_param() {
    // Generates the bindings from the an ABI definition inline.
    // The generated bindings can be accessed through `SimpleContract`.
    abigen!(
        SimpleContract,
        r#"
        [
            {
                "type": "function",
                "inputs": [
                    {
                        "components": null,
                        "name": "gas_",
                        "type": "u64"
                    },
                    {
                        "components": null,
                        "name": "amount_",
                        "type": "u64"
                    },
                    {
                        "components": null,
                        "name": "color_",
                        "type": "b256"
                    },
                    {
                        "name": "arg",
                        "type": "u32"
                    }
                ],
                "name": "takes_ints_returns_bool",
                "outputs": [
                    {
                        "name": "ret",
                        "type": "bool"
                    }
                ]
            }
        ]
        "#,
    );

    let fuel_client = setup_local_node().await;

    let contract_instance = SimpleContract::new(null_contract_id(), fuel_client);

    let contract_call = contract_instance.takes_ints_returns_bool(42);

    let encoded = format!(
        "{}{}",
        hex::encode(contract_call.encoded_selector),
        hex::encode(contract_call.encoded_args)
    );

    assert_eq!("00000000155799f1000000000000002a", encoded);
}

#[tokio::test]
async fn compile_bindings_array_input() {
    // Generates the bindings from the an ABI definition inline.
    // The generated bindings can be accessed through `SimpleContract`.
    abigen!(
        SimpleContract,
        r#"
        [
            {
                "type":"contract",
                "inputs":[
                    {
                        "components": null,
                        "name": "gas_",
                        "type": "u64"
                    },
                    {
                        "components": null,
                        "name": "amount_",
                        "type": "u64"
                    },
                    {
                        "components": null,
                        "name": "color_",
                        "type": "b256"
                    },
                    {
                        "name":"arg",
                        "type":"u16[3]"
                    }
                ],
                "name":"takes_array",
                "outputs":[

                ]
            }
        ]
        "#,
    );

    let fuel_client = setup_local_node().await;

    let contract_instance = SimpleContract::new(null_contract_id(), fuel_client);

    let input: Vec<u16> = vec![1, 2, 3, 4];
    let contract_call = contract_instance.takes_array(input);

    let encoded = format!(
        "{}{}",
        hex::encode(contract_call.encoded_selector),
        hex::encode(contract_call.encoded_args)
    );

    assert_eq!(
        "00000000530300750000000000000001000000000000000200000000000000030000000000000004",
        encoded
    );
}

#[tokio::test]
async fn compile_bindings_bool_array_input() {
    // Generates the bindings from the an ABI definition inline.
    // The generated bindings can be accessed through `SimpleContract`.
    abigen!(
        SimpleContract,
        r#"
        [
            {
                "type":"contract",
                "inputs":[
                    {
                        "components": null,
                        "name": "gas_",
                        "type": "u64"
                    },
                    {
                        "components": null,
                        "name": "amount_",
                        "type": "u64"
                    },
                    {
                        "components": null,
                        "name": "color_",
                        "type": "b256"
                    },
                    {
                        "name":"arg",
                        "type":"bool[3]"
                    }
                ],
                "name":"takes_array",
                "outputs":[

                ]
            }
        ]
        "#,
    );

    let fuel_client = setup_local_node().await;

    let contract_instance = SimpleContract::new(null_contract_id(), fuel_client);

    let input: Vec<bool> = vec![true, false, true];
    let contract_call = contract_instance.takes_array(input);

    let encoded = format!(
        "{}{}",
        hex::encode(contract_call.encoded_selector),
        hex::encode(contract_call.encoded_args)
    );

    assert_eq!(
        "000000000abaed98000000000000000100000000000000000000000000000001",
        encoded
    );
}

#[tokio::test]
async fn compile_bindings_byte_input() {
    // Generates the bindings from the an ABI definition inline.
    // The generated bindings can be accessed through `SimpleContract`.
    abigen!(
        SimpleContract,
        r#"
        [
            {
                "type":"contract",
                "inputs":[
                    {
                        "components": null,
                        "name": "gas_",
                        "type": "u64"
                    },
                    {
                        "components": null,
                        "name": "amount_",
                        "type": "u64"
                    },
                    {
                        "components": null,
                        "name": "color_",
                        "type": "b256"
                    },
                    {
                        "name":"arg",
                        "type":"byte"
                    }
                ],
                "name":"takes_byte",
                "outputs":[

                ]
            }
        ]
        "#,
    );

    let fuel_client = setup_local_node().await;

    let contract_instance = SimpleContract::new(null_contract_id(), fuel_client);

    let contract_call = contract_instance.takes_byte(10 as u8);

    let encoded = format!(
        "{}{}",
        hex::encode(contract_call.encoded_selector),
        hex::encode(contract_call.encoded_args)
    );

    assert_eq!("000000001be28a53000000000000000a", encoded);
}

#[tokio::test]
async fn compile_bindings_string_input() {
    // Generates the bindings from the an ABI definition inline.
    // The generated bindings can be accessed through `SimpleContract`.
    abigen!(
        SimpleContract,
        r#"
        [
            {
                "type":"contract",
                "inputs":[
                    {
                        "components": null,
                        "name": "gas_",
                        "type": "u64"
                    },
                    {
                        "components": null,
                        "name": "amount_",
                        "type": "u64"
                    },
                    {
                        "components": null,
                        "name": "color_",
                        "type": "b256"
                    },
                    {
                        "name":"arg",
                        "type":"str[23]"
                    }
                ],
                "name":"takes_string",
                "outputs":[

                ]
            }
        ]
        "#,
    );

    let fuel_client = setup_local_node().await;

    let contract_instance = SimpleContract::new(null_contract_id(), fuel_client);

    let contract_call = contract_instance.takes_string("This is a full sentence".into());

    let encoded = format!(
        "{}{}",
        hex::encode(contract_call.encoded_selector),
        hex::encode(contract_call.encoded_args)
    );

    assert_eq!(
        "00000000da2c7a675468697320697320612066756c6c2073656e74656e636500",
        encoded
    );
}

#[tokio::test]
async fn compile_bindings_b256_input() {
    // Generates the bindings from the an ABI definition inline.
    // The generated bindings can be accessed through `SimpleContract`.
    abigen!(
        SimpleContract,
        r#"
        [
            {
                "type":"contract",
                "inputs":[
                    {
                        "components": null,
                        "name": "gas_",
                        "type": "u64"
                    },
                    {
                        "components": null,
                        "name": "amount_",
                        "type": "u64"
                    },
                    {
                        "components": null,
                        "name": "color_",
                        "type": "b256"
                    },
                    {
                        "name":"arg",
                        "type":"b256"
                    }
                ],
                "name":"takes_b256",
                "outputs":[

                ]
            }
        ]
        "#,
    );

    let fuel_client = setup_local_node().await;

    let contract_instance = SimpleContract::new(null_contract_id(), fuel_client);

    let mut hasher = Sha256::new();
    hasher.update("test string".as_bytes());

    let arg = hasher.finalize();

    let contract_call = contract_instance.takes_b256(arg.into());

    let encoded = format!(
        "{}{}",
        hex::encode(contract_call.encoded_selector),
        hex::encode(contract_call.encoded_args)
    );

    assert_eq!(
        "00000000250fb0f2d5579c46dfcc7f18207013e65b44e4cb4e2c2298f4ac457ba8f82743f31e930b",
        encoded
    );
}

#[tokio::test]
async fn compile_bindings_struct_input() {
    // Generates the bindings from the an ABI definition inline.
    // The generated bindings can be accessed through `SimpleContract`.
    abigen!(
        SimpleContract,
        r#"
        [
            {
                "type":"contract",
                "inputs":[
                    {
                        "components": null,
                        "name": "gas_",
                        "type": "u64"
                    },
                    {
                        "components": null,
                        "name": "amount_",
                        "type": "u64"
                    },
                    {
                        "components": null,
                        "name": "color_",
                        "type": "b256"
                    },
                    {
                        "name":"value",
                        "type":"struct MyStruct",
                        "components": [
                            {
                                "name": "foo",
                                "type": "u8[2]"
                            },
                            {
                                "name": "bar",
                                "type": "str[4]"
                            }
                        ]
                    }
                ],
                "name":"takes_struct",
                "outputs":[]
            }
        ]
        "#,
    );

    let fuel_client = setup_local_node().await;

    // Because of the abigen! macro, `MyStruct` is now in scope
    // and can be used!
    let input = MyStruct {
        foo: vec![10, 2],
        bar: "fuel".to_string(),
    };

    let contract_instance = SimpleContract::new(null_contract_id(), fuel_client);

    let contract_call = contract_instance.takes_struct(input);

    let encoded = format!(
        "{}{}",
        hex::encode(contract_call.encoded_selector),
        hex::encode(contract_call.encoded_args)
    );

    assert_eq!(
        "0000000081dae8d1000000000000000a00000000000000026675656c00000000",
        encoded
    );
}

#[tokio::test]
async fn compile_bindings_nested_struct_input() {
    // Generates the bindings from the an ABI definition inline.
    // The generated bindings can be accessed through `SimpleContract`.
    abigen!(
        SimpleContract,
        r#"
        [
            {
                "type":"contract",
                "inputs":[
                    {
                        "components": null,
                        "name": "gas_",
                        "type": "u64"
                    },
                    {
                        "components": null,
                        "name": "amount_",
                        "type": "u64"
                    },
                    {
                        "components": null,
                        "name": "color_",
                        "type": "b256"
                    },
                    {
                        "name":"top_value",
                        "type":"struct MyNestedStruct",
                        "components": [
                            {
                                "name": "x",
                                "type": "u16"
                            },
                            {
                                "name": "foo",
                                "type": "struct InnerStruct",
                                "components": [
                                    {
                                        "name":"a",
                                        "type": "bool"
                                    }
                                ]
                            }
                        ]
                    }
                ],
                "name":"takes_nested_struct",
                "outputs":[]
            }
        ]
        "#,
    );

    let inner_struct = InnerStruct { a: true };

    let input = MyNestedStruct {
        x: 10,
        foo: inner_struct,
    };

    let fuel_client = setup_local_node().await;

    let contract_instance = SimpleContract::new(null_contract_id(), fuel_client);

    let contract_call = contract_instance.takes_nested_struct(input);

    let encoded = format!(
        "{}{}",
        hex::encode(contract_call.encoded_selector),
        hex::encode(contract_call.encoded_args)
    );

    assert_eq!("0000000074c481ed000000000000000a0000000000000001", encoded);
}

#[tokio::test]
async fn compile_bindings_enum_input() {
    // Generates the bindings from the an ABI definition inline.
    // The generated bindings can be accessed through `SimpleContract`.
    abigen!(
        SimpleContract,
        r#"
        [
            {
                "type":"contract",
                "inputs":[
                    {
                        "components": null,
                        "name": "gas_",
                        "type": "u64"
                    },
                    {
                        "components": null,
                        "name": "amount_",
                        "type": "u64"
                    },
                    {
                        "components": null,
                        "name": "color_",
                        "type": "b256"
                    },
                    {
                        "name":"my_enum",
                        "type":"enum MyEnum",
                        "components": [
                            {
                                "name": "x",
                                "type": "u32"
                            },
                            {
                                "name": "y",
                                "type": "bool"
                            }
                        ]
                    }
                ],
                "name":"takes_enum",
                "outputs":[]
            }
        ]
        "#,
    );

    let variant = MyEnum::X(42);

    let fuel_client = setup_local_node().await;

    let contract_instance = SimpleContract::new(null_contract_id(), fuel_client);

    let contract_call = contract_instance.takes_enum(variant);

    let encoded = format!(
        "{}{}",
        hex::encode(contract_call.encoded_selector),
        hex::encode(contract_call.encoded_args)
    );

    assert_eq!("0000000085dab9fc0000000000000000000000000000002a", encoded);
}

#[tokio::test]
async fn create_struct_from_decoded_tokens() {
    // Generates the bindings from the an ABI definition inline.
    // The generated bindings can be accessed through `SimpleContract`.
    abigen!(
        SimpleContract,
        r#"
        [
            {
                "type":"contract",
                "inputs":[
                    {
                        "components": null,
                        "name": "gas_",
                        "type": "u64"
                    },
                    {
                        "components": null,
                        "name": "amount_",
                        "type": "u64"
                    },
                    {
                        "components": null,
                        "name": "color_",
                        "type": "b256"
                    },
                    {
                        "name":"my_val",
                        "type":"struct MyStruct",
                        "components": [
                            {
                                "name": "foo",
                                "type": "u8"
                            },
                            {
                                "name": "bar",
                                "type": "bool"
                            }
                        ]
                    }
                ],
                "name":"takes_struct",
                "outputs":[]
            }
        ]
        "#,
    );

    // Decoded tokens
    let foo = Token::U8(10);
    let bar = Token::Bool(true);

    // Create the struct using the decoded tokens.
    // `struct_from_tokens` is of type `MyStruct`.
    let struct_from_tokens = MyStruct::new_from_tokens(&[foo, bar]);

    assert_eq!(10, struct_from_tokens.foo);
    assert!(struct_from_tokens.bar);

    let fuel_client = setup_local_node().await;

    let contract_instance = SimpleContract::new(null_contract_id(), fuel_client);

    let contract_call = contract_instance.takes_struct(struct_from_tokens);

    let encoded = format!(
        "{}{}",
        hex::encode(contract_call.encoded_selector),
        hex::encode(contract_call.encoded_args)
    );

    assert_eq!("0000000087e388fd000000000000000a0000000000000001", encoded);
}

#[tokio::test]
async fn create_nested_struct_from_decoded_tokens() {
    // Generates the bindings from the an ABI definition inline.
    // The generated bindings can be accessed through `SimpleContract`.
    abigen!(
        SimpleContract,
        r#"
        [
            {
                "type":"contract",
                "inputs":[
                    {
                        "components": null,
                        "name": "gas_",
                        "type": "u64"
                    },
                    {
                        "components": null,
                        "name": "amount_",
                        "type": "u64"
                    },
                    {
                        "components": null,
                        "name": "color_",
                        "type": "b256"
                    },
                    {
                        "name":"input",
                        "type":"struct MyNestedStruct",
                        "components": [
                            {
                                "name": "x",
                                "type": "u16"
                            },
                            {
                                "name": "y",
                                "type": "struct InnerStruct",
                                "components": [
                                    {
                                        "name":"a",
                                        "type": "bool"
                                    }
                                ]
                            }
                        ]
                    }
                ],
                "name":"takes_nested_struct",
                "outputs":[]
            }
        ]
        "#,
    );

    // Creating just the InnerStruct is possible
    let a = Token::Bool(true);
    let inner_struct_from_tokens = InnerStruct::new_from_tokens(&[a.clone()]);
    assert!(inner_struct_from_tokens.a);

    // Creating the whole nested struct `MyNestedStruct`
    // from tokens.
    // `x` is the token for the field `x` in `MyNestedStruct`
    // `a` is the token for the field `a` in `InnerStruct`
    let x = Token::U16(10);

    let nested_struct_from_tokens = MyNestedStruct::new_from_tokens(&[x, a]);

    assert_eq!(10, nested_struct_from_tokens.x);
    assert!(nested_struct_from_tokens.y.a);

    let fuel_client = setup_local_node().await;

    let contract_instance = SimpleContract::new(null_contract_id(), fuel_client);

    let contract_call = contract_instance.takes_nested_struct(nested_struct_from_tokens);

    let encoded = format!(
        "{}{}",
        hex::encode(contract_call.encoded_selector),
        hex::encode(contract_call.encoded_args)
    );

    assert_eq!("0000000074c481ed000000000000000a0000000000000001", encoded);
}

#[tokio::test]
async fn example_workflow() {
    let rng = &mut StdRng::seed_from_u64(2322u64);

    // Generates the bindings from the an ABI definition inline.
    // The generated bindings can be accessed through `MyContract`.
    abigen!(
        MyContract,
        r#"
        [
            {
                "inputs": [
                {
                    "components": null,
                    "name": "gas_",
                    "type": "u64"
                },
                {
                    "components": null,
                    "name": "amount_",
                    "type": "u64"
                },
                {
                    "components": null,
                    "name": "color_",
                    "type": "b256"
                },
                {
                    "components": null,
                    "name": "value",
                    "type": "u64"
                }
                ],
                "name": "initialize_counter",
                "outputs": [
                {
                    "components": null,
                    "name": "",
                    "type": "u64"
                }
                ],
                "type": "function"
            },
            {
                "inputs": [
                {
                    "components": null,
                    "name": "gas_",
                    "type": "u64"
                },
                {
                    "components": null,
                    "name": "amount_",
                    "type": "u64"
                },
                {
                    "components": null,
                    "name": "color_",
                    "type": "b256"
                },
                {
                    "components": null,
                    "name": "value",
                    "type": "u64"
                }
                ],
                "name": "increment_counter",
                "outputs": [
                {
                    "components": null,
                    "name": "",
                    "type": "u64"
                }
                ],
                "type": "function"
            }
        ]
        "#,
    );

    // Build the contract
    let salt: [u8; 32] = rng.gen();
    let salt = Salt::from(salt);

    let compiled =
        Contract::compile_sway_contract("tests/test_projects/contract_test", salt).unwrap();

    let (client, contract_id) = Contract::launch_and_deploy(&compiled).await.unwrap();

    println!("Contract deployed @ {:x}", contract_id);
    let contract_instance = MyContract::new(contract_id.to_string(), client);

    let result = contract_instance
        .initialize_counter(42) // Build the ABI call
        .call() // Perform the network call
        .await
        .unwrap();

    assert_eq!(42, result.value);

    let result = contract_instance
        .increment_counter(10)
        .call()
        .await
        .unwrap();

    assert_eq!(52, result.value);
}

#[tokio::test]
async fn type_safe_output_values() {
    let rng = &mut StdRng::seed_from_u64(2322u64);

    // Generates the bindings from the an ABI definition inline.
    // The generated bindings can be accessed through `SimpleContract`.
    abigen!(
        MyContract,
        r#"
        [
            {
                "type":"contract",
                "inputs":[
                    {
                        "components": null,
                        "name": "gas_",
                        "type": "u64"
                    },
                    {
                        "components": null,
                        "name": "amount_",
                        "type": "u64"
                    },
                    {
                        "components": null,
                        "name": "color_",
                        "type": "b256"
                    },
                    {
                        "name":"value",
                        "type":"u64",
                        "components": []
                    }
                ],
                "name":"is_even",
                "outputs":[
                    {
                        "name":"ret",
                        "type":"bool",
                        "components": []
                    }
                ]
            },
            {
                "type":"contract",
                "inputs":[
                    {
                        "components": null,
                        "name": "gas_",
                        "type": "u64"
                    },
                    {
                        "components": null,
                        "name": "amount_",
                        "type": "u64"
                    },
                    {
                        "components": null,
                        "name": "color_",
                        "type": "b256"
                    },
                    {
                        "name":"value",
                        "type":"str[4]",
                        "components": []
                    }
                ],
                "name":"return_my_string",
                "outputs":[
                    {
                        "name":"ret",
                        "type":"str[4]",
                        "components": []
                    }
                ]
            },
            {
                "type":"contract",
                "inputs":[
                    {
                        "components": null,
                        "name": "gas_",
                        "type": "u64"
                    },
                    {
                        "components": null,
                        "name": "amount_",
                        "type": "u64"
                    },
                    {
                        "components": null,
                        "name": "color_",
                        "type": "b256"
                    },
                    {
                        "name":"value",
                        "type":"struct MyStruct",
                        "components": [
                            {
                                "name": "foo",
                                "type": "u8"
                            },
                            {
                                "name": "bar",
                                "type": "bool"
                            }
                        ]
                    }
                ],
                "name":"return_my_struct",
                "outputs":[
                    {
                        "name":"ret",
                        "type":"struct MyStruct",
                        "components": [
                            {
                                "name": "foo",
                                "type": "u8"
                            },
                            {
                                "name": "bar",
                                "type": "bool"
                            }
                        ]
                    }
                ]
            }
        ]
        "#,
    );

    // Build the contract
    let salt: [u8; 32] = rng.gen();
    let salt = Salt::from(salt);

    let compiled =
        Contract::compile_sway_contract("tests/test_projects/contract_output_test", salt).unwrap();

    let (client, contract_id) = Contract::launch_and_deploy(&compiled).await.unwrap();

    println!("Contract deployed @ {:x}", contract_id);
    let contract_instance = MyContract::new(contract_id.to_string(), client);

    // `response`'s type matches the return type of `is_event()`
    let response = contract_instance.is_even(10).call().await.unwrap();
    assert!(response.value);

    // `response`'s type matches the return type of `return_my_string()`
    let response = contract_instance
        .return_my_string("fuel".to_string())
        .call()
        .await
        .unwrap();

    assert_eq!(response.value, "fuel");

    let my_struct = MyStruct { foo: 10, bar: true };

    let _response = contract_instance.return_my_struct(my_struct).call().await;
}

#[tokio::test]
async fn call_with_structs() {
    let rng = &mut StdRng::seed_from_u64(2322u64);

    // Generates the bindings from the an ABI definition inline.
    // The generated bindings can be accessed through `MyContract`.
    abigen!(
        MyContract,
        r#"
        [
            {
                "inputs": [
                    {
                        "components": null,
                        "name": "gas_",
                        "type": "u64"
                    },
                    {
                        "components": null,
                        "name": "amount_",
                        "type": "u64"
                    },
                    {
                        "components": null,
                        "name": "color_",
                        "type": "b256"
                    },
                    {
                        "components": [
                            {
                                "components": null,
                                "name": "dummy",
                                "type": "bool"
                            },
                            {
                                "components": null,
                                "name": "initial_value",
                                "type": "u64"
                            }
                        ],
                        "name": "config",
                        "type": "struct CounterConfig"
                    }
                ],
                "name": "initialize_counter",
                "outputs": [
                    {
                        "components": null,
                        "name": "",
                        "type": "u64"
                    }
                ],
                "type": "function"
            },
            {
                "inputs": [
                    {
                        "components": null,
                        "name": "gas_",
                        "type": "u64"
                    },
                    {
                        "components": null,
                        "name": "amount_",
                        "type": "u64"
                    },
                    {
                        "components": null,
                        "name": "color_",
                        "type": "b256"
                    },
                    {
                        "components": null,
                        "name": "amount",
                        "type": "u64"
                    }
                ],
                "name": "increment_counter",
                "outputs": [
                    {
                        "components": null,
                        "name": "",
                        "type": "u64"
                    }
                ],
                "type": "function"
            }
        ]
        "#,
    );

    // Build the contract
    let salt: [u8; 32] = rng.gen();
    let salt = Salt::from(salt);

    let compiled =
        Contract::compile_sway_contract("tests/test_projects/complex_types_contract", salt)
            .unwrap();

    let (client, contract_id) = Contract::launch_and_deploy(&compiled).await.unwrap();

    println!("Contract deployed @ {:x}", contract_id);

    let contract_instance = MyContract::new(contract_id.to_string(), client);

    let counter_config = CounterConfig {
        dummy: true,
        initial_value: 42,
    };

    let result = contract_instance
        .initialize_counter(counter_config) // Build the ABI call
        .call() // Perform the network call
        .await
        .unwrap();

    assert_eq!(42, result.value);

    let result = contract_instance
        .increment_counter(10)
        .call()
        .await
        .unwrap();

    assert_eq!(52, result.value);
}

#[tokio::test]
async fn call_with_empty_return() {
    let rng = &mut StdRng::seed_from_u64(2322u64);

    // Generates the bindings from the an ABI definition inline.
    // The generated bindings can be accessed through `MyContract`.
    abigen!(
        MyContract,
        r#"
        [
            {
                "inputs": [
                    {
                        "components": null,
                        "name": "gas_",
                        "type": "u64"
                    },
                    {
                        "components": null,
                        "name": "amount_",
                        "type": "u64"
                    },
                    {
                        "components": null,
                        "name": "color_",
                        "type": "b256"
                    },
                    {
                        "components": null,
                        "name": "val",
                        "type": "u64"
                    }
                ],
                "name": "store_value",
                "outputs": [
                    {
                        "components": null,
                        "name": "",
                        "type": "()"
                    }
                ],
                "type": "function"
            }
        ]
        "#,
    );

    // Build the contract
    let salt: [u8; 32] = rng.gen();
    let salt = Salt::from(salt);

    let compiled =
        Contract::compile_sway_contract("tests/test_projects/call_empty_return", salt).unwrap();

    let (client, contract_id) = Contract::launch_and_deploy(&compiled).await.unwrap();

    println!("Contract deployed @ {:x}", contract_id);

    let contract_instance = MyContract::new(contract_id.to_string(), client);

    let _result = contract_instance
        .store_value(42) // Build the ABI call
        .call() // Perform the network call
        .await
        .unwrap();
}

#[tokio::test]
async fn abigen_different_structs_same_arg_name() {
    let rng = &mut StdRng::seed_from_u64(2322u64);

    abigen!(
        MyContract,
        "fuels-abigen-macro/tests/test_projects/two-structs/abi.json",
    );

    // Build the contract
    let salt: [u8; 32] = rng.gen();
    let salt = Salt::from(salt);

    let compiled =
        Contract::compile_sway_contract("tests/test_projects/two-structs", salt).unwrap();

    let (client, contract_id) = Contract::launch_and_deploy(&compiled).await.unwrap();

    println!("Contract deployed @ {:x}", contract_id);

    let contract_instance = MyContract::new(contract_id.to_string(), client);

    let param_one = StructOne { foo: 42 };
    let param_two = StructTwo { bar: 42 };

    let res_one = contract_instance.something(param_one).call().await.unwrap();

    assert_eq!(res_one.value, 43);

    let res_two = contract_instance
        .something_else(param_two)
        .call()
        .await
        .unwrap();

    assert_eq!(res_two.value, 41);
}
#[tokio::test]
async fn test_reverting_transaction() {
    let rng = &mut StdRng::seed_from_u64(2322u64);

    abigen!(
        RevertingContract,
        "fuels-abigen-macro/tests/test_projects/revert_transaction_error/abi.json"
    );

    // Build the contract
    let salt: [u8; 32] = rng.gen();
    let salt = Salt::from(salt);

    let compiled =
        Contract::compile_sway_contract("tests/test_projects/revert_transaction_error", salt)
            .unwrap();

    let (client, contract_id) = Contract::launch_and_deploy(&compiled).await.unwrap();
    let contract_instance = RevertingContract::new(contract_id.to_string(), client);

    let result = contract_instance.make_transaction_fail(0).call().await;
    assert!(matches!(result, Err(Error::ContractCallError(_))));
}

#[tokio::test]
async fn multiple_read_calls() {
    let rng = &mut StdRng::seed_from_u64(2322u64);

    abigen!(
        MyContract,
        "fuels-abigen-macro/tests/test_projects/multiple-read-calls/abi.json"
    );

    // Build the contract
    let salt: [u8; 32] = rng.gen();
    let salt = Salt::from(salt);

    let compiled =
        Contract::compile_sway_contract("tests/test_projects/multiple-read-calls", salt).unwrap();

    let (client, contract_id) = Contract::launch_and_deploy(&compiled).await.unwrap();

    println!("Contract deployed @ {:x}", contract_id);

    let contract_instance = MyContract::new(contract_id.to_string(), client);

    contract_instance.store(42).call().await.unwrap();

    let stored = contract_instance.read(0).call().await.unwrap();

    assert!(stored.value == 42);

    let stored = contract_instance.read(0).call().await.unwrap();

    assert!(stored.value == 42);
}

#[tokio::test]
async fn test_methods_typeless_argument() {
    let rng = &mut StdRng::seed_from_u64(2322u64);

    // Generates the bindings from the an ABI definition inline.
    // The generated bindings can be accessed through `MyContract`.
    abigen!(
        MyContract,
        "fuels-abigen-macro/tests/test_projects/empty-arguments/abi.json"
    );
    // Build the contract
    let salt: [u8; 32] = rng.gen();
    let salt = Salt::from(salt);

    let compiled =
        Contract::compile_sway_contract("tests/test_projects/empty-arguments", salt).unwrap();
    let (client, contract_id) = Contract::launch_and_deploy(&compiled).await.unwrap();
    println!("Contract deployed @ {:x}", contract_id);
    let contract_instance = MyContract::new(contract_id.to_string(), client);
    let result = contract_instance
        .method_with_empty_parenthesis_argument()
        .call()
        .await
        .unwrap();
    assert_eq!(result.value, 21);
    let result = contract_instance
        .method_with_empty_string_argument()
        .call()
        .await
        .unwrap();
    assert_eq!(result.value, 42);
    let result = contract_instance
        .method_with_empty_argument()
        .call()
        .await
        .unwrap();
    assert_eq!(result.value, 63);
}
<<<<<<< HEAD
#[tokio::test]
async fn test_connect_to_deployed_contract() {
    let rng = &mut StdRng::seed_from_u64(2322u64);

    // Load the abigen
    abigen!(
        MyContract,
        "fuels-abigen-macro/tests/test_projects/contract_test/abi.json"
    );
    // Build the "deployed" contract we will connect to
    let salt: [u8; 32] = rng.gen();
    let salt = Salt::from(salt);
    let compiled =
        Contract::compile_sway_contract("tests/test_projects/contract_test", salt).unwrap();
    let (client, contract_id) = Contract::launch_and_deploy(&compiled).await.unwrap();
    println!("Contract deployed @ {:x}", contract_id);
    let deployed_contract_instance = MyContract::new(contract_id.to_string(), client.clone());
    // Check that the deployed contract works as expected
    let result = deployed_contract_instance
        .initialize_counter(21)
        .call()
        .await
        .unwrap();
    assert_eq!(result.value, 21);
    let result = deployed_contract_instance
        .increment_counter(21)
        .call()
        .await
        .unwrap();
    assert_eq!(result.value, 42);
    let result = deployed_contract_instance
        .get_counter()
        .call()
        .await
        .unwrap();
    assert_eq!(result.value, 42);

    // Create a new contract that is just "connected" to the deployed one
    let connected_contract_instance = MyContract::new(contract_id.to_string(), client);
    // Check that it works as expected
    let result = connected_contract_instance
        .initialize_counter(111)
        .call()
        .await
        .unwrap();
    assert_eq!(result.value, 111);
    let result = connected_contract_instance
        .increment_counter(9)
        .call()
        .await
        .unwrap();
    assert_eq!(result.value, 120);
    let result = connected_contract_instance
        .get_counter()
        .call()
        .await
        .unwrap();
    assert_eq!(result.value, 120);
    // Check that the deployed contract is in the same state
    let result = deployed_contract_instance
        .get_counter()
        .call()
        .await
        .unwrap();
    assert_eq!(result.value, 120);
=======

#[tokio::test]
async fn test_large_return_data() {
    let rng = &mut StdRng::seed_from_u64(2322u64);

    abigen!(
        MyContract,
        "fuels-abigen-macro/tests/test_projects/large-return-data/abi.json"
    );

    let salt: [u8; 32] = rng.gen();
    let salt = Salt::from(salt);

    let compiled =
        Contract::compile_sway_contract("tests/test_projects/large-return-data", salt).unwrap();

    let (client, _contract_id) = Contract::launch_and_deploy(&compiled).await.unwrap();

    let contract_instance = MyContract::new(compiled, client);

    let res = contract_instance.get_id().call().await.unwrap();
    println!("res: {:?}\n", res);

    assert_eq!(
        res.value,
        [
            255, 255, 255, 255, 255, 255, 255, 255, 255, 255, 255, 255, 255, 255, 255, 255, 255,
            255, 255, 255, 255, 255, 255, 255, 255, 255, 255, 255, 255, 255, 255, 255
        ]
    );

    // One word-sized string
    let res = contract_instance.get_small_string().call().await.unwrap();
    assert_eq!(res.value, "gggggggg");

    // Two word-sized string
    let res = contract_instance.get_large_string().call().await.unwrap();
    assert_eq!(res.value, "ggggggggg");
>>>>>>> 9b544290
}<|MERGE_RESOLUTION|>--- conflicted
+++ resolved
@@ -1433,8 +1433,6 @@
         .unwrap();
     assert_eq!(result.value, 63);
 }
-<<<<<<< HEAD
-#[tokio::test]
 async fn test_connect_to_deployed_contract() {
     let rng = &mut StdRng::seed_from_u64(2322u64);
 
@@ -1499,7 +1497,6 @@
         .await
         .unwrap();
     assert_eq!(result.value, 120);
-=======
 
 #[tokio::test]
 async fn test_large_return_data() {
@@ -1538,5 +1535,4 @@
     // Two word-sized string
     let res = contract_instance.get_large_string().call().await.unwrap();
     assert_eq!(res.value, "ggggggggg");
->>>>>>> 9b544290
 }