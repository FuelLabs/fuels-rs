[package]
name = "fuels-abi-cli"
version = "0.8.1"
authors = ["Fuel Labs <contact@fuel.sh>"]
edition = "2018"
homepage = "https://fuel.network/"
license = "Apache-2.0"
repository = "https://github.com/FuelLabs/fuels-rs"
description = "Fuel Rust SDK CLI tool to parse ABI."

[dependencies]
anyhow = "1"
fuels-contract = { version = "0.8.1", path = "../fuels-contract" }
fuels-core = { version = "0.8.1", path = "../fuels-core" }
hex = "0.4"
itertools = "0.10"
structopt = "0.3"
<<<<<<< HEAD
sway-types = { version = "0.7" }
=======
sway-types = { version = "0.8" }
>>>>>>> 542d4c30
<|MERGE_RESOLUTION|>--- conflicted
+++ resolved
@@ -15,8 +15,4 @@
 hex = "0.4"
 itertools = "0.10"
 structopt = "0.3"
-<<<<<<< HEAD
-sway-types = { version = "0.7" }
-=======
-sway-types = { version = "0.8" }
->>>>>>> 542d4c30
+sway-types = { version = "0.8" }