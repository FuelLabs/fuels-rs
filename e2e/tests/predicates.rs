use std::default::Default;

use fuels::{
    accounts::signers::private_key::PrivateKeySigner,
    core::{
        codec::{ABIEncoder, EncoderConfig},
        traits::Tokenizable,
    },
    prelude::*,
    programs::executable::Executable,
    types::{coin::Coin, coin_type::CoinType, input::Input, message::Message, output::Output},
};
use rand::thread_rng;

async fn assert_address_balance(
    address: &Bech32Address,
    provider: &Provider,
    asset_id: AssetId,
    amount: u64,
) {
    let balance = provider
        .get_asset_balance(address, asset_id)
        .await
        .expect("Could not retrieve balance");
    assert_eq!(balance, amount);
}

fn get_test_coins_and_messages(
    address: &Bech32Address,
    num_coins: u64,
    num_messages: u64,
    amount: u64,
    start_nonce: u64,
) -> (Vec<Coin>, Vec<Message>, AssetId) {
    let asset_id = AssetId::zeroed();
    let coins = setup_single_asset_coins(address, asset_id, num_coins, amount);
    let messages = (0..num_messages)
        .map(|i| {
            setup_single_message(
                &Bech32Address::default(),
                address,
                amount,
                (start_nonce + i).into(),
                vec![],
            )
        })
        .collect();

    (coins, messages, asset_id)
}

fn get_test_message_w_data(address: &Bech32Address, amount: u64, nonce: u64) -> Message {
    setup_single_message(
        &Bech32Address::default(),
        address,
        amount,
        nonce.into(),
        vec![1, 2, 3],
    )
}

// Setup function used to assign coins and messages to a predicate address
// and create a `receiver` wallet
async fn setup_predicate_test(
    predicate_address: &Bech32Address,
    num_coins: u64,
    num_messages: u64,
    amount: u64,
) -> Result<(Provider, u64, Wallet, u64, AssetId, Wallet)> {
    let receiver_num_coins = 1;
    let receiver_amount = 1;
    let receiver_balance = receiver_num_coins * receiver_amount;

    let predicate_balance = (num_coins + num_messages) * amount;
    let mut rng = thread_rng();
    let receiver_signer = PrivateKeySigner::random(&mut rng);
    let extra_wallet_signer = PrivateKeySigner::random(&mut rng);

    let (mut coins, messages, asset_id) =
        get_test_coins_and_messages(predicate_address, num_coins, num_messages, amount, 0);

    coins.extend(setup_single_asset_coins(
        receiver_signer.address(),
        asset_id,
        receiver_num_coins,
        receiver_amount,
    ));
    coins.extend(setup_single_asset_coins(
        extra_wallet_signer.address(),
        AssetId::zeroed(),
        10_000,
        10_000,
    ));

    coins.extend(setup_single_asset_coins(
        predicate_address,
        AssetId::from([1u8; 32]),
        num_coins,
        amount,
    ));

    let provider = setup_test_provider(coins, messages, None, None).await?;
    let receiver_wallet = Wallet::new(receiver_signer.clone(), provider.clone());
    let extra_wallet = Wallet::new(extra_wallet_signer.clone(), provider.clone());

    Ok((
        provider,
        predicate_balance,
        receiver_wallet,
        receiver_balance,
        asset_id,
        extra_wallet,
    ))
}

#[tokio::test]
async fn transfer_coins_and_messages_to_predicate() -> Result<()> {
    let num_coins = 16;
    let num_messages = 32;
    let amount = 64;
    let balance_to_send = 42;

    let signer = PrivateKeySigner::random(&mut thread_rng());

    let (coins, messages, asset_id) =
        get_test_coins_and_messages(signer.address(), num_coins, num_messages, amount, 0);

    let provider = setup_test_provider(coins, messages, None, None).await?;

    let wallet = Wallet::new(signer, provider.clone());

    let predicate =
        Predicate::load_from("sway/predicates/basic_predicate/out/release/basic_predicate.bin")?
            .with_provider(provider.clone());

    wallet
        .transfer(
            predicate.address(),
            balance_to_send,
            asset_id,
            TxPolicies::default(),
        )
        .await?;

    // The predicate has received the funds
    assert_address_balance(predicate.address(), &provider, asset_id, balance_to_send).await;

    Ok(())
}

#[tokio::test]
async fn spend_predicate_coins_messages_basic() -> Result<()> {
    abigen!(Predicate(
        name = "MyPredicate",
        abi = "e2e/sway/predicates/basic_predicate/out/release/basic_predicate-abi.json"
    ));

    let predicate_data = MyPredicateEncoder::default().encode_data(4097, 4097)?;

    let mut predicate: Predicate =
        Predicate::load_from("sway/predicates/basic_predicate/out/release/basic_predicate.bin")?
            .with_data(predicate_data);

    let num_coins = 4;
    let num_messages = 8;
    let amount = 16;
    let (provider, predicate_balance, receiver, receiver_balance, asset_id, _) =
        setup_predicate_test(predicate.address(), num_coins, num_messages, amount).await?;

    predicate.set_provider(provider.clone());

    let amount_to_send = 128;
    let fee = predicate
        .transfer(
            receiver.address(),
            amount_to_send,
            asset_id,
            TxPolicies::default(),
        )
        .await?
        .tx_status
        .total_fee;

    // The predicate has spent the funds
    let predicate_current_balance = predicate_balance - amount_to_send - fee;
    assert_address_balance(
        predicate.address(),
        &provider,
        asset_id,
        predicate_current_balance,
    )
    .await;

    // Funds were transferred
    assert_address_balance(
        receiver.address(),
        &provider,
        asset_id,
        receiver_balance + amount_to_send,
    )
    .await;

    Ok(())
}

#[tokio::test]
async fn pay_with_predicate() -> Result<()> {
    abigen!(
        Contract(
            name = "MyContract",
            abi = "e2e/sway/contracts/contract_test/out/release/contract_test-abi.json"
        ),
        Predicate(
            name = "MyPredicate",
            abi = "e2e/sway/types/predicates/u64/out/release/u64-abi.json"
        )
    );

    let predicate_data = MyPredicateEncoder::default().encode_data(32768)?;

    let mut predicate: Predicate =
        Predicate::load_from("sway/types/predicates/u64/out/release/u64.bin")?
            .with_data(predicate_data);

    let num_coins = 4;
    let num_messages = 8;
    let amount = 16;
    let (provider, predicate_balance, _receiver, _receiver_balance, _asset_id, _) =
        setup_predicate_test(predicate.address(), num_coins, num_messages, amount).await?;

    predicate.set_provider(provider.clone());

    let deploy_response = Contract::load_from(
        "sway/contracts/contract_test/out/release/contract_test.bin",
        LoadConfiguration::default(),
    )?
    .deploy_if_not_exists(&predicate, TxPolicies::default())
    .await?;
    dbg!("halil");
    let contract_methods =
        MyContract::new(deploy_response.contract_id.clone(), predicate.clone()).methods();

    let consensus_parameters = provider.consensus_parameters().await?;
    let deploy_fee = deploy_response.tx_status.unwrap().total_fee;
    assert_eq!(
        predicate
            .get_asset_balance(consensus_parameters.base_asset_id())
            .await?,
        predicate_balance - deploy_fee
    );

    dbg!("halil2");
    let response = contract_methods
        .initialize_counter(42) // Build the ABI call
        .call()
        .await?;

    dbg!("halil3");
    assert_eq!(42, response.value);
    assert_eq!(
        predicate
            .get_asset_balance(consensus_parameters.base_asset_id())
            .await?,
        predicate_balance - deploy_fee - response.tx_status.total_fee
    );

    Ok(())
}

#[tokio::test]
async fn pay_with_predicate_vector_data() -> Result<()> {
    abigen!(
        Contract(
            name = "MyContract",
            abi = "e2e/sway/contracts/contract_test/out/release/contract_test-abi.json"
        ),
        Predicate(
            name = "MyPredicate",
            abi =
                "e2e/sway/types/predicates/predicate_vector/out/release/predicate_vector-abi.json"
        )
    );

    let predicate_data = MyPredicateEncoder::default().encode_data(12, 30, vec![2, 4, 42])?;

    let mut predicate: Predicate = Predicate::load_from(
        "sway/types/predicates/predicate_vector/out/release/predicate_vector.bin",
    )?
    .with_data(predicate_data);

    let num_coins = 4;
    let num_messages = 8;
    let amount = 16;
    let (provider, predicate_balance, _receiver, _receiver_balance, _asset_id, _) =
        setup_predicate_test(predicate.address(), num_coins, num_messages, amount).await?;

    predicate.set_provider(provider.clone());

    let deploy_response = Contract::load_from(
        "sway/contracts/contract_test/out/release/contract_test.bin",
        LoadConfiguration::default(),
    )?
    .deploy_if_not_exists(&predicate, TxPolicies::default())
    .await?;

    let contract_methods =
        MyContract::new(deploy_response.contract_id.clone(), predicate.clone()).methods();

    let consensus_parameters = provider.consensus_parameters().await?;
    let deploy_fee = deploy_response.tx_status.unwrap().total_fee;
    assert_eq!(
        predicate
            .get_asset_balance(consensus_parameters.base_asset_id())
            .await?,
        predicate_balance - deploy_fee
    );

    let response = contract_methods.initialize_counter(42).call().await?;

    assert_eq!(42, response.value);
    assert_eq!(
        predicate
            .get_asset_balance(consensus_parameters.base_asset_id())
            .await?,
        predicate_balance - deploy_fee - response.tx_status.total_fee
    );

    Ok(())
}

#[tokio::test]
async fn predicate_contract_transfer() -> Result<()> {
    abigen!(Predicate(
        name = "MyPredicate",
        abi = "e2e/sway/types/predicates/predicate_vector/out/release/predicate_vector-abi.json"
    ));

    let predicate_data = MyPredicateEncoder::default().encode_data(2, 40, vec![2, 4, 42])?;

    let mut predicate: Predicate = Predicate::load_from(
        "sway/types/predicates/predicate_vector/out/release/predicate_vector.bin",
    )?
    .with_data(predicate_data);

    let num_coins = 4;
    let num_messages = 8;
    let amount = 300;
    let (provider, _predicate_balance, _receiver, _receiver_balance, _asset_id, _) =
        setup_predicate_test(predicate.address(), num_coins, num_messages, amount).await?;

    predicate.set_provider(provider.clone());

    let contract_id = Contract::load_from(
        "sway/contracts/contract_test/out/release/contract_test.bin",
        LoadConfiguration::default(),
    )?
    .deploy_if_not_exists(&predicate, TxPolicies::default())
    .await?
    .contract_id;

    let contract_balances = provider.get_contract_balances(&contract_id).await?;
    assert!(contract_balances.is_empty());

    let amount = 300;
    predicate
        .force_transfer_to_contract(
            &contract_id,
            amount,
            AssetId::zeroed(),
            TxPolicies::default(),
        )
        .await?;

    let contract_balances = predicate
        .try_provider()?
        .get_contract_balances(&contract_id)
        .await?;
    assert_eq!(contract_balances.len(), 1);

    let random_asset_balance = contract_balances.get(&AssetId::zeroed()).unwrap();
    assert_eq!(*random_asset_balance, 300);

    Ok(())
}

#[tokio::test]
async fn predicate_transfer_to_base_layer() -> Result<()> {
    use std::str::FromStr;

    abigen!(Predicate(
        name = "MyPredicate",
        abi = "e2e/sway/types/predicates/predicate_vector/out/release/predicate_vector-abi.json"
    ));

    let predicate_data = MyPredicateEncoder::default().encode_data(22, 20, vec![2, 4, 42])?;

    let mut predicate: Predicate = Predicate::load_from(
        "sway/types/predicates/predicate_vector/out/release/predicate_vector.bin",
    )?
    .with_data(predicate_data);

    let num_coins = 4;
    let num_messages = 8;
    let amount = 300;
    let (provider, _predicate_balance, _receiver, _receiver_balance, _asset_id, _) =
        setup_predicate_test(predicate.address(), num_coins, num_messages, amount).await?;

    predicate.set_provider(provider.clone());

    let amount = 1000;
    let base_layer_address =
        Address::from_str("0x4710162c2e3a95a6faff05139150017c9e38e5e280432d546fae345d6ce6d8fe")?;
    let base_layer_address = Bech32Address::from(base_layer_address);

    let withdraw_response = predicate
        .withdraw_to_base_layer(&base_layer_address, amount, TxPolicies::default())
        .await?;

    // Create the next commit block to be able generate the proof
    provider.produce_blocks(1, None).await?;

    let proof = predicate
        .try_provider()?
        .get_message_proof(
            &withdraw_response.tx_id,
            &withdraw_response.nonce,
            None,
            Some(2),
        )
        .await?;

    assert_eq!(proof.amount, amount);
    assert_eq!(proof.recipient, base_layer_address);

    Ok(())
}

#[tokio::test]
async fn predicate_transfer_with_signed_resources() -> Result<()> {
    abigen!(Predicate(
        name = "MyPredicate",
        abi = "e2e/sway/types/predicates/predicate_vector/out/release/predicate_vector-abi.json"
    ));

    let predicate_data = MyPredicateEncoder::default().encode_data(2, 40, vec![2, 4, 42])?;

    let mut predicate: Predicate = Predicate::load_from(
        "sway/types/predicates/predicate_vector/out/release/predicate_vector.bin",
    )?
    .with_data(predicate_data);

    let predicate_num_coins = 4;
    let predicate_num_messages = 3;
    let predicate_amount = 1000;
    let predicate_balance = (predicate_num_coins + predicate_num_messages) * predicate_amount;

    let signer = PrivateKeySigner::random(&mut thread_rng());
    let wallet_num_coins = 4;
    let wallet_num_messages = 3;
    let wallet_amount = 1000;
    let wallet_balance = (wallet_num_coins + wallet_num_messages) * wallet_amount;

    let (mut coins, mut messages, asset_id) = get_test_coins_and_messages(
        predicate.address(),
        predicate_num_coins,
        predicate_num_messages,
        predicate_amount,
        0,
    );
    let (wallet_coins, wallet_messages, _) = get_test_coins_and_messages(
        signer.address(),
        wallet_num_coins,
        wallet_num_messages,
        wallet_amount,
        predicate_num_messages,
    );

    coins.extend(wallet_coins);
    messages.extend(wallet_messages);

    let provider = setup_test_provider(coins, messages, None, None).await?;
    let wallet = Wallet::new(signer.clone(), provider.clone());
    predicate.set_provider(provider.clone());

    let mut inputs = wallet
        .get_asset_inputs_for_amount(asset_id, wallet_balance, None)
        .await?;
    let predicate_inputs = predicate
        .get_asset_inputs_for_amount(asset_id, predicate_balance, None)
        .await?;
    inputs.extend(predicate_inputs);

    let outputs = vec![Output::change(predicate.address().into(), 0, asset_id)];

    let mut tb = ScriptTransactionBuilder::prepare_transfer(inputs, outputs, Default::default());
    tb.add_signer(signer)?;

    let tx = tb.build(&provider).await?;

    //TODO: If added to builder remove this
    let tx = provider.prepare_transaction_for_sending(tx).await?;

    let tx_status = provider.send_transaction_and_await_commit(tx).await?;

    assert_address_balance(
        predicate.address(),
        &provider,
        asset_id,
        predicate_balance + wallet_balance - tx_status.total_fee(),
    )
    .await;

    Ok(())
}

#[tokio::test]
#[allow(unused_variables)]
async fn contract_tx_and_call_params_with_predicate() -> Result<()> {
    use fuels::prelude::*;

    abigen!(
        Contract(
            name = "MyContract",
            abi = "e2e/sway/contracts/contract_test/out/release/contract_test-abi.json"
        ),
        Predicate(
            name = "MyPredicate",
            abi =
                "e2e/sway/types/predicates/predicate_vector/out/release/predicate_vector-abi.json"
        )
    );

    let predicate_data = MyPredicateEncoder::default().encode_data(22, 20, vec![2, 4, 42])?;

    let mut predicate: Predicate = Predicate::load_from(
        "sway/types/predicates/predicate_vector/out/release/predicate_vector.bin",
    )?
    .with_data(predicate_data);

    let num_coins = 1;
    let num_messages = 1;
    let amount = 1000;
    let (provider, predicate_balance, _receiver, _receiver_balance, _asset_id, _) =
        setup_predicate_test(predicate.address(), num_coins, num_messages, amount).await?;

    predicate.set_provider(provider.clone());

    let deploy_response = Contract::load_from(
        "./sway/contracts/contract_test/out/release/contract_test.bin",
        LoadConfiguration::default(),
    )?
    .deploy_if_not_exists(&predicate, TxPolicies::default())
    .await?;

    let contract_methods =
        MyContract::new(deploy_response.contract_id.clone(), predicate.clone()).methods();

    let tx_policies = TxPolicies::default().with_tip(100);

    let call_params_amount = 100;
    let call_params = CallParameters::default()
        .with_amount(call_params_amount)
        .with_asset_id(AssetId::zeroed());

    {
        let call_response = contract_methods
            .get_msg_amount()
            .with_tx_policies(tx_policies)
            .call_params(call_params.clone())?
            .call()
            .await?;

        let deploy_fee = deploy_response.tx_status.unwrap().total_fee;
        let call_fee = call_response.tx_status.total_fee;
        assert_eq!(
            predicate.get_asset_balance(&AssetId::zeroed()).await?,
            predicate_balance - deploy_fee - call_params_amount - call_fee
        );
    }
    {
        let custom_asset = AssetId::from([1u8; 32]);

        let response = contract_methods
            .get_msg_amount()
            .call_params(call_params)?
            .add_custom_asset(custom_asset, 100, Some(Bech32Address::default()))
            .call()
            .await?;

        assert_eq!(predicate.get_asset_balance(&custom_asset).await?, 900);
    }

    Ok(())
}

#[tokio::test]
#[allow(unused_variables)]
async fn diff_asset_predicate_payment() -> Result<()> {
    use fuels::prelude::*;

    abigen!(
        Contract(
            name = "MyContract",
            abi = "e2e/sway/contracts/contract_test/out/release/contract_test-abi.json"
        ),
        Predicate(
            name = "MyPredicate",
            abi =
                "e2e/sway/types/predicates/predicate_vector/out/release/predicate_vector-abi.json"
        )
    );

    let predicate_data = MyPredicateEncoder::default().encode_data(28, 14, vec![2, 4, 42])?;

    let mut predicate: Predicate = Predicate::load_from(
        "sway/types/predicates/predicate_vector/out/release/predicate_vector.bin",
    )?
    .with_data(predicate_data);

    let num_coins = 1;
    let num_messages = 1;
    let amount = 1_000_000_000;
    let (provider, _predicate_balance, _receiver, _receiver_balance, _asset_id, _) =
        setup_predicate_test(predicate.address(), num_coins, num_messages, amount).await?;

    predicate.set_provider(provider.clone());

    let contract_id = Contract::load_from(
        "./sway/contracts/contract_test/out/release/contract_test.bin",
        LoadConfiguration::default(),
    )?
    .deploy_if_not_exists(&predicate, TxPolicies::default())
    .await?
    .contract_id;

    let contract_methods = MyContract::new(contract_id.clone(), predicate.clone()).methods();

    let call_params = CallParameters::default()
        .with_amount(1_000_000)
        .with_asset_id(AssetId::from([1u8; 32]));

    let response = contract_methods
        .get_msg_amount()
        .call_params(call_params)?
        .call()
        .await?;

    Ok(())
}

#[tokio::test]
async fn predicate_default_configurables() -> Result<()> {
    abigen!(Predicate(
        name = "MyPredicate",
        abi = "e2e/sway/predicates/predicate_configurables/out/release/predicate_configurables-abi.json"
    ));

    let new_struct = StructWithGeneric {
        field_1: 8u8,
        field_2: 16,
    };
    let new_enum = EnumWithGeneric::VariantOne(true);

    let predicate_data = MyPredicateEncoder::default().encode_data(
        true,
        8,
        (8, true),
        [253, 254, 255],
        new_struct,
        new_enum,
    )?;

    let mut predicate: Predicate = Predicate::load_from(
        "sway/predicates/predicate_configurables/out/release/predicate_configurables.bin",
    )?
    .with_data(predicate_data);

    let num_coins = 4;
    let num_messages = 8;
    let amount = 16;
    let (provider, predicate_balance, receiver, receiver_balance, asset_id, _) =
        setup_predicate_test(predicate.address(), num_coins, num_messages, amount).await?;

    predicate.set_provider(provider.clone());

    let amount_to_send = predicate_balance - 1;
    predicate
        .transfer(
            receiver.address(),
            amount_to_send,
            asset_id,
            TxPolicies::default(),
        )
        .await?;

    // The predicate has spent the funds
    assert_address_balance(predicate.address(), &provider, asset_id, 0).await;

    // Funds were transferred
    assert_address_balance(
        receiver.address(),
        &provider,
        asset_id,
        receiver_balance + amount_to_send,
    )
    .await;

    Ok(())
}

#[tokio::test]
async fn predicate_configurables() -> Result<()> {
    // ANCHOR: predicate_configurables
    abigen!(Predicate(
        name = "MyPredicate",
        abi = "e2e/sway/predicates/predicate_configurables/out/release/predicate_configurables-abi.json"
    ));

    let new_tuple = (16, false);
    let new_array = [123, 124, 125];
    let new_struct = StructWithGeneric {
        field_1: 32u8,
        field_2: 64,
    };
    let new_enum = EnumWithGeneric::VariantTwo;

    let configurables = MyPredicateConfigurables::default()
        .with_U8(8)?
        .with_TUPLE(new_tuple)?
        .with_ARRAY(new_array)?
        .with_STRUCT(new_struct.clone())?
        .with_ENUM(new_enum.clone())?;

    let predicate_data = MyPredicateEncoder::default()
        .encode_data(true, 8u8, new_tuple, new_array, new_struct, new_enum)?;

    let mut predicate: Predicate = Predicate::load_from(
        "sway/predicates/predicate_configurables/out/release/predicate_configurables.bin",
    )?
    .with_data(predicate_data)
    .with_configurables(configurables);
    // ANCHOR_END: predicate_configurables

    let num_coins = 4;
    let num_messages = 8;
    let amount = 16;
    let (provider, predicate_balance, receiver, receiver_balance, asset_id, _) =
        setup_predicate_test(predicate.address(), num_coins, num_messages, amount).await?;

    predicate.set_provider(provider.clone());

    let amount_to_send = predicate_balance - 1;
    let fee = predicate
        .transfer(
            receiver.address(),
            amount_to_send,
            asset_id,
            TxPolicies::default(),
        )
        .await?
        .tx_status
        .total_fee;

    // The predicate has spent the funds
    assert_address_balance(predicate.address(), &provider, asset_id, 0).await;

    // Funds were transferred
    assert_address_balance(
        receiver.address(),
        &provider,
        asset_id,
        receiver_balance + predicate_balance - fee,
    )
    .await;

    Ok(())
}

#[tokio::test]
async fn predicate_adjust_fee_persists_message_w_data() -> Result<()> {
    abigen!(Predicate(
        name = "MyPredicate",
        abi = "e2e/sway/predicates/basic_predicate/out/release/basic_predicate-abi.json"
    ));

    let predicate_data = MyPredicateEncoder::default().encode_data(4097, 4097)?;

    let mut predicate: Predicate =
        Predicate::load_from("sway/predicates/basic_predicate/out/release/basic_predicate.bin")?
            .with_data(predicate_data);

    let amount = 1000;
    let coins = setup_single_asset_coins(predicate.address(), AssetId::zeroed(), 1, amount);
    let message = get_test_message_w_data(predicate.address(), amount, Default::default());
    let message_input = Input::resource_predicate(
        CoinType::Message(message.clone()),
        predicate.code().to_vec(),
        predicate.data().to_vec(),
    );

    let provider = setup_test_provider(coins, vec![message.clone()], None, None).await?;
    predicate.set_provider(provider.clone());

    let mut tb = ScriptTransactionBuilder::prepare_transfer(
        vec![message_input.clone()],
        vec![],
        TxPolicies::default(),
    );
    predicate.adjust_for_fee(&mut tb, 0).await?;

    let tx = tb.build(&provider).await?;

    assert_eq!(tx.inputs().len(), 2);
    assert_eq!(tx.inputs()[0].message_id().unwrap(), message.message_id());

    Ok(())
}

#[tokio::test]
async fn predicate_transfer_non_base_asset() -> Result<()> {
    abigen!(Predicate(
        name = "MyPredicate",
        abi = "e2e/sway/predicates/basic_predicate/out/release/basic_predicate-abi.json"
    ));

    let predicate_data = MyPredicateEncoder::default().encode_data(32, 32)?;

    let mut predicate: Predicate =
        Predicate::load_from("sway/predicates/basic_predicate/out/release/basic_predicate.bin")?
            .with_data(predicate_data);

    let signer = PrivateKeySigner::random(&mut thread_rng());

    let amount = 5;
    let non_base_asset_id = AssetId::new([1; 32]);

    // wallet has base and predicate non base asset
    let mut coins = setup_single_asset_coins(signer.address(), AssetId::zeroed(), 1, amount);
    coins.extend(setup_single_asset_coins(
        predicate.address(),
        non_base_asset_id,
        1,
        amount,
    ));

    let provider = setup_test_provider(coins, vec![], None, None).await?;
    predicate.set_provider(provider.clone());
    let wallet = Wallet::new(signer.clone(), provider.clone());

    let inputs = predicate
        .get_asset_inputs_for_amount(non_base_asset_id, amount, None)
        .await?;
    let consensus_parameters = provider.consensus_parameters().await?;
    let outputs = vec![
        Output::change(wallet.address().into(), 0, non_base_asset_id),
        Output::change(
            wallet.address().into(),
            0,
            *consensus_parameters.base_asset_id(),
        ),
    ];

    let mut tb = ScriptTransactionBuilder::prepare_transfer(
        inputs,
        outputs,
        TxPolicies::default().with_tip(1),
    );

    tb.add_signer(signer)?;
    wallet.adjust_for_fee(&mut tb, 0).await?;

    let tx = tb.build(&provider).await?;

    //TODO: If added to builder remove this
    let tx = provider.prepare_transaction_for_sending(tx).await?;

    provider
        .send_transaction_and_await_commit(tx)
        .await?
        .check(None)?;

    let wallet_balance = wallet.get_asset_balance(&non_base_asset_id).await?;

    assert_eq!(wallet_balance, amount);

    Ok(())
}

#[tokio::test]
async fn predicate_can_access_manually_added_witnesses() -> Result<()> {
    abigen!(Predicate(
        name = "MyPredicate",
        abi = "e2e/sway/predicates/predicate_witnesses/out/release/predicate_witnesses-abi.json"
    ));

    let predicate_data = MyPredicateEncoder::default().encode_data(0, 1)?;

    let mut predicate: Predicate = Predicate::load_from(
        "sway/predicates/predicate_witnesses/out/release/predicate_witnesses.bin",
    )?
    .with_data(predicate_data);

    let num_coins = 4;
    let num_messages = 0;
    let amount = 16;
    let (provider, predicate_balance, receiver, receiver_balance, asset_id, _) =
        setup_predicate_test(predicate.address(), num_coins, num_messages, amount).await?;

    predicate.set_provider(provider.clone());

    let amount_to_send = 12;
    let inputs = predicate
        .get_asset_inputs_for_amount(asset_id, amount_to_send, None)
        .await?;
    let outputs =
        predicate.get_asset_outputs_for_amount(receiver.address(), asset_id, amount_to_send);

    let mut tx = ScriptTransactionBuilder::prepare_transfer(
        inputs,
        outputs,
        TxPolicies::default().with_witness_limit(32),
    )
    .build(&provider)
    .await?;

    let witness = ABIEncoder::default().encode(&[64u64.into_token()])?; // u64 because this is VM memory
    let witness2 = ABIEncoder::default().encode(&[4096u64.into_token()])?;

    tx.append_witness(witness.into())?;
    tx.append_witness(witness2.into())?;

    //TODO: If added to builder remove this
    let tx = provider.prepare_transaction_for_sending(tx).await?;

    let tx_status = provider.send_transaction_and_await_commit(tx).await?;

    let fee = tx_status.total_fee();
    // The predicate has spent the funds
    assert_address_balance(
        predicate.address(),
        &provider,
        asset_id,
        predicate_balance - amount_to_send - fee,
    )
    .await;

    // Funds were transferred
    assert_address_balance(
        receiver.address(),
        &provider,
        asset_id,
        receiver_balance + amount_to_send,
    )
    .await;

    Ok(())
}

#[tokio::test]
async fn tx_id_not_changed_after_adding_witnesses() -> Result<()> {
    abigen!(Predicate(
        name = "MyPredicate",
        abi = "e2e/sway/predicates/predicate_witnesses/out/release/predicate_witnesses-abi.json"
    ));

    let predicate_data = MyPredicateEncoder::default().encode_data(0, 1)?;

    let mut predicate: Predicate = Predicate::load_from(
        "sway/predicates/predicate_witnesses/out/release/predicate_witnesses.bin",
    )?
    .with_data(predicate_data);

    let num_coins = 4;
    let num_messages = 0;
    let amount = 16;
    let (provider, _predicate_balance, receiver, _receiver_balance, asset_id, _) =
        setup_predicate_test(predicate.address(), num_coins, num_messages, amount).await?;

    predicate.set_provider(provider.clone());

    let amount_to_send = 12;
    let inputs = predicate
        .get_asset_inputs_for_amount(asset_id, amount_to_send, None)
        .await?;
    let outputs =
        predicate.get_asset_outputs_for_amount(receiver.address(), asset_id, amount_to_send);

    let mut tx = ScriptTransactionBuilder::prepare_transfer(
        inputs,
        outputs,
        TxPolicies::default().with_witness_limit(32),
    )
    .build(&provider)
    .await?;

    let consensus_parameters = provider.consensus_parameters().await?;
    let chain_id = consensus_parameters.chain_id();
    let tx_id = tx.id(chain_id);

    let witness = ABIEncoder::default().encode(&[64u64.into_token()])?; // u64 because this is VM memory
    let witness2 = ABIEncoder::default().encode(&[4096u64.into_token()])?;

    tx.append_witness(witness.into())?;
    tx.append_witness(witness2.into())?;
    let tx_id_after_witnesses = tx.id(chain_id);

    let tx_id_from_provider = provider.send_transaction(tx).await?;

    assert_eq!(tx_id, tx_id_after_witnesses);
    assert_eq!(tx_id, tx_id_from_provider);

    Ok(())
}

#[tokio::test]
async fn predicate_encoder_config_is_applied() -> Result<()> {
    abigen!(Predicate(
        name = "MyPredicate",
        abi = "e2e/sway/predicates/basic_predicate/out/release/basic_predicate-abi.json"
    ));
    {
        let _encoding_ok = MyPredicateEncoder::default()
            .encode_data(4097, 4097)
            .expect("should not fail as it uses the default encoder config");
    }
    {
        let encoder_config = EncoderConfig {
            max_tokens: 1,
            ..Default::default()
        };
        let encoding_error = MyPredicateEncoder::new(encoder_config)
            .encode_data(4097, 4097)
            .expect_err("should fail");

        assert!(encoding_error
            .to_string()
            .contains("token limit `1` reached while encoding"));
    }

    Ok(())
}

#[tokio::test]
async fn predicate_transfers_non_base_asset() -> Result<()> {
    abigen!(Predicate(
        name = "MyPredicate",
        abi = "e2e/sway/predicates/basic_predicate/out/release/basic_predicate-abi.json"
    ));

    let predicate_data = MyPredicateEncoder::default().encode_data(4097, 4097)?;
    let mut predicate: Predicate =
        Predicate::load_from("sway/predicates/basic_predicate/out/release/basic_predicate.bin")?
            .with_data(predicate_data);

    let num_coins = 4;
    let num_message = 6;
    let amount = 20;
    let (provider, _, receiver, _, _, _) =
        setup_predicate_test(predicate.address(), num_coins, num_message, amount).await?;
    predicate.set_provider(provider);
    let other_asset_id = AssetId::from([1u8; 32]);

    let send_amount = num_coins * amount;
    predicate
        .transfer(
            receiver.address(),
            send_amount,
            other_asset_id,
            TxPolicies::default(),
        )
        .await?;

    assert_eq!(predicate.get_asset_balance(&other_asset_id).await?, 0,);

    assert_eq!(
        receiver.get_asset_balance(&other_asset_id).await?,
        send_amount,
    );

    Ok(())
}

#[tokio::test]
async fn predicate_with_invalid_data_fails() -> Result<()> {
    abigen!(Predicate(
        name = "MyPredicate",
        abi = "e2e/sway/predicates/basic_predicate/out/release/basic_predicate-abi.json"
    ));

    let predicate_data = MyPredicateEncoder::default().encode_data(0, 100)?;
    let mut predicate: Predicate =
        Predicate::load_from("sway/predicates/basic_predicate/out/release/basic_predicate.bin")?
            .with_data(predicate_data);

    let num_coins = 4;
    let num_message = 6;
    let amount = 20;
    let (provider, _, receiver, _, _, _) =
        setup_predicate_test(predicate.address(), num_coins, num_message, amount).await?;
    predicate.set_provider(provider);
    let other_asset_id = AssetId::from([1u8; 32]);

    let send_amount = num_coins * amount;
    let error_string = predicate
        .transfer(
            receiver.address(),
            send_amount,
            other_asset_id,
            TxPolicies::default(),
        )
        .await
        .unwrap_err()
        .to_string();

    assert!(error_string.contains("PredicateVerificationFailed(Panic(PredicateReturnedNonOne))"));
    assert_eq!(receiver.get_asset_balance(&other_asset_id).await?, 0);

    Ok(())
}

#[tokio::test]
async fn predicate_blobs() -> Result<()> {
    abigen!(Predicate(
        name = "MyPredicate",
        abi = "e2e/sway/predicates/predicate_blobs/out/release/predicate_blobs-abi.json"
    ));

    // ANCHOR: preparing_the_predicate
    let configurables = MyPredicateConfigurables::default().with_SECRET_NUMBER(10001)?;

    let predicate_data = MyPredicateEncoder::default().encode_data(1, 19)?;

    let executable =
        Executable::load_from("sway/predicates/predicate_blobs/out/release/predicate_blobs.bin")?;

    let loader = executable
        .convert_to_loader()?
        .with_configurables(configurables);

    let mut predicate: Predicate = Predicate::from_code(loader.code()).with_data(predicate_data);
    // ANCHOR_END: preparing_the_predicate

    let num_coins = 4;
    let num_messages = 8;
    let amount = 16;
    let (provider, predicate_balance, receiver, receiver_balance, asset_id, extra_wallet) =
        setup_predicate_test(predicate.address(), num_coins, num_messages, amount).await?;

    // we don't want to pay with the recipient wallet so that we don't affect the assertion we're
    // gonna make later on
    // ANCHOR: uploading_the_blob
    loader.upload_blob(extra_wallet).await?;

    predicate.set_provider(provider.clone());

    let expected_fee = 1;
    predicate
        .transfer(
            receiver.address(),
            predicate_balance - expected_fee,
            asset_id,
            TxPolicies::default(),
        )
        .await?;
    // ANCHOR_END: uploading_the_blob

    // The predicate has spent the funds
    assert_address_balance(predicate.address(), &provider, asset_id, 0).await;

    // Funds were transferred
    assert_address_balance(
        receiver.address(),
        &provider,
        asset_id,
        receiver_balance + predicate_balance - expected_fee,
    )
    .await;

    Ok(())
}

#[tokio::test]
async fn predicate_configurables_in_blobs() -> Result<()> {
    abigen!(Predicate(
        name = "MyPredicate",
        abi = "e2e/sway/predicates/predicate_configurables/out/release/predicate_configurables-abi.json"
    ));

    let new_tuple = (16, false);
    let new_array = [123, 124, 125];
    let new_struct = StructWithGeneric {
        field_1: 32u8,
        field_2: 64,
    };
    let new_enum = EnumWithGeneric::VariantTwo;

    let configurables = MyPredicateConfigurables::default()
        .with_U8(8)?
        .with_TUPLE(new_tuple)?
        .with_ARRAY(new_array)?
        .with_STRUCT(new_struct.clone())?
        .with_ENUM(new_enum.clone())?;

    let predicate_data = MyPredicateEncoder::default()
        .encode_data(true, 8u8, new_tuple, new_array, new_struct, new_enum)?;

    let executable = Executable::load_from(
        "sway/predicates/predicate_configurables/out/release/predicate_configurables.bin",
    )?;

    let loader = executable
        .convert_to_loader()?
        .with_configurables(configurables);

    let mut predicate: Predicate = Predicate::from_code(loader.code()).with_data(predicate_data);

    let num_coins = 4;
    let num_messages = 8;
    let amount = 16;
    let (provider, predicate_balance, receiver, receiver_balance, asset_id, extra_wallet) =
        setup_predicate_test(predicate.address(), num_coins, num_messages, amount).await?;

    predicate.set_provider(provider.clone());

    loader
        .upload_blob(extra_wallet)
        .await?
        .expect("has tx_status");

    let amount_to_send = predicate_balance - 1;
    predicate
        .transfer(
            receiver.address(),
            amount_to_send,
            asset_id,
            TxPolicies::default(),
        )
        .await?;

    // The predicate has spent the funds
    assert_address_balance(predicate.address(), &provider, asset_id, 0).await;

    // Funds were transferred
    assert_address_balance(
        receiver.address(),
        &provider,
        asset_id,
        receiver_balance + amount_to_send,
    )
    .await;

    Ok(())
}

#[tokio::test]
async fn predicate_transfer_respects_maturity_and_expiration() -> Result<()> {
    abigen!(Predicate(
        name = "MyPredicate",
        abi = "e2e/sway/predicates/basic_predicate/out/release/basic_predicate-abi.json"
    ));

    let predicate_data = MyPredicateEncoder::default().encode_data(4097, 4097)?;

    let mut predicate: Predicate =
        Predicate::load_from("sway/predicates/basic_predicate/out/release/basic_predicate.bin")?
            .with_data(predicate_data);

    let num_coins = 4;
    let num_messages = 8;
    let amount = 16;
    let (provider, predicate_balance, receiver, receiver_balance, asset_id, _) =
        setup_predicate_test(predicate.address(), num_coins, num_messages, amount).await?;

    predicate.set_provider(provider.clone());

    let maturity = 10;
    let expiration = 20;
    let tx_policies = TxPolicies::default()
        .with_maturity(maturity)
        .with_expiration(expiration);
    let amount_to_send = 10;

    // TODO: https://github.com/FuelLabs/fuels-rs/issues/1394
    let expected_fee = 1;

    {
        let err = predicate
            .transfer(receiver.address(), amount_to_send, asset_id, tx_policies)
            .await
            .expect_err("maturity not reached");

        assert!(err.to_string().contains("TransactionMaturity"));
    }
    {
        provider.produce_blocks(15, None).await?;
        predicate
            .transfer(receiver.address(), amount_to_send, asset_id, tx_policies)
            .await
            .expect("should succeed. Block height between `maturity` and `expiration`");
    }
    {
        provider.produce_blocks(15, None).await?;
        let err = predicate
            .transfer(receiver.address(), amount_to_send, asset_id, tx_policies)
            .await
            .expect_err("expiration reached");

        assert!(err.to_string().contains("TransactionExpiration"));
    }

    // The predicate has spent the funds
    assert_address_balance(
        predicate.address(),
        &provider,
        asset_id,
        predicate_balance - amount_to_send - expected_fee,
    )
    .await;

    // Funds were transferred
    assert_address_balance(
        receiver.address(),
        &provider,
        asset_id,
        receiver_balance + amount_to_send,
    )
    .await;

    Ok(())
}

async fn transfer_to_predicate(
    from: &impl Account,
    address: &Bech32Address,
    amount: u64,
    asset_id: AssetId,
) {
    from.transfer(address, amount, asset_id, TxPolicies::default())
        .await
        .unwrap();

    assert_address_balance(address, from.try_provider().unwrap(), asset_id, amount).await;
}

#[tokio::test]
async fn predicate_tx_input_output() -> Result<()> {
    setup_program_test!(
        Wallets("wallet_1", "wallet_2"),
        Abigen(
            Contract(
                name = "TestContract",
                project = "e2e/sway/contracts/contract_test"
            ),
            Predicate(
                name = "MyPredicate",
                project = "e2e/sway/predicates/predicate_tx_input_output"
            ),
        ),
        Deploy(
            name = "contract_instance",
            contract = "TestContract",
            wallet = "wallet_2",
            random_salt = false,
        ),
    );

    let provider = wallet_1.try_provider()?;

    // Predicate expects `wallet_2` as owner
    let configurables =
        MyPredicateConfigurables::default().with_OWNER(wallet_2.address().into())?;

    // Predicate will check first input and first output
    let predicate_data = MyPredicateEncoder::default().encode_data(0, 0)?;

    let mut predicate: Predicate = Predicate::load_from(
        "sway/predicates/predicate_tx_input_output/out/release/predicate_tx_input_output.bin",
    )?
    .with_data(predicate_data)
    .with_configurables(configurables);
    predicate.set_provider(provider.clone());

    let asset_id = AssetId::zeroed();
    {
        transfer_to_predicate(&wallet_2, predicate.address(), 42, asset_id).await;

        // Call contract method with custom `wallet_2` input at first place, predicate at second
        // and custom change to `wallet_2`
        let wallet_input = wallet_2
            .get_asset_inputs_for_amount(asset_id, 10, None)
            .await?
            .pop()
            .unwrap();

        let predicate_input = predicate
            .get_asset_inputs_for_amount(asset_id, 10, None)
            .await?
            .pop()
            .unwrap();

        let custom_inputs = vec![wallet_input, predicate_input];

        let custom_output = vec![Output::change(wallet_2.address().into(), 0, asset_id)];

        let value = contract_instance
            .methods()
            .initialize_counter(36)
            .with_inputs(custom_inputs)
<<<<<<< HEAD
=======
            .add_signer(wallet_2.signer().clone())
>>>>>>> 9db786c7
            .with_outputs(custom_output)
            .call()
            .await?
            .value;

        assert_eq!(value, 36);
    }
    {
        transfer_to_predicate(&wallet_2, predicate.address(), 42, asset_id).await;

        // Add coin with wrong owner (`wallet_1`)
        let wallet_input = wallet_1
            .get_asset_inputs_for_amount(asset_id, 10, None)
            .await?
            .pop()
            .unwrap();

        let predicate_input = predicate
            .get_asset_inputs_for_amount(asset_id, 10, None)
            .await?
            .pop()
            .unwrap();

        let custom_inputs = vec![wallet_input, predicate_input];

        let err = contract_instance
            .methods()
            .initialize_counter(36)
            .with_inputs(custom_inputs)
            .add_signer(wallet_1)
            .call()
            .await
            .unwrap_err();

        dbg!(err.to_string());
        assert!(err.to_string().contains("PredicateVerificationFailed"));
    }

    Ok(())
}<|MERGE_RESOLUTION|>--- conflicted
+++ resolved
@@ -1406,10 +1406,6 @@
             .methods()
             .initialize_counter(36)
             .with_inputs(custom_inputs)
-<<<<<<< HEAD
-=======
-            .add_signer(wallet_2.signer().clone())
->>>>>>> 9db786c7
             .with_outputs(custom_output)
             .call()
             .await?
@@ -1439,7 +1435,7 @@
             .methods()
             .initialize_counter(36)
             .with_inputs(custom_inputs)
-            .add_signer(wallet_1)
+            .add_signer(wallet_1.signer().clone())
             .call()
             .await
             .unwrap_err();
