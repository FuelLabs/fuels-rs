--- conflicted
+++ resolved
@@ -2,19 +2,12 @@
 mod tests {
     use anyhow::Result;
     use e2e::e2e_helpers::start_aws_kms;
-<<<<<<< HEAD
     use fuels::{
         accounts::{signers::aws_kms::AwsKmsSigner, wallet::Wallet, Account, ViewOnlyAccount},
         prelude::{
             launch_provider_and_get_wallet, AssetId, Contract, LoadConfiguration, TxPolicies,
         },
         types::errors::Context,
-=======
-    use fuels::accounts::kms::{AwsKmsSigner, KmsWallet};
-    use fuels::accounts::{Account, ViewOnlyAccount};
-    use fuels::prelude::{
-        launch_provider_and_get_wallet, AssetId, Contract, LoadConfiguration, Signer, TxPolicies,
->>>>>>> b8e74cb1
     };
 
     #[tokio::test(flavor = "multi_thread")]
@@ -36,13 +29,8 @@
 
         let aws_client = kms.client();
         // ANCHOR: use_kms_wallet
-<<<<<<< HEAD
         let kms_signer = AwsKmsSigner::new(your_kms_key_id, aws_client).await?;
         let wallet = Wallet::new(kms_signer, provider);
-=======
-        let signer = AwsKmsSigner::new(your_kms_key_id, kms.client()).await?;
-        let kms_wallet = KmsWallet::new(signer, Some(provider));
->>>>>>> b8e74cb1
         // ANCHOR_END: use_kms_wallet
 
         let total_base_balance = kms_wallet.get_asset_balance(&AssetId::zeroed()).await?;
@@ -68,23 +56,14 @@
         let your_kms_key_id = key.id;
         let provider = wallet.provider().clone();
 
-<<<<<<< HEAD
         let kms_signer = AwsKmsSigner::new(your_kms_key_id, kms.client()).await?;
         let aws_wallet = Wallet::new(kms_signer, provider);
-=======
-        let signer = AwsKmsSigner::new(your_kms_key_id, kms.client()).await?;
-        let kms_wallet = KmsWallet::new(signer, Some(provider));
->>>>>>> b8e74cb1
 
         Contract::load_from(
             "../e2e/sway/contracts/contract_test/out/release/contract_test.bin",
             LoadConfiguration::default(),
         )?
-<<<<<<< HEAD
         .deploy(&aws_wallet, TxPolicies::default())
-=======
-        .deploy(&kms_wallet, TxPolicies::default())
->>>>>>> b8e74cb1
         .await?;
 
         Ok(())
