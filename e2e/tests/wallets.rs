use fuels::{
    accounts::signers::private_key::PrivateKeySigner,
    prelude::*,
    types::{coin_type::CoinType, input::Input, output::Output},
};
use rand::{Rng, thread_rng};

async fn assert_address_balance(
    address: &Address,
    provider: &Provider,
<<<<<<< HEAD
    asset_id: AssetId,
    amount: u128,
=======
    asset_id: &AssetId,
    amount: u64,
>>>>>>> e510eab4
) {
    let balance = provider
        .get_asset_balance(address, asset_id)
        .await
        .expect("Could not retrieve balance");
    assert_eq!(balance, amount);
}

#[tokio::test]
async fn test_wallet_balance_api_multi_asset() -> Result<()> {
    let signer = PrivateKeySigner::random(&mut rand::thread_rng());
    let number_of_assets = 7;
    let coins_per_asset = 21;
    let amount_per_coin = 11;
    let (coins, asset_ids) = setup_multiple_assets_coins(
        signer.address(),
        number_of_assets,
        coins_per_asset,
        amount_per_coin,
    );

    let provider = setup_test_provider(coins.clone(), vec![], None, None).await?;
    let wallet = Wallet::new(signer, provider.clone());
    let balances = wallet.get_balances().await?;
    assert_eq!(balances.len() as u64, number_of_assets);

    for asset_id in asset_ids {
        let balance = wallet.get_asset_balance(&asset_id).await?;
        assert_eq!(balance, (coins_per_asset * amount_per_coin) as u128);

        let expected_key = asset_id.to_string();
        assert!(balances.contains_key(&expected_key));
        assert_eq!(
            *balances.get(&expected_key).unwrap(),
            (coins_per_asset * amount_per_coin) as u128
        );
    }
    Ok(())
}

#[tokio::test]
async fn test_wallet_balance_api_single_asset() -> Result<()> {
    let signer = PrivateKeySigner::random(&mut rand::thread_rng());
    let number_of_coins = 21;
    let amount_per_coin = 11;
    let coins = setup_single_asset_coins(
        signer.address(),
        AssetId::zeroed(),
        number_of_coins,
        amount_per_coin,
    );

    let provider = setup_test_provider(coins.clone(), vec![], None, None).await?;
    let wallet = Wallet::new(signer, provider.clone());

    for coin in coins {
        let balance = wallet.get_asset_balance(&coin.asset_id).await?;
        assert_eq!(balance, (number_of_coins * amount_per_coin) as u128);
    }

    let balances = wallet.get_balances().await?;
    let expected_key = AssetId::zeroed().to_string();
    assert_eq!(balances.len(), 1); // only the base asset
    assert!(balances.contains_key(&expected_key));
    assert_eq!(
        *balances.get(&expected_key).unwrap(),
        (number_of_coins * amount_per_coin) as u128
    );

    Ok(())
}

fn base_asset_wallet_config(num_wallets: u64) -> WalletsConfig {
    let asset_configs = vec![AssetConfig {
        id: AssetId::zeroed(),
        num_coins: 20,
        coin_amount: 20,
    }];
    WalletsConfig::new_multiple_assets(num_wallets, asset_configs)
}

#[tokio::test]
async fn adjust_fee_empty_transaction() -> Result<()> {
    let wallet = launch_provider_and_get_wallet().await?;

    let mut tb = ScriptTransactionBuilder::prepare_transfer(vec![], vec![], TxPolicies::default());
    assert!(tb.inputs().is_empty());
    assert!(tb.outputs().is_empty());

    wallet.add_witnesses(&mut tb)?;
    wallet.adjust_for_fee(&mut tb, 0).await?;
    assert!(!tb.inputs().is_empty(), "inputs should be added");
    assert_eq!(tb.outputs().len(), 1, "output should be added");

    let tx = tb.build(wallet.provider()).await?;

    let total_amount_inputs: u64 = tx.inputs().iter().map(|i| i.amount().unwrap()).sum();
    assert!(
        total_amount_inputs > tx.max_fee().unwrap(),
        "amount should cover tx"
    );

    let expected_outputs = vec![Output::change(wallet.address(), 0, AssetId::zeroed())];

    assert_eq!(tx.outputs(), &expected_outputs);

    Ok(())
}

#[tokio::test]
async fn adjust_for_fee_with_message_data_input() -> Result<()> {
    let wallet_signer = PrivateKeySigner::random(&mut rand::thread_rng());
    let receiver_signer = PrivateKeySigner::random(&mut rand::thread_rng());

    let messages = setup_single_message(
        Address::default(),
        wallet_signer.address(),
        100,
        0.into(),
        vec![1, 2, 3], // has data
    );
    let asset_id = AssetId::zeroed();
    let coins = setup_single_asset_coins(wallet_signer.address(), asset_id, 1, 50);
    let provider = setup_test_provider(coins, vec![messages], None, None).await?;
    let wallet = Wallet::new(wallet_signer, provider.clone());
    let receiver = Wallet::new(receiver_signer, provider.clone());

    let amount_to_send = 14;
    let message = wallet.get_messages().await?.pop().unwrap();
    let input = Input::resource_signed(CoinType::Message(message));
    let outputs = wallet.get_asset_outputs_for_amount(receiver.address(), asset_id, amount_to_send);

    {
        // message with data as only input - without adjust for fee
        let mut tb = ScriptTransactionBuilder::prepare_transfer(
            vec![input.clone()],
            outputs.clone(),
            TxPolicies::default(),
        );
        wallet.add_witnesses(&mut tb)?;

        let tx = tb.build(wallet.provider()).await?;
        let err = provider
            .send_transaction_and_await_commit(tx)
            .await
            .unwrap_err();

        assert!(err.to_string().contains("Validity(NoSpendableInput)"));
    }
    {
        // message with data as only input - with adjust for fee
        let mut tb = ScriptTransactionBuilder::prepare_transfer(
            vec![input.clone()],
            outputs.clone(),
            TxPolicies::default(),
        );

        wallet.adjust_for_fee(&mut tb, 0).await.unwrap();
        wallet.add_witnesses(&mut tb)?;

        let tx = tb.build(wallet.provider()).await?;

        assert_eq!(receiver.get_asset_balance(&asset_id).await?, 0);

        provider
            .send_transaction_and_await_commit(tx)
            .await
            .unwrap();

        assert_eq!(
            receiver.get_asset_balance(&asset_id).await?,
            amount_to_send as u128
        );
    }

    Ok(())
}

#[tokio::test]
async fn adjust_fee_resources_to_transfer_with_base_asset() -> Result<()> {
    let wallet = launch_provider_and_get_wallet().await?;

    let base_amount = 30;
    let base_asset_id = AssetId::zeroed();
    let inputs = wallet
        .get_asset_inputs_for_amount(base_asset_id, base_amount.into(), None)
        .await?;
    let outputs =
        wallet.get_asset_outputs_for_amount(Address::zeroed(), base_asset_id, base_amount);

    let mut tb = ScriptTransactionBuilder::prepare_transfer(inputs, outputs, TxPolicies::default());

    wallet.adjust_for_fee(&mut tb, base_amount.into()).await?;
    wallet.add_witnesses(&mut tb)?;

    let tx = tb.build(wallet.provider()).await?;

    let total_amount_inputs: u64 = tx.inputs().iter().map(|i| i.amount().unwrap()).sum();
    assert!(total_amount_inputs > tx.max_fee().unwrap()); // can cover tx

    let expected_outputs = vec![
        Output::coin(Address::zeroed(), base_amount, base_asset_id),
        Output::change(wallet.address(), 0, base_asset_id),
    ];

    assert_eq!(tx.outputs(), &expected_outputs);

    Ok(())
}

#[tokio::test]
async fn test_transfer() -> Result<()> {
    let wallet_1_signer = PrivateKeySigner::random(&mut rand::thread_rng());
    let wallet_2_signer = PrivateKeySigner::random(&mut rand::thread_rng());

    let amount = 100;
    let num_coins = 1;
    let base_asset_id = AssetId::zeroed();
    let mut coins_1 =
        setup_single_asset_coins(wallet_1_signer.address(), base_asset_id, num_coins, amount);
    let coins_2 =
        setup_single_asset_coins(wallet_2_signer.address(), base_asset_id, num_coins, amount);
    coins_1.extend(coins_2);

    let provider = setup_test_provider(coins_1, vec![], None, None).await?;
    let wallet_1 = Wallet::new(wallet_1_signer, provider.clone());
    let wallet_2 = Wallet::new(wallet_2_signer, provider.clone()).lock();

    let _ = wallet_1
        .transfer(
            wallet_2.address(),
            amount / 2,
            Default::default(),
            TxPolicies::default(),
        )
        .await
        .unwrap();

    let wallet_2_coins = wallet_2.get_coins(base_asset_id).await.unwrap();
    let wallet_2_balance = wallet_2.get_asset_balance(&base_asset_id).await?;
    assert_eq!(wallet_2_coins.len(), 2);
    assert_eq!(wallet_2_balance, (amount + amount / 2) as u128);

    Ok(())
}

#[tokio::test]
async fn send_transfer_transactions() -> Result<()> {
    let amount = 5;
    let (wallet_1, wallet_2) = setup_transfer_test(amount).await?;

    // Configure transaction policies
    let tip = 2;
    let script_gas_limit = 500_000;
    let maturity = 0;

    let tx_policies = TxPolicies::default()
        .with_tip(tip)
        .with_maturity(maturity)
        .with_script_gas_limit(script_gas_limit);

    // Transfer 1 from wallet 1 to wallet 2.
    let amount_to_send = 1;
    let base_asset_id = AssetId::zeroed();
    let tx_id = wallet_1
        .transfer(
            wallet_2.address(),
            amount_to_send,
            base_asset_id,
            tx_policies,
        )
        .await?
        .tx_id;

    // Assert that the transaction was properly configured.
    let res = wallet_1
        .try_provider()?
        .get_transaction_by_id(&tx_id)
        .await?
        .unwrap();

    let script: ScriptTransaction = match res.transaction {
        TransactionType::Script(tx) => tx,
        _ => panic!("Received unexpected tx type!"),
    };
    // Transfer scripts uses set `script_gas_limit` despite not having script code
    assert_eq!(script.gas_limit(), script_gas_limit);
    assert_eq!(script.maturity().unwrap(), maturity);

    let wallet_1_spendable_resources = wallet_1
        .get_spendable_resources(base_asset_id, 1, None)
        .await?;
    let wallet_2_spendable_resources = wallet_2
        .get_spendable_resources(base_asset_id, 1, None)
        .await?;
    let wallet_1_all_coins = wallet_1.get_coins(base_asset_id).await?;
    let wallet_2_all_coins = wallet_2.get_coins(base_asset_id).await?;

    // wallet_1 has now only one spent coin
    assert_eq!(wallet_1_spendable_resources.len(), 1);
    assert_eq!(wallet_1_all_coins.len(), 1);
    // Check that wallet two now has a coin.
    assert_eq!(wallet_2_all_coins.len(), 1);
    assert_eq!(wallet_2_spendable_resources.len(), 1);

    Ok(())
}

#[tokio::test]
async fn transfer_coins_with_change() -> Result<()> {
    const AMOUNT: u64 = 5;
    let (wallet_1, wallet_2) = setup_transfer_test(AMOUNT).await?;

    // Transfer 2 from wallet 1 to wallet 2.
    const SEND_AMOUNT: u64 = 2;
    let fee = wallet_1
        .transfer(
            wallet_2.address(),
            SEND_AMOUNT,
            AssetId::zeroed(),
            TxPolicies::default(),
        )
        .await?
        .tx_status
        .total_fee;

    let base_asset_id = AssetId::zeroed();
    let wallet_1_final_coins = wallet_1
        .get_spendable_resources(base_asset_id, 1, None)
        .await?;

    // Assert that we've sent 2 from wallet 1, resulting in an amount of 3 in wallet 1.
    let resulting_amount = wallet_1_final_coins.first().unwrap();
    assert_eq!(resulting_amount.amount(), AMOUNT - SEND_AMOUNT - fee);

    let wallet_2_final_coins = wallet_2.get_coins(base_asset_id).await?;
    assert_eq!(wallet_2_final_coins.len(), 1);

    let total_amount: u64 = wallet_2_final_coins.iter().map(|c| c.amount).sum();
    assert_eq!(total_amount, SEND_AMOUNT);
    Ok(())
}

#[tokio::test]
async fn test_wallet_get_coins() -> Result<()> {
    const AMOUNT: u64 = 1000;
    const NUM_COINS: u64 = 3;
    let addr = Address::zeroed();
    let coins = setup_single_asset_coins(addr, AssetId::zeroed(), NUM_COINS, AMOUNT);

    let provider = setup_test_provider(coins, vec![], None, None).await?;
    let wallet = Wallet::new_locked(addr, provider.clone());

    let consensus_parameters = provider.consensus_parameters().await?;
    let wallet_initial_coins = wallet
        .get_coins(*consensus_parameters.base_asset_id())
        .await?;
    let total_amount: u64 = wallet_initial_coins.iter().map(|c| c.amount).sum();

    assert_eq!(wallet_initial_coins.len(), NUM_COINS as usize);
    assert_eq!(total_amount, AMOUNT * NUM_COINS);

    Ok(())
}

async fn setup_transfer_test(amount: u64) -> Result<(Wallet, Wallet)> {
    let wallet_1_signer = PrivateKeySigner::random(&mut rand::thread_rng());

    let coins = setup_single_asset_coins(wallet_1_signer.address(), AssetId::zeroed(), 1, amount);

    let provider = setup_test_provider(coins, vec![], None, None).await?;

    let wallet_1 = Wallet::new(wallet_1_signer, provider.clone());
    let wallet_2 = Wallet::random(&mut thread_rng(), provider.clone());

    Ok((wallet_1, wallet_2))
}

#[tokio::test]
async fn transfer_more_than_owned() -> Result<()> {
    const AMOUNT: u64 = 1000000;
    let (wallet_1, wallet_2) = setup_transfer_test(AMOUNT).await?;

    // Transferring more than balance should fail.
    let response = wallet_1
        .transfer(
            wallet_2.address(),
            AMOUNT * 2,
            Default::default(),
            TxPolicies::default(),
        )
        .await;

    assert!(response.is_err());

    let wallet_2_coins = wallet_2.get_coins(AssetId::zeroed()).await?;
    assert_eq!(wallet_2_coins.len(), 0);

    Ok(())
}

#[tokio::test]
async fn transfer_coins_of_non_base_asset() -> Result<()> {
    const AMOUNT: u64 = 10000;
    let wallet_1_signer = PrivateKeySigner::random(&mut rand::thread_rng());

    let asset_id: AssetId = AssetId::from([1; 32usize]);
    let mut coins = setup_single_asset_coins(wallet_1_signer.address(), asset_id, 1, AMOUNT);
    // setup base asset coins to pay tx fees
    let base_coins =
        setup_single_asset_coins(wallet_1_signer.address(), AssetId::zeroed(), 1, AMOUNT);
    coins.extend(base_coins);

    let provider = setup_test_provider(coins, vec![], None, None).await?;

    let wallet_1 = Wallet::new(wallet_1_signer, provider.clone());
    let wallet_2 = Wallet::random(&mut thread_rng(), provider.clone());

    const SEND_AMOUNT: u64 = 200;
    let _ = wallet_1
        .transfer(
            wallet_2.address(),
            SEND_AMOUNT,
            asset_id,
            TxPolicies::default(),
        )
        .await?;

    let wallet_1_balance = wallet_1.get_asset_balance(&asset_id).await?;
    assert_eq!(wallet_1_balance, (AMOUNT - SEND_AMOUNT) as u128);

    let wallet_2_final_coins = wallet_2.get_coins(asset_id).await?;
    assert_eq!(wallet_2_final_coins.len(), 1);

    let total_amount: u64 = wallet_2_final_coins.iter().map(|c| c.amount).sum();
    assert_eq!(total_amount, SEND_AMOUNT);

    Ok(())
}

#[tokio::test]
async fn test_transfer_with_multiple_signatures() -> Result<()> {
    let wallet_config = base_asset_wallet_config(5);
    let wallets = launch_custom_provider_and_get_wallets(wallet_config, None, None).await?;
    let provider = wallets[0].try_provider()?;

    let receiver = Wallet::random(&mut thread_rng(), provider.clone());

    let amount_to_transfer = 20u64;

    let mut inputs = vec![];
    let consensus_parameters = provider.consensus_parameters().await?;
    for wallet in &wallets {
        inputs.extend(
            wallet
                .get_asset_inputs_for_amount(
                    *consensus_parameters.base_asset_id(),
                    amount_to_transfer.into(),
                    None,
                )
                .await?,
        );
    }

    let amount_to_receive = amount_to_transfer * wallets.len() as u64;

    // all change goes to the first wallet
    let outputs = wallets[0].get_asset_outputs_for_amount(
        receiver.address(),
        *consensus_parameters.base_asset_id(),
        amount_to_receive,
    );

    let mut tb = ScriptTransactionBuilder::prepare_transfer(inputs, outputs, TxPolicies::default());

    for wallet in wallets.iter() {
        wallet.add_witnesses(&mut tb)?
    }

    let tx = tb.build(provider).await?;
    provider.send_transaction_and_await_commit(tx).await?;

    assert_eq!(
        receiver
            .get_asset_balance(consensus_parameters.base_asset_id())
            .await?,
        amount_to_receive as u128,
    );

    Ok(())
}

#[tokio::test]
async fn wallet_transfer_respects_maturity_and_expiration() -> Result<()> {
    let wallet = launch_provider_and_get_wallet().await?;
    let asset_id = AssetId::zeroed();
    let wallet_balance = wallet.get_asset_balance(&asset_id).await?;

    let provider = wallet.provider();
    let receiver: Address = thread_rng().r#gen();

    let maturity = 10;
    let expiration = 20;
    let tx_policies = TxPolicies::default()
        .with_maturity(maturity)
        .with_expiration(expiration);
    let amount_to_send = 10;

    {
        let err = wallet
            .transfer(receiver, amount_to_send, asset_id, tx_policies)
            .await
            .expect_err("maturity not reached");

        assert!(err.to_string().contains("TransactionMaturity"));
    }
    let transaction_fee = {
        provider.produce_blocks(15, None).await?;
        wallet
            .transfer(receiver, amount_to_send, asset_id, tx_policies)
            .await
            .expect("should succeed. Block height between `maturity` and `expiration`")
            .tx_status
            .total_fee
    };
    {
        provider.produce_blocks(15, None).await?;
        let err = wallet
            .transfer(receiver, amount_to_send, asset_id, tx_policies)
            .await
            .expect_err("expiration reached");

        assert!(err.to_string().contains("TransactionExpiration"));
    }

    // Wallet has spent the funds
    assert_address_balance(
        &wallet.address(),
        provider,
<<<<<<< HEAD
        asset_id,
        wallet_balance - amount_to_send as u128 - transaction_fee as u128,
=======
        &asset_id,
        wallet_balance - amount_to_send - transaction_fee,
>>>>>>> e510eab4
    )
    .await;

    // Funds were transferred
<<<<<<< HEAD
    assert_address_balance(&receiver, provider, asset_id, amount_to_send as u128).await;
=======
    assert_address_balance(&receiver, provider, &asset_id, amount_to_send).await;
>>>>>>> e510eab4

    Ok(())
}<|MERGE_RESOLUTION|>--- conflicted
+++ resolved
@@ -8,13 +8,8 @@
 async fn assert_address_balance(
     address: &Address,
     provider: &Provider,
-<<<<<<< HEAD
-    asset_id: AssetId,
+    asset_id: &AssetId,
     amount: u128,
-=======
-    asset_id: &AssetId,
-    amount: u64,
->>>>>>> e510eab4
 ) {
     let balance = provider
         .get_asset_balance(address, asset_id)
@@ -554,22 +549,13 @@
     assert_address_balance(
         &wallet.address(),
         provider,
-<<<<<<< HEAD
-        asset_id,
+        &asset_id,
         wallet_balance - amount_to_send as u128 - transaction_fee as u128,
-=======
-        &asset_id,
-        wallet_balance - amount_to_send - transaction_fee,
->>>>>>> e510eab4
     )
     .await;
 
     // Funds were transferred
-<<<<<<< HEAD
-    assert_address_balance(&receiver, provider, asset_id, amount_to_send as u128).await;
-=======
-    assert_address_balance(&receiver, provider, &asset_id, amount_to_send).await;
->>>>>>> e510eab4
+    assert_address_balance(&receiver, provider, &asset_id, amount_to_send as u128).await;
 
     Ok(())
 }