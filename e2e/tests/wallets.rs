use fuels::{
    accounts::signers::private_key::PrivateKeySigner,
    prelude::*,
    types::{coin_type::CoinType, input::Input, output::Output},
};
use rand::{Rng, thread_rng};

async fn assert_address_balance(
    address: &Bech32Address,
    provider: &Provider,
    asset_id: AssetId,
    amount: u64,
) {
    let balance = provider
        .get_asset_balance(address, asset_id)
        .await
        .expect("Could not retrieve balance");
    assert_eq!(balance, amount);
}

#[tokio::test]
async fn test_wallet_balance_api_multi_asset() -> Result<()> {
    let signer = PrivateKeySigner::random(&mut rand::thread_rng());
    let number_of_assets = 7;
    let coins_per_asset = 21;
    let amount_per_coin = 11;
    let (coins, asset_ids) = setup_multiple_assets_coins(
        signer.address(),
        number_of_assets,
        coins_per_asset,
        amount_per_coin,
    );

    let provider = setup_test_provider(coins.clone(), vec![], None, None).await?;
    let wallet = Wallet::new(signer, provider.clone());
    let balances = wallet.get_balances().await?;
    assert_eq!(balances.len() as u64, number_of_assets);

    for asset_id in asset_ids {
        let balance = wallet.get_asset_balance(&asset_id).await;
        assert_eq!(balance?, coins_per_asset * amount_per_coin);

        let expected_key = asset_id.to_string();
        assert!(balances.contains_key(&expected_key));
        assert_eq!(
            *balances.get(&expected_key).unwrap(),
            (coins_per_asset * amount_per_coin) as u128
        );
    }
    Ok(())
}

#[tokio::test]
async fn test_wallet_balance_api_single_asset() -> Result<()> {
    let signer = PrivateKeySigner::random(&mut rand::thread_rng());
    let number_of_coins = 21;
    let amount_per_coin = 11;
    let coins = setup_single_asset_coins(
        signer.address(),
        AssetId::zeroed(),
        number_of_coins,
        amount_per_coin,
    );

    let provider = setup_test_provider(coins.clone(), vec![], None, None).await?;
    let wallet = Wallet::new(signer, provider.clone());

    for coin in coins {
        let balance = wallet.get_asset_balance(&coin.asset_id).await;
        assert_eq!(balance?, number_of_coins * amount_per_coin);
    }

    let balances = wallet.get_balances().await?;
    let expected_key = AssetId::zeroed().to_string();
    assert_eq!(balances.len(), 1); // only the base asset
    assert!(balances.contains_key(&expected_key));
    assert_eq!(
        *balances.get(&expected_key).unwrap(),
        (number_of_coins * amount_per_coin) as u128
    );

    Ok(())
}

fn base_asset_wallet_config(num_wallets: u64) -> WalletsConfig {
    let asset_configs = vec![AssetConfig {
        id: AssetId::zeroed(),
        num_coins: 20,
        coin_amount: 20,
    }];
    WalletsConfig::new_multiple_assets(num_wallets, asset_configs)
}

#[tokio::test]
async fn adjust_fee_empty_transaction() -> Result<()> {
    let wallet = launch_provider_and_get_wallet().await?;

    let mut tb = ScriptTransactionBuilder::prepare_transfer(vec![], vec![], TxPolicies::default());
    assert!(tb.inputs().is_empty());
    assert!(tb.outputs().is_empty());

    wallet.add_witnesses(&mut tb)?;
    wallet.adjust_for_fee(&mut tb, 0).await?;
    assert!(!tb.inputs().is_empty(), "inputs should be added");
    assert_eq!(tb.outputs().len(), 1, "output should be added");

    let tx = tb.build(wallet.provider()).await?;

    let total_amount_inputs: u64 = tx.inputs().iter().map(|i| i.amount().unwrap()).sum();
    assert!(
        total_amount_inputs > tx.max_fee().unwrap(),
        "amount should cover tx"
    );

    let expected_outputs = vec![Output::change(
        wallet.address().into(),
        0,
        AssetId::zeroed(),
    )];

    assert_eq!(tx.outputs(), &expected_outputs);

    Ok(())
}

#[tokio::test]
async fn adjust_for_fee_with_message_data_input() -> Result<()> {
    let wallet_signer = PrivateKeySigner::random(&mut rand::thread_rng());
    let receiver_signer = PrivateKeySigner::random(&mut rand::thread_rng());

    let messages = setup_single_message(
        &Bech32Address::default(),
        wallet_signer.address(),
        100,
        0.into(),
        vec![1, 2, 3], // has data
    );
    let asset_id = AssetId::zeroed();
    let coins = setup_single_asset_coins(wallet_signer.address(), asset_id, 1, 50);
    let provider = setup_test_provider(coins, vec![messages], None, None).await?;
    let wallet = Wallet::new(wallet_signer, provider.clone());
    let receiver = Wallet::new(receiver_signer, provider.clone());

    let amount_to_send = 14;
    let message = wallet.get_messages().await?.pop().unwrap();
    let input = Input::resource_signed(CoinType::Message(message));
    let outputs = wallet.get_asset_outputs_for_amount(receiver.address(), asset_id, amount_to_send);

    {
        // message with data as only input - without adjust for fee
        let mut tb = ScriptTransactionBuilder::prepare_transfer(
            vec![input.clone()],
            outputs.clone(),
            TxPolicies::default(),
        );
        wallet.add_witnesses(&mut tb)?;

        let tx = tb.build(wallet.provider()).await?;
        let err = provider
            .send_transaction_and_await_commit(tx)
            .await
            .unwrap_err();

        assert!(err.to_string().contains("Validity(NoSpendableInput)"));
    }
    {
        // message with data as only input - with adjust for fee
        let mut tb = ScriptTransactionBuilder::prepare_transfer(
            vec![input.clone()],
            outputs.clone(),
            TxPolicies::default(),
        );

        wallet.adjust_for_fee(&mut tb, 0).await.unwrap();
        wallet.add_witnesses(&mut tb)?;

        let tx = tb.build(wallet.provider()).await?;

        assert_eq!(receiver.get_asset_balance(&asset_id).await?, 0);

        provider
            .send_transaction_and_await_commit(tx)
            .await
            .unwrap();

        assert_eq!(receiver.get_asset_balance(&asset_id).await?, amount_to_send);
    }

    Ok(())
}

#[tokio::test]
async fn adjust_fee_resources_to_transfer_with_base_asset() -> Result<()> {
    let wallet = launch_provider_and_get_wallet().await?;

    let base_amount = 30;
    let base_asset_id = AssetId::zeroed();
    let inputs = wallet
        .get_asset_inputs_for_amount(base_asset_id, base_amount.into(), None)
        .await?;
    let outputs =
        wallet.get_asset_outputs_for_amount(&Address::zeroed().into(), base_asset_id, base_amount);

    let mut tb = ScriptTransactionBuilder::prepare_transfer(inputs, outputs, TxPolicies::default());

    wallet.adjust_for_fee(&mut tb, base_amount.into()).await?;
    wallet.add_witnesses(&mut tb)?;

    let tx = tb.build(wallet.provider()).await?;

    let total_amount_inputs: u64 = tx.inputs().iter().map(|i| i.amount().unwrap()).sum();
    assert!(total_amount_inputs > tx.max_fee().unwrap()); // can cover tx

    let expected_outputs = vec![
        Output::coin(Address::zeroed(), base_amount, base_asset_id),
        Output::change(wallet.address().into(), 0, base_asset_id),
    ];

    assert_eq!(tx.outputs(), &expected_outputs);

    Ok(())
}

#[tokio::test]
async fn test_transfer() -> Result<()> {
    let wallet_1_signer = PrivateKeySigner::random(&mut rand::thread_rng());
    let wallet_2_signer = PrivateKeySigner::random(&mut rand::thread_rng());

    let amount = 100;
    let num_coins = 1;
    let base_asset_id = AssetId::zeroed();
    let mut coins_1 =
        setup_single_asset_coins(wallet_1_signer.address(), base_asset_id, num_coins, amount);
    let coins_2 =
        setup_single_asset_coins(wallet_2_signer.address(), base_asset_id, num_coins, amount);
    coins_1.extend(coins_2);

    let provider = setup_test_provider(coins_1, vec![], None, None).await?;
    let wallet_1 = Wallet::new(wallet_1_signer, provider.clone());
    let wallet_2 = Wallet::new(wallet_2_signer, provider.clone()).lock();

    let _ = wallet_1
        .transfer(
            wallet_2.address(),
            amount / 2,
            Default::default(),
            TxPolicies::default(),
        )
        .await
        .unwrap();

    let wallet_2_coins = wallet_2.get_coins(base_asset_id).await.unwrap();
    let wallet_2_balance = wallet_2.get_asset_balance(&base_asset_id).await?;
    assert_eq!(wallet_2_coins.len(), 2);
    assert_eq!(wallet_2_balance, amount + amount / 2);

    Ok(())
}

#[tokio::test]
async fn send_transfer_transactions() -> Result<()> {
    let amount = 5;
    let (wallet_1, wallet_2) = setup_transfer_test(amount).await?;

    // Configure transaction policies
    let tip = 2;
    let script_gas_limit = 500_000;
    let maturity = 0;

    let tx_policies = TxPolicies::default()
        .with_tip(tip)
        .with_maturity(maturity)
        .with_script_gas_limit(script_gas_limit);

    // Transfer 1 from wallet 1 to wallet 2.
    let amount_to_send = 1;
    let base_asset_id = AssetId::zeroed();
    let tx_id = wallet_1
        .transfer(
            wallet_2.address(),
            amount_to_send,
            base_asset_id,
            tx_policies,
        )
        .await?
        .tx_id;

    // Assert that the transaction was properly configured.
    let res = wallet_1
        .try_provider()?
        .get_transaction_by_id(&tx_id)
        .await?
        .unwrap();

    let script: ScriptTransaction = match res.transaction {
        TransactionType::Script(tx) => tx,
        _ => panic!("Received unexpected tx type!"),
    };
    // Transfer scripts uses set `script_gas_limit` despite not having script code
    assert_eq!(script.gas_limit(), script_gas_limit);
    assert_eq!(script.maturity().unwrap(), maturity);

    let wallet_1_spendable_resources = wallet_1
        .get_spendable_resources(base_asset_id, 1, None)
        .await?;
    let wallet_2_spendable_resources = wallet_2
        .get_spendable_resources(base_asset_id, 1, None)
        .await?;
    let wallet_1_all_coins = wallet_1.get_coins(base_asset_id).await?;
    let wallet_2_all_coins = wallet_2.get_coins(base_asset_id).await?;

    // wallet_1 has now only one spent coin
    assert_eq!(wallet_1_spendable_resources.len(), 1);
    assert_eq!(wallet_1_all_coins.len(), 1);
    // Check that wallet two now has a coin.
    assert_eq!(wallet_2_all_coins.len(), 1);
    assert_eq!(wallet_2_spendable_resources.len(), 1);

    Ok(())
}

#[tokio::test]
async fn transfer_coins_with_change() -> Result<()> {
    const AMOUNT: u64 = 5;
    let (wallet_1, wallet_2) = setup_transfer_test(AMOUNT).await?;

    // Transfer 2 from wallet 1 to wallet 2.
    const SEND_AMOUNT: u64 = 2;
    let fee = wallet_1
        .transfer(
            wallet_2.address(),
            SEND_AMOUNT,
            AssetId::zeroed(),
            TxPolicies::default(),
        )
        .await?
        .tx_status
        .total_fee;

    let base_asset_id = AssetId::zeroed();
    let wallet_1_final_coins = wallet_1
        .get_spendable_resources(base_asset_id, 1, None)
        .await?;

    // Assert that we've sent 2 from wallet 1, resulting in an amount of 3 in wallet 1.
    let resulting_amount = wallet_1_final_coins.first().unwrap();
    assert_eq!(resulting_amount.amount(), AMOUNT - SEND_AMOUNT - fee);

    let wallet_2_final_coins = wallet_2.get_coins(base_asset_id).await?;
    assert_eq!(wallet_2_final_coins.len(), 1);

    let total_amount: u64 = wallet_2_final_coins.iter().map(|c| c.amount).sum();
    assert_eq!(total_amount, SEND_AMOUNT);
    Ok(())
}

#[tokio::test]
async fn test_wallet_get_coins() -> Result<()> {
    const AMOUNT: u64 = 1000;
    const NUM_COINS: u64 = 3;
    let addr = Bech32Address::from(Address::zeroed());
    let coins = setup_single_asset_coins(&addr, AssetId::zeroed(), NUM_COINS, AMOUNT);

    let provider = setup_test_provider(coins, vec![], None, None).await?;
    let wallet = Wallet::new_locked(addr, provider.clone());

    let consensus_parameters = provider.consensus_parameters().await?;
    let wallet_initial_coins = wallet
        .get_coins(*consensus_parameters.base_asset_id())
        .await?;
    let total_amount: u64 = wallet_initial_coins.iter().map(|c| c.amount).sum();

    assert_eq!(wallet_initial_coins.len(), NUM_COINS as usize);
    assert_eq!(total_amount, AMOUNT * NUM_COINS);

    Ok(())
}

async fn setup_transfer_test(amount: u64) -> Result<(Wallet, Wallet)> {
    let wallet_1_signer = PrivateKeySigner::random(&mut rand::thread_rng());

    let coins = setup_single_asset_coins(wallet_1_signer.address(), AssetId::zeroed(), 1, amount);

    let provider = setup_test_provider(coins, vec![], None, None).await?;

    let wallet_1 = Wallet::new(wallet_1_signer, provider.clone());
    let wallet_2 = Wallet::random(&mut thread_rng(), provider.clone());

    Ok((wallet_1, wallet_2))
}

#[tokio::test]
async fn transfer_more_than_owned() -> Result<()> {
    const AMOUNT: u64 = 1000000;
    let (wallet_1, wallet_2) = setup_transfer_test(AMOUNT).await?;

    // Transferring more than balance should fail.
    let response = wallet_1
        .transfer(
            wallet_2.address(),
            AMOUNT * 2,
            Default::default(),
            TxPolicies::default(),
        )
        .await;

    assert!(response.is_err());

    let wallet_2_coins = wallet_2.get_coins(AssetId::zeroed()).await?;
    assert_eq!(wallet_2_coins.len(), 0);

    Ok(())
}

#[tokio::test]
async fn transfer_coins_of_non_base_asset() -> Result<()> {
    const AMOUNT: u64 = 10000;
    let wallet_1_signer = PrivateKeySigner::random(&mut rand::thread_rng());

    let asset_id: AssetId = AssetId::from([1; 32usize]);
    let mut coins = setup_single_asset_coins(wallet_1_signer.address(), asset_id, 1, AMOUNT);
    // setup base asset coins to pay tx fees
    let base_coins =
        setup_single_asset_coins(wallet_1_signer.address(), AssetId::zeroed(), 1, AMOUNT);
    coins.extend(base_coins);

    let provider = setup_test_provider(coins, vec![], None, None).await?;

    let wallet_1 = Wallet::new(wallet_1_signer, provider.clone());
    let wallet_2 = Wallet::random(&mut thread_rng(), provider.clone());

    const SEND_AMOUNT: u64 = 200;
    let _ = wallet_1
        .transfer(
            wallet_2.address(),
            SEND_AMOUNT,
            asset_id,
            TxPolicies::default(),
        )
        .await?;

    let wallet_1_balance = wallet_1.get_asset_balance(&asset_id).await?;
    assert_eq!(wallet_1_balance, AMOUNT - SEND_AMOUNT);

    let wallet_2_final_coins = wallet_2.get_coins(asset_id).await?;
    assert_eq!(wallet_2_final_coins.len(), 1);

    let total_amount: u64 = wallet_2_final_coins.iter().map(|c| c.amount).sum();
    assert_eq!(total_amount, SEND_AMOUNT);

    Ok(())
}

#[tokio::test]
async fn test_transfer_with_multiple_signatures() -> Result<()> {
    let wallet_config = base_asset_wallet_config(5);
    let wallets = launch_custom_provider_and_get_wallets(wallet_config, None, None).await?;
    let provider = wallets[0].try_provider()?;

    let receiver = Wallet::random(&mut thread_rng(), provider.clone());

    let amount_to_transfer = 20u64;

    let mut inputs = vec![];
    let consensus_parameters = provider.consensus_parameters().await?;
    for wallet in &wallets {
        inputs.extend(
            wallet
                .get_asset_inputs_for_amount(
                    *consensus_parameters.base_asset_id(),
                    amount_to_transfer.into(),
                    None,
                )
                .await?,
        );
    }

    let amount_to_receive = amount_to_transfer * wallets.len() as u64;

    // all change goes to the first wallet
    let outputs = wallets[0].get_asset_outputs_for_amount(
        receiver.address(),
        *consensus_parameters.base_asset_id(),
        amount_to_receive,
    );

    let mut tb = ScriptTransactionBuilder::prepare_transfer(inputs, outputs, TxPolicies::default());

    for wallet in wallets.iter() {
        wallet.add_witnesses(&mut tb)?
    }

    let tx = tb.build(provider).await?;
    provider.send_transaction_and_await_commit(tx).await?;

    assert_eq!(
        receiver
            .get_asset_balance(consensus_parameters.base_asset_id())
            .await?,
        amount_to_receive,
    );

    Ok(())
}

#[tokio::test]
async fn wallet_transfer_respects_maturity_and_expiration() -> Result<()> {
    let wallet = launch_provider_and_get_wallet().await?;
    let asset_id = AssetId::zeroed();
    let wallet_balance = wallet.get_asset_balance(&asset_id).await?;

    let provider = wallet.provider();
    let receiver = thread_rng().r#gen::<Bech32Address>();

    let maturity = 10;
    let expiration = 20;
    let tx_policies = TxPolicies::default()
        .with_maturity(maturity)
        .with_expiration(expiration);
    let amount_to_send = 10;

    {
        let err = wallet
            .transfer(&receiver, amount_to_send, asset_id, tx_policies)
            .await
            .expect_err("maturity not reached");

        assert!(err.to_string().contains("TransactionMaturity"));
    }
<<<<<<< HEAD
    let transfer_fee = {
=======
    let transaction_fee = {
>>>>>>> 69ce346b
        provider.produce_blocks(15, None).await?;

        wallet
            .transfer(&receiver, amount_to_send, asset_id, tx_policies)
            .await
            .expect("should succeed. Block height between `maturity` and `expiration`")
            .tx_status
            .total_fee
    };
    {
        provider.produce_blocks(15, None).await?;
        let err = wallet
            .transfer(&receiver, amount_to_send, asset_id, tx_policies)
            .await
            .expect_err("expiration reached");

        assert!(err.to_string().contains("TransactionExpiration"));
    }

    // Wallet has spent the funds
    assert_address_balance(
        wallet.address(),
        provider,
        asset_id,
<<<<<<< HEAD
        wallet_balance - amount_to_send - transfer_fee,
=======
        wallet_balance - amount_to_send - transaction_fee,
>>>>>>> 69ce346b
    )
    .await;

    // Funds were transferred
    assert_address_balance(&receiver, provider, asset_id, amount_to_send).await;

    Ok(())
}<|MERGE_RESOLUTION|>--- conflicted
+++ resolved
@@ -527,11 +527,7 @@
 
         assert!(err.to_string().contains("TransactionMaturity"));
     }
-<<<<<<< HEAD
-    let transfer_fee = {
-=======
     let transaction_fee = {
->>>>>>> 69ce346b
         provider.produce_blocks(15, None).await?;
 
         wallet
@@ -556,11 +552,7 @@
         wallet.address(),
         provider,
         asset_id,
-<<<<<<< HEAD
-        wallet_balance - amount_to_send - transfer_fee,
-=======
         wallet_balance - amount_to_send - transaction_fee,
->>>>>>> 69ce346b
     )
     .await;
 
