--- conflicted
+++ resolved
@@ -375,7 +375,7 @@
 
     //TODO: decide what to do here and what to report to user as gas limit is set automatically
     // assert_eq!(gas_limit, gas_forwarded + gas_used_by_script);
-    assert_eq!(2596, gas_forwarded + gas_used_by_script);
+    assert_eq!(2615, gas_forwarded + gas_used_by_script);
 
     Ok(())
 }
@@ -690,11 +690,7 @@
     {
         let filter = ResourceFilter {
             from: wallet.address().clone(),
-<<<<<<< HEAD
-            amount: coin_amount_1 as u128,
-=======
             amount: coin_amount_1.into(),
->>>>>>> 336abcd1
             excluded_utxos: vec![coin_2_utxo_id],
             excluded_message_nonces: vec![message_nonce],
             ..Default::default()
@@ -1156,7 +1152,7 @@
     assert_eq!(script.witness_limit().unwrap(), witness_limit);
     assert_eq!(script.max_fee().unwrap(), max_fee);
     //TODO: decide what to do here and what to report to user as gas limit is set automatically
-    assert_eq!(script.gas_limit(), 2596);
+    assert_eq!(script.gas_limit(), 2615);
 
     Ok(())
 }
