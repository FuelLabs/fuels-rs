--- conflicted
+++ resolved
@@ -1076,7 +1076,6 @@
 }
 
 #[tokio::test]
-<<<<<<< HEAD
 async fn can_setup_static_gas_price() -> Result<()> {
     let expected_gas_price = 474;
     let node_config = NodeConfig {
@@ -1089,7 +1088,10 @@
 
     assert_eq!(gas_price, expected_gas_price);
     
-=======
+    Ok(())
+}
+
+#[tokio::test]
 async fn tx_with_witness_data() -> Result<()> {
     use fuel_asm::{op, GTFArgs};
 
@@ -1159,6 +1161,5 @@
         _ => panic!("expected success status"),
     }
 
->>>>>>> a3b3f8a8
     Ok(())
 }