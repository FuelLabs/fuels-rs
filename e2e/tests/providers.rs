use std::{ops::Add, path::Path};

use chrono::{DateTime, Duration, TimeZone, Utc};
use fuel_asm::RegId;
use fuel_tx::Witness;
use fuels::{
    accounts::{
        Account,
        signers::{fake::FakeSigner, private_key::PrivateKeySigner},
    },
    client::{PageDirection, PaginationRequest},
    prelude::*,
    tx::Receipt,
    types::{
        Bits256,
        coin_type::CoinType,
        message::Message,
        transaction_builders::{BuildableTransaction, ScriptTransactionBuilder},
        tx_status::{Success, TxStatus},
    },
};
use rand::thread_rng;

#[tokio::test]
async fn test_provider_launch_and_connect() -> Result<()> {
    abigen!(Contract(
        name = "MyContract",
        abi = "e2e/sway/contracts/contract_test/out/release/contract_test-abi.json"
    ));

    let signer = PrivateKeySigner::random(&mut thread_rng());

    let coins = setup_single_asset_coins(
        signer.address(),
        AssetId::zeroed(),
        DEFAULT_NUM_COINS,
        DEFAULT_COIN_AMOUNT,
    );
    let provider = setup_test_provider(coins, vec![], None, None).await?;
    let wallet = Wallet::new(signer, provider.clone());

    let contract_id = Contract::load_from(
        "sway/contracts/contract_test/out/release/contract_test.bin",
        LoadConfiguration::default(),
    )?
    .deploy_if_not_exists(&wallet, TxPolicies::default())
    .await?
    .contract_id;

    let contract_instance_connected = MyContract::new(contract_id.clone(), wallet.clone());

    let response = contract_instance_connected
        .methods()
        .initialize_counter(42)
        .call()
        .await?;
    assert_eq!(42, response.value);

    let contract_instance_launched = MyContract::new(contract_id, wallet);

    let response = contract_instance_launched
        .methods()
        .increment_counter(10)
        .call()
        .await?;
    assert_eq!(52, response.value);
    Ok(())
}

#[tokio::test]
async fn test_network_error() -> Result<()> {
    abigen!(Contract(
        name = "MyContract",
        abi = "e2e/sway/contracts/contract_test/out/release/contract_test-abi.json"
    ));

    let node_config = NodeConfig::default();
    let chain_config = ChainConfig::default();
    let state_config = StateConfig::default();
    let service = FuelService::start(node_config, chain_config, state_config).await?;
    let provider = Provider::connect(service.bound_address().to_string()).await?;

    let wallet = Wallet::random(&mut thread_rng(), provider.clone());

    // Simulate an unreachable node
    service.stop().await.unwrap();

    let response = Contract::load_from(
        "sway/contracts/contract_test/out/release/contract_test.bin",
        LoadConfiguration::default(),
    )?
    .deploy_if_not_exists(&wallet, TxPolicies::default())
    .await;

    assert!(matches!(response, Err(Error::Provider(_))));
    Ok(())
}

#[tokio::test]
async fn test_input_message() -> Result<()> {
    let compare_messages =
        |messages_from_provider: Vec<Message>, used_messages: Vec<Message>| -> bool {
            std::iter::zip(&used_messages, &messages_from_provider).all(|(a, b)| {
                a.sender == b.sender
                    && a.recipient == b.recipient
                    && a.nonce == b.nonce
                    && a.amount == b.amount
            })
        };

    let signer = PrivateKeySigner::random(&mut thread_rng());

    // coin to pay transaction fee
    let coins =
        setup_single_asset_coins(signer.address(), AssetId::zeroed(), 1, DEFAULT_COIN_AMOUNT);

    let messages = vec![setup_single_message(
        &Bech32Address::default(),
        signer.address(),
        DEFAULT_COIN_AMOUNT,
        0.into(),
        vec![1, 2],
    )];

    let provider = setup_test_provider(coins, messages.clone(), None, None).await?;
    let wallet = Wallet::new(signer, provider.clone());

    setup_program_test!(
        Abigen(Contract(
            name = "TestContract",
            project = "e2e/sway/contracts/contract_test"
        )),
        Deploy(
            name = "contract_instance",
            contract = "TestContract",
            wallet = "wallet",
            random_salt = false,
        ),
    );

    let spendable_messages = wallet.get_messages().await?;

    assert!(compare_messages(spendable_messages, messages));

    let response = contract_instance
        .methods()
        .initialize_counter(42)
        .call()
        .await?;

    assert_eq!(42, response.value);

    Ok(())
}

#[tokio::test]
async fn test_input_message_pays_fee() -> Result<()> {
    let signer = PrivateKeySigner::random(&mut thread_rng());

    let messages = setup_single_message(
        &Bech32Address {
            hrp: "".to_string(),
            hash: Default::default(),
        },
        signer.address(),
        DEFAULT_COIN_AMOUNT,
        0.into(),
        vec![],
    );

    let provider = setup_test_provider(vec![], vec![messages], None, None).await?;
    let consensus_parameters = provider.consensus_parameters().await?;
    let base_asset_id = consensus_parameters.base_asset_id();
    let wallet = Wallet::new(signer, provider.clone());

    abigen!(Contract(
        name = "MyContract",
        abi = "e2e/sway/contracts/contract_test/out/release/contract_test-abi.json"
    ));

    let deploy_response = Contract::load_from(
        "sway/contracts/contract_test/out/release/contract_test.bin",
        LoadConfiguration::default(),
    )?
    .deploy_if_not_exists(&wallet, TxPolicies::default())
    .await?;

    let contract_instance = MyContract::new(deploy_response.contract_id, wallet.clone());

    let call_response = contract_instance
        .methods()
        .initialize_counter(42)
        .call()
        .await?;

    assert_eq!(42, call_response.value);

    let balance = wallet.get_asset_balance(base_asset_id).await?;
    let deploy_fee = deploy_response.tx_status.unwrap().total_fee;
    let call_fee = call_response.tx_status.total_fee;
    assert_eq!(balance, DEFAULT_COIN_AMOUNT - deploy_fee - call_fee);

    Ok(())
}

#[tokio::test]
async fn can_increase_block_height() -> Result<()> {
    // ANCHOR: use_produce_blocks_to_increase_block_height
    let wallets =
        launch_custom_provider_and_get_wallets(WalletsConfig::default(), None, None).await?;
    let wallet = &wallets[0];
    let provider = wallet.provider();

    assert_eq!(provider.latest_block_height().await?, 0u32);

    provider.produce_blocks(3, None).await?;

    assert_eq!(provider.latest_block_height().await?, 3u32);
    // ANCHOR_END: use_produce_blocks_to_increase_block_height
    Ok(())
}

// debug builds are slower (20x for `fuel-core-lib`, 4x for a release-fuel-core-binary), makes for
// flaky tests
#[cfg(not(feature = "fuel-core-lib"))]
#[tokio::test]
async fn can_set_custom_block_time() -> Result<()> {
    // ANCHOR: use_produce_blocks_custom_time
    let block_time = 20u32; // seconds
    let config = NodeConfig {
        // This is how you specify the time between blocks
        block_production: Trigger::Interval {
            block_time: std::time::Duration::from_secs(block_time.into()),
        },
        ..NodeConfig::default()
    };
    let wallets =
        launch_custom_provider_and_get_wallets(WalletsConfig::default(), Some(config), None)
            .await?;
    let wallet = &wallets[0];
    let provider = wallet.provider();

    assert_eq!(provider.latest_block_height().await?, 0u32);
    let origin_block_time = provider.latest_block_time().await?.unwrap();
    let blocks_to_produce = 3;

    provider.produce_blocks(blocks_to_produce, None).await?;
    assert_eq!(provider.latest_block_height().await?, blocks_to_produce);
    let expected_latest_block_time = origin_block_time
        .checked_add_signed(Duration::try_seconds((blocks_to_produce * block_time) as i64).unwrap())
        .unwrap();
    assert_eq!(
        provider.latest_block_time().await?.unwrap(),
        expected_latest_block_time
    );
    // ANCHOR_END: use_produce_blocks_custom_time

    let req = PaginationRequest {
        cursor: None,
        results: 10,
        direction: PageDirection::Forward,
    };
    let blocks: Vec<fuels::types::block::Block> = provider.get_blocks(req).await?.results;

    assert_eq!(blocks[1].header.time.unwrap().timestamp(), 20);
    assert_eq!(blocks[2].header.time.unwrap().timestamp(), 40);
    assert_eq!(blocks[3].header.time.unwrap().timestamp(), 60);

    Ok(())
}

#[tokio::test]
async fn can_retrieve_latest_block_time() -> Result<()> {
    let provider = setup_test_provider(vec![], vec![], None, None).await?;
    let since_epoch = 1676039910;

    let latest_timestamp = Utc.timestamp_opt(since_epoch, 0).unwrap();
    provider.produce_blocks(1, Some(latest_timestamp)).await?;

    assert_eq!(
        provider.latest_block_time().await?.unwrap(),
        latest_timestamp
    );

    Ok(())
}

#[tokio::test]
async fn contract_deployment_respects_maturity_and_expiration() -> Result<()> {
    abigen!(Contract(
        name = "MyContract",
        abi = "e2e/sway/contracts/transaction_block_height/out/release/transaction_block_height-abi.json"
    ));

    let wallet = launch_provider_and_get_wallet().await?;
    let provider = wallet.provider().clone();

    let maturity = 10;
    let expiration = 20;

    let deploy_w_maturity_and_expiration = || {
        Contract::load_from(
            "sway/contracts/transaction_block_height/out/release/transaction_block_height.bin",
            LoadConfiguration::default(),
        )
        .map(|loaded_contract| {
            loaded_contract.deploy(
                &wallet,
                TxPolicies::default()
                    .with_maturity(maturity)
                    .with_expiration(expiration),
            )
        })
    };

    {
        let err = deploy_w_maturity_and_expiration()?
            .await
            .expect_err("maturity not reached");

        assert!(err.to_string().contains("TransactionMaturity"));
    }
    {
        provider.produce_blocks(15, None).await?;
        deploy_w_maturity_and_expiration()?
            .await
            .expect("should succeed. Block height between `maturity` and `expiration`");
    }
    {
        provider.produce_blocks(15, None).await?;
        let err = deploy_w_maturity_and_expiration()?
            .await
            .expect_err("expiration reached");

        assert!(err.to_string().contains("TransactionExpiration"));
    }

    Ok(())
}

#[tokio::test]
async fn test_gas_forwarded_defaults_to_tx_limit() -> Result<()> {
    setup_program_test!(
        Wallets("wallet"),
        Abigen(Contract(
            name = "TestContract",
            project = "e2e/sway/contracts/contract_test"
        )),
        Deploy(
            name = "contract_instance",
            contract = "TestContract",
            wallet = "wallet",
            random_salt = false,
        ),
    );

    // The gas used by the script to call a contract and forward remaining gas limit.
    let gas_used_by_script = 247;
    let gas_limit = 225_883;
    let response = contract_instance
        .methods()
        .initialize_counter(42)
        .with_tx_policies(TxPolicies::default().with_script_gas_limit(gas_limit))
        .call()
        .await?;

    let gas_forwarded = response
        .tx_status
        .receipts
        .iter()
        .find(|r| matches!(r, Receipt::Call { .. }))
        .unwrap()
        .gas()
        .unwrap();

    //TODO: decide what to do here and what to report to user as gas limit is set automatically
    // assert_eq!(gas_limit, gas_forwarded + gas_used_by_script);
    assert_eq!(2615, gas_forwarded + gas_used_by_script);

    Ok(())
}

#[tokio::test]
async fn test_amount_and_asset_forwarding() -> Result<()> {
    setup_program_test!(
        Wallets("wallet"),
        Abigen(Contract(
            name = "TokenContract",
            project = "e2e/sway/contracts/token_ops"
        )),
        Deploy(
            name = "contract_instance",
            contract = "TokenContract",
            wallet = "wallet",
            random_salt = false,
        ),
    );
    let contract_id = contract_instance.contract_id();
    let contract_methods = contract_instance.methods();
    let asset_id = contract_id.asset_id(&Bits256::zeroed());

    let mut balance_response = contract_methods
        .get_balance(contract_id, asset_id)
        .call()
        .await?;
    assert_eq!(balance_response.value, 0);

    contract_methods.mint_coins(5_000_000).call().await?;

    balance_response = contract_methods
        .get_balance(contract_id, asset_id)
        .call()
        .await?;
    assert_eq!(balance_response.value, 5_000_000);

    let tx_policies = TxPolicies::default().with_script_gas_limit(1_000_000);
    // Forward 1_000_000 coin amount of base asset_id
    // this is a big number for checking that amount can be a u64
    let call_params = CallParameters::default().with_amount(1_000_000);

    let response = contract_methods
        .get_msg_amount()
        .with_tx_policies(tx_policies)
        .call_params(call_params)?
        .call()
        .await?;

    assert_eq!(response.value, 1_000_000);

    let call_response = response
        .tx_status
        .receipts
        .iter()
        .find(|&r| matches!(r, Receipt::Call { .. }));

    assert!(call_response.is_some());

    assert_eq!(call_response.unwrap().amount().unwrap(), 1_000_000);
    assert_eq!(
        call_response.unwrap().asset_id().unwrap(),
        &AssetId::zeroed()
    );

    let address = wallet.address();

    // withdraw some tokens to wallet
    contract_methods
        .transfer(1_000_000, asset_id, address.into())
        .call()
        .await?;

    let asset_id = AssetId::from(*contract_id.hash());
    let call_params = CallParameters::default()
        .with_amount(0)
        .with_asset_id(asset_id);
    let tx_policies = TxPolicies::default().with_script_gas_limit(1_000_000);

    let response = contract_methods
        .get_msg_amount()
        .with_tx_policies(tx_policies)
        .call_params(call_params)?
        .call()
        .await?;

    assert_eq!(response.value, 0);

    let call_response = response
        .tx_status
        .receipts
        .iter()
        .find(|&r| matches!(r, Receipt::Call { .. }));

    assert!(call_response.is_some());

    assert_eq!(call_response.unwrap().amount().unwrap(), 0);
    assert_eq!(
        call_response.unwrap().asset_id().unwrap(),
        &AssetId::from(*contract_id.hash())
    );

    Ok(())
}

#[tokio::test]
async fn test_gas_errors() -> Result<()> {
    let signer = PrivateKeySigner::random(&mut thread_rng());
    let number_of_coins = 1;
    let amount_per_coin = 1_000_000;
    let coins = setup_single_asset_coins(
        signer.address(),
        AssetId::zeroed(),
        number_of_coins,
        amount_per_coin,
    );

    let provider = setup_test_provider(coins.clone(), vec![], None, None).await?;
    let wallet = Wallet::new(signer, provider.clone());

    setup_program_test!(
        Abigen(Contract(
            name = "TestContract",
            project = "e2e/sway/contracts/contract_test"
        )),
        Deploy(
            name = "contract_instance",
            contract = "TestContract",
            wallet = "wallet",
            random_salt = false,
        ),
    );

    // Test running out of gas. Gas price as `None` will be 0.
    let gas_limit = 42;
    let contract_instance_call = contract_instance
        .methods()
        .initialize_counter(42) // Build the ABI call
        .with_tx_policies(TxPolicies::default().with_script_gas_limit(gas_limit));

    //  Test that the call will use more gas than the gas limit
    let total_gas = contract_instance_call
        .estimate_transaction_cost(None, None)
        .await?
        .total_gas;
    assert!(total_gas > gas_limit);

    //TODO: decide what to do here and what to report to user as this will not fail anymore
    let _response = contract_instance_call.call().await?;
    // .expect_err("should error");

    // let expected = "transaction reverted: OutOfGas";
    // assert!(response.to_string().starts_with(expected));

    // Test for insufficient base asset amount to pay for the transaction fee
    let response = contract_instance
        .methods()
        .initialize_counter(42) // Build the ABI call
        .with_tx_policies(TxPolicies::default().with_tip(100_000_000_000))
        .call()
        .await
        .expect_err("should error");

    let expected = "the target cannot be met";
    assert!(response.to_string().contains(expected));

    Ok(())
}

#[tokio::test]
async fn test_call_param_gas_errors() -> Result<()> {
    setup_program_test!(
        Wallets("wallet"),
        Abigen(Contract(
            name = "TestContract",
            project = "e2e/sway/contracts/contract_test"
        )),
        Deploy(
            name = "contract_instance",
            contract = "TestContract",
            wallet = "wallet",
            random_salt = false,
        ),
    );

    // Transaction gas_limit is sufficient, call gas_forwarded is too small
    let contract_methods = contract_instance.methods();
    let response = contract_methods
        .initialize_counter(42)
        .with_tx_policies(TxPolicies::default().with_script_gas_limit(446000))
        .call_params(CallParameters::default().with_gas_forwarded(1))?
        .call()
        .await
        .expect_err("should error");

    let expected = "transaction reverted: OutOfGas";
    assert!(response.to_string().starts_with(expected));

    // Call params gas_forwarded exceeds transaction limit
    let response = contract_methods
        .initialize_counter(42)
        .with_tx_policies(TxPolicies::default().with_script_gas_limit(1))
        .call_params(CallParameters::default().with_gas_forwarded(1_000))?
        .call()
        .await
        .expect_err("should error");

    assert!(response.to_string().contains(expected));
    Ok(())
}

#[tokio::test]
async fn test_get_gas_used() -> Result<()> {
    setup_program_test!(
        Wallets("wallet"),
        Abigen(Contract(
            name = "TestContract",
            project = "e2e/sway/contracts/contract_test"
        )),
        Deploy(
            name = "contract_instance",
            contract = "TestContract",
            wallet = "wallet",
            random_salt = false,
        ),
    );

    let total_gas = contract_instance
        .methods()
        .initialize_counter(42)
        .call()
        .await?
        .tx_status
        .total_gas;

    assert!(total_gas > 0);

    Ok(())
}

#[tokio::test]
async fn test_parse_block_time() -> Result<()> {
    let signer = PrivateKeySigner::random(&mut thread_rng());
    let asset_id = AssetId::zeroed();
    let coins = setup_single_asset_coins(signer.address(), asset_id, 1, DEFAULT_COIN_AMOUNT);
    let provider = setup_test_provider(coins.clone(), vec![], None, None).await?;
    let wallet = Wallet::new(signer, provider.clone());
    let tx_policies = TxPolicies::default().with_script_gas_limit(2000);

    let wallet_2 = wallet.lock();
    let tx_response = wallet
        .transfer(wallet_2.address(), 100, asset_id, tx_policies)
        .await?;

    let tx_response = wallet
        .try_provider()?
        .get_transaction_by_id(&tx_response.tx_id)
        .await?
        .unwrap();
    assert!(tx_response.time.is_some());

    let block = wallet
        .try_provider()?
        .block_by_height(tx_response.block_height.unwrap())
        .await?
        .unwrap();
    assert!(block.header.time.is_some());

    Ok(())
}

#[tokio::test]
async fn test_get_spendable_with_exclusion() -> Result<()> {
    let coin_amount_1 = 1000;
    let coin_amount_2 = 500;

    let signer = PrivateKeySigner::random(&mut thread_rng());
    let address = signer.address();

    let coins = [coin_amount_1, coin_amount_2]
        .into_iter()
        .flat_map(|amount| setup_single_asset_coins(address, AssetId::zeroed(), 1, amount))
        .collect::<Vec<_>>();

    let message_amount = 200;
    let message = given_a_message(address.clone(), message_amount);

    let coin_1_utxo_id = coins[0].utxo_id;
    let coin_2_utxo_id = coins[1].utxo_id;

    let message_nonce = message.nonce;

    let provider = setup_test_provider(coins, vec![message], None, None).await?;

    let wallet = Wallet::new(signer, provider.clone());

    let requested_amount = coin_amount_1 + coin_amount_2 + message_amount;
    let consensus_parameters = provider.consensus_parameters().await?;
    {
        let resources = wallet
            .get_spendable_resources(
                *consensus_parameters.base_asset_id(),
                requested_amount.into(),
                None,
            )
            .await
            .unwrap();
        assert_eq!(resources.len(), 3);
    }

    {
        let filter = ResourceFilter {
            from: wallet.address().clone(),
            amount: coin_amount_1.into(),
            excluded_utxos: vec![coin_2_utxo_id],
            excluded_message_nonces: vec![message_nonce],
            ..Default::default()
        };
        let resources = provider.get_spendable_resources(filter).await.unwrap();

        match resources.as_slice() {
            [CoinType::Coin(coin)] => {
                assert_eq!(coin.utxo_id, coin_1_utxo_id);
            }
            _ => {
                panic!("This shouldn't happen!")
            }
        }
    }

    Ok(())
}

fn given_a_message(address: Bech32Address, message_amount: u64) -> Message {
    setup_single_message(
        &Bech32Address::default(),
        &address,
        message_amount,
        0.into(),
        vec![],
    )
}

fn convert_to_datetime(timestamp: u64) -> DateTime<Utc> {
    let unix = tai64::Tai64(timestamp).to_unix();
    DateTime::from_timestamp(unix, 0).unwrap()
}

/// This test is here in addition to `can_set_custom_block_time` because even though this test
/// passed, the Sway `timestamp` function didn't take into account the block time change. This
/// was fixed and this test is here to demonstrate the fix.
#[tokio::test]
async fn test_sway_timestamp() -> Result<()> {
    let block_time = 1u32; // seconds
    let provider_config = NodeConfig {
        block_production: Trigger::Interval {
            block_time: std::time::Duration::from_secs(block_time.into()),
        },
        ..NodeConfig::default()
    };
    let mut wallets = launch_custom_provider_and_get_wallets(
        WalletsConfig::new(Some(1), Some(1), Some(100)),
        Some(provider_config),
        None,
    )
    .await?;
    let wallet = wallets.pop().unwrap();
    let provider = wallet.provider();

    setup_program_test!(
        Abigen(Contract(
            name = "TestContract",
            project = "e2e/sway/contracts/block_timestamp"
        )),
        Deploy(
            name = "contract_instance",
            contract = "TestContract",
            wallet = "wallet",
            random_salt = false,
        ),
    );

    let origin_timestamp = provider.latest_block_time().await?.unwrap();
    let methods = contract_instance.methods();

    let response = methods.return_timestamp().call().await?;
    let mut expected_datetime =
        origin_timestamp.add(Duration::try_seconds(block_time as i64).unwrap());
    assert_eq!(convert_to_datetime(response.value), expected_datetime);

    let blocks_to_produce = 600;
    provider.produce_blocks(blocks_to_produce, None).await?;

    let response = methods.return_timestamp().call().await?;

    // `produce_blocks` call
    expected_datetime = expected_datetime
        .add(Duration::try_seconds((block_time * blocks_to_produce) as i64).unwrap());
    // method call
    expected_datetime = expected_datetime.add(Duration::try_seconds(block_time as i64).unwrap());

    assert_eq!(convert_to_datetime(response.value), expected_datetime);
    assert_eq!(
        provider.latest_block_time().await?.unwrap(),
        expected_datetime
    );
    Ok(())
}

#[cfg(feature = "coin-cache")]
async fn create_transfer(
    wallet: &Wallet,
    amount: u64,
    to: &Bech32Address,
) -> Result<ScriptTransaction> {
    let asset_id = AssetId::zeroed();
    let inputs = wallet
        .get_asset_inputs_for_amount(asset_id, amount.into(), None)
        .await?;
    let outputs = wallet.get_asset_outputs_for_amount(to, asset_id, amount);

    let mut tb = ScriptTransactionBuilder::prepare_transfer(inputs, outputs, TxPolicies::default());

    wallet.adjust_for_fee(&mut tb, amount.into()).await?;
    wallet.add_witnesses(&mut tb)?;

    tb.build(wallet.provider()).await
}

#[cfg(feature = "coin-cache")]
#[tokio::test]
async fn transactions_with_the_same_utxo() -> Result<()> {
    use fuels::types::errors::transaction;

    let wallet_1 = launch_provider_and_get_wallet().await?;
    let provider = wallet_1.provider();
    let wallet_2 = Wallet::random(&mut thread_rng(), provider.clone());

    let tx_1 = create_transfer(&wallet_1, 100, wallet_2.address()).await?;
    let tx_2 = create_transfer(&wallet_1, 101, wallet_2.address()).await?;

    let _tx_id = provider.send_transaction(tx_1).await?;
    let res = provider.send_transaction(tx_2).await;

    let err = res.expect_err("is error");

    assert!(matches!(
        err,
        Error::Transaction(transaction::Reason::Validation(..))
    ));
    assert!(
        err.to_string()
            .contains("was submitted recently in a transaction ")
    );

    Ok(())
}

#[cfg(feature = "coin-cache")]
#[tokio::test]
async fn coin_caching() -> Result<()> {
    let amount = 1000;
<<<<<<< HEAD
    let num_coins = 20; //TODO: check why I had to increase to 20
=======
    let num_coins = 50;
>>>>>>> 9e93f0f0
    let mut wallets = launch_custom_provider_and_get_wallets(
        WalletsConfig::new(Some(1), Some(num_coins), Some(amount)),
        Some(NodeConfig::default()),
        None,
    )
    .await?;
    let wallet_1 = wallets.pop().unwrap();
    let provider = wallet_1.provider();
    let wallet_2 = Wallet::random(&mut thread_rng(), provider.clone());

    // Consecutively send transfer txs. Without caching, the txs will
    // end up trying to use the same input coins because 'get_spendable_coins()'
    // won't filter out recently used coins.
    let num_iterations = 10;
    let amount_to_send = 100;
    let mut tx_ids = vec![];
    for _ in 0..num_iterations {
        let tx = create_transfer(&wallet_1, amount_to_send, wallet_2.address()).await?;
        let tx_id = provider.send_transaction(tx).await?;
        tx_ids.push(tx_id);
    }

    provider.produce_blocks(10, None).await?;

    // Confirm all txs are settled
    for tx_id in tx_ids {
        let status = provider.tx_status(&tx_id).await?;
        assert!(matches!(status, TxStatus::Success { .. }));
    }

    // Verify the transfers were successful
    assert_eq!(
        wallet_2.get_asset_balance(&AssetId::zeroed()).await?,
        num_iterations * amount_to_send
    );

    Ok(())
}

#[cfg(feature = "coin-cache")]
async fn create_revert_tx(wallet: &Wallet) -> Result<ScriptTransaction> {
    let script = std::fs::read("sway/scripts/reverting/out/release/reverting.bin")?;

    let amount = 1u64;
    let asset_id = AssetId::zeroed();
    let inputs = wallet
        .get_asset_inputs_for_amount(asset_id, amount.into(), None)
        .await?;
    let outputs = wallet.get_asset_outputs_for_amount(&Bech32Address::default(), asset_id, amount);

    let mut tb = ScriptTransactionBuilder::prepare_transfer(inputs, outputs, TxPolicies::default())
        .with_script(script);
    wallet.adjust_for_fee(&mut tb, amount.into()).await?;
    wallet.add_witnesses(&mut tb)?;

    tb.build(wallet.provider()).await
}

#[cfg(feature = "coin-cache")]
#[tokio::test]
async fn test_cache_invalidation_on_await() -> Result<()> {
    let block_time = 1u32;
    let provider_config = NodeConfig {
        block_production: Trigger::Interval {
            block_time: std::time::Duration::from_secs(block_time.into()),
        },
        ..NodeConfig::default()
    };

    // create wallet with 1 coin so that the cache prevents further
    // spending unless the coin is invalidated from the cache
    let mut wallets = launch_custom_provider_and_get_wallets(
        WalletsConfig::new(Some(1), Some(1), Some(100)),
        Some(provider_config),
        None,
    )
    .await?;
    let wallet = wallets.pop().unwrap();

    let provider = wallet.provider();
    let tx = create_revert_tx(&wallet).await?;

    // Pause time so that the cache doesn't invalidate items based on TTL
    tokio::time::pause();

    // tx inputs should be cached and then invalidated due to the tx failing
    let tx_status = provider.send_transaction_and_await_commit(tx).await?;

    assert!(matches!(tx_status, TxStatus::Failure { .. }));

    let consensus_parameters = provider.consensus_parameters().await?;
    let coins = wallet
        .get_spendable_resources(*consensus_parameters.base_asset_id(), 1, None)
        .await?;
    assert_eq!(coins.len(), 1);

    Ok(())
}

#[tokio::test]
async fn can_fetch_mint_transactions() -> Result<()> {
    setup_program_test!(
        Wallets("wallet"),
        Abigen(Contract(
            name = "TestContract",
            project = "e2e/sway/contracts/contract_test"
        )),
        Deploy(
            name = "contract_instance",
            contract = "TestContract",
            wallet = "wallet",
            random_salt = false,
        ),
    );

    let provider = wallet.provider();

    let transactions = provider
        .get_transactions(PaginationRequest {
            cursor: None,
            results: 100,
            direction: PageDirection::Forward,
        })
        .await?
        .results;

    // TODO: remove once (fuels-rs#1093)[https://github.com/FuelLabs/fuels-rs/issues/1093] is in
    // until then the type is explicitly mentioned to check that we're reexporting it through fuels
    let _: ::fuels::types::transaction::MintTransaction = transactions
        .into_iter()
        .find_map(|tx| match tx.transaction {
            TransactionType::Mint(tx) => Some(tx),
            _ => None,
        })
        .expect("Should have had at least one mint transaction");

    Ok(())
}

#[tokio::test]
async fn test_build_with_provider() -> Result<()> {
    let wallet = launch_provider_and_get_wallet().await?;
    let provider = wallet.provider();

    let receiver = Wallet::random(&mut thread_rng(), provider.clone());

    let consensus_parameters = provider.consensus_parameters().await?;
    let inputs = wallet
        .get_asset_inputs_for_amount(*consensus_parameters.base_asset_id(), 100, None)
        .await?;
    let outputs = wallet.get_asset_outputs_for_amount(
        receiver.address(),
        *consensus_parameters.base_asset_id(),
        100,
    );

    let mut tb = ScriptTransactionBuilder::prepare_transfer(inputs, outputs, TxPolicies::default());
    wallet.add_witnesses(&mut tb)?;

    let tx = tb.build(provider).await?;

    provider.send_transaction_and_await_commit(tx).await?;

    let receiver_balance = receiver
        .get_asset_balance(consensus_parameters.base_asset_id())
        .await?;

    assert_eq!(receiver_balance, 100);

    Ok(())
}

#[tokio::test]
async fn can_produce_blocks_with_trig_never() -> Result<()> {
    let config = NodeConfig {
        block_production: Trigger::Never,
        ..NodeConfig::default()
    };
    let wallets =
        launch_custom_provider_and_get_wallets(WalletsConfig::default(), Some(config), None)
            .await?;
    let wallet = &wallets[0];
    let provider = wallet.provider();

    let consensus_parameters = provider.consensus_parameters().await?;
    let inputs = wallet
        .get_asset_inputs_for_amount(*consensus_parameters.base_asset_id(), 100, None)
        .await?;
    let outputs = wallet.get_asset_outputs_for_amount(
        &Bech32Address::default(),
        *consensus_parameters.base_asset_id(),
        100,
    );

    let mut tb = ScriptTransactionBuilder::prepare_transfer(inputs, outputs, TxPolicies::default());
    wallet.add_witnesses(&mut tb)?;
    let tx = tb.build(provider).await?;
    let tx_id = tx.id(consensus_parameters.chain_id());

    provider.send_transaction(tx).await?;
    provider.produce_blocks(1, None).await?;

    tokio::time::sleep(std::time::Duration::from_millis(500)).await;
    let status = provider.tx_status(&tx_id).await?;
    assert!(matches!(status, TxStatus::Success { .. }));

    Ok(())
}

#[tokio::test]
async fn can_upload_executor_and_trigger_upgrade() -> Result<()> {
    let signer = PrivateKeySigner::random(&mut thread_rng());

    // Need more coins to avoid "not enough coins to fit the target"
    let num_coins = 100;
    let coins = setup_single_asset_coins(
        signer.address(),
        AssetId::zeroed(),
        num_coins,
        DEFAULT_COIN_AMOUNT,
    );

    let mut chain_config = ChainConfig::local_testnet();
    chain_config
        .consensus_parameters
        .set_privileged_address(signer.address().into());

    let provider = setup_test_provider(coins, vec![], None, Some(chain_config)).await?;
    let wallet = Wallet::new(signer, provider.clone());

    // This is downloaded over in `build.rs`
    let executor = std::fs::read(Path::new(env!("OUT_DIR")).join("fuel-core-wasm-executor.wasm"))?;

    let subsection_size = 65536;
    let subsections = UploadSubsection::split_bytecode(&executor, subsection_size).unwrap();

    let root = subsections[0].root;
    for subsection in subsections {
        let mut builder =
            UploadTransactionBuilder::prepare_subsection_upload(subsection, TxPolicies::default());
        wallet.add_witnesses(&mut builder)?;
        wallet.adjust_for_fee(&mut builder, 0).await?;
        let tx = builder.build(&provider).await?;

        provider.send_transaction_and_await_commit(tx).await?;
    }

    let mut builder =
        UpgradeTransactionBuilder::prepare_state_transition_upgrade(root, TxPolicies::default());
    wallet.add_witnesses(&mut builder)?;
    wallet.adjust_for_fee(&mut builder, 0).await?;
    let tx = builder.build(provider.clone()).await?;

    provider.send_transaction(tx).await?;

    Ok(())
}

#[tokio::test]
async fn tx_respects_policies() -> Result<()> {
    setup_program_test!(
        Wallets("wallet"),
        Abigen(Contract(
            name = "TestContract",
            project = "e2e/sway/contracts/contract_test"
        )),
        Deploy(
            name = "contract_instance",
            contract = "TestContract",
            wallet = "wallet",
            random_salt = false,
        ),
    );

    let tip = 22;
    let witness_limit = 1000;
    let maturity = 4;
    let expiration = 128;
    let max_fee = 10_000;
    let script_gas_limit = 3000;
    let tx_policies = TxPolicies::new(
        Some(tip),
        Some(witness_limit),
        Some(maturity),
        Some(expiration),
        Some(max_fee),
        Some(script_gas_limit),
    );

    // advance the block height to ensure the maturity is respected
    let provider = wallet.provider();
    provider.produce_blocks(4, None).await?;

    // trigger a transaction that contains script code to verify
    // that policies precede estimated values
    let response = contract_instance
        .methods()
        .initialize_counter(42)
        .with_tx_policies(tx_policies)
        .call()
        .await?;

    let tx_response = provider
        .get_transaction_by_id(&response.tx_id.unwrap())
        .await?
        .expect("tx should exist");
    let script = match tx_response.transaction {
        TransactionType::Script(tx) => tx,
        _ => panic!("expected script transaction"),
    };

    assert_eq!(script.maturity().unwrap(), maturity);
    assert_eq!(script.expiration().unwrap(), expiration);
    assert_eq!(script.tip().unwrap(), tip);
    assert_eq!(script.witness_limit().unwrap(), witness_limit);
    assert_eq!(script.max_fee().unwrap(), max_fee);
    //TODO: decide what to do here and what to report to user as gas limit is set automatically
    assert_eq!(script.gas_limit(), 2615);

    Ok(())
}

#[tokio::test]
#[ignore] // TODO: https://github.com/FuelLabs/fuels-rs/issues/1581
async fn can_setup_static_gas_price() -> Result<()> {
    let expected_gas_price = 474;
    let node_config = NodeConfig {
        starting_gas_price: expected_gas_price,
        ..Default::default()
    };
    let provider = setup_test_provider(vec![], vec![], Some(node_config), None).await?;

    let gas_price = provider.estimate_gas_price(0).await?.gas_price;

    let da_cost = 1000;
    assert_eq!(gas_price, da_cost + expected_gas_price);

    Ok(())
}

//TODO: check this test. The code here should not have changed
#[tokio::test]
async fn tx_with_witness_data() -> Result<()> {
    use fuel_asm::{GTFArgs, op};

    let wallet = launch_provider_and_get_wallet().await?;
    let provider = wallet.provider();

    let receiver = Wallet::random(&mut thread_rng(), provider.clone());

    let consensus_parameters = provider.consensus_parameters().await?;
    let inputs = wallet
        .get_asset_inputs_for_amount(*consensus_parameters.base_asset_id(), 10000, None)
        .await?;
    let outputs = wallet.get_asset_outputs_for_amount(
        receiver.address(),
        *consensus_parameters.base_asset_id(),
        1,
    );

    let mut tb = ScriptTransactionBuilder::prepare_transfer(inputs, outputs, TxPolicies::default());
    wallet.add_witnesses(&mut tb)?;

    // we test that the witness data wasn't tempered with during the build (gas estimation) process
    // if the witness data is tempered with, the estimation will be off and the transaction
    // will error out with `OutOfGas`
    let script: Vec<u8> = vec![
        // load witness data into register 0x10
        op::gtf(0x10, 0x00, GTFArgs::WitnessData.into()),
        op::lw(0x10, 0x10, 0x00),
        // load expected value into register 0x11
        op::movi(0x11, 0x0f),
        // load the offset of the revert instruction into register 0x12
        op::movi(0x12, 0x08),
        // compare the two values and jump to the revert instruction if they are not equal
        op::jne(0x10, 0x11, 0x12),
        // do some expensive operation so gas estimation is higher if comparison passes
        op::gtf(0x13, 0x01, GTFArgs::WitnessData.into()),
        op::gtf(0x14, 0x01, GTFArgs::WitnessDataLength.into()),
        op::aloc(0x14),
        op::eck1(RegId::HP, 0x13, 0x13),
        // return the witness data
        op::ret(0x10),
        op::rvrt(RegId::ZERO),
    ]
    .into_iter()
    .collect();
    tb.script = script;

    let expected_data = 15u64;
    let witness = Witness::from(expected_data.to_be_bytes().to_vec());
    tb.witnesses_mut().push(witness);

    let tx = tb
        .with_tx_policies(TxPolicies::default().with_witness_limit(1000))
        .build(provider)
        .await?;

    let status = provider.send_transaction_and_await_commit(tx).await?;

    match status {
        TxStatus::Success(Success { receipts, .. }) => {
            let ret: u64 = receipts
                .into_iter()
                .find_map(|receipt| match receipt {
                    Receipt::Return { val, .. } => Some(val),
                    _ => None,
                })
                .expect("should have return value");

            assert_eq!(ret, expected_data);
        }
        _ => panic!("expected success status"),
    }

    Ok(())
}

#[tokio::test]
async fn contract_call_with_impersonation() -> Result<()> {
    let provider_config = NodeConfig {
        utxo_validation: false,
        ..NodeConfig::default()
    };
    let mut wallets = launch_custom_provider_and_get_wallets(
        WalletsConfig::new(Some(1), Some(10), Some(1000)),
        Some(provider_config),
        None,
    )
    .await?;
    let wallet = wallets.pop().unwrap();
    let provider = wallet.provider();

    let impersonator = Wallet::new(FakeSigner::new(wallet.address().clone()), provider.clone());

    abigen!(Contract(
        name = "MyContract",
        abi = "e2e/sway/contracts/contract_test/out/release/contract_test-abi.json"
    ));

    let contract_id = Contract::load_from(
        "sway/contracts/contract_test/out/release/contract_test.bin",
        LoadConfiguration::default(),
    )?
    .deploy_if_not_exists(&wallet, TxPolicies::default())
    .await?
    .contract_id;

    let contract_instance = MyContract::new(contract_id, impersonator.clone());

    // The gas used by the script to call a contract and forward remaining gas limit.
    contract_instance
        .methods()
        .initialize_counter(42)
        .call()
        .await?;

    Ok(())
}

#[tokio::test]
async fn is_account_query_test() -> Result<()> {
    {
        let wallet = launch_provider_and_get_wallet().await?;
        let provider = wallet.provider().clone();

        let blob = Blob::new(vec![1; 100]);
        let blob_id = blob.id();

        let is_account = provider.is_user_account(blob_id).await?;
        assert!(is_account);

        let mut tb = BlobTransactionBuilder::default().with_blob(blob);
        wallet.adjust_for_fee(&mut tb, 0).await?;
        wallet.add_witnesses(&mut tb)?;
        let tx = tb.build(provider.clone()).await?;

        provider
            .send_transaction_and_await_commit(tx)
            .await?
            .check(None)?;

        let is_account = provider.is_user_account(blob_id).await?;
        assert!(!is_account);
    }
    {
        let wallet = launch_provider_and_get_wallet().await?;
        let provider = wallet.provider().clone();

        let contract = Contract::load_from(
            "sway/contracts/contract_test/out/release/contract_test.bin",
            LoadConfiguration::default(),
        )?;
        let contract_id = contract.contract_id();

        let is_account = provider.is_user_account(*contract_id).await?;
        assert!(is_account);

        contract.deploy(&wallet, TxPolicies::default()).await?;

        let is_account = provider.is_user_account(*contract_id).await?;
        assert!(!is_account);
    }
    {
        let wallet = launch_provider_and_get_wallet().await?;
        let provider = wallet.provider().clone();

        let mut tb = ScriptTransactionBuilder::default();
        wallet.adjust_for_fee(&mut tb, 0).await?;
        wallet.add_witnesses(&mut tb)?;
        let tx = tb.build(provider.clone()).await?;

        let consensus_parameters = provider.consensus_parameters().await?;
        let tx_id = tx.id(consensus_parameters.chain_id());
        let is_account = provider.is_user_account(tx_id).await?;
        assert!(is_account);

        provider
            .send_transaction_and_await_commit(tx)
            .await?
            .check(None)?;
        let is_account = provider.is_user_account(tx_id).await?;
        assert!(!is_account);
    }

    Ok(())
}<|MERGE_RESOLUTION|>--- conflicted
+++ resolved
@@ -838,11 +838,7 @@
 #[tokio::test]
 async fn coin_caching() -> Result<()> {
     let amount = 1000;
-<<<<<<< HEAD
-    let num_coins = 20; //TODO: check why I had to increase to 20
-=======
     let num_coins = 50;
->>>>>>> 9e93f0f0
     let mut wallets = launch_custom_provider_and_get_wallets(
         WalletsConfig::new(Some(1), Some(num_coins), Some(amount)),
         Some(NodeConfig::default()),
