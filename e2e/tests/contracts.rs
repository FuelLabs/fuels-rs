--- conflicted
+++ resolved
@@ -1837,78 +1837,11 @@
 }
 
 #[tokio::test]
-<<<<<<< HEAD
-async fn simulations_can_be_made_without_coins() -> Result<()> {
-=======
 async fn variable_output_estimation_is_optimized() -> Result<()> {
->>>>>>> 4f31c59a
     setup_program_test!(
         Wallets("wallet"),
         Abigen(Contract(
             name = "MyContract",
-<<<<<<< HEAD
-            project = "e2e/sway/contracts/contract_test"
-        )),
-        Deploy(
-            name = "contract_instance",
-            contract = "MyContract",
-            wallet = "wallet"
-        )
-    );
-    let contract_id = contract_instance.contract_id();
-    let provider = wallet.provider().cloned();
-
-    let no_funds_wallet = WalletUnlocked::new_random(provider);
-
-    let response = MyContract::new(contract_id, no_funds_wallet.clone())
-        .methods()
-        .get(5, 6)
-        .simulate(Execution::UnfundedStateRead)
-        .await?;
-
-    assert_eq!(response.value, 11);
-
-    Ok(())
-}
-
-#[tokio::test]
-async fn simulations_can_be_made_without_coins_multicall() -> Result<()> {
-    setup_program_test!(
-        Wallets("wallet"),
-        Abigen(Contract(
-            name = "MyContract",
-            project = "e2e/sway/contracts/contract_test"
-        )),
-        Deploy(
-            name = "contract_instance",
-            contract = "MyContract",
-            wallet = "wallet"
-        )
-    );
-    let contract_id = contract_instance.contract_id();
-    let provider = wallet.provider().cloned();
-
-    let no_funds_wallet = WalletUnlocked::new_random(provider);
-    let contract_instance = MyContract::new(contract_id, no_funds_wallet.clone());
-
-    let contract_methods = contract_instance.methods();
-
-    let call_handler_1 = contract_methods.get(1, 2);
-    let call_handler_2 = contract_methods.get(3, 4);
-
-    let mut multi_call_handler = MultiContractCallHandler::new(no_funds_wallet);
-
-    multi_call_handler
-        .add_call(call_handler_1)
-        .add_call(call_handler_2);
-
-    let value: (u64, u64) = multi_call_handler
-        .simulate(Execution::UnfundedStateRead)
-        .await?
-        .value;
-
-    assert_eq!(value, (3, 7));
-=======
             project = "e2e/sway/contracts/var_outputs"
         )),
         Deploy(
@@ -1938,7 +1871,77 @@
             panic!("Estimation took too long ({elapsed}). Limit is {limit}");
         }
     }
->>>>>>> 4f31c59a
+
+    Ok(())
+}
+
+#[tokio::test]
+async fn simulations_can_be_made_without_coins() -> Result<()> {
+    setup_program_test!(
+        Wallets("wallet"),
+        Abigen(Contract(
+            name = "MyContract",
+            project = "e2e/sway/contracts/contract_test"
+        )),
+        Deploy(
+            name = "contract_instance",
+            contract = "MyContract",
+            wallet = "wallet"
+        )
+    );
+    let contract_id = contract_instance.contract_id();
+    let provider = wallet.provider().cloned();
+
+    let no_funds_wallet = WalletUnlocked::new_random(provider);
+
+    let response = MyContract::new(contract_id, no_funds_wallet.clone())
+        .methods()
+        .get(5, 6)
+        .simulate(Execution::StateReadOnly)
+        .await?;
+
+    assert_eq!(response.value, 11);
+
+    Ok(())
+}
+
+#[tokio::test]
+async fn simulations_can_be_made_without_coins_multicall() -> Result<()> {
+    setup_program_test!(
+        Wallets("wallet"),
+        Abigen(Contract(
+            name = "MyContract",
+            project = "e2e/sway/contracts/contract_test"
+        )),
+        Deploy(
+            name = "contract_instance",
+            contract = "MyContract",
+            wallet = "wallet"
+        )
+    );
+    let contract_id = contract_instance.contract_id();
+    let provider = wallet.provider().cloned();
+
+    let no_funds_wallet = WalletUnlocked::new_random(provider);
+    let contract_instance = MyContract::new(contract_id, no_funds_wallet.clone());
+
+    let contract_methods = contract_instance.methods();
+
+    let call_handler_1 = contract_methods.get(1, 2);
+    let call_handler_2 = contract_methods.get(3, 4);
+
+    let mut multi_call_handler = MultiContractCallHandler::new(no_funds_wallet);
+
+    multi_call_handler
+        .add_call(call_handler_1)
+        .add_call(call_handler_2);
+
+    let value: (u64, u64) = multi_call_handler
+        .simulate(Execution::StateReadOnly)
+        .await?
+        .value;
+
+    assert_eq!(value, (3, 7));
 
     Ok(())
 }