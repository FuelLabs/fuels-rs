<<<<<<< HEAD
use std::fs;
=======
use std::time::Duration;
>>>>>>> d99edd09

use fuel_tx::{
    consensus_parameters::{ConsensusParametersV1, FeeParametersV1},
    ConsensusParameters, FeeParameters,
};
use fuels::{
    core::codec::{calldata, encode_fn_selector, DecoderConfig, EncoderConfig},
    prelude::*,
    tx::ContractParameters,
    types::{errors::transaction::Reason, input::Input, Bits256, Identity},
};
use tokio::time::Instant;

#[tokio::test]
async fn test_multiple_args() -> Result<()> {
    setup_program_test!(
        Wallets("wallet"),
        Abigen(Contract(
            name = "TestContract",
            project = "e2e/sway/contracts/contract_test"
        )),
        Deploy(
            name = "contract_instance",
            contract = "TestContract",
            wallet = "wallet"
        ),
    );

    // Make sure we can call the contract with multiple arguments
    let contract_methods = contract_instance.methods();
    let response = contract_methods.get(5, 6).call().await?;

    assert_eq!(response.value, 11);

    let t = MyType { x: 5, y: 6 };
    let response = contract_methods.get_alt(t.clone()).call().await?;
    assert_eq!(response.value, t);

    let response = contract_methods.get_single(5).call().await?;
    assert_eq!(response.value, 5);
    Ok(())
}

#[tokio::test]
async fn test_contract_calling_contract() -> Result<()> {
    // Tests a contract call that calls another contract (FooCaller calls FooContract underneath)
    setup_program_test!(
        Wallets("wallet"),
        Abigen(
            Contract(
                name = "LibContract",
                project = "e2e/sway/contracts/lib_contract"
            ),
            Contract(
                name = "LibContractCaller",
                project = "e2e/sway/contracts/lib_contract_caller"
            ),
        ),
        Deploy(
            name = "lib_contract_instance",
            contract = "LibContract",
            wallet = "wallet"
        ),
        Deploy(
            name = "lib_contract_instance2",
            contract = "LibContract",
            wallet = "wallet"
        ),
        Deploy(
            name = "contract_caller_instance",
            contract = "LibContractCaller",
            wallet = "wallet"
        ),
    );
    let lib_contract_id = lib_contract_instance.contract_id();
    let lib_contract_id2 = lib_contract_instance2.contract_id();

    // Call the contract directly. It increments the given value.
    let response = lib_contract_instance.methods().increment(42).call().await?;

    assert_eq!(43, response.value);

    let response = contract_caller_instance
        .methods()
        .increment_from_contracts(lib_contract_id, lib_contract_id2, 42)
        // Note that the two lib_contract_instances have different types
        .with_contracts(&[&lib_contract_instance, &lib_contract_instance2])
        .call()
        .await?;

    assert_eq!(86, response.value);

    // ANCHOR: external_contract
    let response = contract_caller_instance
        .methods()
        .increment_from_contract(lib_contract_id, 42)
        .with_contracts(&[&lib_contract_instance])
        .call()
        .await?;
    // ANCHOR_END: external_contract

    assert_eq!(43, response.value);

    // ANCHOR: external_contract_ids
    let response = contract_caller_instance
        .methods()
        .increment_from_contract(lib_contract_id, 42)
        .with_contract_ids(&[lib_contract_id.clone()])
        .call()
        .await?;
    // ANCHOR_END: external_contract_ids

    assert_eq!(43, response.value);
    Ok(())
}

#[tokio::test]
async fn test_reverting_transaction() -> Result<()> {
    setup_program_test!(
        Wallets("wallet"),
        Abigen(Contract(
            name = "RevertContract",
            project = "e2e/sway/contracts/revert_transaction_error"
        )),
        Deploy(
            name = "contract_instance",
            contract = "RevertContract",
            wallet = "wallet"
        ),
    );

    let response = contract_instance
        .methods()
        .make_transaction_fail(true)
        .call()
        .await;

    assert!(matches!(
        response,
        Err(Error::Transaction(Reason::Reverted { revert_id, .. })) if revert_id == 128
    ));

    Ok(())
}

#[tokio::test]
async fn test_multiple_read_calls() -> Result<()> {
    setup_program_test!(
        Wallets("wallet"),
        Abigen(Contract(
            name = "MultiReadContract",
            project = "e2e/sway/contracts/multiple_read_calls"
        )),
        Deploy(
            name = "contract_instance",
            contract = "MultiReadContract",
            wallet = "wallet"
        ),
    );

    let contract_methods = contract_instance.methods();
    contract_methods.store(42).call().await?;

    // Use "simulate" because the methods don't actually
    // run a transaction, but just a dry-run
    let stored = contract_methods
        .read()
        .simulate(Execution::StateReadOnly)
        .await?;

    assert_eq!(stored.value, 42);

    let stored = contract_methods
        .read()
        .simulate(Execution::StateReadOnly)
        .await?;

    assert_eq!(stored.value, 42);
    Ok(())
}

#[tokio::test]
async fn test_multi_call_beginner() -> Result<()> {
    setup_program_test!(
        Wallets("wallet"),
        Abigen(Contract(
            name = "TestContract",
            project = "e2e/sway/contracts/contract_test"
        )),
        Deploy(
            name = "contract_instance",
            contract = "TestContract",
            wallet = "wallet"
        ),
    );

    let contract_methods = contract_instance.methods();
    let call_handler_1 = contract_methods.get_single(7);
    let call_handler_2 = contract_methods.get_single(42);

    let multi_call_handler = CallHandler::new_multi_call(wallet.clone())
        .add_call(call_handler_1)
        .add_call(call_handler_2);

    let (val_1, val_2): (u64, u64) = multi_call_handler.call().await?.value;

    assert_eq!(val_1, 7);
    assert_eq!(val_2, 42);

    Ok(())
}

#[tokio::test]
async fn test_multi_call_pro() -> Result<()> {
    setup_program_test!(
        Wallets("wallet"),
        Abigen(Contract(
            name = "TestContract",
            project = "e2e/sway/contracts/contract_test"
        )),
        Deploy(
            name = "contract_instance",
            contract = "TestContract",
            wallet = "wallet"
        ),
    );

    let my_type_1 = MyType { x: 1, y: 2 };
    let my_type_2 = MyType { x: 3, y: 4 };

    let contract_methods = contract_instance.methods();
    let call_handler_1 = contract_methods.get_single(5);
    let call_handler_2 = contract_methods.get_single(6);
    let call_handler_3 = contract_methods.get_alt(my_type_1.clone());
    let call_handler_4 = contract_methods.get_alt(my_type_2.clone());
    let call_handler_5 = contract_methods.get_array([7; 2]);
    let call_handler_6 = contract_methods.get_array([42; 2]);

    let multi_call_handler = CallHandler::new_multi_call(wallet.clone())
        .add_call(call_handler_1)
        .add_call(call_handler_2)
        .add_call(call_handler_3)
        .add_call(call_handler_4)
        .add_call(call_handler_5)
        .add_call(call_handler_6);

    let (val_1, val_2, type_1, type_2, array_1, array_2): (
        u64,
        u64,
        MyType,
        MyType,
        [u64; 2],
        [u64; 2],
    ) = multi_call_handler.call().await?.value;

    assert_eq!(val_1, 5);
    assert_eq!(val_2, 6);
    assert_eq!(type_1, my_type_1);
    assert_eq!(type_2, my_type_2);
    assert_eq!(array_1, [7; 2]);
    assert_eq!(array_2, [42; 2]);

    Ok(())
}

#[tokio::test]
async fn test_contract_call_fee_estimation() -> Result<()> {
    setup_program_test!(
        Wallets("wallet"),
        Abigen(Contract(
            name = "TestContract",
            project = "e2e/sway/contracts/contract_test"
        )),
        Deploy(
            name = "contract_instance",
            contract = "TestContract",
            wallet = "wallet"
        ),
    );

    let gas_limit = 800;
    let tolerance = Some(0.2);
    let block_horizon = Some(1);
    let expected_gas_used = 960;
    let expected_metered_bytes_size = 824;

    let estimated_transaction_cost = contract_instance
        .methods()
        .initialize_counter(42)
        .with_tx_policies(TxPolicies::default().with_script_gas_limit(gas_limit))
        .estimate_transaction_cost(tolerance, block_horizon)
        .await?;

    assert_eq!(estimated_transaction_cost.gas_used, expected_gas_used);
    assert_eq!(
        estimated_transaction_cost.metered_bytes_size,
        expected_metered_bytes_size
    );

    Ok(())
}

#[tokio::test]
async fn contract_call_has_same_estimated_and_used_gas() -> Result<()> {
    setup_program_test!(
        Wallets("wallet"),
        Abigen(Contract(
            name = "TestContract",
            project = "e2e/sway/contracts/contract_test"
        )),
        Deploy(
            name = "contract_instance",
            contract = "TestContract",
            wallet = "wallet"
        ),
    );
    let contract_methods = contract_instance.methods();

    let tolerance = Some(0.0);
    let block_horizon = Some(1);

    let estimated_gas_used = contract_methods
        .initialize_counter(42)
        .estimate_transaction_cost(tolerance, block_horizon)
        .await?
        .gas_used;

    let gas_used = contract_methods
        .initialize_counter(42)
        .call()
        .await?
        .gas_used;

    assert_eq!(estimated_gas_used, gas_used);
    Ok(())
}

#[tokio::test]
async fn mult_call_has_same_estimated_and_used_gas() -> Result<()> {
    setup_program_test!(
        Wallets("wallet"),
        Abigen(Contract(
            name = "TestContract",
            project = "e2e/sway/contracts/contract_test"
        )),
        Deploy(
            name = "contract_instance",
            contract = "TestContract",
            wallet = "wallet"
        ),
    );

    let contract_methods = contract_instance.methods();
    let call_handler_1 = contract_methods.initialize_counter(42);
    let call_handler_2 = contract_methods.get_array([42; 2]);

    let multi_call_handler = CallHandler::new_multi_call(wallet.clone())
        .add_call(call_handler_1)
        .add_call(call_handler_2);

    let tolerance = Some(0.0);
    let block_horizon = Some(1);
    let estimated_gas_used = multi_call_handler
        .estimate_transaction_cost(tolerance, block_horizon)
        .await?
        .gas_used;

    let gas_used = multi_call_handler.call::<(u64, [u64; 2])>().await?.gas_used;

    assert_eq!(estimated_gas_used, gas_used);
    Ok(())
}

#[tokio::test]
async fn contract_method_call_respects_maturity() -> Result<()> {
    setup_program_test!(
        Wallets("wallet"),
        Abigen(Contract(
            name = "BlockHeightContract",
            project = "e2e/sway/contracts/transaction_block_height"
        )),
        Deploy(
            name = "contract_instance",
            contract = "BlockHeightContract",
            wallet = "wallet"
        ),
    );

    let call_w_maturity = |maturity| {
        contract_instance
            .methods()
            .calling_this_will_produce_a_block()
            .with_tx_policies(TxPolicies::default().with_maturity(maturity))
    };

    call_w_maturity(1).call().await.expect(
        "should have passed since we're calling with a maturity \
         that is less or equal to the current block height",
    );

    call_w_maturity(3).call().await.expect_err(
        "should have failed since we're calling with a maturity \
         that is greater than the current block height",
    );

    Ok(())
}

#[tokio::test]
async fn test_auth_msg_sender_from_sdk() -> Result<()> {
    setup_program_test!(
        Wallets("wallet"),
        Abigen(Contract(
            name = "AuthContract",
            project = "e2e/sway/contracts/auth_testing_contract"
        )),
        Deploy(
            name = "contract_instance",
            contract = "AuthContract",
            wallet = "wallet"
        ),
    );

    // Contract returns true if `msg_sender()` matches `wallet.address()`.
    let response = contract_instance
        .methods()
        .check_msg_sender(wallet.address())
        .call()
        .await?;

    assert!(response.value);
    Ok(())
}

#[tokio::test]
async fn test_large_return_data() -> Result<()> {
    setup_program_test!(
        Wallets("wallet"),
        Abigen(Contract(
            name = "TestContract",
            project = "e2e/sway/contracts/large_return_data"
        )),
        Deploy(
            name = "contract_instance",
            contract = "TestContract",
            wallet = "wallet"
        ),
    );

    let contract_methods = contract_instance.methods();
    let res = contract_methods.get_id().call().await?;

    assert_eq!(
        res.value.0,
        [
            255, 255, 255, 255, 255, 255, 255, 255, 255, 255, 255, 255, 255, 255, 255, 255, 255,
            255, 255, 255, 255, 255, 255, 255, 255, 255, 255, 255, 255, 255, 255, 255
        ]
    );

    // One word-sized string
    let res = contract_methods.get_small_string().call().await?;
    assert_eq!(res.value, "gggggggg");

    // Two word-sized string
    let res = contract_methods.get_large_string().call().await?;
    assert_eq!(res.value, "ggggggggg");

    // Large struct will be bigger than a `WORD`.
    let res = contract_methods.get_large_struct().call().await?;
    assert_eq!(res.value.foo, 12);
    assert_eq!(res.value.bar, 42);

    // Array will be returned in `ReturnData`.
    let res = contract_methods.get_large_array().call().await?;
    assert_eq!(res.value, [1, 2]);

    let res = contract_methods.get_contract_id().call().await?;

    // First `value` is from `CallResponse`.
    // Second `value` is from the `ContractId` type.
    assert_eq!(
        res.value,
        ContractId::from([
            255, 255, 255, 255, 255, 255, 255, 255, 255, 255, 255, 255, 255, 255, 255, 255, 255,
            255, 255, 255, 255, 255, 255, 255, 255, 255, 255, 255, 255, 255, 255, 255
        ])
    );
    Ok(())
}

#[tokio::test]
async fn can_handle_function_called_new() -> Result<()> {
    setup_program_test!(
        Wallets("wallet"),
        Abigen(Contract(
            name = "TestContract",
            project = "e2e/sway/contracts/contract_test"
        )),
        Deploy(
            name = "contract_instance",
            contract = "TestContract",
            wallet = "wallet"
        ),
    );

    let response = contract_instance.methods().new().call().await?.value;

    assert_eq!(response, 12345);
    Ok(())
}

#[tokio::test]
async fn test_contract_setup_macro_deploy_with_salt() -> Result<()> {
    // ANCHOR: contract_setup_macro_multi
    setup_program_test!(
        Wallets("wallet"),
        Abigen(
            Contract(
                name = "LibContract",
                project = "e2e/sway/contracts/lib_contract"
            ),
            Contract(
                name = "LibContractCaller",
                project = "e2e/sway/contracts/lib_contract_caller"
            ),
        ),
        Deploy(
            name = "lib_contract_instance",
            contract = "LibContract",
            wallet = "wallet"
        ),
        Deploy(
            name = "contract_caller_instance",
            contract = "LibContractCaller",
            wallet = "wallet"
        ),
        Deploy(
            name = "contract_caller_instance2",
            contract = "LibContractCaller",
            wallet = "wallet"
        ),
    );
    let lib_contract_id = lib_contract_instance.contract_id();

    let contract_caller_id = contract_caller_instance.contract_id();

    let contract_caller_id2 = contract_caller_instance2.contract_id();

    // Because we deploy with salt, we can deploy the same contract multiple times
    assert_ne!(contract_caller_id, contract_caller_id2);

    // The first contract can be called because they were deployed on the same provider
    let response = contract_caller_instance
        .methods()
        .increment_from_contract(lib_contract_id, 42)
        .with_contracts(&[&lib_contract_instance])
        .call()
        .await?;

    assert_eq!(43, response.value);

    let response = contract_caller_instance2
        .methods()
        .increment_from_contract(lib_contract_id, 42)
        .with_contracts(&[&lib_contract_instance])
        .call()
        .await?;

    assert_eq!(43, response.value);
    // ANCHOR_END: contract_setup_macro_multi

    Ok(())
}

#[tokio::test]
async fn test_wallet_getter() -> Result<()> {
    setup_program_test!(
        Wallets("wallet"),
        Abigen(Contract(
            name = "TestContract",
            project = "e2e/sway/contracts/contract_test"
        )),
        Deploy(
            name = "contract_instance",
            contract = "TestContract",
            wallet = "wallet"
        ),
    );

    assert_eq!(contract_instance.account().address(), wallet.address());
    //`contract_id()` is tested in
    // async fn test_contract_calling_contract() -> Result<()> {
    Ok(())
}

#[tokio::test]
async fn test_connect_wallet() -> Result<()> {
    // ANCHOR: contract_setup_macro_manual_wallet
    let config = WalletsConfig::new(Some(2), Some(1), Some(DEFAULT_COIN_AMOUNT));

    let mut wallets = launch_custom_provider_and_get_wallets(config, None, None).await?;
    let wallet = wallets.pop().unwrap();
    let wallet_2 = wallets.pop().unwrap();

    setup_program_test!(
        Abigen(Contract(
            name = "TestContract",
            project = "e2e/sway/contracts/contract_test"
        )),
        Deploy(
            name = "contract_instance",
            contract = "TestContract",
            wallet = "wallet"
        ),
    );
    // ANCHOR_END: contract_setup_macro_manual_wallet

    // pay for call with wallet
    let tx_policies = TxPolicies::default()
        .with_tip(100)
        .with_script_gas_limit(1_000_000);

    contract_instance
        .methods()
        .initialize_counter(42)
        .with_tx_policies(tx_policies)
        .call()
        .await?;

    // confirm that funds have been deducted
    let wallet_balance = wallet.get_asset_balance(&Default::default()).await?;
    assert!(DEFAULT_COIN_AMOUNT > wallet_balance);

    // pay for call with wallet_2
    contract_instance
        .with_account(wallet_2.clone())
        .methods()
        .initialize_counter(42)
        .with_tx_policies(tx_policies)
        .call()
        .await?;

    // confirm there are no changes to wallet, wallet_2 has been charged
    let wallet_balance_second_call = wallet.get_asset_balance(&Default::default()).await?;
    let wallet_2_balance = wallet_2.get_asset_balance(&Default::default()).await?;
    assert_eq!(wallet_balance_second_call, wallet_balance);
    assert!(DEFAULT_COIN_AMOUNT > wallet_2_balance);

    Ok(())
}

async fn setup_output_variable_estimation_test() -> Result<(
    Vec<WalletUnlocked>,
    [Identity; 3],
    AssetId,
    Bech32ContractId,
)> {
    let wallet_config = WalletsConfig::new(Some(3), None, None);
    let wallets = launch_custom_provider_and_get_wallets(wallet_config, None, None).await?;

    let contract_id = Contract::load_from(
        "sway/contracts/token_ops/out/release/token_ops.bin",
        LoadConfiguration::default(),
    )?
    .deploy(&wallets[0], TxPolicies::default())
    .await?;

    let mint_asset_id = contract_id.asset_id(&Bits256::zeroed());
    let addresses = wallets
        .iter()
        .map(|wallet| wallet.address().into())
        .collect::<Vec<_>>()
        .try_into()
        .unwrap();

    Ok((wallets, addresses, mint_asset_id, contract_id))
}

#[tokio::test]
async fn test_output_variable_estimation() -> Result<()> {
    abigen!(Contract(
        name = "MyContract",
        abi = "e2e/sway/contracts/token_ops/out/release/token_ops-abi.json"
    ));

    let (wallets, addresses, mint_asset_id, contract_id) =
        setup_output_variable_estimation_test().await?;

    let contract_instance = MyContract::new(contract_id, wallets[0].clone());
    let contract_methods = contract_instance.methods();
    let amount = 1000;

    {
        // Should fail due to lack of output variables
        let response = contract_methods
            .mint_to_addresses(amount, addresses)
            .call()
            .await;

        assert!(matches!(
            response,
            Err(Error::Transaction(Reason::Reverted { .. }))
        ));
    }

    {
        // Should add 3 output variables automatically
        let _ = contract_methods
            .mint_to_addresses(amount, addresses)
            .with_variable_output_policy(VariableOutputPolicy::EstimateMinimum)
            .call()
            .await?;

        for wallet in wallets.iter() {
            let balance = wallet.get_asset_balance(&mint_asset_id).await?;
            assert_eq!(balance, amount);
        }
    }

    Ok(())
}

#[tokio::test]
async fn test_output_variable_estimation_multicall() -> Result<()> {
    abigen!(Contract(
        name = "MyContract",
        abi = "e2e/sway/contracts/token_ops/out/release/token_ops-abi.json"
    ));

    let (wallets, addresses, mint_asset_id, contract_id) =
        setup_output_variable_estimation_test().await?;

    let contract_instance = MyContract::new(contract_id.clone(), wallets[0].clone());
    let contract_methods = contract_instance.methods();
    const NUM_OF_CALLS: u64 = 3;
    let amount = 1000;
    let total_amount = amount * NUM_OF_CALLS;

    let mut multi_call_handler = CallHandler::new_multi_call(wallets[0].clone());
    for _ in 0..NUM_OF_CALLS {
        let call_handler = contract_methods.mint_to_addresses(amount, addresses);
        multi_call_handler = multi_call_handler.add_call(call_handler);
    }

    wallets[0]
        .force_transfer_to_contract(
            &contract_id,
            total_amount,
            AssetId::zeroed(),
            TxPolicies::default(),
        )
        .await
        .unwrap();

    let base_layer_address = Bits256([1u8; 32]);
    let call_handler = contract_methods.send_message(base_layer_address, amount);
    multi_call_handler = multi_call_handler.add_call(call_handler);

    let _ = multi_call_handler
        .with_variable_output_policy(VariableOutputPolicy::EstimateMinimum)
        .call::<((), (), ())>()
        .await?;

    for wallet in wallets.iter() {
        let balance = wallet.get_asset_balance(&mint_asset_id).await?;
        assert_eq!(balance, 3 * amount);
    }

    Ok(())
}

#[tokio::test]
async fn test_contract_instance_get_balances() -> Result<()> {
    let mut wallet = WalletUnlocked::new_random(None);
    let (coins, asset_ids) = setup_multiple_assets_coins(wallet.address(), 2, 4, 8);

    let random_asset_id = &asset_ids[1];
    let provider = setup_test_provider(coins.clone(), vec![], None, None).await?;
    wallet.set_provider(provider.clone());

    setup_program_test!(
        Abigen(Contract(
            name = "TestContract",
            project = "e2e/sway/contracts/contract_test"
        )),
        Deploy(
            name = "contract_instance",
            contract = "TestContract",
            wallet = "wallet"
        ),
    );
    let contract_id = contract_instance.contract_id();

    // Check the current balance of the contract with id 'contract_id'
    let contract_balances = contract_instance.get_balances().await?;
    assert!(contract_balances.is_empty());

    // Transfer an amount to the contract
    let amount = 8;
    wallet
        .force_transfer_to_contract(contract_id, amount, *random_asset_id, TxPolicies::default())
        .await?;

    // Check that the contract now has 1 coin
    let contract_balances = contract_instance.get_balances().await?;
    assert_eq!(contract_balances.len(), 1);

    let random_asset_balance = contract_balances.get(random_asset_id).unwrap();
    assert_eq!(*random_asset_balance, amount);

    Ok(())
}

#[tokio::test]
async fn contract_call_futures_implement_send() -> Result<()> {
    use std::future::Future;

    fn tokio_spawn_imitation<T>(_: T)
    where
        T: Future + Send + 'static,
    {
    }

    setup_program_test!(
        Wallets("wallet"),
        Abigen(Contract(
            name = "TestContract",
            project = "e2e/sway/contracts/contract_test"
        )),
        Deploy(
            name = "contract_instance",
            contract = "TestContract",
            wallet = "wallet"
        ),
    );

    tokio_spawn_imitation(async move {
        contract_instance
            .methods()
            .initialize_counter(42)
            .call()
            .await
            .unwrap();
    });
    Ok(())
}

#[tokio::test]
async fn test_contract_set_estimation() -> Result<()> {
    setup_program_test!(
        Wallets("wallet"),
        Abigen(
            Contract(
                name = "LibContract",
                project = "e2e/sway/contracts/lib_contract"
            ),
            Contract(
                name = "LibContractCaller",
                project = "e2e/sway/contracts/lib_contract_caller"
            ),
        ),
        Deploy(
            name = "lib_contract_instance",
            contract = "LibContract",
            wallet = "wallet"
        ),
        Deploy(
            name = "contract_caller_instance",
            contract = "LibContractCaller",
            wallet = "wallet"
        ),
    );
    let lib_contract_id = lib_contract_instance.contract_id();

    let res = lib_contract_instance.methods().increment(42).call().await?;
    assert_eq!(43, res.value);

    {
        // Should fail due to missing external contracts
        let res = contract_caller_instance
            .methods()
            .increment_from_contract(lib_contract_id, 42)
            .call()
            .await;

        assert!(matches!(
            res,
            Err(Error::Transaction(Reason::Reverted { .. }))
        ));
    }

    let res = contract_caller_instance
        .methods()
        .increment_from_contract(lib_contract_id, 42)
        .determine_missing_contracts(None)
        .await?
        .call()
        .await?;

    assert_eq!(43, res.value);
    Ok(())
}

#[tokio::test]
async fn test_output_variable_contract_id_estimation_multicall() -> Result<()> {
    setup_program_test!(
        Wallets("wallet"),
        Abigen(
            Contract(
                name = "LibContract",
                project = "e2e/sway/contracts/lib_contract"
            ),
            Contract(
                name = "LibContractCaller",
                project = "e2e/sway/contracts/lib_contract_caller"
            ),
            Contract(
                name = "TestContract",
                project = "e2e/sway/contracts/contract_test"
            ),
        ),
        Deploy(
            name = "lib_contract_instance",
            contract = "LibContract",
            wallet = "wallet"
        ),
        Deploy(
            name = "contract_caller_instance",
            contract = "LibContractCaller",
            wallet = "wallet"
        ),
        Deploy(
            name = "contract_test_instance",
            contract = "TestContract",
            wallet = "wallet"
        ),
    );

    let lib_contract_id = lib_contract_instance.contract_id();

    let contract_methods = contract_caller_instance.methods();

    let mut multi_call_handler =
        CallHandler::new_multi_call(wallet.clone()).with_tx_policies(Default::default());

    for _ in 0..3 {
        let call_handler = contract_methods.increment_from_contract(lib_contract_id, 42);
        multi_call_handler = multi_call_handler.add_call(call_handler);
    }

    // add call that does not need ContractId
    let contract_methods = contract_test_instance.methods();
    let call_handler = contract_methods.get(5, 6);

    multi_call_handler = multi_call_handler.add_call(call_handler);

    let call_response = multi_call_handler
        .determine_missing_contracts(None)
        .await?
        .call::<(u64, u64, u64, u64)>()
        .await?;

    assert_eq!(call_response.value, (43, 43, 43, 11));

    Ok(())
}

#[tokio::test]
async fn test_contract_call_with_non_default_max_input() -> Result<()> {
    use fuels::{
        tx::{ConsensusParameters, TxParameters},
        types::coin::Coin,
    };

    let mut consensus_parameters = ConsensusParameters::default();
    let tx_params = TxParameters::default()
        .with_max_inputs(123)
        .with_max_size(1_000_000);
    consensus_parameters.set_tx_params(tx_params);
    let contract_params = ContractParameters::default().with_contract_max_size(1_000_000);
    consensus_parameters.set_contract_params(contract_params);

    let mut wallet = WalletUnlocked::new_random(None);

    let coins: Vec<Coin> = setup_single_asset_coins(
        wallet.address(),
        Default::default(),
        DEFAULT_NUM_COINS,
        DEFAULT_COIN_AMOUNT,
    );
    let chain_config = ChainConfig {
        consensus_parameters: consensus_parameters.clone(),
        ..ChainConfig::default()
    };

    let provider = setup_test_provider(coins, vec![], None, Some(chain_config)).await?;
    wallet.set_provider(provider.clone());
    assert_eq!(consensus_parameters, *provider.consensus_parameters());

    setup_program_test!(
        Abigen(Contract(
            name = "TestContract",
            project = "e2e/sway/contracts/contract_test"
        )),
        Deploy(
            name = "contract_instance",
            contract = "TestContract",
            wallet = "wallet"
        ),
    );

    let response = contract_instance.methods().get(5, 6).call().await?;

    assert_eq!(response.value, 11);

    Ok(())
}

#[tokio::test]
async fn test_add_custom_assets() -> Result<()> {
    let initial_amount = 100_000;
    let asset_base = AssetConfig {
        id: AssetId::zeroed(),
        num_coins: 1,
        coin_amount: initial_amount,
    };

    let asset_id_1 = AssetId::from([3u8; 32]);
    let asset_1 = AssetConfig {
        id: asset_id_1,
        num_coins: 1,
        coin_amount: initial_amount,
    };

    let asset_id_2 = AssetId::from([1u8; 32]);
    let asset_2 = AssetConfig {
        id: asset_id_2,
        num_coins: 1,
        coin_amount: initial_amount,
    };

    let assets = vec![asset_base, asset_1, asset_2];

    let num_wallets = 2;
    let wallet_config = WalletsConfig::new_multiple_assets(num_wallets, assets);
    let mut wallets = launch_custom_provider_and_get_wallets(wallet_config, None, None).await?;
    let wallet_1 = wallets.pop().unwrap();
    let wallet_2 = wallets.pop().unwrap();

    setup_program_test!(
        Abigen(Contract(
            name = "MyContract",
            project = "e2e/sway/contracts/contract_test"
        )),
        Deploy(
            name = "contract_instance",
            contract = "MyContract",
            wallet = "wallet_1"
        ),
    );

    let amount_1 = 5000;
    let amount_2 = 3000;
    let response = contract_instance
        .methods()
        .get(5, 6)
        .add_custom_asset(asset_id_1, amount_1, Some(wallet_2.address().clone()))
        .add_custom_asset(asset_id_2, amount_2, Some(wallet_2.address().clone()))
        .call()
        .await?;

    assert_eq!(response.value, 11);

    let balance_asset_1 = wallet_1.get_asset_balance(&asset_id_1).await?;
    let balance_asset_2 = wallet_1.get_asset_balance(&asset_id_2).await?;
    assert_eq!(balance_asset_1, initial_amount - amount_1);
    assert_eq!(balance_asset_2, initial_amount - amount_2);

    let balance_asset_1 = wallet_2.get_asset_balance(&asset_id_1).await?;
    let balance_asset_2 = wallet_2.get_asset_balance(&asset_id_2).await?;
    assert_eq!(balance_asset_1, initial_amount + amount_1);
    assert_eq!(balance_asset_2, initial_amount + amount_2);

    Ok(())
}

#[tokio::test]
async fn contract_load_error_messages() {
    {
        let binary_path = "sway/../sway/contracts/contract_test/out/release/no_file_on_path.bin";
        let manifest_dir = env!("CARGO_MANIFEST_DIR");
        let expected_error = format!("io: file \"{manifest_dir}/sway/contracts/contract_test/out/release/no_file_on_path.bin\" does not exist");

        let error = Contract::load_from(binary_path, LoadConfiguration::default())
            .expect_err("should have failed");

        assert_eq!(error.to_string(), expected_error);
    }
    {
        let binary_path =
            fs::canonicalize("sway/contracts/contract_test/out/release/contract_test-abi.json")
                .unwrap();
        let expected_error = format!(
            "expected \"{}\" to have '.bin' extension",
            binary_path.display()
        );

        let error = Contract::load_from(binary_path, LoadConfiguration::default())
            .expect_err("should have failed");

        assert_eq!(error.to_string(), expected_error);
    }
}

#[tokio::test]
async fn test_payable_annotation() -> Result<()> {
    setup_program_test!(
        Wallets("wallet"),
        Abigen(Contract(
            name = "TestContract",
            project = "e2e/sway/contracts/payable_annotation"
        )),
        Deploy(
            name = "contract_instance",
            contract = "TestContract",
            wallet = "wallet"
        ),
    );

    let contract_methods = contract_instance.methods();

    let response = contract_methods
        .payable()
        .call_params(
            CallParameters::default()
                .with_amount(100)
                .with_gas_forwarded(20_000),
        )?
        .call()
        .await?;

    assert_eq!(response.value, 42);

    // ANCHOR: non_payable_params
    let err = contract_methods
        .non_payable()
        .call_params(CallParameters::default().with_amount(100))
        .expect_err("should return error");

    assert!(matches!(err, Error::Other(s) if s.contains("assets forwarded to non-payable method")));
    // ANCHOR_END: non_payable_params

    let response = contract_methods
        .non_payable()
        .call_params(CallParameters::default().with_gas_forwarded(20_000))?
        .call()
        .await?;

    assert_eq!(response.value, 42);

    Ok(())
}

#[tokio::test]
async fn multi_call_from_calls_with_different_account_types() -> Result<()> {
    use fuels::prelude::*;

    abigen!(Contract(
        name = "MyContract",
        abi = "e2e/sway/contracts/contract_test/out/release/contract_test-abi.json"
    ));

    let wallet = WalletUnlocked::new_random(None);
    let predicate = Predicate::from_code(vec![]);

    let contract_methods_wallet =
        MyContract::new(Bech32ContractId::default(), wallet.clone()).methods();
    let contract_methods_predicate =
        MyContract::new(Bech32ContractId::default(), predicate).methods();

    let call_handler_1 = contract_methods_wallet.initialize_counter(42);
    let call_handler_2 = contract_methods_predicate.get_array([42; 2]);

    let _multi_call_handler = CallHandler::new_multi_call(wallet)
        .add_call(call_handler_1)
        .add_call(call_handler_2);

    Ok(())
}

#[tokio::test]
async fn low_level_call() -> Result<()> {
    use fuels::types::SizedAsciiString;

    setup_program_test!(
        Wallets("wallet"),
        Abigen(
            Contract(
                name = "MyCallerContract",
                project = "e2e/sway/contracts/low_level_caller"
            ),
            Contract(
                name = "MyTargetContract",
                project = "e2e/sway/contracts/contract_test"
            ),
        ),
        Deploy(
            name = "caller_contract_instance",
            contract = "MyCallerContract",
            wallet = "wallet"
        ),
        Deploy(
            name = "target_contract_instance",
            contract = "MyTargetContract",
            wallet = "wallet"
        ),
    );

    let function_selector = encode_fn_selector("initialize_counter");
    let call_data = calldata!(42u64)?;

    caller_contract_instance
        .methods()
        .call_low_level_call(
            target_contract_instance.id(),
            Bytes(function_selector),
            Bytes(call_data),
        )
        .determine_missing_contracts(None)
        .await?
        .call()
        .await?;

    let response = target_contract_instance
        .methods()
        .get_counter()
        .call()
        .await?;
    assert_eq!(response.value, 42);

    let function_selector = encode_fn_selector("set_value_multiple_complex");
    let call_data = calldata!(
        MyStruct {
            a: true,
            b: [1, 2, 3],
        },
        SizedAsciiString::<4>::try_from("fuel")?
    )?;

    caller_contract_instance
        .methods()
        .call_low_level_call(
            target_contract_instance.id(),
            Bytes(function_selector),
            Bytes(call_data),
        )
        .determine_missing_contracts(None)
        .await?
        .call()
        .await?;

    let result_uint = target_contract_instance
        .methods()
        .get_counter()
        .call()
        .await
        .unwrap()
        .value;

    let result_bool = target_contract_instance
        .methods()
        .get_bool_value()
        .call()
        .await
        .unwrap()
        .value;

    let result_str = target_contract_instance
        .methods()
        .get_str_value()
        .call()
        .await
        .unwrap()
        .value;

    assert_eq!(result_uint, 42);
    assert!(result_bool);
    assert_eq!(result_str, "fuel");

    Ok(())
}

#[cfg(any(not(feature = "fuel-core-lib"), feature = "rocksdb"))]
#[test]
fn db_rocksdb() {
    use std::{fs, str::FromStr};

    use fuels::{
        accounts::wallet::WalletUnlocked,
        client::{PageDirection, PaginationRequest},
        crypto::SecretKey,
        prelude::{setup_test_provider, DbType, Error, ViewOnlyAccount, DEFAULT_COIN_AMOUNT},
    };

    let temp_dir = tempfile::tempdir().expect("failed to make tempdir");
    let temp_dir_name = temp_dir
        .path()
        .file_name()
        .expect("failed to get file name")
        .to_string_lossy()
        .to_string();
    let temp_database_path = temp_dir.path().join("db");

    tokio::runtime::Runtime::new()
        .expect("tokio runtime failed")
        .block_on(async {
            let _ = temp_dir;
            let wallet = WalletUnlocked::new_from_private_key(
                SecretKey::from_str(
                    "0x4433d156e8c53bf5b50af07aa95a29436f29a94e0ccc5d58df8e57bdc8583c32",
                )?,
                None,
            );

            const NUMBER_OF_ASSETS: u64 = 2;
            let node_config = NodeConfig {
                database_type: DbType::RocksDb(Some(temp_database_path.clone())),
                ..NodeConfig::default()
            };

            let chain_config = ChainConfig {
                chain_name: temp_dir_name.clone(),
                consensus_parameters: Default::default(),
                ..ChainConfig::local_testnet()
            };

            let (coins, _) = setup_multiple_assets_coins(
                wallet.address(),
                NUMBER_OF_ASSETS,
                DEFAULT_NUM_COINS,
                DEFAULT_COIN_AMOUNT,
            );

            let provider =
                setup_test_provider(coins.clone(), vec![], Some(node_config), Some(chain_config))
                    .await?;

            provider.produce_blocks(2, None).await?;

            Ok::<(), Error>(())
        })
        .unwrap();

    // The runtime needs to be terminated because the node can currently only be killed when the runtime itself shuts down.

    tokio::runtime::Runtime::new()
        .expect("tokio runtime failed")
        .block_on(async {
            let node_config = NodeConfig {
                database_type: DbType::RocksDb(Some(temp_database_path.clone())),
                ..NodeConfig::default()
            };

            let provider = setup_test_provider(vec![], vec![], Some(node_config), None).await?;
            // the same wallet that was used when rocksdb was built. When we connect it to the provider, we expect it to have the same amount of assets
            let mut wallet = WalletUnlocked::new_from_private_key(
                SecretKey::from_str(
                    "0x4433d156e8c53bf5b50af07aa95a29436f29a94e0ccc5d58df8e57bdc8583c32",
                )?,
                None,
            );

            wallet.set_provider(provider.clone());

            let blocks = provider
                .get_blocks(PaginationRequest {
                    cursor: None,
                    results: 10,
                    direction: PageDirection::Forward,
                })
                .await?
                .results;

            assert_eq!(blocks.len(), 3);
            assert_eq!(
                *wallet.get_balances().await?.iter().next().unwrap().1,
                DEFAULT_COIN_AMOUNT
            );
            assert_eq!(
                *wallet.get_balances().await?.iter().next().unwrap().1,
                DEFAULT_COIN_AMOUNT
            );
            assert_eq!(wallet.get_balances().await?.len(), 2);

            fs::remove_dir_all(
                temp_database_path
                    .parent()
                    .expect("db parent folder does not exist"),
            )?;

            Ok::<(), Error>(())
        })
        .unwrap();
}

#[tokio::test]
async fn can_configure_decoding_of_contract_return() -> Result<()> {
    setup_program_test!(
        Wallets("wallet"),
        Abigen(Contract(
            name = "MyContract",
            project = "e2e/sway/contracts/needs_custom_decoder"
        ),),
        Deploy(
            contract = "MyContract",
            name = "contract_instance",
            wallet = "wallet"
        )
    );

    let methods = contract_instance.methods();
    {
        // Single call: Will not work if max_tokens not big enough
        methods.i_return_a_1k_el_array().with_decoder_config(DecoderConfig{max_tokens: 100, ..Default::default()}).call().await.expect_err(
             "should have failed because there are more tokens than what is supported by default",
         );
    }
    {
        // Single call: Works when limit is bumped
        let result = methods
            .i_return_a_1k_el_array()
            .with_decoder_config(DecoderConfig {
                max_tokens: 1001,
                ..Default::default()
            })
            .call()
            .await?
            .value;

        assert_eq!(result, [0; 1000]);
    }
    {
        // Multi call: Will not work if max_tokens not big enough
        CallHandler::new_multi_call(wallet.clone())
         .add_call(methods.i_return_a_1k_el_array())
         .with_decoder_config(DecoderConfig { max_tokens: 100, ..Default::default() })
         .call::<([u8; 1000],)>().await.expect_err(
             "should have failed because there are more tokens than what is supported by default",
         );
    }
    {
        // Multi call: Works when configured
        CallHandler::new_multi_call(wallet.clone())
            .add_call(methods.i_return_a_1k_el_array())
            .with_decoder_config(DecoderConfig {
                max_tokens: 1001,
                ..Default::default()
            })
            .call::<([u8; 1000],)>()
            .await
            .unwrap();
    }

    Ok(())
}

#[tokio::test]
async fn test_contract_submit_and_response() -> Result<()> {
    setup_program_test!(
        Wallets("wallet"),
        Abigen(Contract(
            name = "TestContract",
            project = "e2e/sway/contracts/contract_test"
        )),
        Deploy(
            name = "contract_instance",
            contract = "TestContract",
            wallet = "wallet"
        ),
    );

    let contract_methods = contract_instance.methods();

    let submitted_tx = contract_methods.get(1, 2).submit().await?;
    tokio::time::sleep(Duration::from_millis(500)).await;
    let value = submitted_tx.response().await?.value;

    assert_eq!(value, 3);

    let contract_methods = contract_instance.methods();
    let call_handler_1 = contract_methods.get_single(7);
    let call_handler_2 = contract_methods.get_single(42);

    let multi_call_handler = CallHandler::new_multi_call(wallet.clone())
        .add_call(call_handler_1)
        .add_call(call_handler_2);

    let handle = multi_call_handler.submit().await?;
    tokio::time::sleep(Duration::from_millis(500)).await;
    let (val_1, val_2): (u64, u64) = handle.response().await?.value;

    assert_eq!(val_1, 7);
    assert_eq!(val_2, 42);

    Ok(())
}

#[tokio::test]
async fn test_heap_type_multicall() -> Result<()> {
    setup_program_test!(
        Wallets("wallet"),
        Abigen(
            Contract(
                name = "TestContract",
                project = "e2e/sway/contracts/contract_test"
            ),
            Contract(
                name = "VectorOutputContract",
                project = "e2e/sway/types/contracts/vector_output"
            )
        ),
        Deploy(
            name = "contract_instance",
            contract = "VectorOutputContract",
            wallet = "wallet"
        ),
        Deploy(
            name = "contract_instance_2",
            contract = "TestContract",
            wallet = "wallet"
        ),
    );

    {
        let call_handler_1 = contract_instance.methods().u8_in_vec(5);
        let call_handler_2 = contract_instance_2.methods().get_single(7);
        let call_handler_3 = contract_instance.methods().u8_in_vec(3);

        let multi_call_handler = CallHandler::new_multi_call(wallet.clone())
            .add_call(call_handler_1)
            .add_call(call_handler_2)
            .add_call(call_handler_3);

        let (val_1, val_2, val_3): (Vec<u8>, u64, Vec<u8>) = multi_call_handler.call().await?.value;

        assert_eq!(val_1, vec![0, 1, 2, 3, 4]);
        assert_eq!(val_2, 7);
        assert_eq!(val_3, vec![0, 1, 2]);
    }

    Ok(())
}

#[tokio::test]
async fn heap_types_correctly_offset_in_create_transactions_w_storage_slots() -> Result<()> {
    setup_program_test!(
        Wallets("wallet"),
        Abigen(Predicate(
            name = "MyPredicate",
            project = "e2e/sway/types/predicates/predicate_vector"
        ),),
    );

    let provider = wallet.try_provider()?.clone();
    let data = MyPredicateEncoder::default().encode_data(18, 24, vec![2, 4, 42])?;
    let predicate = Predicate::load_from(
        "sway/types/predicates/predicate_vector/out/release/predicate_vector.bin",
    )?
    .with_data(data)
    .with_provider(provider);

    wallet
        .transfer(
            predicate.address(),
            10_000,
            AssetId::zeroed(),
            TxPolicies::default(),
        )
        .await?;

    // if the contract is successfully deployed then the predicate was unlocked. This further means
    // the offsets were setup correctly since the predicate uses heap types in its arguments.
    // Storage slots were loaded automatically by default
    Contract::load_from(
        "sway/contracts/storage/out/release/storage.bin",
        LoadConfiguration::default(),
    )?
    .deploy(&predicate, TxPolicies::default())
    .await?;

    Ok(())
}

#[tokio::test]
async fn test_arguments_with_gas_forwarded() -> Result<()> {
    setup_program_test!(
        Wallets("wallet"),
        Abigen(
            Contract(
                name = "TestContract",
                project = "e2e/sway/contracts/contract_test"
            ),
            Contract(
                name = "VectorOutputContract",
                project = "e2e/sway/types/contracts/vectors"
            )
        ),
        Deploy(
            name = "contract_instance",
            contract = "TestContract",
            wallet = "wallet"
        ),
        Deploy(
            name = "contract_instance_2",
            contract = "VectorOutputContract",
            wallet = "wallet"
        ),
    );

    let x = 128;
    let vec_input = vec![0, 1, 2];
    {
        let response = contract_instance
            .methods()
            .get_single(x)
            .call_params(CallParameters::default().with_gas_forwarded(4096))?
            .call()
            .await?;

        assert_eq!(response.value, x);
    }
    {
        contract_instance_2
            .methods()
            .u32_vec(vec_input.clone())
            .call_params(CallParameters::default().with_gas_forwarded(4096))?
            .call()
            .await?;
    }
    {
        let call_handler_1 = contract_instance.methods().get_single(x);
        let call_handler_2 = contract_instance_2.methods().u32_vec(vec_input);

        let multi_call_handler = CallHandler::new_multi_call(wallet.clone())
            .add_call(call_handler_1)
            .add_call(call_handler_2);

        let (value, _): (u64, ()) = multi_call_handler.call().await?.value;

        assert_eq!(value, x);
    }

    Ok(())
}

#[tokio::test]
async fn contract_custom_call_no_signatures_strategy() -> Result<()> {
    setup_program_test!(
        Wallets("wallet"),
        Abigen(Contract(
            name = "TestContract",
            project = "e2e/sway/contracts/contract_test"
        )),
        Deploy(
            name = "contract_instance",
            contract = "TestContract",
            wallet = "wallet"
        ),
    );
    let provider = wallet.try_provider()?;

    let counter = 42;
    let call_handler = contract_instance.methods().initialize_counter(counter);

    let mut tb = call_handler.transaction_builder().await?;

    let amount = 10;
    let new_base_inputs = wallet
        .get_asset_inputs_for_amount(*provider.base_asset_id(), amount, None)
        .await?;
    tb.inputs_mut().extend(new_base_inputs);

    // ANCHOR: tb_no_signatures_strategy
    let mut tx = tb
        .with_build_strategy(ScriptBuildStrategy::NoSignatures)
        .build(provider)
        .await?;
    // ANCHOR: tx_sign_with
    tx.sign_with(&wallet, provider.chain_id()).await?;
    // ANCHOR_END: tx_sign_with
    // ANCHOR_END: tb_no_signatures_strategy

    let tx_id = provider.send_transaction(tx).await?;
    tokio::time::sleep(Duration::from_millis(500)).await;

    let tx_status = provider.tx_status(&tx_id).await?;

    let response = call_handler.get_response_from(tx_status)?;

    assert_eq!(counter, response.value);

    Ok(())
}

#[tokio::test]
async fn contract_encoder_config_is_applied() -> Result<()> {
    setup_program_test!(
        Abigen(Contract(
            name = "TestContract",
            project = "e2e/sway/contracts/contract_test"
        )),
        Wallets("wallet")
    );
    let contract_id = Contract::load_from(
        "sway/contracts/contract_test/out/release/contract_test.bin",
        LoadConfiguration::default(),
    )?
    .deploy(&wallet, TxPolicies::default())
    .await?;

    let instance = TestContract::new(contract_id.clone(), wallet.clone());

    {
        let _encoding_ok = instance
            .methods()
            .get(0, 1)
            .call()
            .await
            .expect("should not fail as it uses the default encoder config");
    }
    {
        let encoder_config = EncoderConfig {
            max_tokens: 1,
            ..Default::default()
        };
        let instance_with_encoder_config = instance.with_encoder_config(encoder_config);

        // uses 2 tokens when 1 is the limit
        let encoding_error = instance_with_encoder_config
            .methods()
            .get(0, 1)
            .call()
            .await
            .expect_err("should error");

        assert!(encoding_error.to_string().contains(
            "cannot encode contract call arguments: codec: token limit `1` reached while encoding."
        ));

        let encoding_error = instance_with_encoder_config
            .methods()
            .get(0, 1)
            .simulate(Execution::Realistic)
            .await
            .expect_err("should error");

        assert!(encoding_error.to_string().contains(
            "cannot encode contract call arguments: codec: token limit `1` reached while encoding."
        ));
    }

    Ok(())
}

#[tokio::test]
async fn test_reentrant_calls() -> Result<()> {
    setup_program_test!(
        Wallets("wallet"),
        Abigen(Contract(
            name = "LibContractCaller",
            project = "e2e/sway/contracts/lib_contract_caller"
        ),),
        Deploy(
            name = "contract_caller_instance",
            contract = "LibContractCaller",
            wallet = "wallet"
        ),
    );

    let contract_id = contract_caller_instance.contract_id();
    let response = contract_caller_instance
        .methods()
        .re_entrant(contract_id, true)
        .call()
        .await?;

    assert_eq!(42, response.value);

    Ok(())
}

#[tokio::test]
async fn msg_sender_gas_estimation_issue() {
    // Gas estimation requires an input of the base asset. If absent, a fake input is
    // added. However, if a non-base coin is present and the fake input introduces a
    // second owner, it causes the `msg_sender` sway fn to fail. This leads
    // to a premature failure in gas estimation, risking transaction failure due to
    // a low gas limit.
    let mut wallet = WalletUnlocked::new_random(None);

    let (coins, ids) =
        setup_multiple_assets_coins(wallet.address(), 2, DEFAULT_NUM_COINS, DEFAULT_COIN_AMOUNT);

    let provider = setup_test_provider(coins, vec![], None, None)
        .await
        .unwrap();
    wallet.set_provider(provider.clone());

    setup_program_test!(
        Abigen(Contract(
            name = "MyContract",
            project = "e2e/sway/contracts/msg_methods"
        )),
        Deploy(
            contract = "MyContract",
            name = "contract_instance",
            wallet = "wallet"
        )
    );

    let asset_id = ids[0];

    // The fake coin won't be added if we add a base asset, so let's not do that
    assert!(asset_id != *provider.base_asset_id());
    let call_params = CallParameters::default()
        .with_amount(100)
        .with_asset_id(asset_id);

    contract_instance
        .methods()
        .message_sender()
        .call_params(call_params)
        .unwrap()
        .call()
        .await
        .unwrap();
}

#[tokio::test]
async fn variable_output_estimation_is_optimized() -> Result<()> {
    setup_program_test!(
        Wallets("wallet"),
        Abigen(Contract(
            name = "MyContract",
            project = "e2e/sway/contracts/var_outputs"
        )),
        Deploy(
            contract = "MyContract",
            name = "contract_instance",
            wallet = "wallet"
        )
    );

    let contract_methods = contract_instance.methods();

    let coins = 252;
    let recipient = Identity::Address(wallet.address().into());
    let start = Instant::now();
    let _ = contract_methods
        .mint(coins, recipient)
        .with_variable_output_policy(VariableOutputPolicy::EstimateMinimum)
        .call()
        .await?;

    // debug builds are slower (20x for `fuel-core-lib`, 4x for a release-fuel-core-binary)
    // we won't validate in that case so we don't have to maintain two expectations
    if !cfg!(debug_assertions) {
        let elapsed = start.elapsed().as_secs();
        let limit = 2;
        if elapsed > limit {
            panic!("Estimation took too long ({elapsed}). Limit is {limit}");
        }
    }

    Ok(())
}

async fn setup_node_with_high_price() -> Result<Vec<WalletUnlocked>> {
    let wallet_config = WalletsConfig::new(None, None, None);
    let fee_parameters = FeeParameters::V1(FeeParametersV1 {
        gas_price_factor: 92000,
        gas_per_byte: 63,
    });
    let consensus_parameters = ConsensusParameters::V1(ConsensusParametersV1 {
        fee_params: fee_parameters,
        ..Default::default()
    });
    let node_config = Some(NodeConfig {
        starting_gas_price: 1100,
        ..NodeConfig::default()
    });
    let chain_config = ChainConfig {
        consensus_parameters,
        ..ChainConfig::default()
    };
    let wallets =
        launch_custom_provider_and_get_wallets(wallet_config, node_config, Some(chain_config))
            .await?;

    Ok(wallets)
}

#[tokio::test]
async fn simulations_can_be_made_without_coins() -> Result<()> {
    abigen!(Contract(
        name = "MyContract",
        abi = "e2e/sway/contracts/contract_test/out/release/contract_test-abi.json"
    ));

    let wallets = setup_node_with_high_price().await?;
    let wallet = wallets.first().expect("has wallet");

    let contract_id = Contract::load_from(
        "sway/contracts/contract_test/out/release/contract_test.bin",
        LoadConfiguration::default(),
    )?
    .deploy(wallet, TxPolicies::default())
    .await?;

    let provider = wallet.provider().cloned();
    let no_funds_wallet = WalletUnlocked::new_random(provider);

    let response = MyContract::new(contract_id, no_funds_wallet.clone())
        .methods()
        .get(5, 6)
        .simulate(Execution::StateReadOnly)
        .await?;

    assert_eq!(response.value, 11);

    Ok(())
}

#[tokio::test]
async fn simulations_can_be_made_without_coins_multicall() -> Result<()> {
    abigen!(Contract(
        name = "MyContract",
        abi = "e2e/sway/contracts/contract_test/out/release/contract_test-abi.json"
    ));

    let wallets = setup_node_with_high_price().await?;
    let wallet = wallets.first().expect("has wallet");

    let contract_id = Contract::load_from(
        "sway/contracts/contract_test/out/release/contract_test.bin",
        LoadConfiguration::default(),
    )?
    .deploy(wallet, TxPolicies::default())
    .await?;

    let provider = wallet.provider().cloned();
    let no_funds_wallet = WalletUnlocked::new_random(provider);
    let contract_instance = MyContract::new(contract_id, no_funds_wallet.clone());

    let contract_methods = contract_instance.methods();

    let call_handler_1 = contract_methods.get(1, 2);
    let call_handler_2 = contract_methods.get(3, 4);

    let mut multi_call_handler = CallHandler::new_multi_call(no_funds_wallet)
        .add_call(call_handler_1)
        .add_call(call_handler_2);

    let value: (u64, u64) = multi_call_handler
        .simulate(Execution::StateReadOnly)
        .await?
        .value;

    assert_eq!(value, (3, 7));

    Ok(())
}

#[tokio::test]
async fn contract_call_with_non_zero_base_asset_id_and_tip() -> Result<()> {
    use fuels::{prelude::*, tx::ConsensusParameters};

    abigen!(Contract(
        name = "MyContract",
        abi = "e2e/sway/contracts/contract_test/out/release/contract_test-abi.json"
    ));

    let asset_id = AssetId::new([1; 32]);

    let mut consensus_parameters = ConsensusParameters::default();
    consensus_parameters.set_base_asset_id(asset_id);

    let config = ChainConfig {
        consensus_parameters,
        ..Default::default()
    };

    let asset_base = AssetConfig {
        id: asset_id,
        num_coins: 1,
        coin_amount: 10_000,
    };

    let wallet_config = WalletsConfig::new_multiple_assets(1, vec![asset_base]);
    let wallets = launch_custom_provider_and_get_wallets(wallet_config, None, Some(config)).await?;
    let wallet = wallets.first().expect("has wallet");

    let contract_id = Contract::load_from(
        "sway/contracts/contract_test/out/release/contract_test.bin",
        LoadConfiguration::default(),
    )?
    .deploy(wallet, TxPolicies::default())
    .await?;

    let contract_instance = MyContract::new(contract_id, wallet.clone());

    let response = contract_instance
        .methods()
        .initialize_counter(42)
        .with_tx_policies(TxPolicies::default().with_tip(10))
        .call()
        .await?;

    assert_eq!(42, response.value);

    Ok(())
}

#[tokio::test]
async fn max_fee_estimation_respects_tolerance() -> Result<()> {
    use fuels::prelude::*;

    let mut call_wallet = WalletUnlocked::new_random(None);

    let call_coins = setup_single_asset_coins(call_wallet.address(), AssetId::BASE, 1000, 1);

    let mut deploy_wallet = WalletUnlocked::new_random(None);
    let deploy_coins =
        setup_single_asset_coins(deploy_wallet.address(), AssetId::BASE, 1, 1_000_000);

    let provider =
        setup_test_provider([call_coins, deploy_coins].concat(), vec![], None, None).await?;

    call_wallet.set_provider(provider.clone());
    deploy_wallet.set_provider(provider.clone());

    setup_program_test!(
        Abigen(Contract(
            name = "MyContract",
            project = "e2e/sway/contracts/contract_test"
        )),
        Deploy(
            name = "contract_instance",
            wallet = "deploy_wallet",
            contract = "MyContract"
        )
    );
    let contract_instance = contract_instance.with_account(call_wallet.clone());

    let max_fee_from_tx = |tolerance: f32| {
        let contract_instance = contract_instance.clone();
        let provider = provider.clone();
        async move {
            let builder = contract_instance
                .methods()
                .initialize_counter(42)
                .transaction_builder()
                .await
                .unwrap();

            assert_eq!(
                builder.max_fee_estimation_tolerance, 0.05,
                "Expected pre-set tolerance of 0.05"
            );

            builder
                .with_max_fee_estimation_tolerance(tolerance)
                .build(&provider)
                .await
                .unwrap()
                .max_fee()
                .unwrap()
        }
    };

    let max_fee_from_builder = |tolerance: f32| {
        let contract_instance = contract_instance.clone();
        let provider = provider.clone();
        async move {
            contract_instance
                .methods()
                .initialize_counter(42)
                .transaction_builder()
                .await
                .unwrap()
                .with_max_fee_estimation_tolerance(tolerance)
                .estimate_max_fee(&provider)
                .await
                .unwrap()
        }
    };

    let base_amount_in_inputs = |tolerance: f32| {
        let contract_instance = contract_instance.clone();
        let call_wallet = &call_wallet;
        async move {
            let mut tb = contract_instance
                .methods()
                .initialize_counter(42)
                .transaction_builder()
                .await
                .unwrap()
                .with_max_fee_estimation_tolerance(tolerance);

            call_wallet.adjust_for_fee(&mut tb, 0).await.unwrap();
            tb.inputs
                .iter()
                .filter_map(|input: &Input| match input {
                    Input::ResourceSigned { resource }
                        if resource.coin_asset_id().unwrap() == AssetId::BASE =>
                    {
                        Some(resource.amount())
                    }
                    _ => None,
                })
                .sum::<u64>()
        }
    };

    let no_increase_max_fee = max_fee_from_tx(0.0).await;
    let increased_max_fee = max_fee_from_tx(2.00).await;

    assert_eq!(
        increased_max_fee as f64 / no_increase_max_fee as f64,
        1.00 + 2.00
    );

    let no_increase_max_fee = max_fee_from_builder(0.0).await;
    let increased_max_fee = max_fee_from_builder(2.00).await;
    assert_eq!(
        increased_max_fee as f64 / no_increase_max_fee as f64,
        1.00 + 2.00
    );

    let normal_base_asset = base_amount_in_inputs(0.0).await;
    let more_base_asset_due_to_bigger_tolerance = base_amount_in_inputs(2.00).await;
    assert_eq!(
        more_base_asset_due_to_bigger_tolerance as f64 / normal_base_asset as f64,
        1.00 + 2.00
    );

    Ok(())
}

#[tokio::test]
async fn blob_contract_deployment() -> Result<()> {
    abigen!(Contract(
        name = "MyContract",
        abi = "e2e/sway/contracts/huge_contract/out/release/huge_contract-abi.json"
    ));

    let contract_binary = "sway/contracts/huge_contract/out/release/huge_contract.bin";
    let contract_size = std::fs::metadata(contract_binary)
        .expect("contract file not found")
        .len();

    assert!(
         contract_size > 150_000,
         "the testnet size limit was around 100kB, we want a contract bigger than that to reflect prod (current: {contract_size}B)"
     );

    let wallets =
        launch_custom_provider_and_get_wallets(WalletsConfig::new(Some(2), None, None), None, None)
            .await?;

    let provider = wallets[0].provider().unwrap().clone();

    let consensus_parameters = provider.consensus_parameters();

    let contract_max_size = consensus_parameters.contract_params().contract_max_size();
    assert!(
         contract_size > contract_max_size,
         "this test should ideally be run with a contract bigger than the max contract size ({contract_max_size}B) so that we know deployment couldn't have happened without blobs"
     );

    let contract = Contract::load_from(contract_binary, LoadConfiguration::default())?;

    let contract_id = contract
        .convert_to_loader(100_000)?
        .deploy(&wallets[0], TxPolicies::default())
        .await?;

    let contract_instance = MyContract::new(contract_id, wallets[0].clone());

    let response = contract_instance.methods().something().call().await?.value;

    assert_eq!(response, 1001);

    Ok(())
}

#[tokio::test]
async fn regular_contract_can_be_deployed() -> Result<()> {
    // given
    setup_program_test!(
        Wallets("wallet"),
        Abigen(Contract(
            name = "MyContract",
            project = "e2e/sway/contracts/contract_test"
        )),
    );

    let contract_binary = "sway/contracts/contract_test/out/release/contract_test.bin";

    // when
    let contract_id = Contract::load_from(contract_binary, LoadConfiguration::default())?
        .deploy(&wallet, TxPolicies::default())
        .await?;

    // then
    let contract_instance = MyContract::new(contract_id, wallet);

    let response = contract_instance
        .methods()
        .get_counter()
        .call()
        .await?
        .value;

    assert_eq!(response, 0);

    Ok(())
}

#[tokio::test]
async fn unuploaded_loader_can_be_deployed_directly() -> Result<()> {
    setup_program_test!(
        Wallets("wallet"),
        Abigen(Contract(
            name = "MyContract",
            project = "e2e/sway/contracts/huge_contract"
        )),
    );

    let contract_binary = "sway/contracts/huge_contract/out/release/huge_contract.bin";

    let contract_id = Contract::load_from(contract_binary, LoadConfiguration::default())?
        .convert_to_loader(1024)?
        .deploy(&wallet, TxPolicies::default())
        .await?;

    let contract_instance = MyContract::new(contract_id, wallet);

    let response = contract_instance.methods().something().call().await?.value;

    assert_eq!(response, 1001);

    Ok(())
}

#[tokio::test]
async fn unuploaded_loader_can_upload_blobs_separately_then_deploy() -> Result<()> {
    setup_program_test!(
        Wallets("wallet"),
        Abigen(Contract(
            name = "MyContract",
            project = "e2e/sway/contracts/huge_contract"
        )),
    );

    let contract_binary = "sway/contracts/huge_contract/out/release/huge_contract.bin";

    let contract = Contract::load_from(contract_binary, LoadConfiguration::default())?
        .convert_to_loader(1024)?
        .upload_blobs(&wallet, TxPolicies::default())
        .await?;

    let blob_ids = contract.blob_ids();

    // if this were an example for the user we'd just call `deploy` on the contract above
    // this way we are testing that the blobs were really deployed above, otherwise the following
    // would fail
    let contract_id = Contract::loader_from_blob_ids(
        blob_ids.to_vec(),
        contract.salt(),
        contract.storage_slots().to_vec(),
    )?
    .deploy(&wallet, TxPolicies::default())
    .await?;

    let contract_instance = MyContract::new(contract_id, wallet);
    let response = contract_instance.methods().something().call().await?.value;
    assert_eq!(response, 1001);

    Ok(())
}

#[tokio::test]
async fn loader_blob_already_uploaded_not_an_issue() -> Result<()> {
    setup_program_test!(
        Wallets("wallet"),
        Abigen(Contract(
            name = "MyContract",
            project = "e2e/sway/contracts/huge_contract"
        )),
    );

    let contract_binary = "sway/contracts/huge_contract/out/release/huge_contract.bin";
    let contract = Contract::load_from(contract_binary, LoadConfiguration::default())?
        .convert_to_loader(1024)?;

    // this will upload blobs
    contract
        .clone()
        .upload_blobs(&wallet, TxPolicies::default())
        .await?;

    // this will try to upload the blobs but skip upon encountering an error
    let contract_id = contract.deploy(&wallet, TxPolicies::default()).await?;

    let contract_instance = MyContract::new(contract_id, wallet);
    let response = contract_instance.methods().something().call().await?.value;
    assert_eq!(response, 1001);

    Ok(())
}

#[tokio::test]
async fn loader_works_via_proxy() -> Result<()> {
    let wallet = launch_provider_and_get_wallet().await?;

    abigen!(
        Contract(
            name = "MyContract",
            abi = "e2e/sway/contracts/huge_contract/out/release/huge_contract-abi.json"
        ),
        Contract(
            name = "MyProxy",
            abi = "e2e/sway/contracts/proxy/out/release/proxy-abi.json"
        )
    );

    let contract_binary = "sway/contracts/huge_contract/out/release/huge_contract.bin";

    let contract = Contract::load_from(contract_binary, LoadConfiguration::default())?;

    let contract_id = contract
        .convert_to_loader(100)?
        .deploy(&wallet, TxPolicies::default())
        .await?;

    let contract_binary = "sway/contracts/proxy/out/release/proxy.bin";

    let proxy_id = Contract::load_from(contract_binary, LoadConfiguration::default())?
        .deploy(&wallet, TxPolicies::default())
        .await?;

    let proxy = MyProxy::new(proxy_id, wallet.clone());
    proxy
        .methods()
        .set_target_contract(contract_id.clone())
        .call()
        .await?;

    let response = proxy
        .methods()
        .something()
        .with_contract_ids(&[contract_id])
        .call()
        .await?
        .value;

    assert_eq!(response, 1001);

    Ok(())
}

#[tokio::test]
async fn loader_storage_works_via_proxy() -> Result<()> {
    let wallet = launch_provider_and_get_wallet().await?;

    abigen!(
        Contract(
            name = "MyContract",
            abi = "e2e/sway/contracts/huge_contract/out/release/huge_contract-abi.json"
        ),
        Contract(
            name = "MyProxy",
            abi = "e2e/sway/contracts/proxy/out/release/proxy-abi.json"
        )
    );

    let contract_binary = "sway/contracts/huge_contract/out/release/huge_contract.bin";

    let contract = Contract::load_from(contract_binary, LoadConfiguration::default())?;
    let contract_storage_slots = contract.storage_slots().to_vec();

    let contract_id = contract
        .convert_to_loader(100)?
        .deploy(&wallet, TxPolicies::default())
        .await?;

    let contract_binary = "sway/contracts/proxy/out/release/proxy.bin";
    let proxy_contract = Contract::load_from(contract_binary, LoadConfiguration::default())?;

    let combined_storage_slots = [&contract_storage_slots, proxy_contract.storage_slots()].concat();

    let proxy_id = proxy_contract
        .with_storage_slots(combined_storage_slots)
        .deploy(&wallet, TxPolicies::default())
        .await?;

    let proxy = MyProxy::new(proxy_id, wallet.clone());
    proxy
        .methods()
        .set_target_contract(contract_id.clone())
        .call()
        .await?;

    let response = proxy
        .methods()
        .read_some_u64()
        .with_contract_ids(&[contract_id.clone()])
        .call()
        .await?
        .value;

    assert_eq!(response, 42);

    let _res = proxy
        .methods()
        .write_some_u64(36)
        .with_contract_ids(&[contract_id.clone()])
        .call()
        .await?;

    let response = proxy
        .methods()
        .read_some_u64()
        .with_contract_ids(&[contract_id])
        .call()
        .await?
        .value;

    assert_eq!(response, 36);

    Ok(())
}<|MERGE_RESOLUTION|>--- conflicted
+++ resolved
@@ -1,8 +1,5 @@
-<<<<<<< HEAD
 use std::fs;
-=======
 use std::time::Duration;
->>>>>>> d99edd09
 
 use fuel_tx::{
     consensus_parameters::{ConsensusParametersV1, FeeParametersV1},
