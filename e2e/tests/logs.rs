--- conflicted
+++ resolved
@@ -390,23 +390,13 @@
 
     let call_handler_1 = contract_caller_instance
         .methods()
-<<<<<<< HEAD
-        .logs_from_external_contract(contract_id.clone())
+        .logs_from_external_contract(contract_instance.contract_id())
         .add_log_decoder(contract_instance.log_decoder());
 
     let call_handler_2 = contract_caller_instance2
         .methods()
-        .logs_from_external_contract(contract_id)
+        .logs_from_external_contract(contract_instance.contract_id())
         .add_log_decoder(contract_instance.log_decoder());
-=======
-        .logs_from_external_contract(contract_instance.id())
-        .with_contracts(&[&contract_instance]);
-
-    let call_handler_2 = contract_caller_instance2
-        .methods()
-        .logs_from_external_contract(contract_instance.id())
-        .with_contracts(&[&contract_instance]);
->>>>>>> 69ce346b
 
     let multi_call_handler = CallHandler::new_multi_call(wallet.clone())
         .add_call(call_handler_1)
@@ -760,13 +750,8 @@
 
     let logs = contract_caller_instance
         .methods()
-<<<<<<< HEAD
-        .logs_from_external_contract(contract_id)
+        .logs_from_external_contract(contract_instance.contract_id())
         .add_log_decoder(contract_instance.log_decoder())
-=======
-        .logs_from_external_contract(contract_instance.id())
-        .with_contracts(&[&contract_instance])
->>>>>>> 69ce346b
         .call()
         .await?
         .decode_logs();
@@ -820,25 +805,10 @@
     let contract_id: ContractId = contract_instance.contract_id().into();
     // ANCHOR_END: instance_to_contract_id
 
-<<<<<<< HEAD
-    // ANCHOR: external_contract
-    let response = script_instance
-        .main(contract_id)
-        .add_log_decoder(contract_instance.log_decoder())
-=======
-    // ANCHOR: external_contract_ids
-    let response = script_instance
-        .main(contract_id, MatchEnum::Logs)
-        .with_contract_ids(&[contract_id.into()])
-        .call()
-        .await?;
-    // ANCHOR_END: external_contract_ids
-
     // ANCHOR: external_contract
     let response = script_instance
         .main(contract_id, MatchEnum::Logs)
-        .with_contracts(&[&contract_instance])
->>>>>>> 69ce346b
+        .add_log_decoder(contract_instance.log_decoder())
         .call()
         .await?;
     // ANCHOR_END: external_contract
@@ -1046,13 +1016,8 @@
 
     let error = contract_caller_instance
         .methods()
-<<<<<<< HEAD
-        .require_from_contract(contract_id)
+        .require_from_contract(contract_instance.contract_id())
         .add_log_decoder(contract_instance.log_decoder())
-=======
-        .require_from_contract(contract_instance.id())
-        .with_contracts(&[&contract_instance])
->>>>>>> 69ce346b
         .call()
         .await
         .expect_err("should return a revert error");
@@ -1104,13 +1069,8 @@
 
     let call_handler_2 = contract_caller_instance
         .methods()
-<<<<<<< HEAD
-        .require_from_contract(contract_id)
+        .require_from_contract(lib_contract_instance.contract_id())
         .add_log_decoder(lib_contract_instance.log_decoder());
-=======
-        .require_from_contract(lib_contract_instance.id())
-        .with_contracts(&[&lib_contract_instance]);
->>>>>>> 69ce346b
 
     let multi_call_handler = CallHandler::new_multi_call(wallet.clone())
         .add_call(call_handler_1)
@@ -1605,7 +1565,7 @@
 
     let expected_err = format!(
         "codec: missing log formatter for log_id: `LogId({:?}, \"128\")`, data: `{:?}`. \
-         Consider adding external contracts using `with_contracts()`",
+         Consider adding external log decoder using `add_log_decoder()`",
         contract_instance.contract_id().hash,
         [0u8; 8]
     );
@@ -1965,8 +1925,8 @@
         ($method:ident, call, $msg:expr) => {
             let error = contract_caller_instance
                 .methods()
-                .$method(contract_instance.id())
-                .with_contracts(&[&contract_instance])
+                .$method(contract_instance.contract_id())
+                .add_log_decoder(contract_instance.log_decoder())
                 .call()
                 .await
                 .expect_err("should return a revert error");
@@ -1976,8 +1936,8 @@
         ($method:ident, simulate, $msg:expr) => {
             let error = contract_caller_instance
                 .methods()
-                .$method(contract_instance.id())
-                .with_contracts(&[&contract_instance])
+                .$method(contract_instance.contract_id())
+                .add_log_decoder(contract_instance.log_decoder())
                 .simulate(Execution::realistic())
                 .await
                 .expect_err("should return a revert error");
@@ -2089,7 +2049,7 @@
         ($arg1:expr, $arg2:expr, call, $msg:expr) => {
             let error = script_instance
                 .main($arg1, $arg2)
-                .with_contracts(&[&contract_instance])
+                .add_log_decoder(contract_instance.log_decoder())
                 .call()
                 .await
                 .expect_err("should return a revert error");
@@ -2098,19 +2058,19 @@
         ($arg1:expr, $arg2:expr, simulate, $msg:expr) => {
             let error = script_instance
                 .main($arg1, $arg2)
-                .with_contracts(&[&contract_instance])
+                .add_log_decoder(contract_instance.log_decoder())
                 .simulate(Execution::realistic())
                 .await
                 .expect_err("should return a revert error");
             assert_revert_containing_msg($msg, error);
         };
     }
-    let contract_id = contract_instance.id();
-
-    {
-        reverts_with_msg!(&contract_id, MatchEnum::Panic, call, "some panic message");
+    let contract_id = contract_instance.contract_id();
+
+    {
+        reverts_with_msg!(contract_id, MatchEnum::Panic, call, "some panic message");
         reverts_with_msg!(
-            &contract_id,
+            contract_id,
             MatchEnum::Panic,
             simulate,
             "some panic message"
@@ -2118,13 +2078,13 @@
     }
     {
         reverts_with_msg!(
-            &contract_id,
+            contract_id,
             MatchEnum::PanicError,
             call,
             "some complex error B: B { id: 42, val: 36 }"
         );
         reverts_with_msg!(
-            &contract_id,
+            contract_id,
             MatchEnum::PanicError,
             simulate,
             "some complex error B: B { id: 42, val: 36 }"
