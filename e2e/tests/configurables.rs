--- conflicted
+++ resolved
@@ -77,14 +77,12 @@
         )
     );
 
-<<<<<<< HEAD
-    if *IS_TESTNET {
-        sleep(Duration::from_secs(10)).await;
-    }
-=======
     let mut script_instance = script_instance;
     script_instance.convert_into_loader().await?;
->>>>>>> d0a9f8aa
+
+    if *IS_TESTNET {
+        sleep(Duration::from_secs(10)).await;
+    }
 
     let response = script_instance.main().call().await?;
 
