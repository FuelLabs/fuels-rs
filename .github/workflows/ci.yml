name: CI

on:
  push:
    branches:
      - master
  pull_request:
  release:
    types: [published]

concurrency:
  group: ${{ github.workflow }}-${{ github.event.pull_request.number || github.ref }}
  cancel-in-progress: true

env:
  CARGO_TERM_COLOR: always
  DASEL_VERSION: https://github.com/TomWright/dasel/releases/download/v2.3.6/dasel_linux_amd64
  RUSTFLAGS: "-D warnings"
  FUEL_CORE_VERSION: 0.41.3
  FUEL_CORE_PATCH_BRANCH: ""
  FUEL_CORE_PATCH_REVISION: ""
  RUST_VERSION: 1.81.0
<<<<<<< HEAD
  FORC_VERSION: 0.66.5
  FORC_PATCH_BRANCH: "xunilrj/dynamic-types-configurables"
=======
  FORC_VERSION: 0.66.6
  FORC_PATCH_BRANCH: ""
>>>>>>> 482897e3
  FORC_PATCH_REVISION: ""
  NEXTEST_HIDE_PROGRESS_BAR: "true"
  NEXTEST_STATUS_LEVEL: "fail"

jobs:
  setup-test-projects:
    runs-on: buildjet-4vcpu-ubuntu-2204
    steps:
      - uses: actions/checkout@v3
      - name: Install toolchain
        uses: dtolnay/rust-toolchain@master
        with:
          toolchain: ${{ env.RUST_VERSION }}
        # selecting a toolchain either by action or manual `rustup` calls should happen
        # before the cache plugin, as it uses the current rustc version as its cache key
      - uses: buildjet/cache@v3
        with:
          prefix-key: "v1-rust"

      - name: Set git config
        run: |
          git config --global core.bigfilethreshold 100m

      - name: Install forc and forc-fmt
        run: |
          if [[ -n $FORC_PATCH_BRANCH ]]; then
            cargo install --locked forc forc-fmt --git https://github.com/FuelLabs/sway --branch $FORC_PATCH_BRANCH
          elif [[ -n $FORC_PATCH_REVISION ]]; then
            cargo install --locked forc forc-fmt --git https://github.com/FuelLabs/sway --rev $FORC_PATCH_REVISION
          else
            curl -sSLf https://github.com/FuelLabs/sway/releases/download/v${{ env.FORC_VERSION }}/forc-binaries-linux_amd64.tar.gz -L -o forc.tar.gz
            tar -xvf forc.tar.gz
            chmod +x forc-binaries/forc
            mv forc-binaries/forc /usr/local/bin/forc
            mv forc-binaries/forc-fmt /usr/local/bin/forc-fmt
          fi

      - name: Check format of Sway test projects
        run: forc fmt --check --path e2e

      - name: Build Sway test projects
        run: forc build --release --terse --error-on-warnings --path e2e

      - uses: actions/upload-artifact@v4
        with:
          retention-days: 2
          name: sway-examples
          path: |
            e2e/sway/**/out/*

  get-workspace-members:
    runs-on: buildjet-4vcpu-ubuntu-2204
    outputs:
      members: ${{ steps.set-members.outputs.members }}
    steps:
      - name: Checkout repository
        uses: actions/checkout@v3
      - id: set-members
        run: |
          # install dasel
          curl -sSLf "$DASEL_VERSION" -L -o dasel && chmod +x dasel
          mv ./dasel /usr/local/bin/dasel
          members=$(cat Cargo.toml | dasel -r toml -w json 'workspace.members' | jq -r ".[]" | xargs -I '{}' dasel -f {}/Cargo.toml 'package.name' | jq -R '[.]' | jq -s -c 'add')
          echo "members=$members" >> $GITHUB_OUTPUT

  verify-rust-version:
    runs-on: buildjet-4vcpu-ubuntu-2204
    steps:
      - uses: actions/checkout@v3
      # Ensure CI is using the same minimum toolchain specified in fuels Cargo.toml
      - run: |
          curl -sSLf "$DASEL_VERSION" -L -o dasel && chmod +x dasel
          mv ./dasel /usr/local/bin/dasel
          MIN_VERSION=$(cat Cargo.toml | dasel -r toml 'workspace.package.rust-version' -w plain)
          RUST_VERSION="${{ env.RUST_VERSION }}"
          echo "Comparing minimum supported toolchain ($MIN_VERSION) with ci toolchain (RUST_VERSION)"
          test "$MIN_VERSION" == "$RUST_VERSION"

  # Fetch Fuel Core and upload as artifact, useful when we build the core from a
  # revision so that we can repeat flaky tests without rebuilding the core.
  fetch-fuel-core:
    runs-on: buildjet-4vcpu-ubuntu-2204
    steps:
      - uses: dtolnay/rust-toolchain@master
        with:
          toolchain: ${{ env.RUST_VERSION }}
          targets: wasm32-unknown-unknown

        # selecting a toolchain either by action or manual `rustup` calls should happen
        # before the cache plugin, as it uses the current rustc version as its cache key
      - uses: buildjet/cache@v3
        continue-on-error: true
        with:
          key: "fuel-core-build"
      - name: Install Fuel Core
        run: |
          if [[ -n $FUEL_CORE_PATCH_BRANCH ]]; then
            cargo install --locked fuel-core-bin --git https://github.com/FuelLabs/fuel-core --branch "$FUEL_CORE_PATCH_BRANCH" --root fuel-core-install
          elif [[ -n $FUEL_CORE_PATCH_REVISION ]]; then
            cargo install --locked fuel-core-bin --git https://github.com/FuelLabs/fuel-core --rev "$FUEL_CORE_PATCH_REVISION" --root fuel-core-install

          else
            curl -sSLf https://github.com/FuelLabs/fuel-core/releases/download/v${{ env.FUEL_CORE_VERSION }}/fuel-core-${{ env.FUEL_CORE_VERSION }}-x86_64-unknown-linux-gnu.tar.gz -L -o fuel-core.tar.gz
            tar -xvf fuel-core.tar.gz
            chmod +x fuel-core-${{ env.FUEL_CORE_VERSION }}-x86_64-unknown-linux-gnu/fuel-core
            mkdir -p fuel-core-install/bin
            mv fuel-core-${{ env.FUEL_CORE_VERSION }}-x86_64-unknown-linux-gnu/fuel-core fuel-core-install/bin/fuel-core
          fi

      - uses: actions/upload-artifact@v4
        with:
          name: fuel-core
          path: fuel-core-install/bin/fuel-core

  # Ensure workspace is publishable
  publish-crates-check:
    runs-on: buildjet-4vcpu-ubuntu-2204
    steps:
      - name: Checkout repository
        uses: actions/checkout@v3

      - uses: dtolnay/rust-toolchain@master
        with:
          toolchain: ${{ env.RUST_VERSION }}

      - name: Publish crate check
        uses: FuelLabs/publish-crates@v1
        with:
          dry-run: true
          check-repo: false
          ignore-unpublished-changes: true

  cargo-verifications:
    needs:
      - setup-test-projects
      - verify-rust-version
      - get-workspace-members
      - publish-crates-check
      - fetch-fuel-core
    runs-on: buildjet-4vcpu-ubuntu-2204
    strategy:
      matrix:
        cargo_command: [check]
        args: [--all-features]
        package: ${{fromJSON(needs.get-workspace-members.outputs.members)}}
        include:
          - cargo_command: fmt
            args: --all --verbose -- --check
          - cargo_command: clippy
            args: --all-targets
            download_sway_artifacts: sway-examples
          - cargo_command: nextest
            args: run --all-targets --features "default fuel-core-lib coin-cache" --workspace --cargo-quiet --no-fail-fast
            download_sway_artifacts: sway-examples
            install_fuel_core: true
          - cargo_command: nextest
            args: run --all-targets --workspace --cargo-quiet --no-fail-fast
            download_sway_artifacts: sway-examples
            install_fuel_core: true
          - cargo_command: test
            args: --doc --workspace
          - cargo_command: machete
            args: --skip-target-dir
          - command: test_wasm
            args:
          - command: check_fuel_core_version
            args:
          - command: check_doc_anchors_valid
            args:
          - command: check_doc_unresolved_links
            args:
          - command: check_typos
            args:
    steps:
      - name: Checkout repository
        uses: actions/checkout@v3
        with:
          ref: ${{ github.event.pull_request.head.sha }}
      - uses: dtolnay/rust-toolchain@master
        with:
          toolchain: ${{ env.RUST_VERSION }}
          components: clippy,rustfmt
          targets: wasm32-unknown-unknown

        # selecting a toolchain either by action or manual `rustup` calls should happen
        # before the cache plugin, as it uses the current rustc version as its cache key
      - uses: buildjet/cache@v3
        continue-on-error: true
        with:
          key: "${{ matrix.cargo_command }} ${{ matrix.args }} ${{ matrix.package }}"

      - name: Download Fuel Core
        if: ${{ matrix.install_fuel_core }}
        uses: actions/download-artifact@v4
        with:
          name: fuel-core
      - name: Install Fuel Core
        if: ${{ matrix.install_fuel_core }}
        run: |
          chmod +x fuel-core
          mv fuel-core /usr/local/bin/fuel-core

      - name: Download sway example artifacts
        if: ${{ matrix.download_sway_artifacts }}
        uses: actions/download-artifact@v4
        with:
          name: ${{ matrix.download_sway_artifacts }}
          # Needed because `upload-artifact` will remove 'e2e/sway' because it is shared between all matched files
          path: e2e/sway/

      - name: Install nextest
        if: ${{ matrix.cargo_command == 'nextest' }}
        uses: taiki-e/install-action@nextest

      - name: Install cargo-machete
        if: ${{ matrix.cargo_command == 'machete' }}
        uses: taiki-e/install-action@cargo-machete

      - name: Cargo (workspace-level)
        if: ${{ matrix.cargo_command && !matrix.package }}
        run: cargo ${{ matrix.cargo_command }} ${{ matrix.args }}

      - name: Cargo (package-level)
        if: ${{ matrix.cargo_command && matrix.package }}
        run: cargo ${{ matrix.cargo_command }} -p ${{ matrix.package }} ${{ matrix.args }}

      - name: Install NodeJS for WASM testing
        if: ${{ matrix.command == 'test_wasm' }}
        uses: actions/setup-node@v3
        with:
          node-version: 22.8.0

      # Until we fix the "missing env error"
      # - name: Test WASM
      #   if: ${{ matrix.command == 'test_wasm' }}
      #   run: |
      #     curl https://rustwasm.github.io/wasm-pack/installer/init.sh -sSf | sh
      #     cd wasm-tests
      #     wasm-pack test --node

      - name: Check that fuel_core version.rs file is up to date
        if: ${{ matrix.command == 'check_fuel_core_version' }}
        run: cargo run --bin fuel-core-version -- --manifest-path ./Cargo.toml verify

      - name: Check for invalid documentation anchors
        if: ${{ matrix.command == 'check_doc_anchors_valid' }}
        run: cargo run --bin check-docs

      - name: Check for unresolved documentation links
        if: ${{ matrix.command == 'check_doc_unresolved_links' }}
        run: |
          ! cargo doc --document-private-items |& grep -A 6  "warning: unresolved link to"

      - name: Check for typos
        if: ${{ matrix.command == 'check_typos' }}
        uses: crate-ci/typos@v1.20.3

  publish:
    needs:
      - cargo-verifications
      - publish-crates-check
    # Only do this job if publishing a release
    if: github.event_name == 'release' && github.event.action == 'published'
    runs-on: buildjet-4vcpu-ubuntu-2204

    steps:
      - name: Checkout repository
        uses: actions/checkout@v3

      - uses: dtolnay/rust-toolchain@master
        with:
          toolchain: ${{ env.RUST_VERSION }}

      - name: Verify tag version
        run: |
          curl -sSLf "$DASEL_VERSION" -L -o dasel && chmod +x dasel
          mv ./dasel /usr/local/bin/dasel
          ./.github/workflows/scripts/verify_tag.sh ${{ github.ref_name }} Cargo.toml
      - name: Publish crate
        uses: FuelLabs/publish-crates@v1
        with:
          publish-delay: 30000
          registry-token: ${{ secrets.CARGO_REGISTRY_TOKEN }}<|MERGE_RESOLUTION|>--- conflicted
+++ resolved
@@ -20,13 +20,8 @@
   FUEL_CORE_PATCH_BRANCH: ""
   FUEL_CORE_PATCH_REVISION: ""
   RUST_VERSION: 1.81.0
-<<<<<<< HEAD
-  FORC_VERSION: 0.66.5
+  FORC_VERSION: 0.66.6
   FORC_PATCH_BRANCH: "xunilrj/dynamic-types-configurables"
-=======
-  FORC_VERSION: 0.66.6
-  FORC_PATCH_BRANCH: ""
->>>>>>> 482897e3
   FORC_PATCH_REVISION: ""
   NEXTEST_HIDE_PROGRESS_BAR: "true"
   NEXTEST_STATUS_LEVEL: "fail"
