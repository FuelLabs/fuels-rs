name: CI

on:
  push:
    branches:
      - master
  pull_request:
  release:
    types: [published]

concurrency:
  group: ${{ github.workflow }}-${{ github.event.pull_request.number || github.ref }}
  cancel-in-progress: true

env:
  CARGO_TERM_COLOR: always
  DASEL_VERSION: https://github.com/TomWright/dasel/releases/download/v2.3.6/dasel_linux_amd64
  RUSTFLAGS: "-D warnings"
  FUEL_CORE_VERSION: 0.23.0
  FUEL_CORE_PATCH_BRANCH:
  RUST_VERSION: 1.76.0
  FORC_VERSION: 0.52.1
  FORC_PATCH_BRANCH: ""
  FORC_PATCH_REVISION: ""

jobs:
  setup-test-projects:
    runs-on: ubuntu-latest
    steps:
      - uses: actions/checkout@v3
      - name: Install toolchain
        uses: dtolnay/rust-toolchain@master
        with:
          toolchain: ${{ env.RUST_VERSION }}
        # selecting a toolchain either by action or manual `rustup` calls should happen
        # before the cache plugin, as it uses the current rustc version as its cache key
      - uses: Swatinem/rust-cache@v2
        with:
          prefix-key: "v1-rust"

      - name: Set git config
        run: |
          git config --global core.bigfilethreshold 100m

      - name: Install forc and forc-fmt
        run: |
          if [[ -n $FORC_PATCH_BRANCH ]]; then
            cargo install --locked forc forc-fmt --git https://github.com/FuelLabs/sway --branch $FORC_PATCH_BRANCH
          elif [[ -n $FORC_PATCH_REVISION ]]; then
            cargo install --locked forc forc-fmt --git https://github.com/FuelLabs/sway --rev $FORC_PATCH_REVISION
          else
            curl -sSLf https://github.com/FuelLabs/sway/releases/download/v${{ env.FORC_VERSION }}/forc-binaries-linux_amd64.tar.gz -L -o forc.tar.gz
            tar -xvf forc.tar.gz
            chmod +x forc-binaries/forc
            mv forc-binaries/forc /usr/local/bin/forc
            mv forc-binaries/forc-fmt /usr/local/bin/forc-fmt
          fi

      - name: Check format of Sway test projects
        run: forc fmt --check
        working-directory: packages/fuels

      - name: Build Sway test projects
        run: forc build --release --terse --error-on-warnings
        working-directory: packages/fuels

      - uses: actions/upload-artifact@v2
        with:
          retention-days: 2
          name: sway-examples
          # cache only the sway build artifacts, skip all src files
          path: |
            packages/fuels/tests
            !packages/fuels/tests/*.rs
            !packages/fuels/tests/**/*.rs
            !packages/fuels/tests/**/*.sw
            !packages/fuels/tests/**/Forc.toml
            !packages/fuels/tests/**/Forc.lock
            !packages/fuels/tests/.gitignore

      # TODO: To be removed once https://github.com/FuelLabs/fuels-rs/issues/881 is unblocked.
      - name: Build Sway test projects w type paths
        run: forc build --release --terse --error-on-warnings --json-abi-with-callpaths
        working-directory: packages/fuels

      - uses: actions/upload-artifact@v2
        with:
          retention-days: 2
          name: sway-examples-w-type-paths
          # cache only the sway build artifacts, skip all src files
          path: |
            packages/fuels/tests
            !packages/fuels/tests/*.rs
            !packages/fuels/tests/**/*.rs
            !packages/fuels/tests/**/*.sw
            !packages/fuels/tests/**/Forc.toml
            !packages/fuels/tests/**/Forc.lock
            !packages/fuels/tests/.gitignore

      # TODO: To be removed once experimental encoding is the default
<<<<<<< HEAD
      - name: Build Sway test projects w experimental logs
        run: forc build --release --terse --error-on-warnings --json-abi-with-callpaths --experimental-new-encoding
=======
      - name: Build Sway test projects w experimental encoding
        run: forc build --terse --error-on-warnings --json-abi-with-callpaths --experimental-new-encoding
>>>>>>> b9cb6eda
        working-directory: packages/fuels

      - uses: actions/upload-artifact@v2
        with:
          retention-days: 2
          name: sway-examples-w-experimental-encoding
          # cache only the sway build artifacts, skip all src files
          path: |
            packages/fuels/tests
            !packages/fuels/tests/*.rs
            !packages/fuels/tests/**/*.rs
            !packages/fuels/tests/**/*.sw
            !packages/fuels/tests/**/Forc.toml
            !packages/fuels/tests/**/Forc.lock
            !packages/fuels/tests/.gitignore

  get-workspace-members:
    runs-on: ubuntu-latest
    outputs:
      members: ${{ steps.set-members.outputs.members }}
    steps:
      - name: Checkout repository
        uses: actions/checkout@v3
      - id: set-members
        run: |
          # install dasel
          curl -sSLf "$DASEL_VERSION" -L -o dasel && chmod +x dasel
          mv ./dasel /usr/local/bin/dasel
          members=$(cat Cargo.toml | dasel -r toml -w json 'workspace.members' | jq -r ".[]" | xargs -I '{}' dasel -f {}/Cargo.toml 'package.name' | jq -R '[.]' | jq -s -c 'add')
          echo "members=$members" >> $GITHUB_OUTPUT

  verify-rust-version:
    runs-on: ubuntu-latest
    steps:
      - uses: actions/checkout@v3
      # Ensure CI is using the same minimum toolchain specified in fuels Cargo.toml
      - run: |
          curl -sSLf "$DASEL_VERSION" -L -o dasel && chmod +x dasel
          mv ./dasel /usr/local/bin/dasel
          MIN_VERSION=$(cat Cargo.toml | dasel -r toml 'workspace.package.rust-version' -w plain)
          RUST_VERSION="${{ env.RUST_VERSION }}"
          echo "Comparing minimum supported toolchain ($MIN_VERSION) with ci toolchain (RUST_VERSION)"
          test "$MIN_VERSION" == "$RUST_VERSION"

  # Ensure workspace is publishable
  publish-crates-check:
    runs-on: ubuntu-latest
    steps:
      - name: Checkout repository
        uses: actions/checkout@v3

      - uses: dtolnay/rust-toolchain@master
        with:
          toolchain: ${{ env.RUST_VERSION }}

      - name: Publish crate check
        uses: xgreenx/publish-crates@v1
        with:
          dry-run: true
          check-repo: false
          ignore-unpublished-changes: true

  cargo-verifications:
    needs:
      - setup-test-projects
      - verify-rust-version
      - get-workspace-members
      - publish-crates-check
    runs-on: ubuntu-latest
    strategy:
      matrix:
        cargo_command: [check]
        args: [--all-features]
        package: ${{fromJSON(needs.get-workspace-members.outputs.members)}}
        include:
          - cargo_command: fmt
            args: --all --verbose -- --check
          - cargo_command: clippy
            args: --all-targets
            download_sway_artifacts: sway-examples
          - cargo_command: clippy
            args: --all-targets --features "default fuel-core-lib test-type-paths"
            download_sway_artifacts: sway-examples-w-type-paths
          - cargo_command: nextest
            args: run --all-targets --features "default fuel-core-lib test-type-paths coin-cache" --workspace
            download_sway_artifacts: sway-examples-w-type-paths
            install_fuel_core: true
          - cargo_command: nextest
            args: run --all-targets --workspace
            download_sway_artifacts: sway-examples
            install_fuel_core: true
          - cargo_command: test
            args: --doc --workspace
          - cargo_command: machete
            args: --skip-target-dir
          - command: test_wasm
            args:
          - command: check_doc_anchors_valid
            args:
          - command: check_doc_unresolved_links
            args:
          - command: check_typos
            args:
          # TODO: To be removed once experimental encoding is the default
          - cargo_command: nextest
            args: run --all-targets --features "experimental" --workspace
            download_sway_artifacts: sway-examples-w-experimental-encoding
            install_fuel_core: true
    steps:
      - name: Checkout repository
        uses: actions/checkout@v3
        with:
          ref: ${{ github.event.pull_request.head.sha }}
      - uses: dtolnay/rust-toolchain@master
        with:
          toolchain: ${{ env.RUST_VERSION }}
          components: clippy,rustfmt

        # selecting a toolchain either by action or manual `rustup` calls should happen
        # before the cache plugin, as it uses the current rustc version as its cache key
      - uses: Swatinem/rust-cache@v2.0.1
        continue-on-error: true
        with:
          key: "${{ matrix.cargo_command }} ${{ matrix.args }} ${{ matrix.package }}"

      - name: Install Fuel Core
        if: ${{ matrix.install_fuel_core }}
        run: |
          if [[ -n $FUEL_CORE_PATCH_BRANCH ]]; then
            cargo install --locked fuel-core-bin --git https://github.com/FuelLabs/fuel-core --branch "$FUEL_CORE_PATCH_BRANCH"
          else
            curl -sSLf https://github.com/FuelLabs/fuel-core/releases/download/v${{ env.FUEL_CORE_VERSION }}/fuel-core-${{ env.FUEL_CORE_VERSION }}-x86_64-unknown-linux-gnu.tar.gz -L -o fuel-core.tar.gz
            tar -xvf fuel-core.tar.gz
            chmod +x fuel-core-${{ env.FUEL_CORE_VERSION }}-x86_64-unknown-linux-gnu/fuel-core
            mv fuel-core-${{ env.FUEL_CORE_VERSION }}-x86_64-unknown-linux-gnu/fuel-core /usr/local/bin/fuel-core
          fi

      - name: Download sway example artifacts
        if: ${{ matrix.download_sway_artifacts }}
        uses: actions/download-artifact@v3
        with:
          name: ${{ matrix.download_sway_artifacts }}
          path: packages/fuels/tests/

      - name: Install nextest
        if: ${{ matrix.cargo_command == 'nextest' }}
        uses: taiki-e/install-action@nextest

      - name: Install cargo-machete
        if: ${{ matrix.cargo_command == 'machete' }}
        uses: taiki-e/install-action@cargo-machete

      - name: Cargo (workspace-level)
        if: ${{ matrix.cargo_command && !matrix.package }}
        run: cargo ${{ matrix.cargo_command }} ${{ matrix.args }}

      - name: Cargo (package-level)
        if: ${{ matrix.cargo_command && matrix.package }}
        run: cargo ${{ matrix.cargo_command }} -p ${{ matrix.package }} ${{ matrix.args }}

      - name: Install NodeJS for WASM testing
        if: ${{ matrix.command == 'test_wasm' }}
        uses: actions/setup-node@v3
        with:
          node-version: 18

      - name: Test WASM
        if: ${{ matrix.command == 'test_wasm' }}
        run: |
          rustup target add wasm32-unknown-unknown
          curl https://rustwasm.github.io/wasm-pack/installer/init.sh -sSf | sh
          cd packages/wasm-tests
          wasm-pack test --node
          wasm-pack test --node --features experimental

      - name: Check for invalid documentation anchors
        if: ${{ matrix.command == 'check_doc_anchors_valid' }}
        run: cargo run --bin check-docs

      - name: Check for unresolved documentation links
        if: ${{ matrix.command == 'check_doc_unresolved_links' }}
        run: |
          ! cargo doc --document-private-items |& grep -A 6  "warning: unresolved link to"

      - name: Check for typos
        if: ${{ matrix.command == 'check_typos' }}
        uses: crate-ci/typos@v1.20.3

  publish:
    needs:
      - cargo-verifications
      - publish-crates-check
    # Only do this job if publishing a release
    if: github.event_name == 'release' && github.event.action == 'published'
    runs-on: ubuntu-latest

    steps:
      - name: Checkout repository
        uses: actions/checkout@v3

      - uses: dtolnay/rust-toolchain@master
        with:
          toolchain: ${{ env.RUST_VERSION }}

      - name: Verify tag version
        run: |
          curl -sSLf "$DASEL_VERSION" -L -o dasel && chmod +x dasel
          mv ./dasel /usr/local/bin/dasel
          ./.github/workflows/scripts/verify_tag.sh ${{ github.ref_name }} Cargo.toml
      - name: Publish crate
        uses: xgreenx/publish-crates@v1
        with:
          publish-delay: 30000
          registry-token: ${{ secrets.CARGO_REGISTRY_TOKEN }}<|MERGE_RESOLUTION|>--- conflicted
+++ resolved
@@ -98,13 +98,8 @@
             !packages/fuels/tests/.gitignore
 
       # TODO: To be removed once experimental encoding is the default
-<<<<<<< HEAD
-      - name: Build Sway test projects w experimental logs
+      - name: Build Sway test projects w experimental encoding
         run: forc build --release --terse --error-on-warnings --json-abi-with-callpaths --experimental-new-encoding
-=======
-      - name: Build Sway test projects w experimental encoding
-        run: forc build --terse --error-on-warnings --json-abi-with-callpaths --experimental-new-encoding
->>>>>>> b9cb6eda
         working-directory: packages/fuels
 
       - uses: actions/upload-artifact@v2
