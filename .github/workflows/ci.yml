--- conflicted
+++ resolved
@@ -20,11 +20,7 @@
   FUEL_CORE_PATCH_BRANCH:
   RUST_VERSION: 1.76.0
   FORC_VERSION: 0.52.0
-<<<<<<< HEAD
-  FORC_PATCH_BRANCH: "xunilrj/megaexample-perf-problem"
-=======
   FORC_PATCH_BRANCH: ""
->>>>>>> db922c54
   FORC_PATCH_REVISION: ""
 
 jobs:
