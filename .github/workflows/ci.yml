--- conflicted
+++ resolved
@@ -18,13 +18,8 @@
   RUSTFLAGS: "-D warnings"
   FUEL_CORE_VERSION: 0.22.0
   FUEL_CORE_PATCH_BRANCH:
-<<<<<<< HEAD
   RUST_VERSION: 1.75.0
-  FORC_VERSION: 0.48.0
-=======
-  RUST_VERSION: 1.74.0
   FORC_VERSION: 0.49.1
->>>>>>> 23a11a31
   FORC_PATCH_BRANCH: ""
   FORC_PATCH_REVISION: ""
 
