name: CI

on:
  push:
    branches:
      - master
  pull_request:
  release:
    types: [published]

concurrency:
  group: ${{ github.workflow }}-${{ github.event.pull_request.number || github.ref }}
  cancel-in-progress: true

env:
  CARGO_TERM_COLOR: always
  DASEL_VERSION: https://github.com/TomWright/dasel/releases/download/v2.3.6/dasel_linux_amd64
  RUSTFLAGS: "-D warnings"
<<<<<<< HEAD
  FUEL_CORE_VERSION: 0.36.0
  FUEL_CORE_PATCH_BRANCH: ""
=======
  FUEL_CORE_VERSION: 0.40.0
  FUEL_CORE_PATCH_BRANCH: ""
  FUEL_CORE_PATCH_REVISION: ""
>>>>>>> d7273e3e
  RUST_VERSION: 1.79.0
  FORC_VERSION: 0.65.2
  FORC_PATCH_BRANCH: ""
  FORC_PATCH_REVISION: ""
  NEXTEST_HIDE_PROGRESS_BAR: "true"
  NEXTEST_STATUS_LEVEL: "fail"

jobs:
  setup-test-projects:
    runs-on: buildjet-4vcpu-ubuntu-2204
    steps:
      - uses: actions/checkout@v3
      - name: Install toolchain
        uses: dtolnay/rust-toolchain@master
        with:
          toolchain: ${{ env.RUST_VERSION }}
        # selecting a toolchain either by action or manual `rustup` calls should happen
        # before the cache plugin, as it uses the current rustc version as its cache key
      - uses: buildjet/cache@v3
        with:
          prefix-key: "v1-rust"

      - name: Set git config
        run: |
          git config --global core.bigfilethreshold 100m

      - name: Install forc and forc-fmt
        run: |
          if [[ -n $FORC_PATCH_BRANCH ]]; then
            cargo install --locked forc forc-fmt --git https://github.com/FuelLabs/sway --branch $FORC_PATCH_BRANCH
          elif [[ -n $FORC_PATCH_REVISION ]]; then
            cargo install --locked forc forc-fmt --git https://github.com/FuelLabs/sway --rev $FORC_PATCH_REVISION
          else
            curl -sSLf https://github.com/FuelLabs/sway/releases/download/v${{ env.FORC_VERSION }}/forc-binaries-linux_amd64.tar.gz -L -o forc.tar.gz
            tar -xvf forc.tar.gz
            chmod +x forc-binaries/forc
            mv forc-binaries/forc /usr/local/bin/forc
            mv forc-binaries/forc-fmt /usr/local/bin/forc-fmt
          fi

      - name: Check format of Sway test projects
        run: forc fmt --check --path e2e

      - name: Build Sway test projects
        run: forc build --release --terse --error-on-warnings --path e2e

      - uses: actions/upload-artifact@v4
        with:
          retention-days: 2
          name: sway-examples
          path: |
            e2e/sway/**/out/*

  get-workspace-members:
    runs-on: buildjet-4vcpu-ubuntu-2204
    outputs:
      members: ${{ steps.set-members.outputs.members }}
    steps:
      - name: Checkout repository
        uses: actions/checkout@v3
      - id: set-members
        run: |
          # install dasel
          curl -sSLf "$DASEL_VERSION" -L -o dasel && chmod +x dasel
          mv ./dasel /usr/local/bin/dasel
          members=$(cat Cargo.toml | dasel -r toml -w json 'workspace.members' | jq -r ".[]" | xargs -I '{}' dasel -f {}/Cargo.toml 'package.name' | jq -R '[.]' | jq -s -c 'add')
          echo "members=$members" >> $GITHUB_OUTPUT

  verify-rust-version:
    runs-on: buildjet-4vcpu-ubuntu-2204
    steps:
      - uses: actions/checkout@v3
      # Ensure CI is using the same minimum toolchain specified in fuels Cargo.toml
      - run: |
          curl -sSLf "$DASEL_VERSION" -L -o dasel && chmod +x dasel
          mv ./dasel /usr/local/bin/dasel
          MIN_VERSION=$(cat Cargo.toml | dasel -r toml 'workspace.package.rust-version' -w plain)
          RUST_VERSION="${{ env.RUST_VERSION }}"
          echo "Comparing minimum supported toolchain ($MIN_VERSION) with ci toolchain (RUST_VERSION)"
          test "$MIN_VERSION" == "$RUST_VERSION"

  # Fetch Fuel Core and upload as artifact, useful when we build the core from a
  # revision so that we can repeat flaky tests without rebuilding the core.
  fetch-fuel-core:
    runs-on: buildjet-4vcpu-ubuntu-2204
    steps:
      - uses: dtolnay/rust-toolchain@master
        with:
          toolchain: ${{ env.RUST_VERSION }}
          targets: wasm32-unknown-unknown

        # selecting a toolchain either by action or manual `rustup` calls should happen
        # before the cache plugin, as it uses the current rustc version as its cache key
      - uses: buildjet/cache@v3
        continue-on-error: true
        with:
          key: "fuel-core-build"
      - name: Install Fuel Core
        run: |
          if [[ -n $FUEL_CORE_PATCH_BRANCH ]]; then
            cargo install --locked fuel-core-bin --git https://github.com/FuelLabs/fuel-core --branch "$FUEL_CORE_PATCH_BRANCH" --root fuel-core-install
          elif [[ -n $FUEL_CORE_PATCH_REVISION ]]; then
            cargo install --locked fuel-core-bin --git https://github.com/FuelLabs/fuel-core --rev "$FUEL_CORE_PATCH_REVISION" --root fuel-core-install

          else
            curl -sSLf https://github.com/FuelLabs/fuel-core/releases/download/v${{ env.FUEL_CORE_VERSION }}/fuel-core-${{ env.FUEL_CORE_VERSION }}-x86_64-unknown-linux-gnu.tar.gz -L -o fuel-core.tar.gz
            tar -xvf fuel-core.tar.gz
            chmod +x fuel-core-${{ env.FUEL_CORE_VERSION }}-x86_64-unknown-linux-gnu/fuel-core
            mkdir -p fuel-core-install/bin
            mv fuel-core-${{ env.FUEL_CORE_VERSION }}-x86_64-unknown-linux-gnu/fuel-core fuel-core-install/bin/fuel-core
          fi

      - uses: actions/upload-artifact@v4
        with:
          name: fuel-core
          path: fuel-core-install/bin/fuel-core

  # Ensure workspace is publishable
  publish-crates-check:
    runs-on: buildjet-4vcpu-ubuntu-2204
    steps:
      - name: Checkout repository
        uses: actions/checkout@v3

      - uses: dtolnay/rust-toolchain@master
        with:
          toolchain: ${{ env.RUST_VERSION }}

      - name: Publish crate check
        uses: FuelLabs/publish-crates@v1
        with:
          dry-run: true
          check-repo: false
          ignore-unpublished-changes: true

  cargo-verifications:
    needs:
      - setup-test-projects
      - verify-rust-version
      - get-workspace-members
      - publish-crates-check
      - fetch-fuel-core
    runs-on: buildjet-4vcpu-ubuntu-2204
    strategy:
      matrix:
        cargo_command: [check]
        args: [--all-features]
        package: ${{fromJSON(needs.get-workspace-members.outputs.members)}}
        include:
          - cargo_command: fmt
            args: --all --verbose -- --check
          - cargo_command: clippy
            args: --all-targets
            download_sway_artifacts: sway-examples
          - cargo_command: nextest
            args: run --all-targets --features "default fuel-core-lib coin-cache" --workspace --cargo-quiet --no-fail-fast
            download_sway_artifacts: sway-examples
            install_fuel_core: true
          - cargo_command: nextest
            args: run --all-targets --workspace --cargo-quiet --no-fail-fast
            download_sway_artifacts: sway-examples
            install_fuel_core: true
          - cargo_command: test
            args: --doc --workspace
          - cargo_command: machete
            args: --skip-target-dir
          - command: test_wasm
            args:
          - command: check_fuel_core_version
            args:
          - command: check_doc_anchors_valid
            args:
          - command: check_doc_unresolved_links
            args:
          - command: check_typos
            args:
    steps:
      - name: Checkout repository
        uses: actions/checkout@v3
        with:
          ref: ${{ github.event.pull_request.head.sha }}
      - uses: dtolnay/rust-toolchain@master
        with:
          toolchain: ${{ env.RUST_VERSION }}
          components: clippy,rustfmt
          targets: wasm32-unknown-unknown

        # selecting a toolchain either by action or manual `rustup` calls should happen
        # before the cache plugin, as it uses the current rustc version as its cache key
      - uses: buildjet/cache@v3
        continue-on-error: true
        with:
          key: "${{ matrix.cargo_command }} ${{ matrix.args }} ${{ matrix.package }}"

      - name: Download Fuel Core
        if: ${{ matrix.install_fuel_core }}
        uses: actions/download-artifact@v4
        with:
          name: fuel-core
      - name: Install Fuel Core
        if: ${{ matrix.install_fuel_core }}
        run: |
          chmod +x fuel-core
          mv fuel-core /usr/local/bin/fuel-core

      - name: Download sway example artifacts
        if: ${{ matrix.download_sway_artifacts }}
        uses: actions/download-artifact@v4
        with:
          name: ${{ matrix.download_sway_artifacts }}
          # Needed because `upload-artifact` will remove 'e2e/sway' because it is shared between all matched files
          path: e2e/sway/

      - name: Install nextest
        if: ${{ matrix.cargo_command == 'nextest' }}
        uses: taiki-e/install-action@nextest

      - name: Install cargo-machete
        if: ${{ matrix.cargo_command == 'machete' }}
        uses: taiki-e/install-action@cargo-machete

      - name: Cargo (workspace-level)
        if: ${{ matrix.cargo_command && !matrix.package }}
        run: cargo ${{ matrix.cargo_command }} ${{ matrix.args }}

      - name: Cargo (package-level)
        if: ${{ matrix.cargo_command && matrix.package }}
        run: cargo ${{ matrix.cargo_command }} -p ${{ matrix.package }} ${{ matrix.args }}

      - name: Install NodeJS for WASM testing
        if: ${{ matrix.command == 'test_wasm' }}
        uses: actions/setup-node@v3
        with:
          node-version: 18

      - name: Test WASM
        if: ${{ matrix.command == 'test_wasm' }}
        run: |
          curl https://rustwasm.github.io/wasm-pack/installer/init.sh -sSf | sh
          cd wasm-tests
          wasm-pack test --node

      - name: Check that fuel_core version.rs file is up to date
        if: ${{ matrix.command == 'check_fuel_core_version' }}
        run: cargo run --bin fuel-core-version -- --manifest-path ./Cargo.toml verify

      - name: Check for invalid documentation anchors
        if: ${{ matrix.command == 'check_doc_anchors_valid' }}
        run: cargo run --bin check-docs

      - name: Check for unresolved documentation links
        if: ${{ matrix.command == 'check_doc_unresolved_links' }}
        run: |
          ! cargo doc --document-private-items |& grep -A 6  "warning: unresolved link to"

      - name: Check for typos
        if: ${{ matrix.command == 'check_typos' }}
        uses: crate-ci/typos@v1.20.3

  publish:
    needs:
      - cargo-verifications
      - publish-crates-check
    # Only do this job if publishing a release
    if: github.event_name == 'release' && github.event.action == 'published'
    runs-on: buildjet-4vcpu-ubuntu-2204

    steps:
      - name: Checkout repository
        uses: actions/checkout@v3

      - uses: dtolnay/rust-toolchain@master
        with:
          toolchain: ${{ env.RUST_VERSION }}

      - name: Verify tag version
        run: |
          curl -sSLf "$DASEL_VERSION" -L -o dasel && chmod +x dasel
          mv ./dasel /usr/local/bin/dasel
          ./.github/workflows/scripts/verify_tag.sh ${{ github.ref_name }} Cargo.toml
      - name: Publish crate
        uses: FuelLabs/publish-crates@v1
        with:
          publish-delay: 30000
          registry-token: ${{ secrets.CARGO_REGISTRY_TOKEN }}<|MERGE_RESOLUTION|>--- conflicted
+++ resolved
@@ -16,14 +16,9 @@
   CARGO_TERM_COLOR: always
   DASEL_VERSION: https://github.com/TomWright/dasel/releases/download/v2.3.6/dasel_linux_amd64
   RUSTFLAGS: "-D warnings"
-<<<<<<< HEAD
-  FUEL_CORE_VERSION: 0.36.0
-  FUEL_CORE_PATCH_BRANCH: ""
-=======
   FUEL_CORE_VERSION: 0.40.0
   FUEL_CORE_PATCH_BRANCH: ""
   FUEL_CORE_PATCH_REVISION: ""
->>>>>>> d7273e3e
   RUST_VERSION: 1.79.0
   FORC_VERSION: 0.65.2
   FORC_PATCH_BRANCH: ""
