name: CI

on:
  push:
    branches:
      - master
  pull_request:
  release:
    types: [published]

concurrency:
  group: ${{ github.workflow }}-${{ github.event.pull_request.number || github.ref }}
  cancel-in-progress: true

env:
  CARGO_TERM_COLOR: always
  DASEL_VERSION: https://github.com/TomWright/dasel/releases/download/v1.24.3/dasel_linux_amd64
  RUSTFLAGS: "-D warnings"
  FUEL_CORE_VERSION: 0.18.1
  RUST_VERSION: 1.68.0
  FORC_VERSION: 0.40.0
  FORC_PATCH_BRANCH: ""
  FORC_PATCH_REVISION: ""

jobs:
  setup-test-projects:
    runs-on: ubuntu-latest
    steps:
      - uses: actions/checkout@v3
      - name: Install toolchain
        uses: dtolnay/rust-toolchain@master
        with:
          toolchain: ${{ env.RUST_VERSION }}
        # selecting a toolchain either by action or manual `rustup` calls should happen
        # before the cache plugin, as it uses the current rustc version as its cache key
      - uses: Swatinem/rust-cache@v2
        with:
          prefix-key: "v1-rust"

      - name: Set git config
        run: |
          git config --global core.bigfilethreshold 100m

      - name: Install forc and forc-fmt
        run: |
          if [[ -n $FORC_PATCH_BRANCH ]]; then
            cargo install --locked forc forc-fmt --git https://github.com/FuelLabs/sway --branch $FORC_PATCH_BRANCH
          elif [[ -n $FORC_PATCH_REVISION ]]; then
            cargo install --locked forc forc-fmt --git https://github.com/FuelLabs/sway --rev $FORC_PATCH_REVISION
          else
            curl -sSLf https://github.com/FuelLabs/sway/releases/download/v${{ env.FORC_VERSION }}/forc-binaries-linux_amd64.tar.gz -L -o forc.tar.gz
            tar -xvf forc.tar.gz
            chmod +x forc-binaries/forc
            mv forc-binaries/forc /usr/local/bin/forc
            mv forc-binaries/forc-fmt /usr/local/bin/forc-fmt
          fi

      - name: Check format of Sway test projects
        run: forc fmt --check
        working-directory: packages/fuels

      - name: Build Sway test projects
        run: forc build --terse
        working-directory: packages/fuels

      - uses: actions/upload-artifact@v2
        with:
          retention-days: 2
          name: sway-examples
          # cache only the sway build artifacts, skip all src files
          path: |
            packages/fuels/tests
            !packages/fuels/tests/*.rs
            !packages/fuels/tests/**/*.rs
            !packages/fuels/tests/**/*.sw
            !packages/fuels/tests/**/Forc.toml
            !packages/fuels/tests/**/Forc.lock
            !packages/fuels/tests/.gitignore

      # TODO: To be removed once https://github.com/FuelLabs/fuels-rs/issues/881 is unblocked.
      - name: Build Sway test projects w type paths
        run: forc build --terse --json-abi-with-callpaths
        working-directory: packages/fuels

      - uses: actions/upload-artifact@v2
        with:
          retention-days: 2
          name: sway-examples-w-type-paths
          # cache only the sway build artifacts, skip all src files
          path: |
            packages/fuels/tests
            !packages/fuels/tests/*.rs
            !packages/fuels/tests/**/*.rs
            !packages/fuels/tests/**/*.sw
            !packages/fuels/tests/**/Forc.toml
            !packages/fuels/tests/**/Forc.lock
            !packages/fuels/tests/.gitignore

  get-workspace-members:
    runs-on: ubuntu-latest
    outputs:
      members: ${{ steps.set-members.outputs.members }}
    steps:
      - name: Checkout repository
        uses: actions/checkout@v3
      - id: set-members
        run: |
          # install dasel
          curl -sSLf "$DASEL_VERSION" -L -o dasel && chmod +x dasel
          mv ./dasel /usr/local/bin/dasel
          members=$(cat Cargo.toml | dasel -r toml -w json 'workspace.members' | jq -r ".[]" | xargs -I '{}' dasel -f {}/Cargo.toml 'package.name' | jq -R '[.]' | jq -s -c 'add')
          echo "members=$members" >> $GITHUB_OUTPUT

  verify-rust-version:
    runs-on: ubuntu-latest
    steps:
      - uses: actions/checkout@v3
      # Ensure CI is using the same minimum toolchain specified in fuels Cargo.toml
      - run: |
          curl -sSLf "$DASEL_VERSION" -L -o dasel && chmod +x dasel
          mv ./dasel /usr/local/bin/dasel
          MIN_VERSION=$(cat Cargo.toml | dasel -r toml 'workspace.package.rust-version')
          RUST_VERSION="${{ env.RUST_VERSION }}"
          echo "Comparing minimum supported toolchain ($MIN_VERSION) with ci toolchain (RUST_VERSION)"
          test "$MIN_VERSION" == "$RUST_VERSION"

  # Ensure workspace is publishable
  publish-crates-check:
    runs-on: ubuntu-latest
    steps:
      - name: Checkout repository
        uses: actions/checkout@v3

      - uses: dtolnay/rust-toolchain@master
        with:
          toolchain: ${{ env.RUST_VERSION }}

      - name: Publish crate check
        uses: katyo/publish-crates@v2
        with:
          dry-run: true
          check-repo: false
          ignore-unpublished-changes: true

  cargo-verifications:
    needs:
      - setup-test-projects
      - verify-rust-version
      - get-workspace-members
      - publish-crates-check
    runs-on: ubuntu-latest
    strategy:
      matrix:
        cargo_command: [check]
        args: [--all-features]
        package: ${{fromJSON(needs.get-workspace-members.outputs.members)}}
        include:
          - cargo_command: fmt
            args: --all --verbose -- --check
          - cargo_command: clippy
            args: --all-targets
            download_sway_artifacts: sway-examples
          - cargo_command: clippy
            args: --all-targets --features "default fuel-core-lib test-type-paths"
            download_sway_artifacts: sway-examples-w-type-paths
<<<<<<< HEAD
          - cargo_command: test
            args: --all-targets --features "default fuel-core-lib test-type-paths" --workspace
=======
          - cargo_command: nextest
            args: run --all-targets --all-features --workspace
>>>>>>> 257a77cf
            download_sway_artifacts: sway-examples-w-type-paths
          - cargo_command: nextest
            args: run --all-targets --workspace
            download_sway_artifacts: sway-examples
          - command: test_wasm
            args:
          - command: check_doc_anchors_valid
            args:
          - command: check_doc_unresolved_links
            args:
    steps:
      - name: Checkout repository
        uses: actions/checkout@v3
        with:
          ref: ${{ github.event.pull_request.head.sha }}
      - uses: dtolnay/rust-toolchain@master
        with:
          toolchain: ${{ env.RUST_VERSION }}
          components: clippy,rustfmt

        # selecting a toolchain either by action or manual `rustup` calls should happen
        # before the cache plugin, as it uses the current rustc version as its cache key
      - uses: Swatinem/rust-cache@v2.0.1
        continue-on-error: true
        with:
          key: "${{ matrix.cargo_command }} ${{ matrix.args }} ${{ matrix.package }}"


      - name: Install Fuel Core
        if: ${{ matrix.cargo_command == 'nextest' }}
        run: |
          curl -sSLf https://github.com/FuelLabs/fuel-core/releases/download/v${{ env.FUEL_CORE_VERSION }}/fuel-core-${{ env.FUEL_CORE_VERSION }}-x86_64-unknown-linux-gnu.tar.gz -L -o fuel-core.tar.gz
          tar -xvf fuel-core.tar.gz
          chmod +x fuel-core-${{ env.FUEL_CORE_VERSION }}-x86_64-unknown-linux-gnu/fuel-core
          mv fuel-core-${{ env.FUEL_CORE_VERSION }}-x86_64-unknown-linux-gnu/fuel-core /usr/local/bin/fuel-core

      - name: Download sway example artifacts
        if: ${{ matrix.download_sway_artifacts }}
        uses: actions/download-artifact@v3
        with:
          name: ${{ matrix.download_sway_artifacts }}
          path: packages/fuels/tests/

      - name: Install nextest
        if: ${{ matrix.cargo_command == 'nextest' }}
        uses: taiki-e/install-action@nextest

      - name: Cargo (workspace-level)
        if: ${{ matrix.cargo_command && !matrix.package }}
        run: cargo ${{ matrix.cargo_command }} ${{ matrix.args }}

      - name: Cargo (package-level)
        if: ${{ matrix.cargo_command && matrix.package }}
        run: cargo ${{ matrix.cargo_command }} -p ${{ matrix.package }} ${{ matrix.args }}

      - name: Install NodeJS for WASM testing
        if: ${{ matrix.command == 'test_wasm' }}
        uses: actions/setup-node@v3
        with:
          node-version:  18

      - name: Test WASM
        if: ${{ matrix.command == 'test_wasm' }}
        run: |
          rustup target add wasm32-unknown-unknown
          curl https://rustwasm.github.io/wasm-pack/installer/init.sh -sSf | sh
          cd packages/wasm-tests
          wasm-pack test --node

      - name: Check for invalid documentation anchors
        if: ${{ matrix.command == 'check_doc_anchors_valid' }}
        run: cargo run --bin check-docs

      - name: Check for unresolved documentation links
        if: ${{ matrix.command == 'check_doc_unresolved_links' }}
        run: |
          ! cargo doc |& grep -A 6  "warning: unresolved link to"

  publish:
    needs:
      - cargo-verifications
      - publish-crates-check
    # Only do this job if publishing a release
    if: github.event_name == 'release' && github.event.action == 'published'
    runs-on: ubuntu-latest

    steps:
      - name: Checkout repository
        uses: actions/checkout@v3

      - uses: dtolnay/rust-toolchain@master
        with:
          toolchain: ${{ env.RUST_VERSION }}

      - name: Verify tag version
        run: |
          curl -sSLf "$DASEL_VERSION" -L -o dasel && chmod +x dasel
          mv ./dasel /usr/local/bin/dasel
          ./.github/workflows/scripts/verify_tag.sh ${{ github.ref_name }} Cargo.toml
      - name: Publish crate
        uses: katyo/publish-crates@v2
        with:
          publish-delay: 30000
          registry-token: ${{ secrets.CARGO_REGISTRY_TOKEN }}<|MERGE_RESOLUTION|>--- conflicted
+++ resolved
@@ -163,13 +163,8 @@
           - cargo_command: clippy
             args: --all-targets --features "default fuel-core-lib test-type-paths"
             download_sway_artifacts: sway-examples-w-type-paths
-<<<<<<< HEAD
-          - cargo_command: test
-            args: --all-targets --features "default fuel-core-lib test-type-paths" --workspace
-=======
           - cargo_command: nextest
-            args: run --all-targets --all-features --workspace
->>>>>>> 257a77cf
+            args: run --all-targets --features "default fuel-core-lib test-type-paths" --workspace
             download_sway_artifacts: sway-examples-w-type-paths
           - cargo_command: nextest
             args: run --all-targets --workspace
