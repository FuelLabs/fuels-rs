--- conflicted
+++ resolved
@@ -63,11 +63,7 @@
         working-directory: packages/fuels
 
       - name: Build Sway test projects
-<<<<<<< HEAD
-        run: forc build --release --terse --error-on-warnings
-=======
-        run: forc build --terse --error-on-warnings --experimental-new-encoding
->>>>>>> 895264c3
+        run: forc build --release --terse --error-on-warnings --experimental-new-encoding
         working-directory: packages/fuels
 
       - uses: actions/upload-artifact@v2
@@ -86,11 +82,7 @@
 
       # TODO: To be removed once https://github.com/FuelLabs/fuels-rs/issues/881 is unblocked.
       - name: Build Sway test projects w type paths
-<<<<<<< HEAD
-        run: forc build --release --terse --error-on-warnings --json-abi-with-callpaths
-=======
-        run: forc build --terse --error-on-warnings --json-abi-with-callpaths --experimental-new-encoding
->>>>>>> 895264c3
+        run: forc build --release --terse --error-on-warnings --json-abi-with-callpaths --experimental-new-encoding
         working-directory: packages/fuels
 
       - uses: actions/upload-artifact@v2
@@ -107,15 +99,9 @@
             !packages/fuels/tests/**/Forc.lock
             !packages/fuels/tests/.gitignore
 
-<<<<<<< HEAD
-      # TODO: To be removed once experimental encoding is the default
-      - name: Build Sway test projects w experimental encoding
-        run: forc build --release --terse --error-on-warnings --json-abi-with-callpaths --experimental-new-encoding
-=======
       # TODO: To be removed once legacy encoding is removed
       - name: Build Sway test projects w legacy encoding
-        run: forc build --terse --error-on-warnings --json-abi-with-callpaths
->>>>>>> 895264c3
+        run: forc build --release --terse --error-on-warnings --json-abi-with-callpaths
         working-directory: packages/fuels
 
       - uses: actions/upload-artifact@v2
