name: CI

on:
  push:
    branches:
      - master
  pull_request:
  release:
    types: [published]

concurrency:
  group: ${{ github.workflow }}-${{ github.event.pull_request.number || github.ref }}
  cancel-in-progress: true

env:
  CARGO_TERM_COLOR: always
  DASEL_VERSION: https://github.com/TomWright/dasel/releases/download/v2.3.6/dasel_linux_amd64
  RUSTFLAGS: "-D warnings"
  FUEL_CORE_VERSION: 0.22.0
  FUEL_CORE_PATCH_BRANCH:
  RUST_VERSION: 1.74.0
<<<<<<< HEAD
  FORC_VERSION: 0.49.0
=======
  FORC_VERSION: 0.49.1
>>>>>>> 23a11a31
  FORC_PATCH_BRANCH: ""
  FORC_PATCH_REVISION: ""

jobs:
  setup-test-projects:
    runs-on: ubuntu-latest
    steps:
      - uses: actions/checkout@v3
      - name: Install toolchain
        uses: dtolnay/rust-toolchain@master
        with:
          toolchain: ${{ env.RUST_VERSION }}
        # selecting a toolchain either by action or manual `rustup` calls should happen
        # before the cache plugin, as it uses the current rustc version as its cache key
      - uses: Swatinem/rust-cache@v2
        with:
          prefix-key: "v1-rust"

      - name: Set git config
        run: |
          git config --global core.bigfilethreshold 100m

      - name: Install forc and forc-fmt
        run: |
          if [[ -n $FORC_PATCH_BRANCH ]]; then
            cargo install --locked forc forc-fmt --git https://github.com/FuelLabs/sway --branch $FORC_PATCH_BRANCH
          elif [[ -n $FORC_PATCH_REVISION ]]; then
            cargo install --locked forc forc-fmt --git https://github.com/FuelLabs/sway --rev $FORC_PATCH_REVISION
          else
            curl -sSLf https://github.com/FuelLabs/sway/releases/download/v${{ env.FORC_VERSION }}/forc-binaries-linux_amd64.tar.gz -L -o forc.tar.gz
            tar -xvf forc.tar.gz
            chmod +x forc-binaries/forc
            mv forc-binaries/forc /usr/local/bin/forc
            mv forc-binaries/forc-fmt /usr/local/bin/forc-fmt
          fi

      - name: Check format of Sway test projects
        run: forc fmt --check
        working-directory: packages/fuels

      - name: Build Sway test projects
        run: forc build --terse --error-on-warnings
        working-directory: packages/fuels

      - uses: actions/upload-artifact@v2
        with:
          retention-days: 2
          name: sway-examples
          # cache only the sway build artifacts, skip all src files
          path: |
            packages/fuels/tests
            !packages/fuels/tests/*.rs
            !packages/fuels/tests/**/*.rs
            !packages/fuels/tests/**/*.sw
            !packages/fuels/tests/**/Forc.toml
            !packages/fuels/tests/**/Forc.lock
            !packages/fuels/tests/.gitignore

      # TODO: To be removed once https://github.com/FuelLabs/fuels-rs/issues/881 is unblocked.
      - name: Build Sway test projects w type paths
        run: forc build --terse --json-abi-with-callpaths
        working-directory: packages/fuels

      - uses: actions/upload-artifact@v2
        with:
          retention-days: 2
          name: sway-examples-w-type-paths
          # cache only the sway build artifacts, skip all src files
          path: |
            packages/fuels/tests
            !packages/fuels/tests/*.rs
            !packages/fuels/tests/**/*.rs
            !packages/fuels/tests/**/*.sw
            !packages/fuels/tests/**/Forc.toml
            !packages/fuels/tests/**/Forc.lock
            !packages/fuels/tests/.gitignore

  get-workspace-members:
    runs-on: ubuntu-latest
    outputs:
      members: ${{ steps.set-members.outputs.members }}
    steps:
      - name: Checkout repository
        uses: actions/checkout@v3
      - id: set-members
        run: |
          # install dasel
          curl -sSLf "$DASEL_VERSION" -L -o dasel && chmod +x dasel
          mv ./dasel /usr/local/bin/dasel
          members=$(cat Cargo.toml | dasel -r toml -w json 'workspace.members' | jq -r ".[]" | xargs -I '{}' dasel -f {}/Cargo.toml 'package.name' | jq -R '[.]' | jq -s -c 'add')
          echo "members=$members" >> $GITHUB_OUTPUT

  verify-rust-version:
    runs-on: ubuntu-latest
    steps:
      - uses: actions/checkout@v3
      # Ensure CI is using the same minimum toolchain specified in fuels Cargo.toml
      - run: |
          curl -sSLf "$DASEL_VERSION" -L -o dasel && chmod +x dasel
          mv ./dasel /usr/local/bin/dasel
          MIN_VERSION=$(cat Cargo.toml | dasel -r toml 'workspace.package.rust-version' -w plain)
          RUST_VERSION="${{ env.RUST_VERSION }}"
          echo "Comparing minimum supported toolchain ($MIN_VERSION) with ci toolchain (RUST_VERSION)"
          test "$MIN_VERSION" == "$RUST_VERSION"

  # Ensure workspace is publishable
  publish-crates-check:
    runs-on: ubuntu-latest
    steps:
      - name: Checkout repository
        uses: actions/checkout@v3

      - uses: dtolnay/rust-toolchain@master
        with:
          toolchain: ${{ env.RUST_VERSION }}

      - name: Publish crate check
        uses: katyo/publish-crates@v2
        with:
          dry-run: true
          check-repo: false
          ignore-unpublished-changes: true

  cargo-verifications:
    needs:
      - setup-test-projects
      - verify-rust-version
      - get-workspace-members
      - publish-crates-check
    runs-on: ubuntu-latest
    strategy:
      matrix:
        cargo_command: [check]
        args: [--all-features]
        package: ${{fromJSON(needs.get-workspace-members.outputs.members)}}
        include:
          - cargo_command: fmt
            args: --all --verbose -- --check
          - cargo_command: clippy
            args: --all-targets
            download_sway_artifacts: sway-examples
          - cargo_command: clippy
            args: --all-targets --features "default fuel-core-lib test-type-paths"
            download_sway_artifacts: sway-examples-w-type-paths
          - cargo_command: nextest
            args: run --all-targets --features "default fuel-core-lib test-type-paths coin-cache" --workspace
            download_sway_artifacts: sway-examples-w-type-paths
            install_fuel_core: true
          - cargo_command: nextest
            args: run --all-targets --workspace
            download_sway_artifacts: sway-examples
            install_fuel_core: true
          - cargo_command: test
            args: --doc --workspace
          - cargo_command: machete
            args: --skip-target-dir
          - command: test_wasm
            args:
          - command: check_doc_anchors_valid
            args:
          - command: check_doc_unresolved_links
            args:
    steps:
      - name: Checkout repository
        uses: actions/checkout@v3
        with:
          ref: ${{ github.event.pull_request.head.sha }}
      - uses: dtolnay/rust-toolchain@master
        with:
          toolchain: ${{ env.RUST_VERSION }}
          components: clippy,rustfmt

        # selecting a toolchain either by action or manual `rustup` calls should happen
        # before the cache plugin, as it uses the current rustc version as its cache key
      - uses: Swatinem/rust-cache@v2.0.1
        continue-on-error: true
        with:
          key: "${{ matrix.cargo_command }} ${{ matrix.args }} ${{ matrix.package }}"

      - name: Install Fuel Core
        if: ${{ matrix.install_fuel_core }}
        run: |
          if [[ -n $FUEL_CORE_PATCH_BRANCH ]]; then
            cargo install --locked fuel-core-bin --git https://github.com/FuelLabs/fuel-core --branch "$FUEL_CORE_PATCH_BRANCH"
          else
            curl -sSLf https://github.com/FuelLabs/fuel-core/releases/download/v${{ env.FUEL_CORE_VERSION }}/fuel-core-${{ env.FUEL_CORE_VERSION }}-x86_64-unknown-linux-gnu.tar.gz -L -o fuel-core.tar.gz
            tar -xvf fuel-core.tar.gz
            chmod +x fuel-core-${{ env.FUEL_CORE_VERSION }}-x86_64-unknown-linux-gnu/fuel-core
            mv fuel-core-${{ env.FUEL_CORE_VERSION }}-x86_64-unknown-linux-gnu/fuel-core /usr/local/bin/fuel-core
          fi

      - name: Download sway example artifacts
        if: ${{ matrix.download_sway_artifacts }}
        uses: actions/download-artifact@v3
        with:
          name: ${{ matrix.download_sway_artifacts }}
          path: packages/fuels/tests/

      - name: Install nextest
        if: ${{ matrix.cargo_command == 'nextest' }}
        uses: taiki-e/install-action@nextest

      - name: Install cargo-machete
        if: ${{ matrix.cargo_command == 'machete' }}
        uses: taiki-e/install-action@cargo-machete

      - name: Cargo (workspace-level)
        if: ${{ matrix.cargo_command && !matrix.package }}
        run: cargo ${{ matrix.cargo_command }} ${{ matrix.args }}

      - name: Cargo (package-level)
        if: ${{ matrix.cargo_command && matrix.package }}
        run: cargo ${{ matrix.cargo_command }} -p ${{ matrix.package }} ${{ matrix.args }}

      - name: Install NodeJS for WASM testing
        if: ${{ matrix.command == 'test_wasm' }}
        uses: actions/setup-node@v3
        with:
          node-version: 18

      - name: Test WASM
        if: ${{ matrix.command == 'test_wasm' }}
        run: |
          rustup target add wasm32-unknown-unknown
          curl https://rustwasm.github.io/wasm-pack/installer/init.sh -sSf | sh
          cd packages/wasm-tests
          wasm-pack test --node

      - name: Check for invalid documentation anchors
        if: ${{ matrix.command == 'check_doc_anchors_valid' }}
        run: cargo run --bin check-docs

      - name: Check for unresolved documentation links
        if: ${{ matrix.command == 'check_doc_unresolved_links' }}
        run: |
          ! cargo doc --document-private-items |& grep -A 6  "warning: unresolved link to"

  publish:
    needs:
      - cargo-verifications
      - publish-crates-check
    # Only do this job if publishing a release
    if: github.event_name == 'release' && github.event.action == 'published'
    runs-on: ubuntu-latest

    steps:
      - name: Checkout repository
        uses: actions/checkout@v3

      - uses: dtolnay/rust-toolchain@master
        with:
          toolchain: ${{ env.RUST_VERSION }}

      - name: Verify tag version
        run: |
          curl -sSLf "$DASEL_VERSION" -L -o dasel && chmod +x dasel
          mv ./dasel /usr/local/bin/dasel
          ./.github/workflows/scripts/verify_tag.sh ${{ github.ref_name }} Cargo.toml
      - name: Publish crate
        uses: katyo/publish-crates@v2
        with:
          publish-delay: 30000
          registry-token: ${{ secrets.CARGO_REGISTRY_TOKEN }}<|MERGE_RESOLUTION|>--- conflicted
+++ resolved
@@ -19,11 +19,7 @@
   FUEL_CORE_VERSION: 0.22.0
   FUEL_CORE_PATCH_BRANCH:
   RUST_VERSION: 1.74.0
-<<<<<<< HEAD
-  FORC_VERSION: 0.49.0
-=======
   FORC_VERSION: 0.49.1
->>>>>>> 23a11a31
   FORC_PATCH_BRANCH: ""
   FORC_PATCH_REVISION: ""
 
