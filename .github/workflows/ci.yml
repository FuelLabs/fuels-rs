name: CI

on:
  push:
    branches:
      - master
  pull_request:
  release:
    types: [published]

concurrency:
  group: ${{ github.workflow }}-${{ github.event.pull_request.number || github.ref }}
  cancel-in-progress: true

env:
  CARGO_TERM_COLOR: always
  DASEL_VERSION: https://github.com/TomWright/dasel/releases/download/v1.24.3/dasel_linux_amd64
  RUSTFLAGS: "-D warnings"
  FUEL_CORE_VERSION: 0.14.1
  RUST_VERSION: 1.64.0
<<<<<<< HEAD
  FORC_VERSION: 0.30.0
  FORC_PATCH_BRANCH: "bla"
  FORC_PATCH_REVISION: ""
=======
  FORC_VERSION: 0.30.1
>>>>>>> c05056f4

jobs:
  setup-test-projects:
    runs-on: ubuntu-latest
    steps:
      - uses: actions/checkout@v3
      - name: Install toolchain
        uses: actions-rs/toolchain@v1
        with:
          profile: minimal
          toolchain: ${{ env.RUST_VERSION }}
          override: true
        # selecting a toolchain either by action or manual `rustup` calls should happen
        # before the cache plugin, as it uses the current rustc version as its cache key
      - uses: Swatinem/rust-cache@v1

      - name: Set git config
        run: |
          git config --global core.bigfilethreshold 100m

      - name: Install forc and forc-fmt
        run: |
          if [[ -z $FORC_PATCH_BRANCH ]]; then
            curl -sSLf https://github.com/FuelLabs/sway/releases/download/v${{ env.FORC_VERSION }}/forc-binaries-linux_amd64.tar.gz -L -o forc.tar.gz
            tar -xvf forc.tar.gz
            chmod +x forc-binaries/forc
            mv forc-binaries/forc /usr/local/bin/forc
            mv forc-binaries/forc-fmt /usr/local/bin/forc-fmt
          else
             cargo install forc-fmt forc --git https://github.com/FuelLabs/sway --branch $FORC_PATCH_BRANCH      
          fi

      - name: Build Sway test projects
        uses: actions-rs/cargo@v1
        with:
          command: run
          args: --bin test-projects -- build

      - name: Check format of Sway test projects
        uses: actions-rs/cargo@v1
        with:
          command: run
          args: --bin test-projects -- format --check

      - uses: actions/upload-artifact@v2
        with:
          retention-days: 2
          name: sway-examples
          # cache only the sway build artifacts, skip all src files
          path: |
            packages/fuels/tests
            !packages/fuels/tests/*.rs
            !packages/fuels/tests/**/*.rs
            !packages/fuels/tests/**/*.sw
            !packages/fuels/tests/**/Forc.toml
            !packages/fuels/tests/**/Forc.lock
            !packages/fuels/tests/.gitignore

  get-workspace-members:
    runs-on: ubuntu-latest
    outputs:
      members: ${{ steps.set-members.outputs.members }}
    steps:
      - name: Checkout repository
        uses: actions/checkout@v3
      - id: set-members
        run: |
          # install dasel
          curl -sSLf "$DASEL_VERSION" -L -o dasel && chmod +x dasel
          mv ./dasel /usr/local/bin/dasel
          members=$(cat Cargo.toml | dasel -r toml -w json 'workspace.members' | jq -r ".[]" | xargs -I '{}' dasel -f {}/Cargo.toml 'package.name' | jq -R '[.]' | jq -s -c 'add')
          echo "members=$members" >> $GITHUB_OUTPUT

  verify-rust-version:
    runs-on: ubuntu-latest
    steps:
      - uses: actions/checkout@v3
      # Ensure CI is using the same minimum toolchain specified in fuels Cargo.toml
      - run: |
          curl -sSLf "$DASEL_VERSION" -L -o dasel && chmod +x dasel
          mv ./dasel /usr/local/bin/dasel
          MIN_VERSION=$(cat packages/fuels/Cargo.toml | dasel -r toml 'package.rust-version')
          RUST_VERSION="${{ env.RUST_VERSION }}"
          echo "Comparing minimum supported toolchain ($MIN_VERSION) with ci toolchain (RUST_VERSION)"
          test "$MIN_VERSION" == "$RUST_VERSION"

  cargo-verifications:
    needs:
      - setup-test-projects
      - verify-rust-version
      - get-workspace-members
    runs-on: ubuntu-latest
    strategy:
      matrix:
        command: [check]
        args: [--all-features]
        package: ${{fromJSON(needs.get-workspace-members.outputs.members)}}
        include:
          - command: fmt
            args: --all --verbose -- --check
          - command: clippy
            args: --all-targets --all-features
          - command: test
            args: --all-targets --all-features
          - command: test
            args: --all-targets
    steps:
      - name: Checkout repository
        uses: actions/checkout@v3
        with:
          ref: ${{ github.event.pull_request.head.sha }}
      - name: Install toolchain
        uses: actions-rs/toolchain@v1
        with:
          toolchain: ${{ env.RUST_VERSION }}
          override: true
        # selecting a toolchain either by action or manual `rustup` calls should happen
        # before the cache plugin, as it uses the current rustc version as its cache key
      - uses: Swatinem/rust-cache@v2.0.1
        continue-on-error: true
        with:
          key: "${{ matrix.command }} ${{ matrix.args }} ${{ matrix.package }}"

      - name: Add WASM target
        if: ${{ matrix.command == 'test' }}
        run: rustup target add wasm32-unknown-unknown

      - name: Install WebAssembly Test harness
        if: ${{ matrix.command == 'test' }}
        uses: baptiste0928/cargo-install@v1
        with:
          crate: webassembly-test-runner
          cache-key: "${{ matrix.command }} ${{ matrix.args }} ${{ matrix.package }}"

      # TODO: Enable WASM tests
      # - name: Test WASM package
      #   if: ${{ matrix.command == 'test' }}
      #   run: |
      #     cd packages/wasm-tests
      #     cargo test --target wasm32-unknown-unknown --all-targets --all-features
      #     cargo test --target wasm32-unknown-unknown --all-targets --no-default-features

      - name: Install Fuel Core
        if: ${{ matrix.command == 'test' }}
        run: |
          curl -sSLf https://github.com/FuelLabs/fuel-core/releases/download/v${{ env.FUEL_CORE_VERSION }}/fuel-core-${{ env.FUEL_CORE_VERSION }}-x86_64-unknown-linux-gnu.tar.gz -L -o fuel-core.tar.gz
          tar -xvf fuel-core.tar.gz
          chmod +x fuel-core-${{ env.FUEL_CORE_VERSION }}-x86_64-unknown-linux-gnu/fuel-core
          mv fuel-core-${{ env.FUEL_CORE_VERSION }}-x86_64-unknown-linux-gnu/fuel-core /usr/local/bin/fuel-core

      - name: Install rustfmt
        if: ${{ matrix.command == 'fmt' }}
        run: rustup component add rustfmt

      - name: Install clippy
        if: ${{ matrix.command == 'clippy' }}
        run: rustup component add clippy

      - name: Download sway example artifacts
        if: ${{ matrix.command == 'test' || matrix.command == 'clippy' }}
        uses: actions/download-artifact@v3
        with:
          name: sway-examples
          path: packages/fuels/tests/

      - name: Cargo (workspace-level)
        if: ${{ !matrix.package }}
        uses: actions-rs/cargo@v1
        with:
          command: ${{ matrix.command }}
          args: ${{ matrix.args }}

      - name: Cargo (package-level)
        if: ${{ matrix.package }}
        uses: actions-rs/cargo@v1
        with:
          command: ${{ matrix.command }}
          args: -p ${{ matrix.package }} ${{ matrix.args }}

      - name: Check Docs. Validity
        uses: actions-rs/cargo@v1
        with:
          command: run
          args: --bin check-docs

  publish:
    needs: cargo-verifications
    # Only do this job if publishing a release
    if: github.event_name == 'release' && github.event.action == 'published'
    runs-on: ubuntu-latest

    steps:
      - name: Checkout repository
        uses: actions/checkout@v3

      - name: Install toolchain
        uses: actions-rs/toolchain@v1
        with:
          toolchain: stable
          override: true

      - name: Verify tag version
        run: |
          curl -sSLf "$DASEL_VERSION" -L -o dasel && chmod +x dasel
          mv ./dasel /usr/local/bin/dasel
          ./.github/workflows/scripts/verify_tag.sh ${{ github.ref_name }} packages/fuels-contract/Cargo.toml
          ./.github/workflows/scripts/verify_tag.sh ${{ github.ref_name }} packages/fuels-core/Cargo.toml
          ./.github/workflows/scripts/verify_tag.sh ${{ github.ref_name }} packages/fuels-abigen-macro/Cargo.toml
          ./.github/workflows/scripts/verify_tag.sh ${{ github.ref_name }} packages/fuels/Cargo.toml
          ./.github/workflows/scripts/verify_tag.sh ${{ github.ref_name }} packages/fuels-types/Cargo.toml
          ./.github/workflows/scripts/verify_tag.sh ${{ github.ref_name }} packages/fuels-test-helpers/Cargo.toml
          ./.github/workflows/scripts/verify_tag.sh ${{ github.ref_name }} tools/fuels-abi-cli/Cargo.toml
      - name: Publish crate
        uses: katyo/publish-crates@v1
        with:
          publish-delay: 30000
          registry-token: ${{ secrets.CARGO_REGISTRY_TOKEN }}<|MERGE_RESOLUTION|>--- conflicted
+++ resolved
@@ -18,13 +18,9 @@
   RUSTFLAGS: "-D warnings"
   FUEL_CORE_VERSION: 0.14.1
   RUST_VERSION: 1.64.0
-<<<<<<< HEAD
-  FORC_VERSION: 0.30.0
+  FORC_VERSION: 0.30.1
   FORC_PATCH_BRANCH: "bla"
   FORC_PATCH_REVISION: ""
-=======
-  FORC_VERSION: 0.30.1
->>>>>>> c05056f4
 
 jobs:
   setup-test-projects:
