name: CI

on:
  push:
    branches:
      - master
  pull_request:
  release:
    types: [published]

concurrency:
  group: ${{ github.workflow }}-${{ github.event.pull_request.number || github.ref }}
  cancel-in-progress: true

env:
  CARGO_TERM_COLOR: always
  DASEL_VERSION: https://github.com/TomWright/dasel/releases/download/v2.3.6/dasel_linux_amd64
  RUSTFLAGS: "-D warnings"
  FUEL_CORE_VERSION: 0.40.0
  FUEL_CORE_PATCH_BRANCH: ""
  FUEL_CORE_PATCH_REVISION: ""
  RUST_VERSION: 1.79.0
  FORC_VERSION: 0.66.4
  FORC_PATCH_BRANCH: ""
  FORC_PATCH_REVISION: ""
  NEXTEST_HIDE_PROGRESS_BAR: "true"
  NEXTEST_STATUS_LEVEL: "fail"

jobs:
  setup-test-projects:
    runs-on: buildjet-4vcpu-ubuntu-2204
    steps:
      - uses: actions/checkout@v3
      - name: Install toolchain
        uses: dtolnay/rust-toolchain@master
        with:
          toolchain: ${{ env.RUST_VERSION }}
        # selecting a toolchain either by action or manual `rustup` calls should happen
        # before the cache plugin, as it uses the current rustc version as its cache key
      - uses: buildjet/cache@v3
        with:
          prefix-key: "v1-rust"

      - name: Set git config
        run: |
          git config --global core.bigfilethreshold 100m

      - name: Install forc and forc-fmt
        run: |
          if [[ -n $FORC_PATCH_BRANCH ]]; then
            cargo install --locked forc forc-fmt --git https://github.com/FuelLabs/sway --branch $FORC_PATCH_BRANCH
          elif [[ -n $FORC_PATCH_REVISION ]]; then
            cargo install --locked forc forc-fmt --git https://github.com/FuelLabs/sway --rev $FORC_PATCH_REVISION
          else
            curl -sSLf https://github.com/FuelLabs/sway/releases/download/v${{ env.FORC_VERSION }}/forc-binaries-linux_amd64.tar.gz -L -o forc.tar.gz
            tar -xvf forc.tar.gz
            chmod +x forc-binaries/forc
            mv forc-binaries/forc /usr/local/bin/forc
            mv forc-binaries/forc-fmt /usr/local/bin/forc-fmt
          fi

      - name: Check format of Sway test projects
        run: forc fmt --check --path e2e

      - name: Build Sway test projects
        run: forc build --release --terse --error-on-warnings --path e2e

      - uses: actions/upload-artifact@v4
        with:
          retention-days: 2
          name: sway-examples
          path: |
            e2e/sway/**/out/*

  get-workspace-members:
    runs-on: buildjet-4vcpu-ubuntu-2204
    outputs:
      members: ${{ steps.set-members.outputs.members }}
    steps:
      - name: Checkout repository
        uses: actions/checkout@v3
      - id: set-members
        run: |
          # install dasel
          curl -sSLf "$DASEL_VERSION" -L -o dasel && chmod +x dasel
          mv ./dasel /usr/local/bin/dasel
          members=$(cat Cargo.toml | dasel -r toml -w json 'workspace.members' | jq -r ".[]" | xargs -I '{}' dasel -f {}/Cargo.toml 'package.name' | jq -R '[.]' | jq -s -c 'add')
          echo "members=$members" >> $GITHUB_OUTPUT

  verify-rust-version:
    runs-on: buildjet-4vcpu-ubuntu-2204
    steps:
      - uses: actions/checkout@v3
      # Ensure CI is using the same minimum toolchain specified in fuels Cargo.toml
      - run: |
          curl -sSLf "$DASEL_VERSION" -L -o dasel && chmod +x dasel
          mv ./dasel /usr/local/bin/dasel
          MIN_VERSION=$(cat Cargo.toml | dasel -r toml 'workspace.package.rust-version' -w plain)
          RUST_VERSION="${{ env.RUST_VERSION }}"
          echo "Comparing minimum supported toolchain ($MIN_VERSION) with ci toolchain (RUST_VERSION)"
          test "$MIN_VERSION" == "$RUST_VERSION"

  # Fetch Fuel Core and upload as artifact, useful when we build the core from a
  # revision so that we can repeat flaky tests without rebuilding the core.
  fetch-fuel-core:
    runs-on: buildjet-4vcpu-ubuntu-2204
    steps:
      - uses: dtolnay/rust-toolchain@master
        with:
          toolchain: ${{ env.RUST_VERSION }}
          targets: wasm32-unknown-unknown

        # selecting a toolchain either by action or manual `rustup` calls should happen
        # before the cache plugin, as it uses the current rustc version as its cache key
      - uses: buildjet/cache@v3
        continue-on-error: true
        with:
          key: "fuel-core-build"
      - name: Install Fuel Core
        run: |
          if [[ -n $FUEL_CORE_PATCH_BRANCH ]]; then
            cargo install --locked fuel-core-bin --git https://github.com/FuelLabs/fuel-core --branch "$FUEL_CORE_PATCH_BRANCH" --root fuel-core-install
          elif [[ -n $FUEL_CORE_PATCH_REVISION ]]; then
            cargo install --locked fuel-core-bin --git https://github.com/FuelLabs/fuel-core --rev "$FUEL_CORE_PATCH_REVISION" --root fuel-core-install

          else
            curl -sSLf https://github.com/FuelLabs/fuel-core/releases/download/v${{ env.FUEL_CORE_VERSION }}/fuel-core-${{ env.FUEL_CORE_VERSION }}-x86_64-unknown-linux-gnu.tar.gz -L -o fuel-core.tar.gz
            tar -xvf fuel-core.tar.gz
            chmod +x fuel-core-${{ env.FUEL_CORE_VERSION }}-x86_64-unknown-linux-gnu/fuel-core
            mkdir -p fuel-core-install/bin
            mv fuel-core-${{ env.FUEL_CORE_VERSION }}-x86_64-unknown-linux-gnu/fuel-core fuel-core-install/bin/fuel-core
          fi

      - uses: actions/upload-artifact@v4
        with:
          name: fuel-core
          path: fuel-core-install/bin/fuel-core

  # Ensure workspace is publishable
  publish-crates-check:
    runs-on: buildjet-4vcpu-ubuntu-2204
    steps:
      - name: Checkout repository
        uses: actions/checkout@v3

      - uses: dtolnay/rust-toolchain@master
        with:
          toolchain: ${{ env.RUST_VERSION }}

      - name: Publish crate check
        uses: FuelLabs/publish-crates@v1
        with:
          dry-run: true
          check-repo: false
          ignore-unpublished-changes: true

  cargo-verifications:
    needs:
      - setup-test-projects
      - verify-rust-version
      - get-workspace-members
      - publish-crates-check
      - fetch-fuel-core
    runs-on: buildjet-4vcpu-ubuntu-2204
    strategy:
      matrix:
        cargo_command: [check]
        args: [--all-features]
        package: ${{fromJSON(needs.get-workspace-members.outputs.members)}}
        include:
          - cargo_command: fmt
            args: --all --verbose -- --check
          - cargo_command: clippy
            args: --all-targets
            download_sway_artifacts: sway-examples
          - cargo_command: nextest
            args: run --all-targets --features "default fuel-core-lib coin-cache" --workspace --cargo-quiet --no-fail-fast
            download_sway_artifacts: sway-examples
            install_fuel_core: true
          - cargo_command: nextest
            args: run --all-targets --workspace --cargo-quiet --no-fail-fast
            download_sway_artifacts: sway-examples
            install_fuel_core: true
          - cargo_command: test
            args: --doc --workspace
          - cargo_command: machete
            args: --skip-target-dir
          - command: test_wasm
            args:
          - command: check_fuel_core_version
            args:
          - command: check_doc_anchors_valid
            args:
          - command: check_doc_unresolved_links
            args:
          - command: check_typos
            args:
    steps:
      - name: Checkout repository
        uses: actions/checkout@v3
        with:
          ref: ${{ github.event.pull_request.head.sha }}
      - uses: dtolnay/rust-toolchain@master
        with:
          toolchain: ${{ env.RUST_VERSION }}
          components: clippy,rustfmt
          targets: wasm32-unknown-unknown

        # selecting a toolchain either by action or manual `rustup` calls should happen
        # before the cache plugin, as it uses the current rustc version as its cache key
      - uses: buildjet/cache@v3
        continue-on-error: true
        with:
          key: "${{ matrix.cargo_command }} ${{ matrix.args }} ${{ matrix.package }}"

      - name: Download Fuel Core
        if: ${{ matrix.install_fuel_core }}
        uses: actions/download-artifact@v4
        with:
          name: fuel-core
      - name: Install Fuel Core
        if: ${{ matrix.install_fuel_core }}
        run: |
          chmod +x fuel-core
          mv fuel-core /usr/local/bin/fuel-core

      - name: Download sway example artifacts
        if: ${{ matrix.download_sway_artifacts }}
        uses: actions/download-artifact@v4
        with:
          name: ${{ matrix.download_sway_artifacts }}
          # Needed because `upload-artifact` will remove 'e2e/sway' because it is shared between all matched files
          path: e2e/sway/

      - name: Install nextest
        if: ${{ matrix.cargo_command == 'nextest' }}
        uses: taiki-e/install-action@nextest

      - name: Install cargo-machete
        if: ${{ matrix.cargo_command == 'machete' }}
        uses: taiki-e/install-action@cargo-machete

      - name: Cargo (workspace-level)
        if: ${{ matrix.cargo_command && !matrix.package }}
        run: cargo ${{ matrix.cargo_command }} ${{ matrix.args }}

      - name: Cargo (package-level)
        if: ${{ matrix.cargo_command && matrix.package }}
        run: cargo ${{ matrix.cargo_command }} -p ${{ matrix.package }} ${{ matrix.args }}

      - name: Install NodeJS for WASM testing
        if: ${{ matrix.command == 'test_wasm' }}
        uses: actions/setup-node@v3
        with:
<<<<<<< HEAD
          node-version: 22.8

      - name: Test WASM
        if: ${{ matrix.command == 'test_wasm' }}
        run: |
          curl https://rustwasm.github.io/wasm-pack/installer/init.sh -sSf | sh
          cd wasm-tests
          wasm-pack test --node
=======
          node-version: 22.8.0

      # Until we fix the "missing env error"
      # - name: Test WASM
      #   if: ${{ matrix.command == 'test_wasm' }}
      #   run: |
      #     curl https://rustwasm.github.io/wasm-pack/installer/init.sh -sSf | sh
      #     cd wasm-tests
      #     wasm-pack test --node
>>>>>>> f2c31029

      - name: Check that fuel_core version.rs file is up to date
        if: ${{ matrix.command == 'check_fuel_core_version' }}
        run: cargo run --bin fuel-core-version -- --manifest-path ./Cargo.toml verify

      - name: Check for invalid documentation anchors
        if: ${{ matrix.command == 'check_doc_anchors_valid' }}
        run: cargo run --bin check-docs

      - name: Check for unresolved documentation links
        if: ${{ matrix.command == 'check_doc_unresolved_links' }}
        run: |
          ! cargo doc --document-private-items |& grep -A 6  "warning: unresolved link to"

      - name: Check for typos
        if: ${{ matrix.command == 'check_typos' }}
        uses: crate-ci/typos@v1.20.3

  publish:
    needs:
      - cargo-verifications
      - publish-crates-check
    # Only do this job if publishing a release
    if: github.event_name == 'release' && github.event.action == 'published'
    runs-on: buildjet-4vcpu-ubuntu-2204

    steps:
      - name: Checkout repository
        uses: actions/checkout@v3

      - uses: dtolnay/rust-toolchain@master
        with:
          toolchain: ${{ env.RUST_VERSION }}

      - name: Verify tag version
        run: |
          curl -sSLf "$DASEL_VERSION" -L -o dasel && chmod +x dasel
          mv ./dasel /usr/local/bin/dasel
          ./.github/workflows/scripts/verify_tag.sh ${{ github.ref_name }} Cargo.toml
      - name: Publish crate
        uses: FuelLabs/publish-crates@v1
        with:
          publish-delay: 30000
          registry-token: ${{ secrets.CARGO_REGISTRY_TOKEN }}<|MERGE_RESOLUTION|>--- conflicted
+++ resolved
@@ -252,16 +252,6 @@
         if: ${{ matrix.command == 'test_wasm' }}
         uses: actions/setup-node@v3
         with:
-<<<<<<< HEAD
-          node-version: 22.8
-
-      - name: Test WASM
-        if: ${{ matrix.command == 'test_wasm' }}
-        run: |
-          curl https://rustwasm.github.io/wasm-pack/installer/init.sh -sSf | sh
-          cd wasm-tests
-          wasm-pack test --node
-=======
           node-version: 22.8.0
 
       # Until we fix the "missing env error"
@@ -271,7 +261,6 @@
       #     curl https://rustwasm.github.io/wasm-pack/installer/init.sh -sSf | sh
       #     cd wasm-tests
       #     wasm-pack test --node
->>>>>>> f2c31029
 
       - name: Check that fuel_core version.rs file is up to date
         if: ${{ matrix.command == 'check_fuel_core_version' }}
