--- conflicted
+++ resolved
@@ -60,13 +60,8 @@
         working-directory: packages/fuels-e2e-tests
 
       - name: Build Sway test projects
-<<<<<<< HEAD
-        run: forc build --terse
+        run: forc build --terse --error-on-warnings
         working-directory: packages/fuels-e2e-tests
-=======
-        run: forc build --terse --error-on-warnings
-        working-directory: packages/fuels
->>>>>>> 2915eb72
 
       - uses: actions/upload-artifact@v2
         with:
