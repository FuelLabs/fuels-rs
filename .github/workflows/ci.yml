name: CI

on:
  push:
    branches:
      - master
  pull_request:
  release:
    types: [published]

concurrency:
  group: ${{ github.workflow }}-${{ github.event.pull_request.number || github.ref }}
  cancel-in-progress: true

env:
  CARGO_TERM_COLOR: always
  DASEL_VERSION: https://github.com/TomWright/dasel/releases/download/v2.3.6/dasel_linux_amd64
  RUSTFLAGS: "-D warnings"
  FUEL_CORE_VERSION: 0.23.0
  FUEL_CORE_PATCH_BRANCH:
  RUST_VERSION: 1.76.0
  FORC_VERSION: 0.52.0
  FORC_PATCH_BRANCH: ""
  FORC_PATCH_REVISION: ""

jobs:
  setup-test-projects:
    runs-on: ubuntu-latest
    steps:
      - uses: actions/checkout@v3
      - name: Install toolchain
        uses: dtolnay/rust-toolchain@master
        with:
          toolchain: ${{ env.RUST_VERSION }}
        # selecting a toolchain either by action or manual `rustup` calls should happen
        # before the cache plugin, as it uses the current rustc version as its cache key
      - uses: Swatinem/rust-cache@v2
        with:
          prefix-key: "v1-rust"

      - name: Set git config
        run: |
          git config --global core.bigfilethreshold 100m

      - name: Install forc and forc-fmt
        run: |
          if [[ -n $FORC_PATCH_BRANCH ]]; then
            cargo install --locked forc forc-fmt --git https://github.com/FuelLabs/sway --branch $FORC_PATCH_BRANCH
          elif [[ -n $FORC_PATCH_REVISION ]]; then
            cargo install --locked forc forc-fmt --git https://github.com/FuelLabs/sway --rev $FORC_PATCH_REVISION
          else
            curl -sSLf https://github.com/FuelLabs/sway/releases/download/v${{ env.FORC_VERSION }}/forc-binaries-linux_amd64.tar.gz -L -o forc.tar.gz
            tar -xvf forc.tar.gz
            chmod +x forc-binaries/forc
            mv forc-binaries/forc /usr/local/bin/forc
            mv forc-binaries/forc-fmt /usr/local/bin/forc-fmt
          fi

      - name: Check format of Sway test projects
        run: forc fmt --check
        working-directory: packages/fuels

      - name: Build Sway test projects
        run: forc build --terse --error-on-warnings
        working-directory: packages/fuels

      - uses: actions/upload-artifact@v2
        with:
          retention-days: 2
          name: sway-examples
          # cache only the sway build artifacts, skip all src files
          path: |
            packages/fuels/tests
            !packages/fuels/tests/*.rs
            !packages/fuels/tests/**/*.rs
            !packages/fuels/tests/**/*.sw
            !packages/fuels/tests/**/Forc.toml
            !packages/fuels/tests/**/Forc.lock
            !packages/fuels/tests/.gitignore

      # TODO: To be removed once https://github.com/FuelLabs/fuels-rs/issues/881 is unblocked.
      - name: Build Sway test projects w type paths
        run: forc build --terse --error-on-warnings --json-abi-with-callpaths
        working-directory: packages/fuels

      - uses: actions/upload-artifact@v2
        with:
          retention-days: 2
          name: sway-examples-w-type-paths
          # cache only the sway build artifacts, skip all src files
          path: |
            packages/fuels/tests
            !packages/fuels/tests/*.rs
            !packages/fuels/tests/**/*.rs
            !packages/fuels/tests/**/*.sw
            !packages/fuels/tests/**/Forc.toml
            !packages/fuels/tests/**/Forc.lock
            !packages/fuels/tests/.gitignore

      # TODO: To be removed once experimental encoding is the default
      - name: Build Sway test projects w experimental encoding
        run: forc build --terse --error-on-warnings --json-abi-with-callpaths --experimental-new-encoding
        working-directory: packages/fuels

      - uses: actions/upload-artifact@v2
        with:
          retention-days: 2
          name: sway-examples-w-experimental-encoding
          # cache only the sway build artifacts, skip all src files
          path: |
            packages/fuels/tests
            !packages/fuels/tests/*.rs
            !packages/fuels/tests/**/*.rs
            !packages/fuels/tests/**/*.sw
            !packages/fuels/tests/**/Forc.toml
            !packages/fuels/tests/**/Forc.lock
            !packages/fuels/tests/.gitignore

  get-workspace-members:
    runs-on: ubuntu-latest
    outputs:
      members: ${{ steps.set-members.outputs.members }}
    steps:
      - name: Checkout repository
        uses: actions/checkout@v3
      - id: set-members
        run: |
          # install dasel
          curl -sSLf "$DASEL_VERSION" -L -o dasel && chmod +x dasel
          mv ./dasel /usr/local/bin/dasel
          members=$(cat Cargo.toml | dasel -r toml -w json 'workspace.members' | jq -r ".[]" | xargs -I '{}' dasel -f {}/Cargo.toml 'package.name' | jq -R '[.]' | jq -s -c 'add')
          echo "members=$members" >> $GITHUB_OUTPUT

  verify-rust-version:
    runs-on: ubuntu-latest
    steps:
      - uses: actions/checkout@v3
      # Ensure CI is using the same minimum toolchain specified in fuels Cargo.toml
      - run: |
          curl -sSLf "$DASEL_VERSION" -L -o dasel && chmod +x dasel
          mv ./dasel /usr/local/bin/dasel
          MIN_VERSION=$(cat Cargo.toml | dasel -r toml 'workspace.package.rust-version' -w plain)
          RUST_VERSION="${{ env.RUST_VERSION }}"
          echo "Comparing minimum supported toolchain ($MIN_VERSION) with ci toolchain (RUST_VERSION)"
          test "$MIN_VERSION" == "$RUST_VERSION"

  # Ensure workspace is publishable
  publish-crates-check:
    runs-on: ubuntu-latest
    steps:
      - name: Checkout repository
        uses: actions/checkout@v3

      - uses: dtolnay/rust-toolchain@master
        with:
          toolchain: ${{ env.RUST_VERSION }}

      - name: Publish crate check
        uses: xgreenx/publish-crates@v1
        with:
          dry-run: true
          check-repo: false
          ignore-unpublished-changes: true

  cargo-verifications:
    needs:
      - setup-test-projects
      - verify-rust-version
      - get-workspace-members
      - publish-crates-check
    runs-on: ubuntu-latest
    strategy:
      matrix:
        cargo_command: [check]
        args: [--all-features]
        package: ${{fromJSON(needs.get-workspace-members.outputs.members)}}
        include:
          - cargo_command: fmt
            args: --all --verbose -- --check
          - cargo_command: clippy
            args: --all-targets
            download_sway_artifacts: sway-examples
          - cargo_command: clippy
            args: --all-targets --features "default fuel-core-lib test-type-paths"
            download_sway_artifacts: sway-examples-w-type-paths
          - cargo_command: nextest
            args: run --all-targets --features "default fuel-core-lib test-type-paths coin-cache" --workspace
            download_sway_artifacts: sway-examples-w-type-paths
            install_fuel_core: true
          - cargo_command: nextest
            args: run --all-targets --workspace
            download_sway_artifacts: sway-examples
            install_fuel_core: true
          - cargo_command: test
            args: --doc --workspace
          - cargo_command: machete
            args: --skip-target-dir
          - command: test_wasm
            args:
          - command: check_doc_anchors_valid
            args:
          - command: check_doc_unresolved_links
            args:
          - command: check_typos
            args:
          # TODO: To be removed once experimental encoding is the default
          - cargo_command: nextest
            args: run --all-targets --features "experimental" --workspace
            download_sway_artifacts: sway-examples-w-experimental-encoding
            install_fuel_core: true
    steps:
      - name: Checkout repository
        uses: actions/checkout@v3
        with:
          ref: ${{ github.event.pull_request.head.sha }}
      - uses: dtolnay/rust-toolchain@master
        with:
          toolchain: ${{ env.RUST_VERSION }}
          components: clippy,rustfmt

        # selecting a toolchain either by action or manual `rustup` calls should happen
        # before the cache plugin, as it uses the current rustc version as its cache key
      - uses: Swatinem/rust-cache@v2.0.1
        continue-on-error: true
        with:
          key: "${{ matrix.cargo_command }} ${{ matrix.args }} ${{ matrix.package }}"

      - name: Install Fuel Core
        if: ${{ matrix.install_fuel_core }}
        run: |
          if [[ -n $FUEL_CORE_PATCH_BRANCH ]]; then
            cargo install --locked fuel-core-bin --git https://github.com/FuelLabs/fuel-core --branch "$FUEL_CORE_PATCH_BRANCH"
          else
            curl -sSLf https://github.com/FuelLabs/fuel-core/releases/download/v${{ env.FUEL_CORE_VERSION }}/fuel-core-${{ env.FUEL_CORE_VERSION }}-x86_64-unknown-linux-gnu.tar.gz -L -o fuel-core.tar.gz
            tar -xvf fuel-core.tar.gz
            chmod +x fuel-core-${{ env.FUEL_CORE_VERSION }}-x86_64-unknown-linux-gnu/fuel-core
            mv fuel-core-${{ env.FUEL_CORE_VERSION }}-x86_64-unknown-linux-gnu/fuel-core /usr/local/bin/fuel-core
          fi

      - name: Download sway example artifacts
        if: ${{ matrix.download_sway_artifacts }}
        uses: actions/download-artifact@v3
        with:
          name: ${{ matrix.download_sway_artifacts }}
          path: packages/fuels/tests/

      - name: Install nextest
        if: ${{ matrix.cargo_command == 'nextest' }}
        uses: taiki-e/install-action@nextest

      - name: Install cargo-machete
        if: ${{ matrix.cargo_command == 'machete' }}
        uses: taiki-e/install-action@cargo-machete

      - name: Cargo (workspace-level)
        if: ${{ matrix.cargo_command && !matrix.package }}
        run: cargo ${{ matrix.cargo_command }} ${{ matrix.args }}

      - name: Cargo (package-level)
        if: ${{ matrix.cargo_command && matrix.package }}
        run: cargo ${{ matrix.cargo_command }} -p ${{ matrix.package }} ${{ matrix.args }}

      - name: Install NodeJS for WASM testing
        if: ${{ matrix.command == 'test_wasm' }}
        uses: actions/setup-node@v3
        with:
          node-version: 18

      - name: Test WASM
        if: ${{ matrix.command == 'test_wasm' }}
        run: |
          rustup target add wasm32-unknown-unknown
          curl https://rustwasm.github.io/wasm-pack/installer/init.sh -sSf | sh
          cd packages/wasm-tests
          wasm-pack test --node
          wasm-pack test --node --features experimental

      - name: Check for invalid documentation anchors
        if: ${{ matrix.command == 'check_doc_anchors_valid' }}
        run: cargo run --bin check-docs

      - name: Check for unresolved documentation links
        if: ${{ matrix.command == 'check_doc_unresolved_links' }}
        run: |
          ! cargo doc --document-private-items |& grep -A 6  "warning: unresolved link to"

<<<<<<< HEAD
      - name: Check for typos
        if: ${{ matrix.command == 'check_typos' }}
        uses: crate-ci/typos@v1.20.3

      # TODO: To be removed once experimental encoding is the default.
      - name: Test experimental logs
        if: ${{ matrix.command == 'test_experimental_logs' }}
        run: RUSTFLAGS='--cfg experimental' cargo nextest run --test logs

=======
>>>>>>> 0e99f410
  publish:
    needs:
      - cargo-verifications
      - publish-crates-check
    # Only do this job if publishing a release
    if: github.event_name == 'release' && github.event.action == 'published'
    runs-on: ubuntu-latest

    steps:
      - name: Checkout repository
        uses: actions/checkout@v3

      - uses: dtolnay/rust-toolchain@master
        with:
          toolchain: ${{ env.RUST_VERSION }}

      - name: Verify tag version
        run: |
          curl -sSLf "$DASEL_VERSION" -L -o dasel && chmod +x dasel
          mv ./dasel /usr/local/bin/dasel
          ./.github/workflows/scripts/verify_tag.sh ${{ github.ref_name }} Cargo.toml
      - name: Publish crate
        uses: xgreenx/publish-crates@v1
        with:
          publish-delay: 30000
          registry-token: ${{ secrets.CARGO_REGISTRY_TOKEN }}<|MERGE_RESOLUTION|>--- conflicted
+++ resolved
@@ -284,18 +284,10 @@
         run: |
           ! cargo doc --document-private-items |& grep -A 6  "warning: unresolved link to"
 
-<<<<<<< HEAD
       - name: Check for typos
         if: ${{ matrix.command == 'check_typos' }}
         uses: crate-ci/typos@v1.20.3
 
-      # TODO: To be removed once experimental encoding is the default.
-      - name: Test experimental logs
-        if: ${{ matrix.command == 'test_experimental_logs' }}
-        run: RUSTFLAGS='--cfg experimental' cargo nextest run --test logs
-
-=======
->>>>>>> 0e99f410
   publish:
     needs:
       - cargo-verifications
