--- conflicted
+++ resolved
@@ -10,24 +10,19 @@
 
 [dependencies]
 anyhow = { version = "1.0.58" }
+fuel-vm = "0.22"
+fuel-tx = "0.23"
+fuel-core = { version = "0.15", default-features = false, optional = true }
 fuel-chain-config = { version = "0.15", default-features = false }
 fuel-core = { version = "0.15", default-features = false, optional = true }
 fuel-core-interfaces = { version = "0.15", default-features = false }
 fuel-gql-client = { version = "0.15", default-features = false }
 fuel-tx = "0.23"
 fuel-types = { version = "0.5", default-features = false, features = ["random"] }
-<<<<<<< HEAD
-fuel-vm = "0.22"
-fuels-core = { version = "0.33.0", path = "../fuels-core" }
-fuels-programs = { version = "0.33.0", path = "../fuels-programs" }
-fuels-signers = { version = "0.33.0", path = "../fuels-signers", optional = true }
-fuels-types = { version = "0.33.0", path = "../fuels-types" }
-=======
 fuels-programs = { version = "0.34.0", path = "../fuels-programs" }
 fuels-core = { version = "0.34.0", path = "../fuels-core" }
 fuels-signers = { version = "0.34.0", path = "../fuels-signers", optional = true }
 fuels-types = { version = "0.34.0", path = "../fuels-types" }
->>>>>>> ef71ed68
 hex = { version = "0.4.3", default-features = false, features = ["std", "serde"] }
 portpicker = { version = "0.1.1" }
 rand = { version = "0.8.4", default-features = false }
