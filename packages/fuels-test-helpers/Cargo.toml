--- conflicted
+++ resolved
@@ -10,15 +10,9 @@
 
 [dependencies]
 anyhow = { version = "1.0.58" }
-<<<<<<< HEAD
-fuel-core = { version = "0.11.1", default-features = false, optional = true }
-fuel-core-interfaces = { version = "0.10.1", default-features = false }
-fuel-gql-client = { version = "0.11.1", default-features = false }
-=======
 fuel-core = { version = "0.11.2", default-features = false, optional = true }
 fuel-core-interfaces = { version = "0.11.2", default-features = false }
 fuel-gql-client = { version = "0.11.2", default-features = false }
->>>>>>> 2ecc6faf
 fuel-types = { version = "0.5", default-features = false, features = ["random"] }
 fuels-contract = { version = "0.26.0", path = "../fuels-contract" }
 fuels-core = { version = "0.26.0", path = "../fuels-core" }
