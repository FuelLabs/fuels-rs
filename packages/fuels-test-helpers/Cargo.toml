[package]
name = "fuels-test-helpers"
version = { workspace = true }
authors = { workspace = true }
edition = { workspace = true }
homepage = { workspace = true }
license = { workspace = true }
repository = { workspace = true }
rust-version = { workspace = true }
description = "Fuel Rust SDK test helpers."

[dependencies]
fuel-core = { workspace = true, default-features = false, optional = true }
fuel-core-chain-config = { workspace = true, default-features = false }
fuel-core-client = { workspace = true, default-features = false }
fuel-core-types = { workspace = true, default-features = false }
fuel-tx = { workspace = true }
fuel-types = { workspace = true, default-features = false, features = ["random"] }
<<<<<<< HEAD
fuel-vm = { workspace = true }
=======
>>>>>>> 0ec6e0fe
fuels-signers = { workspace = true, optional = true }
fuels-core = { workspace = true }
fuels-programs = { workspace = true }
fuels-types = { workspace = true }
futures = "0.3.26"
hex = { version = "0.4.3", default-features = false, features = ["std", "serde"] }
portpicker = { version = "0.1.1" }
rand = { version = "0.8.4", default-features = false }
serde = { version = "1.0.137", features = ["derive"] }
serde_json = { version = "1.0", features = ["raw_value"] }
serde_with = { version = "1.11", features = ["serde_json"] }
tempfile = { version = "3.0.1", default-features = false }
tokio = { version = "1.15", default-features = false }
which = { version = "4.3", default-features = false }

[features]
default = ["fuels-signers", "std"]
std = [
    "fuels-signers?/std",
    "fuels-types/std",
]
fuel-core-lib = ["fuel-core"]<|MERGE_RESOLUTION|>--- conflicted
+++ resolved
@@ -16,10 +16,7 @@
 fuel-core-types = { workspace = true, default-features = false }
 fuel-tx = { workspace = true }
 fuel-types = { workspace = true, default-features = false, features = ["random"] }
-<<<<<<< HEAD
 fuel-vm = { workspace = true }
-=======
->>>>>>> 0ec6e0fe
 fuels-signers = { workspace = true, optional = true }
 fuels-core = { workspace = true }
 fuels-programs = { workspace = true }
