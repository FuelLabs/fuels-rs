--- conflicted
+++ resolved
@@ -12,20 +12,12 @@
 fuel-core = { version = "0.8", default-features = false, optional = true }
 fuel-core-interfaces = { version = "0.8", default-features = false, optional = true }
 fuel-gql-client = { version = "0.8", default-features = false }
-<<<<<<< HEAD
+fuels-core = { version = "0.15.2", path = "../fuels-core" }
 fuel-types = { version = "0.5", default-features = false, features = ["random"] }
-fuels-contract = { version = "0.15.1", path = "../fuels-contract" }
-fuels-core = { version = "0.15.1", path = "../fuels-core" }
-fuels-signers = { version = "0.15.1", path = "../fuels-signers", optional = true }
+
 hex = { version = "0.4.3", default-features = false, features = ["std", "serde"], optional = true }
-
-portpicker = "0.1.1"
-=======
-fuels-core = { version = "0.15.2", path = "../fuels-core" }
-hex = { version = "0.4.3", default-features = false, features = ["std"] }
 fuels-contract = { version = "0.15.2", path = "../fuels-contract" }
 fuels-signers = { version = "0.15.2", path = "../fuels-signers", optional = true }
->>>>>>> e334724f
 rand = { version = "0.8.4", default-features = false }
 serde = { version = "1.0.137", features = ["derive"], optional = true }
 serde_json = { version = "1.0", features = ["raw_value"], optional = true }
