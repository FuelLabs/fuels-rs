--- conflicted
+++ resolved
@@ -9,22 +9,15 @@
 description = "Fuel Rust SDK test helpers."
 
 [dependencies]
-<<<<<<< HEAD
-anyhow = { version = "1.0.58" }
-=======
 fuel-vm = "0.22"
 fuel-tx = "0.23"
 fuel-core = { version = "0.15", default-features = false, optional = true }
->>>>>>> 598f552d
 fuel-chain-config = { version = "0.15", default-features = false }
-fuel-core = { version = "0.15", default-features = false, optional = true }
 fuel-core-interfaces = { version = "0.15", default-features = false }
 fuel-gql-client = { version = "0.15", default-features = false }
-fuel-tx = "0.23"
 fuel-types = { version = "0.5", default-features = false, features = ["random"] }
-fuel-vm = "0.22"
+fuels-programs = { version = "0.34.0", path = "../fuels-programs" }
 fuels-core = { version = "0.34.0", path = "../fuels-core" }
-fuels-programs = { version = "0.34.0", path = "../fuels-programs" }
 fuels-signers = { version = "0.34.0", path = "../fuels-signers", optional = true }
 fuels-types = { version = "0.34.0", path = "../fuels-types" }
 hex = { version = "0.4.3", default-features = false, features = ["std", "serde"] }
