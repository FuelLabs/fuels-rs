--- conflicted
+++ resolved
@@ -13,16 +13,10 @@
 fuel-core-interfaces = { version = "0.9", default-features = false }
 fuel-gql-client = { version = "0.9", default-features = false }
 fuel-types = { version = "0.5", default-features = false, features = ["random"] }
-<<<<<<< HEAD
-fuels-contract = { version = "0.16.0", path = "../fuels-contract" }
-fuels-core = { version = "0.16.0", path = "../fuels-core" }
-fuels-signers = { version = "0.16.0", path = "../fuels-signers", optional = true }
-anyhow = { version = "1.0.58" }
-=======
 fuels-contract = { version = "0.16.1", path = "../fuels-contract" }
 fuels-core = { version = "0.16.1", path = "../fuels-core" }
 fuels-signers = { version = "0.16.1", path = "../fuels-signers", optional = true }
->>>>>>> c60443ea
+anyhow = { version = "1.0.58" }
 
 hex = { version = "0.4.3", default-features = false, features = ["std", "serde"] }
 portpicker = { version = "0.1.1" }
