#[cfg(feature = "fuel-core-lib")]
use fuel_core::service::{Config, FuelService};

#[cfg(feature = "fuel-core-lib")]
use fuel_gql_client::client::FuelClient;

#[cfg(not(feature = "fuel-core-lib"))]
use crate::launch_provider_and_get_single_wallet;

use fuel_gql_client::fuel_tx::{Receipt, Transaction};
use fuels_contract::script::Script;
use fuels_core::errors::Error;

/// Run the Sway script binary located at `binary_filepath` and return its resulting receipts,
/// without having to setup a node or contract bindings.
#[allow(dead_code)]
#[cfg(feature = "fuel-core-lib")]
pub async fn run_compiled_script(binary_filepath: &str) -> Result<Vec<Receipt>, Error> {
    let script_binary = std::fs::read(binary_filepath)?;
    let server = FuelService::new_node(Config::local_node()).await.unwrap();
    let client = FuelClient::from(server.bound_address);

    let script = get_script(script_binary);
    script.call(&client).await
}

#[allow(dead_code)]
#[cfg(not(feature = "fuel-core-lib"))]
pub async fn run_compiled_script(binary_filepath: &str) -> Result<Vec<Receipt>, Error> {
    let script_binary = std::fs::read(binary_filepath)?;

    let wallet = launch_provider_and_get_single_wallet().await;
    let client = wallet.get_provider().unwrap().clone().client;

    let script = get_script(script_binary);

    script.call(&client).await
}

fn get_script(script_binary: Vec<u8>) -> Script {
    let tx = Transaction::Script {
        gas_price: 0,
        gas_limit: 1000000,
        maturity: 0,
        byte_price: 0,
        receipts_root: Default::default(),
        script: script_binary, // Pass the compiled script into the tx
        script_data: vec![],
        inputs: vec![],
        outputs: vec![],
        witnesses: vec![vec![].into()],
        metadata: None,
    };

    Script::new(tx)
}

#[cfg(test)]
mod tests {
<<<<<<< HEAD
    use crate::run_compiled_script;
    use fuels_core::errors::Error;
=======
    use crate::script::run_compiled_script;
>>>>>>> 2d97b013

    #[tokio::test]
    async fn test_run_compiled_script() -> Result<(), Error> {
        // ANCHOR: run_compiled_script
        let path_to_bin = "../fuels-abigen-macro/tests/test_projects/logging/out/debug/logging.bin";
        let return_val = run_compiled_script(path_to_bin).await?;

        let correct_hex =
            hex::decode("ef86afa9696cf0dc6385e2c407a6e159a1103cefb7e2ae0636fb33d3cb2a9e4a");

        assert_eq!(correct_hex.unwrap(), return_val[0].data().unwrap());
        // ANCHOR_END: run_compiled_script
        Ok(())
    }
}<|MERGE_RESOLUTION|>--- conflicted
+++ resolved
@@ -57,12 +57,8 @@
 
 #[cfg(test)]
 mod tests {
-<<<<<<< HEAD
     use crate::run_compiled_script;
     use fuels_core::errors::Error;
-=======
-    use crate::script::run_compiled_script;
->>>>>>> 2d97b013
 
     #[tokio::test]
     async fn test_run_compiled_script() -> Result<(), Error> {
