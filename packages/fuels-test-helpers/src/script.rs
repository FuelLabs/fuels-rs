#[cfg(feature = "fuel-core-lib")]
use fuel_core::service::{Config, FuelService};

#[cfg(not(feature = "fuel-core-lib"))]
use crate::node::{Config, FuelService};

use fuels_signers::provider::Provider;

use fuel_gql_client::fuel_tx::{Receipt, Transaction};
use fuels_contract::script::Script;
use fuels_core::parameters::TxParameters;
use fuels_types::errors::Error;

/// Run the script binary located at `binary_filepath` and return its resulting receipts,
/// without having to setup a node or contract bindings.
pub async fn run_compiled_script(
    binary_filepath: &str,
    tx_params: TxParameters,
    provider: Option<Provider>,
) -> Result<Vec<Receipt>, Error> {
    let script_binary = std::fs::read(binary_filepath)?;
    let server = FuelService::new_node(Config::local_node()).await.unwrap();
    let provider = provider.unwrap_or(Provider::connect(server.bound_address.to_string()).await?);

    let script = build_script(script_binary, tx_params);

    script.call(&provider).await
}

fn build_script(script_binary: Vec<u8>, tx_params: TxParameters) -> Script {
    let tx = Transaction::Script {
        gas_price: tx_params.gas_price,
        gas_limit: tx_params.gas_limit,
        maturity: tx_params.maturity,
        receipts_root: Default::default(),
        script: script_binary, // Pass the compiled script into the tx
        script_data: vec![],
        inputs: vec![],
        outputs: vec![],
        witnesses: vec![vec![].into()],
        metadata: None,
    };

    Script::new(tx)
}

#[cfg(test)]
mod tests {
    use crate::script::run_compiled_script;
    use crate::{
        setup_single_asset_coins, setup_test_provider, DEFAULT_COIN_AMOUNT, DEFAULT_NUM_COINS,
    };
    use fuels_core::constants::BASE_ASSET_ID;
    use fuels_core::parameters::TxParameters;
    use fuels_signers::WalletUnlocked;
    use fuels_types::errors::Error;

    #[tokio::test]
    async fn test_run_compiled_script() -> Result<(), Error> {
        // ANCHOR: run_compiled_script
<<<<<<< HEAD
        let path_to_bin = "../fuels/tests/logs/logging/out/debug/logging.bin";
        let return_val = run_compiled_script(path_to_bin, TxParameters::default()).await?;
=======
        let path_to_bin = "../fuels/tests/test_projects/logging/out/debug/logging.bin";
        let return_val = run_compiled_script(path_to_bin, TxParameters::default(), None).await?;
>>>>>>> b876558a

        let correct_hex =
            hex::decode("ef86afa9696cf0dc6385e2c407a6e159a1103cefb7e2ae0636fb33d3cb2a9e4a")?;

        assert_eq!(correct_hex, return_val[0].data().unwrap());
        // ANCHOR_END: run_compiled_script
        Ok(())
    }

    #[tokio::test]
    async fn test_run_compiled_script_with_custom_provider() -> Result<(), Error> {
        let path_to_bin = "../fuels/tests/test_projects/logging/out/debug/logging.bin";

        let wallet = WalletUnlocked::new_random(None);

        let coins = setup_single_asset_coins(
            wallet.address(),
            BASE_ASSET_ID,
            DEFAULT_NUM_COINS,
            DEFAULT_COIN_AMOUNT,
        );
        let (provider, _) = setup_test_provider(coins, vec![], None).await;

        let return_val =
            run_compiled_script(path_to_bin, TxParameters::default(), Some(provider)).await?;

        let correct_hex =
            hex::decode("ef86afa9696cf0dc6385e2c407a6e159a1103cefb7e2ae0636fb33d3cb2a9e4a")?;

        assert_eq!(correct_hex, return_val[0].data().unwrap());
        Ok(())
    }
}<|MERGE_RESOLUTION|>--- conflicted
+++ resolved
@@ -58,13 +58,8 @@
     #[tokio::test]
     async fn test_run_compiled_script() -> Result<(), Error> {
         // ANCHOR: run_compiled_script
-<<<<<<< HEAD
         let path_to_bin = "../fuels/tests/logs/logging/out/debug/logging.bin";
-        let return_val = run_compiled_script(path_to_bin, TxParameters::default()).await?;
-=======
-        let path_to_bin = "../fuels/tests/test_projects/logging/out/debug/logging.bin";
         let return_val = run_compiled_script(path_to_bin, TxParameters::default(), None).await?;
->>>>>>> b876558a
 
         let correct_hex =
             hex::decode("ef86afa9696cf0dc6385e2c407a6e159a1103cefb7e2ae0636fb33d3cb2a9e4a")?;
