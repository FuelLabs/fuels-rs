--- conflicted
+++ resolved
@@ -176,14 +176,10 @@
         .map(|message| MessageConfig {
             sender: message.sender,
             recipient: message.recipient,
-<<<<<<< HEAD
-            // owner: message.owner,
-=======
->>>>>>> 2ecc6faf
             nonce: message.nonce,
             amount: message.amount,
             data: message.data,
-            da_height: fuel_core::model::DaBlockHeight(message.da_height),
+            da_height: message.da_height,
         })
         .collect();
 
