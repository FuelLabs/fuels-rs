--- conflicted
+++ resolved
@@ -21,12 +21,9 @@
 
 #[cfg(not(feature = "fuel-core-lib"))]
 use portpicker::{is_free, pick_unused_port};
-<<<<<<< HEAD
-=======
 
 #[cfg(not(feature = "fuel-core-lib"))]
 use serde_json::Value;
->>>>>>> 2fc2f56b
 
 #[cfg(not(feature = "fuel-core-lib"))]
 use crate::node::spawn_fuel_service;
@@ -203,7 +200,7 @@
 mod tests {
     use super::*;
     use fuels_contract::contract::Contract;
-    use fuels_core::parameters::TxParameters;
+    use fuels_core::parameters::{StorageConfiguration, TxParameters};
     use fuels_signers::provider::Provider;
     use fuels_signers::{LocalWallet, Signer};
     use std::net::Ipv4Addr;
@@ -308,6 +305,7 @@
             "../fuels/tests/test_projects/contract_output_test/out/debug/contract_output_test.bin",
             &wallet,
             TxParameters::default(),
+            StorageConfiguration::default()
         )
         .await;
 
