//! Testing helpers/utilities for Fuel SDK.
extern crate core;

#[cfg(feature = "fuels-accounts")]
pub use accounts::*;
use fuel_tx::{Bytes32, ConsensusParameters, ContractParameters, TxParameters, UtxoId};
use fuel_types::{AssetId, Nonce};
use fuels_accounts::provider::Provider;
use fuels_core::types::{
<<<<<<< HEAD
    Address,
    coin::{Coin, CoinStatus},
=======
    bech32::Bech32Address,
    coin::Coin,
>>>>>>> 3422bcc8
    errors::Result,
    message::{Message, MessageStatus},
};
pub use node_types::*;
use rand::{Fill, Rng, SeedableRng, rngs::StdRng};
use utils::{into_coin_configs, into_message_configs};
pub use wallets_config::*;
mod node_types;

#[cfg(not(feature = "fuel-core-lib"))]
pub(crate) mod fuel_bin_service;

#[cfg(feature = "fuels-accounts")]
mod accounts;

pub use service::*;
mod service;

mod utils;
mod wallets_config;

/// Create a vector of `num_asset`*`coins_per_asset` UTXOs and a vector of the unique corresponding
/// asset IDs. `AssetId`. Each UTXO (=coin) contains `amount_per_coin` amount of a random asset. The
/// output of this function can be used with `setup_test_provider` to get a client with some
/// pre-existing coins, with `num_asset` different asset ids. Note that one of the assets is the
/// base asset to pay for gas.
pub fn setup_multiple_assets_coins(
    owner: Address,
    num_asset: u64,
    coins_per_asset: u64,
    amount_per_coin: u64,
) -> (Vec<Coin>, Vec<AssetId>) {
    let mut rng = rand::thread_rng();
    // Create `num_asset-1` asset ids so there is `num_asset` in total with the base asset
    let asset_ids = (0..(num_asset - 1))
        .map(|_| {
            let mut random_asset_id = AssetId::zeroed();
            random_asset_id
                .try_fill(&mut rng)
                .expect("failed to fill with random data");
            random_asset_id
        })
        .chain([AssetId::zeroed()])
        .collect::<Vec<AssetId>>();

    let coins = asset_ids
        .iter()
        .flat_map(|id| setup_single_asset_coins(owner, *id, coins_per_asset, amount_per_coin))
        .collect::<Vec<Coin>>();

    (coins, asset_ids)
}

/// Create a vector of UTXOs with the provided AssetIds, num_coins, and amount_per_coin
pub fn setup_custom_assets_coins(owner: Address, assets: &[AssetConfig]) -> Vec<Coin> {
    let coins = assets
        .iter()
        .flat_map(|asset| {
            setup_single_asset_coins(owner, asset.id, asset.num_coins, asset.coin_amount)
        })
        .collect::<Vec<Coin>>();
    coins
}

/// Create a vector of `num_coins` UTXOs containing `amount_per_coin` amount of asset `asset_id`.
/// The output of this function can be used with `setup_test_provider` to get a client with some
/// pre-existing coins, but with only one asset ID.
pub fn setup_single_asset_coins(
    owner: Address,
    asset_id: AssetId,
    num_coins: u64,
    amount_per_coin: u64,
) -> Vec<Coin> {
    let mut rng = rand::thread_rng();

    let coins: Vec<Coin> = (1..=num_coins)
        .map(|_i| {
            let mut r = Bytes32::zeroed();
            r.try_fill(&mut rng)
                .expect("failed to fill with random data");
            let utxo_id = UtxoId::new(r, 0);

            Coin {
                owner,
                utxo_id,
                amount: amount_per_coin,
                asset_id,
            }
        })
        .collect();

    coins
}

pub fn setup_single_message(
    sender: Address,
    recipient: Address,
    amount: u64,
    nonce: Nonce,
    data: Vec<u8>,
) -> Message {
    Message {
        sender,
        recipient,
        nonce,
        amount,
        data,
        da_height: 0,
        status: MessageStatus::Unspent,
    }
}

pub async fn setup_test_provider(
    coins: Vec<Coin>,
    messages: Vec<Message>,
    node_config: Option<NodeConfig>,
    chain_config: Option<ChainConfig>,
) -> Result<Provider> {
    let node_config = node_config.unwrap_or_default();
    let chain_config = chain_config.unwrap_or_else(testnet_chain_config);

    let coin_configs = into_coin_configs(coins);
    let message_configs = into_message_configs(messages);

    let state_config = StateConfig {
        coins: coin_configs,
        messages: message_configs,
        ..StateConfig::local_testnet()
    };

    let srv = FuelService::start(node_config, chain_config, state_config).await?;

    let address = srv.bound_address();

    tokio::spawn(async move {
        let _own_the_handle = srv;
        let () = futures::future::pending().await;
    });

    Provider::from(address).await
}

// Testnet ChainConfig with increased tx size and contract size limits
fn testnet_chain_config() -> ChainConfig {
    let mut consensus_parameters = ConsensusParameters::default();
    let tx_params = TxParameters::default().with_max_size(10_000_000);
    // on a best effort basis, if we're given an old core we won't fail only because we couldn't
    // set the limit here
    let _ = consensus_parameters.set_block_transaction_size_limit(10_000_000);

    let contract_params = ContractParameters::default().with_contract_max_size(1_000_000);
    consensus_parameters.set_tx_params(tx_params);
    consensus_parameters.set_contract_params(contract_params);

    ChainConfig {
        consensus_parameters,
        ..ChainConfig::local_testnet()
    }
}

pub fn generate_random_salt() -> [u8; 32] {
    StdRng::from_entropy().r#gen()
}

#[cfg(test)]
mod tests {
    use std::net::{Ipv4Addr, SocketAddr};

    use fuel_tx::{ConsensusParameters, ContractParameters, FeeParameters, TxParameters};

    use super::*;

    #[tokio::test]
    async fn test_setup_single_asset_coins() -> Result<()> {
        let mut rng = rand::thread_rng();
        let address = rng.r#gen();

        let mut asset_id = AssetId::zeroed();
        asset_id
            .try_fill(&mut rng)
            .expect("failed to fill with random data");

        let number_of_coins = 11;
        let amount_per_coin = 10;
        let coins = setup_single_asset_coins(address, asset_id, number_of_coins, amount_per_coin);

        assert_eq!(coins.len() as u64, number_of_coins);
        for coin in coins {
            assert_eq!(coin.asset_id, asset_id);
            assert_eq!(coin.amount, amount_per_coin);
            assert_eq!(coin.owner, address);
        }

        Ok(())
    }

    #[tokio::test]
    async fn test_setup_multiple_assets_coins() -> Result<()> {
        let mut rng = rand::thread_rng();
        let address = rng.r#gen();

        let number_of_assets = 7;
        let coins_per_asset = 10;
        let amount_per_coin = 13;
        let (coins, unique_asset_ids) = setup_multiple_assets_coins(
            address,
            number_of_assets,
            coins_per_asset,
            amount_per_coin,
        );

        assert_eq!(coins.len() as u64, number_of_assets * coins_per_asset);
        assert_eq!(unique_asset_ids.len() as u64, number_of_assets);
        // Check that the wallet has base assets to pay for gas
        assert!(
            unique_asset_ids
                .iter()
                .any(|&asset_id| asset_id == AssetId::zeroed())
        );
        for asset_id in unique_asset_ids {
            let coins_asset_id: Vec<Coin> = coins
                .clone()
                .into_iter()
                .filter(|c| c.asset_id == asset_id)
                .collect();
            assert_eq!(coins_asset_id.len() as u64, coins_per_asset);
            for coin in coins_asset_id {
                assert_eq!(coin.owner, address);
                assert_eq!(coin.amount, amount_per_coin);
            }
        }

        Ok(())
    }

    #[tokio::test]
    async fn test_setup_custom_assets_coins() -> Result<()> {
        let mut rng = rand::thread_rng();
        let address = rng.r#gen();

        let asset_base = AssetConfig {
            id: AssetId::zeroed(),
            num_coins: 2,
            coin_amount: 4,
        };

        let mut asset_id_1 = AssetId::zeroed();
        asset_id_1
            .try_fill(&mut rng)
            .expect("failed to fill with random data");
        let asset_1 = AssetConfig {
            id: asset_id_1,
            num_coins: 6,
            coin_amount: 8,
        };

        let mut asset_id_2 = AssetId::zeroed();
        asset_id_2
            .try_fill(&mut rng)
            .expect("failed to fill with random data");
        let asset_2 = AssetConfig {
            id: asset_id_2,
            num_coins: 10,
            coin_amount: 12,
        };

        let assets = vec![asset_base, asset_1, asset_2];
        let coins = setup_custom_assets_coins(address, &assets);

        for asset in assets {
            let coins_asset_id: Vec<Coin> = coins
                .clone()
                .into_iter()
                .filter(|c| c.asset_id == asset.id)
                .collect();
            assert_eq!(coins_asset_id.len() as u64, asset.num_coins);
            for coin in coins_asset_id {
                assert_eq!(coin.owner, address);
                assert_eq!(coin.amount, asset.coin_amount);
            }
        }
        Ok(())
    }

    #[tokio::test]
    async fn test_setup_test_provider_custom_config() -> Result<()> {
        let socket = SocketAddr::new(Ipv4Addr::new(127, 0, 0, 1).into(), 4000);
        let config = NodeConfig {
            addr: socket,
            ..NodeConfig::default()
        };

        let provider = setup_test_provider(vec![], vec![], Some(config.clone()), None).await?;
        let node_info = provider
            .node_info()
            .await
            .expect("Failed to retrieve node info!");

        assert_eq!(provider.url(), format!("http://127.0.0.1:4000"));
        assert_eq!(node_info.utxo_validation, config.utxo_validation);

        Ok(())
    }

    #[tokio::test]
    async fn test_setup_test_client_consensus_parameters_config() -> Result<()> {
        let tx_params = TxParameters::default()
            .with_max_gas_per_tx(2)
            .with_max_inputs(58);
        let fee_params = FeeParameters::default().with_gas_per_byte(2);
        let contract_params = ContractParameters::default().with_max_storage_slots(83);

        let mut consensus_parameters = ConsensusParameters::default();
        consensus_parameters.set_tx_params(tx_params);
        consensus_parameters.set_fee_params(fee_params);
        consensus_parameters.set_contract_params(contract_params);

        let chain_config = ChainConfig {
            consensus_parameters: consensus_parameters.clone(),
            ..ChainConfig::default()
        };
        let provider = setup_test_provider(vec![], vec![], None, Some(chain_config)).await?;

        let retrieved_parameters = provider.consensus_parameters().await?;

        assert_eq!(retrieved_parameters, consensus_parameters);

        Ok(())
    }

    #[tokio::test]
    async fn test_chain_config_and_consensus_parameters() -> Result<()> {
        let max_inputs = 123;
        let gas_per_byte = 456;

        let mut consensus_parameters = ConsensusParameters::default();

        let tx_params = TxParameters::default().with_max_inputs(max_inputs);
        consensus_parameters.set_tx_params(tx_params);

        let fee_params = FeeParameters::default().with_gas_per_byte(gas_per_byte);
        consensus_parameters.set_fee_params(fee_params);

        let chain_name = "fuel-0".to_string();
        let chain_config = ChainConfig {
            chain_name: chain_name.clone(),
            consensus_parameters,
            ..ChainConfig::local_testnet()
        };

        let provider = setup_test_provider(vec![], vec![], None, Some(chain_config)).await?;

        let chain_info = provider.chain_info().await?;

        assert_eq!(chain_info.name, chain_name);
        assert_eq!(
            chain_info.consensus_parameters.tx_params().max_inputs(),
            max_inputs
        );
        assert_eq!(
            chain_info.consensus_parameters.fee_params().gas_per_byte(),
            gas_per_byte
        );
        Ok(())
    }
}<|MERGE_RESOLUTION|>--- conflicted
+++ resolved
@@ -7,13 +7,8 @@
 use fuel_types::{AssetId, Nonce};
 use fuels_accounts::provider::Provider;
 use fuels_core::types::{
-<<<<<<< HEAD
     Address,
-    coin::{Coin, CoinStatus},
-=======
-    bech32::Bech32Address,
     coin::Coin,
->>>>>>> 3422bcc8
     errors::Result,
     message::{Message, MessageStatus},
 };
