--- conflicted
+++ resolved
@@ -14,12 +14,7 @@
 use fuel_core_client::client::FuelClient;
 use fuel_tx::{Bytes32, UtxoId};
 use fuel_types::{AssetId, Nonce};
-<<<<<<< HEAD
-use fuels_core::error;
-
-=======
 use fuels_accounts::provider::Provider;
->>>>>>> 337d0eaa
 use fuels_core::{
     constants::BASE_ASSET_ID,
     types::{
@@ -144,24 +139,12 @@
     }
 }
 
-<<<<<<< HEAD
-// Setup a test client with the given coins. We return the SocketAddr so the launched node
-// client can be connected to more easily (even though it is often ignored).
-#[allow(clippy::let_unit_value)]
-pub async fn setup_test_client(
-=======
-#[cfg(feature = "fuel-core-lib")]
 pub async fn setup_test_provider(
->>>>>>> 337d0eaa
     coins: Vec<Coin>,
     messages: Vec<Message>,
     node_config: Option<Config>,
     chain_config: Option<ChainConfig>,
-<<<<<<< HEAD
-) -> Result<(FuelClient, SocketAddr, ConsensusParameters)> {
-=======
-) -> Provider {
->>>>>>> 337d0eaa
+) -> Result<Provider> {
     let coin_configs = into_coin_configs(coins);
     let message_configs = into_message_configs(messages);
     let mut chain_conf = chain_config.unwrap_or_else(ChainConfig::local_testnet);
@@ -176,66 +159,15 @@
     let mut config = node_config.unwrap_or_else(Config::local_node);
     config.chain_conf = chain_conf;
 
-<<<<<<< HEAD
     let srv = FuelService::new_node(config)
         .await
         .map_err(|err| error!(InfrastructureError, "{err}"))?;
 
     let address = srv.bound_address;
 
-    let client = FuelClient::from(address);
-    let consensus_parameters = client.chain_info().await?.consensus_parameters.into();
-
-    Ok((client, address, consensus_parameters))
-=======
-    let srv = FuelService::new_node(config).await.unwrap();
-    let address = srv.bound_address;
-    tokio::spawn(async move {
-        let _own_the_handle = srv;
-        let () = futures::future::pending().await;
-    });
-
     Provider::from(address)
         .await
         .expect("Could not connect to node")
-}
-
-#[cfg(not(feature = "fuel-core-lib"))]
-pub async fn setup_test_provider(
-    coins: Vec<Coin>,
-    messages: Vec<Message>,
-    node_config: Option<Config>,
-    chain_config: Option<ChainConfig>,
-) -> Provider {
-    let config = node_config.unwrap_or_else(Config::local_node);
-    let requested_port = config.addr.port();
-
-    let bound_address = if requested_port == 0 {
-        get_socket_address()
-    } else if is_free(requested_port) {
-        config.addr
-    } else {
-        panic!("Error: Address already in use");
-    };
-
-    new_fuel_node(
-        coins,
-        messages,
-        Config {
-            addr: bound_address,
-            ..config
-        },
-        chain_config,
-    )
-    .await;
-
-    let client = FuelClient::from(bound_address);
-    server_health_check(&client).await;
-
-    Provider::from(bound_address)
-        .await
-        .expect("Could not connect to node!")
->>>>>>> 337d0eaa
 }
 
 #[cfg(test)]
@@ -369,11 +301,7 @@
     }
 
     #[tokio::test]
-<<<<<<< HEAD
-    async fn test_setup_test_client_custom_config() -> Result<()> {
-=======
-    async fn test_setup_test_provider_custom_config() -> Result<(), rand::Error> {
->>>>>>> 337d0eaa
+    async fn test_setup_test_provider_custom_config() -> Result<()> {
         let socket = SocketAddr::new(Ipv4Addr::new(127, 0, 0, 1).into(), 4000);
         let config = Config {
             addr: socket,
@@ -382,14 +310,8 @@
             ..Config::local_node()
         };
 
-<<<<<<< HEAD
-        let (client, bound_addr, _consensus_parameters) =
-            setup_test_client(vec![], vec![], Some(config.clone()), None).await?;
-        let node_info = client
-=======
-        let provider = setup_test_provider(vec![], vec![], Some(config.clone()), None).await;
+        let provider = setup_test_provider(vec![], vec![], Some(config.clone()), None).await?;
         let node_info = provider
->>>>>>> 337d0eaa
             .node_info()
             .await
             .expect("Failed to retrieve node info!");
@@ -412,22 +334,11 @@
             transaction_parameters: configured_parameters,
             ..ChainConfig::default()
         };
-<<<<<<< HEAD
-        let (client, _, client_consensus_parameters) =
-            setup_test_client(vec![], vec![], None, Some(chain_config)).await?;
-=======
-        let provider = setup_test_provider(vec![], vec![], None, Some(chain_config)).await;
->>>>>>> 337d0eaa
+        let provider = setup_test_provider(vec![], vec![], None, Some(chain_config)).await?;
 
         let retrieved_parameters = provider.consensus_parameters();
 
         assert_eq!(retrieved_parameters, configured_parameters);
-<<<<<<< HEAD
-        assert_eq!(client_consensus_parameters, configured_parameters);
-
-        Ok(())
-=======
->>>>>>> 337d0eaa
     }
 
     #[tokio::test]
@@ -442,26 +353,12 @@
             ..ChainConfig::local_testnet()
         };
 
-<<<<<<< HEAD
-        let (fuel_client, _, client_consensus_parameters) =
-            setup_test_client(vec![], vec![], None, Some(chain_config)).await?;
-
-        let chain_info = fuel_client.chain_info().await?;
-=======
-        let provider = setup_test_provider(vec![], vec![], None, Some(chain_config)).await;
-
-        let chain_info = provider.chain_info().await.unwrap();
->>>>>>> 337d0eaa
+        let provider = setup_test_provider(vec![], vec![], None, Some(chain_config)).await?;
+
+        let chain_info = provider.chain_info().await?;
 
         assert_eq!(chain_info.name, "Solo_Munib");
         assert_eq!(chain_info.consensus_parameters.max_inputs, 123);
         assert_eq!(chain_info.consensus_parameters.gas_per_byte, 456);
-<<<<<<< HEAD
-        assert_eq!(client_consensus_parameters.gas_per_byte, 456);
-        assert_eq!(client_consensus_parameters.max_inputs, 123);
-
-        Ok(())
-=======
->>>>>>> 337d0eaa
     }
 }