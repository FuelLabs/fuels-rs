--- conflicted
+++ resolved
@@ -14,16 +14,8 @@
 use fuel_core_chain_config::StateConfig;
 use fuel_core_client::client::FuelClient;
 use fuel_tx::{Bytes32, ConsensusParameters, UtxoId};
-<<<<<<< HEAD
-use fuel_types::AssetId;
+use fuel_types::{AssetId, Nonce};
 use fuels_core::{
-=======
-use fuel_types::{AssetId, Nonce};
-use fuels_types::coin::CoinStatus;
-use fuels_types::{
-    bech32::Bech32Address,
-    coin::Coin,
->>>>>>> bd258b2e
     constants::BASE_ASSET_ID,
     types::{
         bech32::Bech32Address,
