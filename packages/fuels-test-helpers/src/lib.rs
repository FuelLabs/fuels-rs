--- conflicted
+++ resolved
@@ -14,11 +14,7 @@
 pub use fuel_core::service::Config;
 
 #[cfg(not(feature = "fuel-core-lib"))]
-<<<<<<< HEAD
-pub use crate::node::{CoinConfig, Config};
-=======
 pub use node::{get_socket_address, new_fuel_node, CoinConfig, Config};
->>>>>>> cde16886
 
 #[cfg(not(feature = "fuel-core-lib"))]
 pub use fuel_core_interfaces::model::{Coin, CoinStatus};
@@ -197,10 +193,7 @@
     new_fuel_node(coins, consensus_parameters_config, srv_address).await;
 
     let client = FuelClient::from(srv_address);
-<<<<<<< HEAD
     server_health_check(&client).await;
-=======
->>>>>>> cde16886
 
     (client, srv_address)
 }
