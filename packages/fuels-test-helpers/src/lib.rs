//! Testing helpers/utilities for Fuel SDK.

use std::borrow::Borrow;
use std::collections::HashSet;
use std::net::SocketAddr;
use std::time::Duration;

#[cfg(feature = "fuel-core-lib")]
use fuel_core::{
    chain_config::{ChainConfig, CoinConfig, StateConfig},
    model::{Coin, CoinStatus},
    service::{DbType, FuelService},
};
#[cfg(feature = "fuel-core-lib")]
pub use fuel_core::service::Config;
#[cfg(not(feature = "fuel-core-lib"))]
use fuel_core_interfaces::model::{Coin, CoinStatus};
use fuel_gql_client::{
    client::FuelClient,
    fuel_tx::{Address, Bytes32, UtxoId},
};
use portpicker::{pick_unused_port, Port};
use rand::Fill;
use serde_json::Value;
use tempfile::NamedTempFile;
use tokio::process::Command;

use fuels_core::constants::NATIVE_ASSET_ID;
use fuels_signers::fuel_crypto::fuel_types::AssetId;
use fuels_signers::fuel_crypto::rand;
pub use signers::*;
pub use wallets_config::*;

use crate::node_config_json::{DummyConfig, get_node_config_json, spawn_fuel_service};

mod node_config_json;

<<<<<<< HEAD
mod signers;
mod wallets_config;

=======
mod script;
#[cfg(feature = "fuels-signers")]
mod signers;
mod wallets_config;

pub use script::*;
#[cfg(feature = "fuels-signers")]
pub use signers::*;
pub use wallets_config::*;

>>>>>>> 7fe1f0af
/// Create a vector of `num_asset`*`coins_per_asset` UTXOs and a vector of the unique corresponding
/// asset IDs. `AssetId`. Each UTXO (=coin) contains `amount_per_coin` amount of a random asset. The
/// output of this function can be used with `setup_test_client` to get a client with some
/// pre-existing coins, with `num_asset` different asset ids. Note that one of the assets is the
/// native asset to pay for gas.
pub fn setup_multiple_assets_coins(
    owner: Address,
    num_asset: u64,
    coins_per_asset: u64,
    amount_per_coin: u64,
) -> (Vec<(UtxoId, Coin)>, Vec<AssetId>) {
    let mut rng = rand::thread_rng();
    // Create `num_asset-1` asset ids so there is `num_asset` in total with the native asset
    let mut coins = (0..(num_asset - 1))
        .flat_map(|_| {
            let mut random_asset_id = AssetId::zeroed();
            random_asset_id.try_fill(&mut rng).unwrap();
            setup_single_asset_coins(owner, random_asset_id, coins_per_asset, amount_per_coin)
        })
        .collect::<Vec<(UtxoId, Coin)>>();
    // Add the native asset
    coins.extend(setup_single_asset_coins(
        owner,
        NATIVE_ASSET_ID,
        coins_per_asset,
        amount_per_coin,
    ));
    let asset_ids = coins
        .clone()
        .into_iter()
        .map(|(_utxo_id, coin)| coin.asset_id)
        .collect::<HashSet<_>>()
        .into_iter()
        .collect::<Vec<AssetId>>();
    (coins, asset_ids)
}

/// Create a vector of `num_coins` UTXOs containing `amount_per_coin` amount of asset `asset_id`.
/// The output of this function can be used with `setup_test_client` to get a client with some
/// pre-existing coins, but with only one asset ID.
pub fn setup_single_asset_coins(
    owner: Address,
    asset_id: AssetId,
    num_coins: u64,
    amount_per_coin: u64,
) -> Vec<(UtxoId, Coin)> {
    let mut rng = rand::thread_rng();

    let coins: Vec<(UtxoId, Coin)> = (1..=num_coins)
        .map(|_i| {
            let coin = Coin {
                owner,
                amount: amount_per_coin,
                asset_id,
                maturity: Default::default(),
                status: CoinStatus::Unspent,
                block_created: Default::default(),
            };

            let mut r = Bytes32::zeroed();
            r.try_fill(&mut rng).unwrap();
            let utxo_id = UtxoId::new(r, 0);
            (utxo_id, coin)
        })
        .collect();

    coins
}

// Setup a test client with the given coins. We return the SocketAddr so the launched node
// client can be connected to more easily (even though it is often ignored).
#[cfg(feature = "fuel-core-lib")]
pub async fn setup_test_client(
    coins: Vec<(UtxoId, Coin)>,
    node_config: Config,
) -> (FuelClient, SocketAddr) {
    let coin_configs = coins
        .into_iter()
        .map(|(utxo_id, coin)| CoinConfig {
            tx_id: Some(*utxo_id.tx_id()),
            output_index: Some(utxo_id.output_index() as u64),
            block_created: Some(coin.block_created),
            maturity: Some(coin.maturity),
            owner: coin.owner,
            amount: coin.amount,
            asset_id: coin.asset_id,
        })
        .collect();

    // Setup node config with genesis coins and utxo_validation enabled
    let config = Config {
        chain_conf: ChainConfig {
            initial_state: Some(StateConfig {
                coins: Some(coin_configs),
                ..StateConfig::default()
            }),
            ..ChainConfig::local_testnet()
        },
        database_type: DbType::InMemory,
        utxo_validation: true,
        ..node_config
    };

    let srv = FuelService::new_node(config).await.unwrap();
    let client = FuelClient::from(srv.bound_address);

    (client, srv.bound_address)
}

#[cfg(not(feature = "fuel-core-lib"))]
pub async fn setup_test_client(
    coins: Vec<(UtxoId, Coin)>,
    // node_config: Config
) -> (FuelClient, SocketAddr) {
    let coin_configs: Vec<String> = coins
        .into_iter()
        .map(|(utxo_id, coin)| {
            serde_json::to_string(&DummyConfig {
                tx_id: Some(*utxo_id.tx_id()),
                output_index: Some(utxo_id.output_index() as u64),
                block_created: Some(coin.block_created),
                maturity: Some(coin.maturity),
                owner: coin.owner,
                amount: coin.amount,
                asset_id: coin.asset_id,
            })
                .unwrap()
        })
        .collect();

    let config_with_coins: Value = serde_json::from_str(coin_configs.concat().as_str()).unwrap();

    let free_port = pick_unused_port().expect("No ports free");
    let srv_address = SocketAddr::new("127.0.0.1".parse().unwrap(), free_port);

    spawn_fuel_service(config_with_coins, free_port);

    tokio::time::sleep(Duration::from_secs(2)).await;
    let client = FuelClient::from(srv_address);

    (client, srv_address)
}



#[cfg(test)]
mod tests {
    use super::*;

    #[tokio::test]
    async fn test_setup_single_asset_coins() {
        let mut rng = rand::thread_rng();
        let mut address = Address::zeroed();
        address.try_fill(&mut rng).unwrap();
        let mut asset_id = AssetId::zeroed();
        asset_id.try_fill(&mut rng).unwrap();
        let number_of_coins = 11;
        let amount_per_coin = 10;
        let coins = setup_single_asset_coins(address, asset_id, number_of_coins, amount_per_coin);
        assert_eq!(coins.len() as u64, number_of_coins);
        for (_utxo_id, coin) in coins {
            assert_eq!(coin.asset_id, asset_id);
            assert_eq!(coin.amount, amount_per_coin);
            assert_eq!(coin.owner, address);
        }
    }

    #[tokio::test]
    async fn test_setup_multiple_assets_coins() {
        let mut rng = rand::thread_rng();
        let mut address = Address::zeroed();
        address.try_fill(&mut rng).unwrap();
        let number_of_assets = 7;
        let coins_per_asset = 10;
        let amount_per_coin = 13;
        let (coins, unique_asset_ids) = setup_multiple_assets_coins(
            address,
            number_of_assets,
            coins_per_asset,
            amount_per_coin,
        );
        assert_eq!(coins.len() as u64, number_of_assets * coins_per_asset);
        assert_eq!(unique_asset_ids.len() as u64, number_of_assets);
        // Check that the wallet has native assets to pay for gas
        assert!(unique_asset_ids
            .iter()
            .any(|&asset_id| asset_id == NATIVE_ASSET_ID));
        for asset_id in unique_asset_ids {
            let coins_asset_id: Vec<(UtxoId, Coin)> = coins
                .clone()
                .into_iter()
                .filter(|(_, c)| c.asset_id == asset_id)
                .collect();
            assert_eq!(coins_asset_id.len() as u64, coins_per_asset);
            for (_utxo_id, coin) in coins_asset_id {
                assert_eq!(coin.owner, address);
                assert_eq!(coin.amount, amount_per_coin);
            }
        }
    }
}<|MERGE_RESOLUTION|>--- conflicted
+++ resolved
@@ -11,46 +11,43 @@
     model::{Coin, CoinStatus},
     service::{DbType, FuelService},
 };
+
 #[cfg(feature = "fuel-core-lib")]
 pub use fuel_core::service::Config;
+
 #[cfg(not(feature = "fuel-core-lib"))]
 use fuel_core_interfaces::model::{Coin, CoinStatus};
 use fuel_gql_client::{
     client::FuelClient,
     fuel_tx::{Address, Bytes32, UtxoId},
 };
+
+
+
+
 use portpicker::{pick_unused_port, Port};
-use rand::Fill;
 use serde_json::Value;
 use tempfile::NamedTempFile;
 use tokio::process::Command;
 
 use fuels_core::constants::NATIVE_ASSET_ID;
 use fuels_signers::fuel_crypto::fuel_types::AssetId;
+use rand::Fill;
 use fuels_signers::fuel_crypto::rand;
+
+// #[cfg(feature = "fuels-signers")]
+mod signers;
+mod wallets_config;
+
+// #[cfg(feature = "fuels-signers")]
 pub use signers::*;
 pub use wallets_config::*;
 
 use crate::node_config_json::{DummyConfig, get_node_config_json, spawn_fuel_service};
 
 mod node_config_json;
-
-<<<<<<< HEAD
-mod signers;
-mod wallets_config;
-
-=======
-mod script;
-#[cfg(feature = "fuels-signers")]
-mod signers;
-mod wallets_config;
-
-pub use script::*;
-#[cfg(feature = "fuels-signers")]
-pub use signers::*;
-pub use wallets_config::*;
-
->>>>>>> 7fe1f0af
+pub use node_config_json::*;
+
 /// Create a vector of `num_asset`*`coins_per_asset` UTXOs and a vector of the unique corresponding
 /// asset IDs. `AssetId`. Each UTXO (=coin) contains `amount_per_coin` amount of a random asset. The
 /// output of this function can be used with `setup_test_client` to get a client with some
