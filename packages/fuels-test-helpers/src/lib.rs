//! Testing helpers/utilities for Fuel SDK.

use std::net::SocketAddr;

#[cfg(feature = "fuel-core-lib")]
use fuel_core::{
    chain_config::{ChainConfig, CoinConfig, StateConfig},
    model::{Coin, CoinStatus},
    service::{DbType, FuelService},
};

#[cfg(feature = "fuel-core-lib")]
pub use fuel_core::service::Config;

#[cfg(not(feature = "fuel-core-lib"))]
pub use node::{get_socket_address, new_fuel_node, CoinConfig, Config};

#[cfg(not(feature = "fuel-core-lib"))]
pub use fuel_core_interfaces::model::{Coin, CoinStatus};

#[cfg(not(feature = "fuel-core-lib"))]
use portpicker::is_free;

use fuel_gql_client::fuel_tx::ConsensusParameters;
use fuel_gql_client::{
    client::FuelClient,
    fuel_tx::{Bytes32, UtxoId},
};

use fuels_core::constants::BASE_ASSET_ID;
use fuels_signers::fuel_crypto::fuel_types::AssetId;
use fuels_signers::fuel_crypto::rand;
use rand::Fill;

#[cfg(not(feature = "fuel-core-lib"))]
pub mod node;

mod chains;
mod script;
#[cfg(feature = "fuels-signers")]
mod signers;
mod utils;
mod wallets_config;

#[cfg(not(feature = "fuel-core-lib"))]
pub use node::*;

pub use chains::*;
use fuels_types::bech32::Bech32Address;
#[cfg(feature = "fuels-signers")]
pub use signers::*;
pub use wallets_config::*;

/// Create a vector of `num_asset`*`coins_per_asset` UTXOs and a vector of the unique corresponding
/// asset IDs. `AssetId`. Each UTXO (=coin) contains `amount_per_coin` amount of a random asset. The
/// output of this function can be used with `setup_test_client` to get a client with some
/// pre-existing coins, with `num_asset` different asset ids. Note that one of the assets is the
/// base asset to pay for gas.
pub fn setup_multiple_assets_coins(
    owner: &Bech32Address,
    num_asset: u64,
    coins_per_asset: u64,
    amount_per_coin: u64,
) -> (Vec<(UtxoId, Coin)>, Vec<AssetId>) {
    let mut rng = rand::thread_rng();
    // Create `num_asset-1` asset ids so there is `num_asset` in total with the base asset
    let asset_ids = (0..(num_asset - 1))
        .map(|_| {
            let mut random_asset_id = AssetId::zeroed();
            random_asset_id.try_fill(&mut rng).unwrap();
            random_asset_id
        })
        .chain([BASE_ASSET_ID].into_iter())
        .collect::<Vec<AssetId>>();

    let coins = asset_ids
        .iter()
        .flat_map(|id| setup_single_asset_coins(owner, *id, coins_per_asset, amount_per_coin))
        .collect::<Vec<(UtxoId, Coin)>>();

    (coins, asset_ids)
}

/// Create a vector of UTXOs with the provided AssetIds, num_coins, and amount_per_coin
pub fn setup_custom_assets_coins(
    owner: &Bech32Address,
    assets: &[AssetConfig],
) -> Vec<(UtxoId, Coin)> {
    let coins = assets
        .iter()
        .flat_map(|asset| {
            setup_single_asset_coins(owner, asset.id, asset.num_coins, asset.coin_amount)
        })
        .collect::<Vec<(UtxoId, Coin)>>();
    coins
}

/// Create a vector of `num_coins` UTXOs containing `amount_per_coin` amount of asset `asset_id`.
/// The output of this function can be used with `setup_test_client` to get a client with some
/// pre-existing coins, but with only one asset ID.
pub fn setup_single_asset_coins(
    owner: &Bech32Address,
    asset_id: AssetId,
    num_coins: u64,
    amount_per_coin: u64,
) -> Vec<(UtxoId, Coin)> {
    let mut rng = rand::thread_rng();

    let coins: Vec<(UtxoId, Coin)> = (1..=num_coins)
        .map(|_i| {
            let coin = Coin {
                owner: owner.into(),
                amount: amount_per_coin,
                asset_id,
                maturity: Default::default(),
                status: CoinStatus::Unspent,
                block_created: Default::default(),
            };

            let mut r = Bytes32::zeroed();
            r.try_fill(&mut rng).unwrap();
            let utxo_id = UtxoId::new(r, 0);
            (utxo_id, coin)
        })
        .collect();

    coins
}

// Setup a test client with the given coins. We return the SocketAddr so the launched node
// client can be connected to more easily (even though it is often ignored).
#[cfg(feature = "fuel-core-lib")]
pub async fn setup_test_client(
    coins: Vec<(UtxoId, Coin)>,
    node_config: Option<Config>,
    consensus_parameters_config: Option<ConsensusParameters>,
) -> (FuelClient, SocketAddr) {
    let coin_configs = coins
        .into_iter()
        .map(|(utxo_id, coin)| CoinConfig {
            tx_id: Some(*utxo_id.tx_id()),
            output_index: Some(utxo_id.output_index() as u64),
            block_created: Some(coin.block_created),
            maturity: Some(coin.maturity),
            owner: coin.owner,
            amount: coin.amount,
            asset_id: coin.asset_id,
        })
        .collect();

    // Setup node config with genesis coins and utxo_validation enabled

    let config = Config {
        chain_conf: ChainConfig {
            initial_state: Some(StateConfig {
                coins: Some(coin_configs),
                ..StateConfig::default()
            }),
            transaction_parameters: consensus_parameters_config.unwrap_or_default(),
            ..ChainConfig::local_testnet()
        },
        database_type: DbType::InMemory,
        ..node_config.unwrap_or_else(Config::local_node)
    };

    let srv = FuelService::new_node(config).await.unwrap();
    let client = FuelClient::from(srv.bound_address);

    (client, srv.bound_address)
}

#[cfg(not(feature = "fuel-core-lib"))]
pub async fn setup_test_client(
    coins: Vec<(UtxoId, Coin)>,
    node_config: Option<Config>,
    consensus_parameters_config: Option<ConsensusParameters>,
) -> (FuelClient, SocketAddr) {
    let config = node_config.unwrap_or_else(Config::local_node);
    let requested_port = config.addr.port();

    let bound_address = if requested_port == 0 {
        get_socket_address()
    } else if is_free(requested_port) {
        config.addr
    } else {
        panic!("Error: Address already in use");
    };

    new_fuel_node(
        coins,
        consensus_parameters_config,
<<<<<<< HEAD
        Config {
            addr: bound_address,
            ..config
        },
=======
        srv_address,
        manual_blocks_enabled,
        true,
>>>>>>> 16bc61a1
    )
    .await;

    let client = FuelClient::from(bound_address);
    server_health_check(&client).await;

    (client, bound_address)
}

#[cfg(test)]
mod tests {
    use super::*;
    use fuels_contract::contract::Contract;
    use fuels_core::parameters::{StorageConfiguration, TxParameters};
    use fuels_signers::provider::Provider;
    use fuels_signers::{LocalWallet, Signer};
    use fuels_types::bech32::FUEL_BECH32_HRP;
    use std::net::Ipv4Addr;

    #[tokio::test]
    async fn test_setup_single_asset_coins() -> Result<(), rand::Error> {
        let mut rng = rand::thread_rng();
        let mut addr_data = Bytes32::new([0u8; 32]);
        addr_data.try_fill(&mut rng)?;
        let address = Bech32Address::new("test", addr_data);

        let mut asset_id = AssetId::zeroed();
        asset_id.try_fill(&mut rng)?;

        let number_of_coins = 11;
        let amount_per_coin = 10;
        let coins = setup_single_asset_coins(&address, asset_id, number_of_coins, amount_per_coin);

        assert_eq!(coins.len() as u64, number_of_coins);
        for (_utxo_id, coin) in coins {
            assert_eq!(coin.asset_id, asset_id);
            assert_eq!(coin.amount, amount_per_coin);
            assert_eq!(*coin.owner, *address.hash());
        }

        Ok(())
    }

    #[tokio::test]
    async fn test_setup_multiple_assets_coins() -> Result<(), rand::Error> {
        let mut rng = rand::thread_rng();
        let mut addr_data = Bytes32::new([0u8; 32]);
        addr_data.try_fill(&mut rng)?;
        let address = Bech32Address::new("test", addr_data);

        let number_of_assets = 7;
        let coins_per_asset = 10;
        let amount_per_coin = 13;
        let (coins, unique_asset_ids) = setup_multiple_assets_coins(
            &address,
            number_of_assets,
            coins_per_asset,
            amount_per_coin,
        );

        assert_eq!(coins.len() as u64, number_of_assets * coins_per_asset);
        assert_eq!(unique_asset_ids.len() as u64, number_of_assets);
        // Check that the wallet has base assets to pay for gas
        assert!(unique_asset_ids
            .iter()
            .any(|&asset_id| asset_id == BASE_ASSET_ID));
        for asset_id in unique_asset_ids {
            let coins_asset_id: Vec<(UtxoId, Coin)> = coins
                .clone()
                .into_iter()
                .filter(|(_, c)| c.asset_id == asset_id)
                .collect();
            assert_eq!(coins_asset_id.len() as u64, coins_per_asset);
            for (_utxo_id, coin) in coins_asset_id {
                assert_eq!(*coin.owner, *address.hash());
                assert_eq!(coin.amount, amount_per_coin);
            }
        }

        Ok(())
    }

    #[tokio::test]
    async fn test_setup_custom_assets_coins() -> Result<(), rand::Error> {
        let mut rng = rand::thread_rng();
        let mut hash = [0u8; 32];
        hash.try_fill(&mut rng)?;
        let address = Bech32Address::new(FUEL_BECH32_HRP, hash);

        let asset_base = AssetConfig {
            id: BASE_ASSET_ID,
            num_coins: 2,
            coin_amount: 4,
        };

        let mut asset_id_1 = AssetId::zeroed();
        asset_id_1.try_fill(&mut rng)?;
        let asset_1 = AssetConfig {
            id: asset_id_1,
            num_coins: 6,
            coin_amount: 8,
        };

        let mut asset_id_2 = AssetId::zeroed();
        asset_id_2.try_fill(&mut rng)?;
        let asset_2 = AssetConfig {
            id: asset_id_2,
            num_coins: 10,
            coin_amount: 12,
        };

        let assets = vec![asset_base, asset_1, asset_2];
        let coins = setup_custom_assets_coins(&address, &assets);

        for asset in assets {
            let coins_asset_id: Vec<(UtxoId, Coin)> = coins
                .clone()
                .into_iter()
                .filter(|(_, c)| c.asset_id == asset.id)
                .collect();
            assert_eq!(coins_asset_id.len() as u64, asset.num_coins);
            for (_utxo_id, coin) in coins_asset_id {
                assert_eq!(*coin.owner, *address.hash());
                assert_eq!(coin.amount, asset.coin_amount);
            }
        }
        Ok(())
    }

    #[tokio::test]
    async fn test_setup_test_client_custom_config() -> Result<(), rand::Error> {
        let socket = SocketAddr::new(Ipv4Addr::new(127, 0, 0, 1).into(), 5000);

        let wallet = LocalWallet::new_random(None);

        let coins: Vec<(UtxoId, Coin)> = setup_single_asset_coins(
            wallet.address(),
            Default::default(),
            DEFAULT_NUM_COINS,
            DEFAULT_COIN_AMOUNT,
        );

        let config = Config {
            addr: socket,
            ..Config::local_node()
        };

        let wallets = setup_test_client(coins, Some(config), None).await;

        assert_eq!(wallets.1, socket);
        Ok(())
    }

    #[tokio::test]
    async fn test_setup_test_client_consensus_parameters_config() {
        let consensus_parameters_config = ConsensusParameters::DEFAULT.with_max_gas_per_tx(1);

        let mut wallet = LocalWallet::new_random(None);

        let coins: Vec<(UtxoId, Coin)> = setup_single_asset_coins(
            wallet.address(),
            Default::default(),
            DEFAULT_NUM_COINS,
            DEFAULT_COIN_AMOUNT,
        );

        let (fuel_client, _) =
            setup_test_client(coins, None, Some(consensus_parameters_config)).await;
        let provider = Provider::new(fuel_client);
        wallet.set_provider(provider.clone());

        let result = Contract::deploy(
            "../fuels/tests/test_projects/contract_output_test/out/debug/contract_output_test.bin",
            &wallet,
            TxParameters::default(),
            StorageConfiguration::default(),
        )
        .await;

        let expected = result.expect_err("should fail");

        let error_string = "Validation error: TransactionGasLimit";

        assert!(expected.to_string().contains(error_string));
    }
}<|MERGE_RESOLUTION|>--- conflicted
+++ resolved
@@ -189,16 +189,10 @@
     new_fuel_node(
         coins,
         consensus_parameters_config,
-<<<<<<< HEAD
         Config {
             addr: bound_address,
             ..config
         },
-=======
-        srv_address,
-        manual_blocks_enabled,
-        true,
->>>>>>> 16bc61a1
     )
     .await;
 
