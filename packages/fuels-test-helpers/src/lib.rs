--- conflicted
+++ resolved
@@ -169,39 +169,10 @@
     node_config: Option<Config>,
     consensus_parameters_config: Option<ConsensusParameters>,
 ) -> (FuelClient, SocketAddr) {
-<<<<<<< HEAD
-    let srv_address = if let Some(node_config) = node_config {
-        node_config.addr
-    } else {
-        let free_port = pick_unused_port().expect("No ports free");
-        SocketAddr::new("127.0.0.1".parse().unwrap(), free_port)
-=======
-    let coin_configs: Vec<Value> = coins
-        .into_iter()
-        .map(|(utxo_id, coin)| {
-            serde_json::to_value(&CoinConfig {
-                tx_id: Some(*utxo_id.tx_id()),
-                output_index: Some(utxo_id.output_index() as u64),
-                block_created: Some(coin.block_created),
-                maturity: Some(coin.maturity),
-                owner: coin.owner,
-                amount: coin.amount,
-                asset_id: coin.asset_id,
-            })
-            .unwrap()
-        })
-        .collect();
-
-    let result = serde_json::to_string(&coin_configs).expect("Failed to stringify coins vector");
-
-    let config_with_coins: Value =
-        serde_json::from_str(result.as_str()).expect("Failed to build config_with_coins JSON");
-
     let srv_address = match node_config {
         Some(config) if config.addr.port() != 0 && is_free(config.addr.port()) => config.addr,
         Some(config) if !is_free(config.addr.port()) => panic!("Error: Address already in use"),
         _ => get_socket_address(),
->>>>>>> ad721b31
     };
 
     spawn_fuel_service(coins, consensus_parameters_config, srv_address.port());
