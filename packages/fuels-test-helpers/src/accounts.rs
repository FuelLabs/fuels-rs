--- conflicted
+++ resolved
@@ -6,21 +6,12 @@
 #[cfg(feature = "fuel-core-lib")]
 use fuel_core::service::Config;
 use fuel_core_chain_config::ChainConfig;
-<<<<<<< HEAD
-use fuels_accounts::{
-    fuel_crypto::SecretKey, provider::Provider, wallet::WalletUnlocked, ViewOnlyAccount,
-};
-use fuels_core::types::errors::Result;
-use fuels_core::types::{coin::Coin, message::Message};
-
-=======
 use fuels_accounts::{fuel_crypto::SecretKey, wallet::WalletUnlocked, ViewOnlyAccount};
 
 #[cfg(not(feature = "fuel-core-lib"))]
 use crate::node::Config;
 use crate::{setup_custom_assets_coins, setup_test_provider, wallets_config::*};
 
->>>>>>> 337d0eaa
 /// Launches a local Fuel node, instantiates a provider, and returns a wallet.
 /// The provider and the wallets are instantiated with the default configs.
 /// For more configurable options, see the `launch_custom_provider_and_get_wallets` function.
@@ -89,45 +80,15 @@
         .flat_map(|wallet| setup_custom_assets_coins(wallet.address(), wallet_config.assets()))
         .collect::<Vec<_>>();
 
-<<<<<<< HEAD
-    let (provider, _) =
-        setup_test_provider(all_coins, vec![], provider_config, chain_config).await?;
-=======
-    let provider = setup_test_provider(all_coins, vec![], provider_config, chain_config).await;
->>>>>>> 337d0eaa
+    let provider = setup_test_provider(all_coins, vec![], provider_config, chain_config).await?;
 
     for wallet in &mut wallets {
         wallet.set_provider(provider.clone());
     }
 
-    Ok(wallets)
+    wallets
 }
 
-<<<<<<< HEAD
-/// Setup a test provider with the given coins. We return the SocketAddr so the launched node
-/// client can be connected to more easily (even though it is often ignored).
-/// # Examples
-/// ```
-/// use fuels_test_helpers::setup_test_provider;
-///
-/// async fn test_provider() -> Result<(), Box<dyn std::error::Error>> {
-///   let (_provider, _address) = setup_test_provider(vec![], vec![], None, None).await?;
-///   Ok(())
-/// }
-/// ```
-pub async fn setup_test_provider(
-    coins: Vec<Coin>,
-    messages: Vec<Message>,
-    node_config: Option<Config>,
-    chain_config: Option<ChainConfig>,
-) -> Result<(Provider, SocketAddr)> {
-    let (client, addr, consensus_parameters) =
-        setup_test_client(coins, messages, node_config, chain_config).await?;
-    Ok((Provider::new(client, consensus_parameters), addr))
-}
-
-=======
->>>>>>> 337d0eaa
 #[cfg(test)]
 mod tests {
     use fuels_accounts::{fuel_crypto::fuel_types::AssetId, ViewOnlyAccount};
