use std::{
    fmt,
    io::Write,
    net::{Ipv4Addr, SocketAddr},
    process::Stdio,
    time::Duration,
};

<<<<<<< HEAD
use fuel_chain_config::{BlockProduction, ChainConfig, StateConfig};
=======
use anyhow::{bail, Error as AnyError};
use fuel_chain_config::{ChainConfig, StateConfig};
>>>>>>> 581c06d0
use fuel_core_interfaces::model::BlockHeight;
use fuel_gql_client::client::FuelClient;
use fuel_tx::ConsensusParameters;
use fuel_types::Word;
use fuel_vm::consts::WORD_SIZE;
use fuels_types::{
    coin::Coin,
    errors::{error, Error},
    message::Message,
};
use portpicker::{is_free, pick_unused_port};
use serde::{de::Error as SerdeError, Deserializer, Serializer};
use serde_json::Value;
use serde_with::{DeserializeAs, SerializeAs};
use tempfile::NamedTempFile;
use tokio::{process::Command, sync::oneshot};

use crate::utils::{into_coin_configs, into_message_configs};

#[derive(Clone, Copy, Debug)]
pub struct Config {
    pub addr: SocketAddr,
    pub utxo_validation: bool,
    pub manual_blocks_enabled: bool,
    pub vm_backtrace: bool,
    pub silent: bool,
}

impl Config {
    pub fn local_node() -> Self {
        Self {
            addr: SocketAddr::new(Ipv4Addr::new(127, 0, 0, 1).into(), 0),
            utxo_validation: false,
            manual_blocks_enabled: false,
            vm_backtrace: false,
            silent: true,
        }
    }
}

pub type InternalDaBlockHeight = u64;

pub(crate) struct HexType;

impl<T: AsRef<[u8]>> SerializeAs<T> for HexType {
    fn serialize_as<S>(value: &T, serializer: S) -> Result<S::Ok, S::Error>
    where
        S: Serializer,
    {
        serde_hex::serialize(value, serializer)
    }
}

impl<'de, T, E> DeserializeAs<'de, T> for HexType
where
    for<'a> T: TryFrom<&'a [u8], Error = E>,
    E: fmt::Display,
{
    fn deserialize_as<D>(deserializer: D) -> Result<T, D::Error>
    where
        D: Deserializer<'de>,
    {
        serde_hex::deserialize(deserializer)
    }
}

pub mod serde_hex {
    use std::{convert::TryFrom, fmt};

    use hex::{FromHex, ToHex};
    use serde::{de::Error, Deserializer, Serializer};

    pub fn serialize<T, S>(target: T, ser: S) -> Result<S::Ok, S::Error>
    where
        S: Serializer,
        T: ToHex,
    {
        let s = format!("0x{}", target.encode_hex::<String>());
        ser.serialize_str(&s)
    }

    pub fn deserialize<'de, T, E, D>(des: D) -> Result<T, D::Error>
    where
        D: Deserializer<'de>,
        for<'a> T: TryFrom<&'a [u8], Error = E>,
        E: fmt::Display,
    {
        let raw_string: String = serde::Deserialize::deserialize(des)?;
        let stripped_prefix = raw_string.trim_start_matches("0x");
        let bytes: Vec<u8> = FromHex::from_hex(stripped_prefix).map_err(D::Error::custom)?;
        let result = T::try_from(bytes.as_slice()).map_err(D::Error::custom)?;
        Ok(result)
    }
}

pub(crate) struct HexNumber;

impl SerializeAs<u64> for HexNumber {
    fn serialize_as<S>(value: &u64, serializer: S) -> Result<S::Ok, S::Error>
    where
        S: Serializer,
    {
        let bytes = value.to_be_bytes();
        serde_hex::serialize(bytes, serializer)
    }
}

impl<'de> DeserializeAs<'de, Word> for HexNumber {
    fn deserialize_as<D>(deserializer: D) -> Result<Word, D::Error>
    where
        D: Deserializer<'de>,
    {
        let mut bytes: Vec<u8> = serde_hex::deserialize(deserializer)?;
        match bytes.len() {
            len if len > WORD_SIZE => {
                return Err(D::Error::custom(format!(
                    "value cant exceed {} bytes",
                    WORD_SIZE
                )));
            }
            len if len < WORD_SIZE => {
                // pad if length < word size
                bytes = (0..WORD_SIZE - len)
                    .map(|_| 0u8)
                    .chain(bytes.into_iter())
                    .collect();
            }
            _ => {}
        }
        // We've already verified the bytes.len == WORD_SIZE, force the conversion here.
        Ok(Word::from_be_bytes(
            bytes.try_into().expect("byte lengths checked"),
        ))
    }
}

impl SerializeAs<BlockHeight> for HexNumber {
    fn serialize_as<S>(value: &BlockHeight, serializer: S) -> Result<S::Ok, S::Error>
    where
        S: Serializer,
    {
        let number: u64 = (*value).into();
        HexNumber::serialize_as(&number, serializer)
    }
}

impl<'de> DeserializeAs<'de, BlockHeight> for HexNumber {
    fn deserialize_as<D>(deserializer: D) -> Result<BlockHeight, D::Error>
    where
        D: Deserializer<'de>,
    {
        let number: u64 = HexNumber::deserialize_as(deserializer)?;
        Ok(number.into())
    }
}

pub fn get_node_config_json(
    coins: Vec<Coin>,
    messages: Vec<Message>,
    chain_config: Option<ChainConfig>,
    consensus_parameters_config: Option<ConsensusParameters>,
) -> Value {
    let coin_configs = into_coin_configs(coins);
    let messages = into_message_configs(messages);

    let mut chain_config = chain_config.unwrap_or_else(|| ChainConfig::local_testnet());

    chain_config.initial_state = Some(StateConfig {
        coins: Some(coin_configs),
        contracts: None,
        messages: Some(messages),
        height: None,
    });

    if let Some(transaction_parameters) = consensus_parameters_config {
        chain_config.transaction_parameters = transaction_parameters;
    }

    serde_json::to_value(&chain_config).expect("Failed to build `ChainConfig` JSON")
}

fn write_temp_config_file(config: Value) -> NamedTempFile {
    let config_file = NamedTempFile::new();

    let _ = writeln!(
        config_file.as_ref().unwrap().as_file(),
        "{}",
        &config.to_string()
    );

    config_file.unwrap()
}

pub async fn new_fuel_node(
    coins: Vec<Coin>,
    messages: Vec<Message>,
    config: Config,
    chain_config: Option<ChainConfig>,
    consensus_parameters_config: Option<ConsensusParameters>,
) {
    // Create a new one-shot channel for sending single values across asynchronous tasks.
    let (tx, rx) = oneshot::channel();

    tokio::spawn(async move {
        let config_json =
            get_node_config_json(coins, messages, chain_config, consensus_parameters_config);
        let temp_config_file = write_temp_config_file(config_json);

        let port = &config.addr.port().to_string();
        let mut args = vec![
            "run", // `fuel-core` is now run with `fuel-core run`
            "--ip",
            "127.0.0.1",
            "--port",
            port,
            "--db-type",
            "in-memory",
            "--chain",
            temp_config_file.path().to_str().unwrap(),
        ];

        if config.utxo_validation {
            args.push("--utxo-validation");
        }

        if config.manual_blocks_enabled {
            args.push("--manual_blocks_enabled");
        }

        if config.vm_backtrace {
            args.push("--vm-backtrace");
        }

        // Warn if there is more than one binary in PATH.
        let binary_name = "fuel-core";
        let paths = which::which_all(binary_name)
            .unwrap_or_else(|_| panic!("failed to list '{}' binaries", binary_name))
            .collect::<Vec<_>>();
        let path = paths
            .first()
            .unwrap_or_else(|| panic!("no '{}' in PATH", binary_name));
        if paths.len() > 1 {
            eprintln!(
                "found more than one '{}' binary in PATH, using '{}'",
                binary_name,
                path.display()
            );
        }

        let mut command = Command::new(path);
        command.stdin(Stdio::null());
        if config.silent {
            command.stdout(Stdio::null()).stderr(Stdio::null());
        }
        let mut running_node = command
            .args(args)
            .kill_on_drop(true)
            .spawn()
            .expect("error: Couldn't read fuel-core: No such file or directory. Please check if fuel-core library is installed.");

        let client = FuelClient::from(config.addr);
        server_health_check(&client).await;
        // Sending single to RX to inform that the fuel core node is ready.
        tx.send(()).unwrap();

        running_node.wait().await
    });
    // Awaiting a signal from Tx that informs us if the fuel-core node is ready.
    rx.await.unwrap();
}

pub async fn server_health_check(client: &FuelClient) {
    let mut attempts = 5;
    let mut healthy = client.health().await.unwrap_or(false);

    while attempts > 0 && !healthy {
        healthy = client.health().await.unwrap_or(false);
        tokio::time::sleep(Duration::from_millis(100)).await;
        attempts -= 1;
    }

    if !healthy {
        panic!("error: Could not connect to fuel core server.")
    }
}

pub fn get_socket_address() -> SocketAddr {
    let free_port = pick_unused_port().expect("No ports free");
    SocketAddr::new("127.0.0.1".parse().unwrap(), free_port)
}

pub struct FuelService {
    pub bound_address: SocketAddr,
}

impl FuelService {
    pub async fn new_node(config: Config) -> Result<Self, Error> {
        let requested_port = config.addr.port();

        let bound_address = if requested_port == 0 {
            get_socket_address()
        } else if is_free(requested_port) {
            config.addr
        } else {
            return Err(error!(InfrastructureError, "Error: Address already in use"));
        };

        new_fuel_node(
            vec![],
            vec![],
            Config {
                addr: bound_address,
                ..config
            },
            None,
            None,
        )
        .await;

        Ok(FuelService { bound_address })
    }
}<|MERGE_RESOLUTION|>--- conflicted
+++ resolved
@@ -6,12 +6,7 @@
     time::Duration,
 };
 
-<<<<<<< HEAD
-use fuel_chain_config::{BlockProduction, ChainConfig, StateConfig};
-=======
-use anyhow::{bail, Error as AnyError};
 use fuel_chain_config::{ChainConfig, StateConfig};
->>>>>>> 581c06d0
 use fuel_core_interfaces::model::BlockHeight;
 use fuel_gql_client::client::FuelClient;
 use fuel_tx::ConsensusParameters;
@@ -177,7 +172,7 @@
     let coin_configs = into_coin_configs(coins);
     let messages = into_message_configs(messages);
 
-    let mut chain_config = chain_config.unwrap_or_else(|| ChainConfig::local_testnet());
+    let mut chain_config = chain_config.unwrap_or_else(ChainConfig::local_testnet);
 
     chain_config.initial_state = Some(StateConfig {
         coins: Some(coin_configs),
