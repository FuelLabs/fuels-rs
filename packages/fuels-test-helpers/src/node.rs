--- conflicted
+++ resolved
@@ -30,6 +30,7 @@
     pub utxo_validation: bool,
     pub predicates: bool,
     pub manual_blocks_enabled: bool,
+    pub silent: bool
 }
 
 impl Config {
@@ -39,13 +40,14 @@
             utxo_validation: false,
             predicates: false,
             manual_blocks_enabled: false,
+            silent: true
         }
     }
 }
 
 #[skip_serializing_none]
 #[serde_as]
-#[derive(Clone, Debug, Deserialize, Serialize, PartialEq)]
+#[derive(Clone, Debug, Deserialize, Serialize, PartialEq, Eq)]
 pub struct CoinConfig {
     #[serde_as(as = "Option<HexType>")]
     #[serde(default)]
@@ -242,13 +244,7 @@
 pub async fn new_fuel_node(
     coins: Vec<(UtxoId, Coin)>,
     consensus_parameters_config: Option<ConsensusParameters>,
-<<<<<<< HEAD
     config: Config,
-=======
-    socket_addr: SocketAddr,
-    manual_blocks_enabled: bool,
-    silent: bool,
->>>>>>> 16bc61a1
 ) {
     // Create a new one-shot channel for sending single values across asynchronous tasks.
     let (tx, rx) = oneshot::channel();
@@ -284,7 +280,7 @@
 
         let mut command = Command::new("fuel-core");
         command.stdin(Stdio::null());
-        if silent {
+        if config.silent {
             command.stdout(Stdio::null()).stderr(Stdio::null());
         }
         let mut running_node = command
@@ -344,16 +340,10 @@
         new_fuel_node(
             vec![],
             None,
-<<<<<<< HEAD
             Config {
                 addr: bound_address,
                 ..config
             },
-=======
-            bound_address,
-            config.manual_blocks_enabled,
-            true,
->>>>>>> 16bc61a1
         )
         .await;
 
