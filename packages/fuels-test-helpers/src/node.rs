--- conflicted
+++ resolved
@@ -27,24 +27,18 @@
 #[derive(Clone, Copy, Debug)]
 pub struct Config {
     pub addr: SocketAddr,
-<<<<<<< HEAD
     pub utxo_validation: bool,
     pub predicates: bool,
-=======
     pub manual_blocks_enabled: bool,
->>>>>>> 6f486fcd
 }
 
 impl Config {
     pub fn local_node() -> Self {
         Self {
             addr: SocketAddr::new(Ipv4Addr::new(127, 0, 0, 1).into(), 0),
-<<<<<<< HEAD
             utxo_validation: false,
             predicates: false,
-=======
             manual_blocks_enabled: false,
->>>>>>> 6f486fcd
         }
     }
 }
