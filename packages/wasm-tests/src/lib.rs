--- conflicted
+++ resolved
@@ -1,15 +1,9 @@
 extern crate alloc;
 
 use fuels::{
-<<<<<<< HEAD
     core::abi_decoder::ABIDecoder,
-    fuels_abigen::wasm_abigen,
+    macros::wasm_abigen,
     types::{param_types::ParamType, traits::Tokenizable},
-=======
-    core::{abi_decoder::ABIDecoder, traits::Tokenizable},
-    macros::wasm_abigen,
-    types::param_types::ParamType,
->>>>>>> 2f34efc0
 };
 
 wasm_abigen!(Contract(
