--- conflicted
+++ resolved
@@ -145,18 +145,21 @@
         witness_index: u8,
     ) -> Result<Vec<Input>, Error> {
         let spendable = self.get_spendable_coins(asset_id, amount).await?;
-        let mut inputs = vec![];
-        for coin in spendable {
-            let input_coin = Input::coin_signed(
-                UtxoId::from(coin.utxo_id),
-                coin.owner.into(),
-                coin.amount.0,
-                asset_id,
-                witness_index,
-                0,
-            );
-            inputs.push(input_coin);
-        }
+        let inputs: Vec<Input> = spendable
+            .into_iter()
+            .map(|coin| {
+                Input::coin_signed(
+                    UtxoId::from(coin.utxo_id),
+                    coin.owner.into(),
+                    coin.amount.0,
+                    asset_id,
+                    TxPointer::default(),
+                    witness_index,
+                    0,
+                )
+            })
+            .collect();
+
         Ok(inputs)
     }
 
@@ -472,7 +475,6 @@
 
         Ok((tx.id().to_string(), receipts))
     }
-<<<<<<< HEAD
 
     /// Returns a proper vector of `Input::Coin`s for the given asset ID, amount, and witness index.
     /// The `witness_index` is the position of the witness
@@ -487,19 +489,21 @@
         witness_index: u8,
     ) -> Result<Vec<Input>, Error> {
         let spendable = self.get_spendable_coins(asset_id, amount).await?;
-        let mut inputs = vec![];
-        for coin in spendable {
-            let input_coin = Input::coin_signed(
-                UtxoId::from(coin.utxo_id),
-                coin.owner.into(),
-                coin.amount.0,
-                asset_id,
-                TxPointer::default(),
-                witness_index,
-                0,
-            );
-            inputs.push(input_coin);
-        }
+        let inputs: Vec<Input> = spendable
+            .into_iter()
+            .map(|coin| {
+                Input::coin_signed(
+                    UtxoId::from(coin.utxo_id),
+                    coin.owner.into(),
+                    coin.amount.0,
+                    asset_id,
+                    TxPointer::default(),
+                    witness_index,
+                    0,
+                )
+            })
+            .collect();
+
         Ok(inputs)
     }
 
@@ -561,8 +565,6 @@
             .await
             .map_err(Into::into)
     }
-=======
->>>>>>> 14ac1b9f
 }
 
 #[cfg_attr(target_arch = "wasm32", async_trait(?Send))]
