--- conflicted
+++ resolved
@@ -8,13 +8,7 @@
 use fuel_crypto::{Message, PublicKey, SecretKey, Signature};
 use fuel_gql_client::{
     client::{schema::coin::Coin, types::TransactionResponse, PaginatedResult, PaginationRequest},
-<<<<<<< HEAD
-    fuel_tx::{
-        Address, AssetId, Bytes32, ContractId, Input, Output, Receipt, Transaction, UtxoId, Witness,
-    },
-=======
     fuel_tx::{AssetId, Input, Output, Receipt, Transaction, UtxoId, Witness},
->>>>>>> cde16886
 };
 use fuels_core::parameters::TxParameters;
 use fuels_types::bech32::{Bech32Address, FUEL_BECH32_HRP};
