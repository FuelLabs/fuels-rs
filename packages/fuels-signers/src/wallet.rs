use async_trait::async_trait;
use elliptic_curve::rand_core;
use fuel_core_client::client::{PaginatedResult, PaginationRequest};
use fuel_crypto::{Message, PublicKey, SecretKey, Signature};
use fuel_tx::{AssetId, Bytes32, ContractId, Output, Receipt, TxPointer, UtxoId, Witness};
use fuels_types::transaction_builders::{ScriptTransactionBuilder, TransactionBuilder};
use fuels_types::{
    bech32::{Bech32Address, Bech32ContractId, FUEL_BECH32_HRP},
    coin::Coin,
    constants::BASE_ASSET_ID,
    error,
    errors::{Error, Result},
    input::Input,
    message::Message as InputMessage,
    parameters::TxParameters,
    resource::Resource,
    transaction::Transaction,
    transaction_response::TransactionResponse,
};
use rand::{CryptoRng, Rng};
use std::{fmt, ops, path::Path};

<<<<<<< HEAD
use crate::{accounts_utils::extract_message_id, AccountError, AccountResult};
use crate::{provider::Provider, Account, Signer};
=======
use crate::{
    provider::{Provider, ResourceFilter},
    Signer,
};
>>>>>>> 8ae4e446

pub const DEFAULT_DERIVATION_PATH_PREFIX: &str = "m/44'/1179993420'";

type WalletResult<T> = std::result::Result<T, AccountError>;

/// A FuelVM-compatible wallet that can be used to list assets, balances and more.
///
/// Note that instances of the `Wallet` type only know their public address, and as a result can
/// only perform read-only operations.
///
/// In order to sign messages or send transactions, a `Wallet` must first call [`Wallet::unlock`]
/// with a valid private key to produce a [`WalletUnlocked`].
#[derive(Clone)]
pub struct Wallet {
    /// The wallet's address. The wallet's address is derived
    /// from the first 32 bytes of SHA-256 hash of the wallet's public key.
    pub(crate) address: Bech32Address,
    pub(crate) provider: Option<Provider>,
}

/// A `WalletUnlocked` is equivalent to a [`Wallet`] whose private key is known and stored
/// alongside in-memory. Knowing the private key allows a `WalletUlocked` to sign operations, send
/// transactions, and more.
///
/// # Examples
///
/// ## Signing and Verifying a message
///
/// The wallet can be used to produce ECDSA [`Signature`] objects, which can be then verified.
///
/// ```
/// use fuel_crypto::Message;
/// use fuels::prelude::*;
///
/// async fn foo() -> Result<()> {
///   // Setup local test node
///   let (provider, _) = setup_test_provider(vec![], vec![], None, None).await;
///
///   // Create a new local wallet with the newly generated key
///   let wallet = WalletUnlocked::new_random(Some(provider));
///
///   let message = "my message";
///   let signature = wallet.sign_message(message.as_bytes()).await?;
///
///   // Lock the wallet when we're done, dropping the private key from memory.
///   let wallet = wallet.lock();
///
///   // Recover address that signed the message
///   let message = Message::new(message);
///   let recovered_address = signature.recover(&message).expect("Failed to recover address");
///
///   assert_eq!(wallet.address().hash(), recovered_address.hash());
///
///   // Verify signature
///   signature.verify(&recovered_address, &message).unwrap();
///   Ok(())
/// }
/// ```
#[derive(Clone, Debug)]
pub struct WalletUnlocked {
    wallet: Wallet,
    pub(crate) private_key: SecretKey,
}

impl Wallet {
    /// Construct a Wallet from its given public address.
    pub fn from_address(address: Bech32Address, provider: Option<Provider>) -> Self {
        Self { address, provider }
    }

    pub fn provider(&self) -> WalletResult<&Provider> {
        self.provider.as_ref().ok_or(AccountError::NoProvider)
    }

    pub fn set_provider(&mut self, provider: Provider) {
        self.provider = Some(provider)
    }

    pub fn address(&self) -> &Bech32Address {
        &self.address
    }

    pub async fn get_transactions(
        &self,
        request: PaginationRequest<String>,
    ) -> Result<PaginatedResult<TransactionResponse, String>> {
        Ok(self
            .provider()?
            .get_transactions_by_owner(&self.address, request)
            .await?)
    }

    /// Returns a vector consisting of `Input::Coin`s and `Input::Message`s for the given
    /// asset ID and amount. The `witness_index` is the position of the witness (signature)
    /// in the transaction's list of witnesses. In the validation process, the node will
    /// use the witness at this index to validate the coins returned by this method.
    pub async fn get_asset_inputs_for_amount(
        &self,
        asset_id: AssetId,
        amount: u64,
        witness_index: u8,
    ) -> Result<Vec<Input>> {
<<<<<<< HEAD
        Ok(self
            .get_spendable_resources(asset_id, amount)
            .await?
            .into_iter()
            .map(|resource| Input::resource_signed(resource, witness_index))
            .collect::<Vec<Input>>())
=======
        let filter = ResourceFilter {
            from: self.address().clone(),
            asset_id,
            amount,
            ..Default::default()
        };
        self.get_provider()?
            .get_asset_inputs(filter, witness_index)
            .await
>>>>>>> 8ae4e446
    }

    /// Returns a vector containing the output coin and change output given an asset and amount
    pub fn get_asset_outputs_for_amount(
        &self,
        to: &Bech32Address,
        asset_id: AssetId,
        amount: u64,
    ) -> Vec<Output> {
        vec![
            Output::coin(to.into(), amount, asset_id),
            // Note that the change will be computed by the node.
            // Here we only have to tell the node who will own the change and its asset ID.
            Output::change((&self.address).into(), 0, asset_id),
        ]
    }

    /// Gets all unspent coins of asset `asset_id` owned by the wallet.
    pub async fn get_coins(&self, asset_id: AssetId) -> Result<Vec<Coin>> {
        Ok(self.provider()?.get_coins(&self.address, asset_id).await?)
    }

    // /// Get some spendable resources (coins and messages) of asset `asset_id` owned by the wallet
    // /// that add up at least to amount `amount`. The returned coins (UTXOs) are actual coins that
    // /// can be spent. The number of UXTOs is optimized to prevent dust accumulation.
    pub async fn get_spendable_resources(
        &self,
        asset_id: AssetId,
        amount: u64,
    ) -> Result<Vec<Resource>> {
<<<<<<< HEAD
        self.provider()?
            .get_spendable_resources(&self.address, asset_id, amount)
=======
        let filter = ResourceFilter {
            from: self.address().clone(),
            asset_id,
            amount,
            ..Default::default()
        };
        self.get_provider()?
            .get_spendable_resources(filter)
>>>>>>> 8ae4e446
            .await
            .map_err(Into::into)
    }

    /// Get the balance of all spendable coins `asset_id` for address `address`. This is different
    /// from getting coins because we are just returning a number (the sum of UTXOs amount) instead
    /// of the UTXOs.
    pub async fn get_asset_balance(&self, asset_id: &AssetId) -> Result<u64> {
        self.provider()?
            .get_asset_balance(&self.address, *asset_id)
            .await
            .map_err(Into::into)
    }

    pub async fn get_messages(&self) -> Result<Vec<InputMessage>> {
        Ok(self.provider()?.get_messages(&self.address).await?)
    }

    /// Unlock the wallet with the given `private_key`.
    ///
    /// The private key will be stored in memory until `wallet.lock()` is called or until the
    /// wallet is `drop`ped.
    pub fn unlock(self, private_key: SecretKey) -> WalletUnlocked {
        WalletUnlocked {
            wallet: self,
            private_key,
        }
    }
}

impl WalletUnlocked {
    /// Lock the wallet by `drop`ping the private key from memory.
    pub fn lock(self) -> Wallet {
        self.wallet
    }

    // NOTE: Rather than providing a `DerefMut` implementation, we wrap the `set_provider` method
    // directly. This is because we should not allow the user a `&mut` handle to the inner `Wallet`
    // as this could lead to ending up with a `WalletUnlocked` in an inconsistent state (e.g. the
    // private key doesn't match the inner wallet's public key).
    pub fn set_provider(&mut self, provider: Provider) {
        self.wallet.set_provider(provider)
    }

    /// Creates a new wallet with a random private key.
    pub fn new_random(provider: Option<Provider>) -> Self {
        let mut rng = rand::thread_rng();
        let private_key = SecretKey::random(&mut rng);
        Self::new_from_private_key(private_key, provider)
    }

    /// Creates a new wallet from the given private key.
    pub fn new_from_private_key(private_key: SecretKey, provider: Option<Provider>) -> Self {
        let public = PublicKey::from(&private_key);
        let hashed = public.hash();
        let address = Bech32Address::new(FUEL_BECH32_HRP, hashed);
        Wallet::from_address(address, provider).unlock(private_key)
    }

    /// Creates a new wallet from a mnemonic phrase.
    /// The default derivation path is used.
    pub fn new_from_mnemonic_phrase(
        phrase: &str,
        provider: Option<Provider>,
    ) -> WalletResult<Self> {
        let path = format!("{DEFAULT_DERIVATION_PATH_PREFIX}/0'/0/0");
        Self::new_from_mnemonic_phrase_with_path(phrase, provider, &path)
    }

    /// Creates a new wallet from a mnemonic phrase.
    /// It takes a path to a BIP32 derivation path.
    pub fn new_from_mnemonic_phrase_with_path(
        phrase: &str,
        provider: Option<Provider>,
        path: &str,
    ) -> WalletResult<Self> {
        let secret_key = SecretKey::new_from_mnemonic_phrase_with_path(phrase, path)?;

        Ok(Self::new_from_private_key(secret_key, provider))
    }

    /// Creates a new wallet and stores its encrypted version in the given path.
    pub fn new_from_keystore<P, R, S>(
        dir: P,
        rng: &mut R,
        password: S,
        provider: Option<Provider>,
    ) -> WalletResult<(Self, String)>
    where
        P: AsRef<Path>,
        R: Rng + CryptoRng + rand_core::CryptoRng,
        S: AsRef<[u8]>,
    {
        let (secret, uuid) = eth_keystore::new(dir, rng, password)?;

        let secret_key = unsafe { SecretKey::from_slice_unchecked(&secret) };

        let wallet = Self::new_from_private_key(secret_key, provider);

        Ok((wallet, uuid))
    }

    /// Encrypts the wallet's private key with the given password and saves it
    /// to the given path.
    pub fn encrypt<P, S>(&self, dir: P, password: S) -> WalletResult<String>
    where
        P: AsRef<Path>,
        S: AsRef<[u8]>,
    {
        let mut rng = rand::thread_rng();

        Ok(eth_keystore::encrypt_key(
            dir,
            &mut rng,
            *self.private_key,
            password,
        )?)
    }

    /// Recreates a wallet from an encrypted JSON wallet given the provided path and password.
    pub fn load_keystore<P, S>(
        keypath: P,
        password: S,
        provider: Option<Provider>,
    ) -> WalletResult<Self>
    where
        P: AsRef<Path>,
        S: AsRef<[u8]>,
    {
        let secret = eth_keystore::decrypt_key(keypath, password)?;
        let secret_key = unsafe { SecretKey::from_slice_unchecked(&secret) };
        Ok(Self::new_from_private_key(secret_key, provider))
    }

    /// Add base asset inputs to the transaction to cover the estimated fee.
    /// The original base asset amount cannot be calculated reliably from
    /// the existing transaction inputs because the selected resources may exceed
    /// the required amount to avoid dust. Therefore we require it as an argument.
    ///
    /// Requires contract inputs to be at the start of the transactions inputs vec
    /// so that their indexes are retained
    pub async fn add_fee_resources<Tx>(
        &self,
        tb: &mut impl TransactionBuilder<Tx>,
        previous_base_amount: u64,
        witness_index: u8,
    ) -> Result<()> {

        let consensus_parameters = self
            .get_provider()?
            .chain_info()
            .await?
            .consensus_parameters;

        let transaction_fee = tb
            .fee_checked_from_tx(&consensus_parameters)
            .expect("Error calculating TransactionFee");

        let (base_asset_inputs, remaining_inputs): (Vec<_>, Vec<_>) =
            tb.inputs().iter().cloned().partition(|input| {
                matches!(input, Input::ResourceSigned { resource, .. }  if resource.asset_id() == BASE_ASSET_ID)
            });

        let base_inputs_sum: u64 = base_asset_inputs
            .iter()
            .map(|input| input.amount().unwrap())
            .sum();

        // either the inputs were setup incorrectly, or the passed previous_base_amount is wrong
        if base_inputs_sum < previous_base_amount {
            return Err(AccountError::LowAmount(error!(
                AccountError,
                "The provided base asset amount is less than the present input coins"
            ))
            .into());
        }

        let mut new_base_amount = transaction_fee.total() + previous_base_amount;
        // If the tx doesn't consume any UTXOs, attempting to repeat it will lead to an
        // error due to non unique tx ids (e.g. repeated contract call with configured gas cost of 0).
        // Here we enforce a minimum amount on the base asset to avoid this
        let is_consuming_utxos = tb
            .inputs()
            .iter()
            .any(|input| !matches!(input, Input::Contract { .. }));
        const MIN_AMOUNT: u64 = 1;
        if !is_consuming_utxos && new_base_amount == 0 {
            new_base_amount = MIN_AMOUNT;
        }

        let new_base_inputs = self
            .get_asset_inputs_for_amount(BASE_ASSET_ID, new_base_amount, witness_index)
            .await?;

        let adjusted_inputs: Vec<_> = remaining_inputs
            .into_iter()
            .chain(new_base_inputs.into_iter())
            .collect();

        *tb.inputs_mut() = adjusted_inputs;

        let is_base_change_present = tb.outputs().iter().any(|output| {
            matches!(output, Output::Change { asset_id, .. } if asset_id == &BASE_ASSET_ID)
        });
        // add a change output for the base asset if it doesn't exist and there are base inputs
        if !is_base_change_present && new_base_amount != 0 {
            tb.outputs_mut().push(Output::change(
                self.address.clone().into(),
                0,
                BASE_ASSET_ID,
            ));
        }
        Ok(())
    }
}

#[cfg_attr(not(target_arch = "wasm32"), async_trait::async_trait)]
impl Account for WalletUnlocked {
    fn address(&self) -> &Bech32Address {
        &self.address
    }

    fn get_provider(&self) -> AccountResult<&Provider> {
        self.provider.as_ref().ok_or(AccountError::NoProvider)
    }

    fn set_provider(&mut self, provider: Provider) {
        self.wallet.set_provider(provider)
    }

    async fn pay_fee_resources<
        Tx: Transaction + Send,
        Tb: TransactionBuilder<Tx> + Send,
    > (
        &self,
        mut tb: Tb,
        previous_base_amount: u64,
        witness_index: u8,
    ) -> Result<Tx> {
        self.add_fee_resources(&mut tb, previous_base_amount, witness_index)
            .await?;
        let mut tx = tb.build()?;
        self.sign_transaction(&mut tx).await?;
        Ok(tx)
    }

    /// Transfer funds from this wallet to another `Address`.
    /// Fails if amount for asset ID is larger than address's spendable coins.
    /// Returns the transaction ID that was sent and the list of receipts.
    async fn transfer(
        &self,
        to: &Bech32Address,
        amount: u64,
        asset_id: AssetId,
        tx_parameters: Option<TxParameters>,
    ) -> std::result::Result<(String, Vec<Receipt>), Error> {
        let inputs = self
            .get_asset_inputs_for_amount(asset_id, amount, 0)
            .await?;
        let outputs = self.get_asset_outputs_for_amount(to, asset_id, amount);

        let tb = ScriptTransactionBuilder::prepare_transfer(
            inputs,
            outputs,
            tx_parameters.unwrap_or_default(),
        );

        // if we are not transferring the base asset, previous base amount is 0
        let tx = if asset_id == AssetId::default() {
            self.pay_fee_resources(tb, amount, 0).await?
        } else {
            self.pay_fee_resources(tb, 0, 0).await?
        };

        let tx_id = tx.id().to_string();
        let receipts = self.get_provider()?.send_transaction(&tx).await?;

        Ok((tx_id, receipts))
    }

<<<<<<< HEAD
    /// Uncondition
    /// ally transfers `balance` of type `asset_id` to
=======
    /// Withdraws an amount of the base asset to
    /// an address on the base chain.
    /// Returns the transaction ID, message ID and the list of receipts.
    pub async fn withdraw_to_base_layer(
        &self,
        to: &Bech32Address,
        amount: u64,
        tx_parameters: TxParameters,
    ) -> Result<(String, String, Vec<Receipt>)> {
        let inputs = self
            .get_asset_inputs_for_amount(BASE_ASSET_ID, amount, 0)
            .await?;

        let mut tx =
            ScriptTransaction::build_message_to_output_tx(to.into(), amount, inputs, tx_parameters);

        self.add_fee_resources(&mut tx, amount, 0).await?;
        self.sign_transaction(&mut tx).await?;

        let tx_id = tx.id().to_string();
        let receipts = self.get_provider()?.send_transaction(&tx).await?;

        let message_id = WalletUnlocked::extract_message_id(&receipts)
            .expect("MessageId could not be retrieved from tx receipts.");

        Ok((tx_id, message_id.to_string(), receipts))
    }

    fn extract_message_id(receipts: &[Receipt]) -> Option<&MessageId> {
        receipts
            .iter()
            .find(|r| matches!(r, Receipt::MessageOut { .. }))
            .and_then(|m| m.message_id())
    }

    #[allow(clippy::too_many_arguments)]
    pub async fn spend_predicate(
        &self,
        predicate_address: &Bech32Address,
        code: Vec<u8>,
        amount: u64,
        asset_id: AssetId,
        to: &Bech32Address,
        predicate_data: UnresolvedBytes,
        tx_parameters: TxParameters,
    ) -> Result<Vec<Receipt>> {
        let provider = self.get_provider()?;

        let filter = ResourceFilter {
            from: predicate_address.clone(),
            amount,
            ..Default::default()
        };
        let spendable_predicate_resources = provider.get_spendable_resources(filter).await?;

        // input amount is: amount < input_amount < 2*amount
        // because of "random improve" used by get_spendable_coins()
        let input_amount: u64 = spendable_predicate_resources
            .iter()
            .map(|resource| resource.amount())
            .sum();

        // Iterate through the spendable resources and calculate the appropriate offsets
        // for the coin or message predicates
        let mut offset = base_offset(&provider.consensus_parameters().await?);
        let inputs = spendable_predicate_resources
            .into_iter()
            .map(|resource| match resource {
                Resource::Coin(coin) => {
                    offset += coin_predicate_data_offset(code.len());

                    let data = predicate_data.clone().resolve(offset as u64);
                    offset += data.len();

                    self.create_coin_predicate(coin, asset_id, code.clone(), data)
                }
                Resource::Message(message) => {
                    offset += message_predicate_data_offset(message.data.len(), code.len());

                    let data = predicate_data.clone().resolve(offset as u64);
                    offset += data.len();

                    self.create_message_predicate(message, code.clone(), data)
                }
            })
            .collect::<Vec<_>>();

        let outputs = vec![
            Output::coin(to.into(), amount, asset_id),
            Output::coin(predicate_address.into(), input_amount - amount, asset_id),
        ];

        let mut tx = ScriptTransaction::new(inputs, outputs, tx_parameters);
        // we set previous base amount to 0 because it only applies to signed coins, not predicate coins
        self.add_fee_resources(&mut tx, 0, 0).await?;
        self.sign_transaction(&mut tx).await?;

        provider.send_transaction(&tx).await
    }

    fn create_coin_predicate(
        &self,
        coin: Coin,
        asset_id: AssetId,
        code: Vec<u8>,
        predicate_data: Vec<u8>,
    ) -> Input {
        Input::coin_predicate(
            coin.utxo_id,
            coin.owner.into(),
            coin.amount,
            asset_id,
            TxPointer::default(),
            0,
            code,
            predicate_data,
        )
    }

    fn create_message_predicate(
        &self,
        message: InputMessage,
        code: Vec<u8>,
        predicate_data: Vec<u8>,
    ) -> Input {
        Input::message_predicate(
            message.message_id(),
            message.sender.into(),
            message.recipient.into(),
            message.amount,
            message.nonce,
            message.data,
            code,
            predicate_data,
        )
    }

    pub async fn receive_from_predicate(
        &self,
        predicate_address: &Bech32Address,
        predicate_code: Vec<u8>,
        amount: u64,
        asset_id: AssetId,
        predicate_data: UnresolvedBytes,
        tx_parameters: TxParameters,
    ) -> Result<Vec<Receipt>> {
        self.spend_predicate(
            predicate_address,
            predicate_code,
            amount,
            asset_id,
            self.address(),
            predicate_data,
            tx_parameters,
        )
        .await
    }

    /// Unconditionally transfers `balance` of type `asset_id` to
>>>>>>> 8ae4e446
    /// the contract at `to`.
    /// Fails if balance for `asset_id` is larger than this wallet's spendable balance.
    /// Returns the corresponding transaction ID and the list of receipts.
    ///
    /// CAUTION !!!
    ///
    /// This will transfer coins to a contract, possibly leading
    /// to the PERMANENT LOSS OF COINS if not used with care.
    async fn force_transfer_to_contract(
        &self,
        to: &Bech32ContractId,
        balance: u64,
        asset_id: AssetId,
        tx_parameters: TxParameters,
    ) -> std::result::Result<(String, Vec<Receipt>), Error> {
        let zeroes = Bytes32::zeroed();
        let plain_contract_id: ContractId = to.into();

        let mut inputs = vec![Input::contract(
            UtxoId::new(zeroes, 0),
            zeroes,
            zeroes,
            TxPointer::default(),
            plain_contract_id,
        )];
        inputs.extend(
            self.get_asset_inputs_for_amount(asset_id, balance, 0)
                .await?,
        );

        let outputs = vec![
            Output::contract(0, zeroes, zeroes),
            Output::change((&self.address).into(), 0, asset_id),
        ];

        // Build transaction and sign it
        let tb = ScriptTransactionBuilder::prepare_contract_transfer(
            plain_contract_id,
            balance,
            asset_id,
            inputs,
            outputs,
            tx_parameters,
        );
        // if we are not transferring the base asset, previous base amount is 0
        let base_amount = if asset_id == AssetId::default() {
            balance
        } else {
            0
        };
        let tx = self.pay_fee_resources(tb, base_amount, 0).await?;

        let tx_id = tx.id();
        let receipts = self.get_provider()?.send_transaction(&tx).await?;

        Ok((tx_id.to_string(), receipts))
    }

    /// Withdraws an amount of the base asset to
    /// an address on the base chain.
    /// Returns the transaction ID, message ID and the list of receipts.
    async fn withdraw_to_base_layer(
        &self,
        to: &Bech32Address,
        amount: u64,
        tx_parameters: TxParameters,
    ) -> std::result::Result<(String, String, Vec<Receipt>), Error> {
        let inputs = self
            .get_asset_inputs_for_amount(BASE_ASSET_ID, amount, 0)
            .await?;

        let tb = ScriptTransactionBuilder::prepare_message_to_output(
            to.into(),
            amount,
            inputs,
            tx_parameters,
        );

       let tx = self.pay_fee_resources(tb, amount, 0).await?;

        let tx_id = tx.id().to_string();
        let receipts = self.get_provider()?.send_transaction(&tx).await?;

        let message_id = extract_message_id(&receipts)
            .expect("MessageId could not be retrieved from tx receipts.");

        Ok((tx_id, message_id.to_string(), receipts))
    }

    fn convert_to_signed_resources(&self, spendable_resources: Vec<Resource>) -> Vec<Input> {
        spendable_resources
            .into_iter()
            .map(|resource| Input::resource_signed(resource, 0))
            .collect::<Vec<_>>()
    }
}

#[cfg_attr(target_arch = "wasm32", async_trait(? Send))]
#[cfg_attr(not(target_arch = "wasm32"), async_trait)]
impl Signer for WalletUnlocked {
    async fn sign_message<S: Send + Sync + AsRef<[u8]>>(&self, message: S) -> AccountResult<Signature> {
        let message = Message::new(message);
        let sig = Signature::sign(&self.private_key, &message);
        Ok(sig)
    }

    async fn sign_transaction<Tx: Transaction + Send>(&self, tx: &mut Tx) -> AccountResult<Signature> {

        let id = tx.id();

        // Safety: `Message::from_bytes_unchecked` is unsafe because
        // it can't guarantee that the provided bytes will be the product
        // of a cryptographically secure hash. However, the bytes are
        // coming from `tx.id()`, which already uses `Hasher::hash()`
        // to hash it using a secure hash mechanism.
        let message = unsafe { Message::from_bytes_unchecked(*id) };
        let sig = Signature::sign(&self.private_key, &message);

        let witness = vec![Witness::from(sig.as_ref())];

        let witnesses: &mut Vec<Witness> = tx.witnesses_mut();

        match witnesses.len() {
            0 => *witnesses = witness,
            _ => {
                witnesses.extend(witness);
            }
        }

        Ok(sig)
    }
}

impl fmt::Debug for Wallet {
    fn fmt(&self, f: &mut fmt::Formatter<'_>) -> fmt::Result {
        f.debug_struct("Wallet")
            .field("address", &self.address)
            .finish()
    }
}

impl ops::Deref for WalletUnlocked {
    type Target = Wallet;
    fn deref(&self) -> &Self::Target {
        &self.wallet
    }
}

/// Generates a random mnemonic phrase given a random number generator and the number of words to
/// generate, `count`.
pub fn generate_mnemonic_phrase<R: Rng>(rng: &mut R, count: usize) -> WalletResult<String> {
    Ok(fuel_crypto::FuelMnemonic::generate_mnemonic_phrase(
        rng, count,
    )?)
}

#[cfg(test)]
#[cfg(feature = "test-helpers")]
mod tests {
    use std::iter::repeat;

    use fuel_core::service::{Config, FuelService};
    use fuel_core_client::client::FuelClient;
    use fuel_tx::{Address, Input as FuelInput};
    use fuels_test_helpers::{launch_custom_provider_and_get_wallets, AssetConfig, WalletsConfig};
    use tempfile::tempdir;

    use super::*;

    #[tokio::test]
    async fn encrypted_json_keystore() -> Result<()> {
        let dir = tempdir()?;
        let mut rng = rand::thread_rng();

        let provider = setup().await;

        // Create a wallet to be stored in the keystore.
        let (wallet, uuid) =
            WalletUnlocked::new_from_keystore(&dir, &mut rng, "password", Some(provider.clone()))?;

        // sign a message using the above key.
        let message = "Hello there!";
        let signature = wallet.sign_message(message).await?;

        // Read from the encrypted JSON keystore and decrypt it.
        let path = Path::new(dir.path()).join(uuid);
        let recovered_wallet =
            WalletUnlocked::load_keystore(path.clone(), "password", Some(provider.clone()))?;

        // Sign the same message as before and assert that the signature is the same.
        let signature2 = recovered_wallet.sign_message(message).await?;
        assert_eq!(signature, signature2);

        // Remove tempdir.
        assert!(std::fs::remove_file(&path).is_ok());
        Ok(())
    }

    #[tokio::test]
    async fn mnemonic_generation() -> Result<()> {
        let provider = setup().await;

        let mnemonic = generate_mnemonic_phrase(&mut rand::thread_rng(), 12)?;

        let _wallet = WalletUnlocked::new_from_mnemonic_phrase(&mnemonic, Some(provider))?;
        Ok(())
    }

    #[tokio::test]
    async fn wallet_from_mnemonic_phrase() -> Result<()> {
        let phrase =
            "oblige salon price punch saddle immune slogan rare snap desert retire surprise";

        let provider = setup().await;

        // Create first account from mnemonic phrase.
        let wallet = WalletUnlocked::new_from_mnemonic_phrase_with_path(
            phrase,
            Some(provider.clone()),
            "m/44'/60'/0'/0/0",
        )?;

        let expected_plain_address =
            "df9d0e6c6c5f5da6e82e5e1a77974af6642bdb450a10c43f0c6910a212600185";
        let expected_address = "fuel1m7wsumrvtaw6d6pwtcd809627ejzhk69pggvg0cvdyg2yynqqxzseuzply";

        assert_eq!(wallet.address().hash().to_string(), expected_plain_address);
        assert_eq!(wallet.address().to_string(), expected_address);

        // Create a second account from the same phrase.
        let wallet2 = WalletUnlocked::new_from_mnemonic_phrase_with_path(
            phrase,
            Some(provider),
            "m/44'/60'/1'/0/0",
        )?;

        let expected_second_plain_address =
            "261191b0164a24fd0fd51566ec5e5b0b9ba8fb2d42dc9cf7dbbd6f23d2742759";
        let expected_second_address =
            "fuel1ycgervqkfgj06r74z4nwchjmpwd637edgtwfea7mh4hj85n5yavszjk4cc";

        assert_eq!(
            wallet2.address().hash().to_string(),
            expected_second_plain_address
        );
        assert_eq!(wallet2.address().to_string(), expected_second_address);

        Ok(())
    }

    #[tokio::test]
    async fn encrypt_and_store_wallet_from_mnemonic() -> Result<()> {
        let dir = tempdir()?;

        let phrase =
            "oblige salon price punch saddle immune slogan rare snap desert retire surprise";

        let provider = setup().await;

        // Create first account from mnemonic phrase.
        let wallet = WalletUnlocked::new_from_mnemonic_phrase_with_path(
            phrase,
            Some(provider.clone()),
            "m/44'/60'/0'/0/0",
        )?;

        let uuid = wallet.encrypt(&dir, "password")?;

        let path = Path::new(dir.path()).join(uuid);

        let recovered_wallet = WalletUnlocked::load_keystore(&path, "password", Some(provider))?;

        assert_eq!(wallet.address(), recovered_wallet.address());

        // Remove tempdir.
        assert!(std::fs::remove_file(&path).is_ok());
        Ok(())
    }

    async fn setup() -> Provider {
        let srv = FuelService::new_node(Config::local_node()).await.unwrap();
        let client = FuelClient::from(srv.bound_address);
        Provider::new(client)
    }

    fn add_fee_resources_wallet_config(num_wallets: u64) -> WalletsConfig {
        let asset_configs = vec![AssetConfig {
            id: BASE_ASSET_ID,
            num_coins: 20,
            coin_amount: 20,
        }];
        WalletsConfig::new_multiple_assets(num_wallets, asset_configs)
    }

    fn compare_inputs(inputs: &[FuelInput], expected_inputs: &mut Vec<FuelInput>) -> bool {
        let zero_utxo_id = UtxoId::new(Bytes32::zeroed(), 0);

        // change UTXO_ids to 0s for comparison, because we can't guess the genesis coin ids
        let inputs: Vec<FuelInput> = inputs
            .iter()
            .map(|input| match input {
                FuelInput::CoinSigned {
                    owner,
                    amount,
                    asset_id,
                    tx_pointer,
                    witness_index,
                    maturity,
                    ..
                } => FuelInput::coin_signed(
                    zero_utxo_id,
                    *owner,
                    *amount,
                    *asset_id,
                    *tx_pointer,
                    *witness_index,
                    *maturity,
                ),
                other => other.clone(),
            })
            .collect();

        let comparison_results: Vec<bool> = inputs
            .iter()
            .map(|input| {
                let found_index = expected_inputs
                    .iter()
                    .position(|expected| expected == input);
                if let Some(index) = found_index {
                    expected_inputs.remove(index);
                    true
                } else {
                    false
                }
            })
            .collect();

        if !expected_inputs.is_empty() {
            return false;
        }

        return comparison_results.iter().all(|&r| r);
    }

    #[tokio::test]
    async fn add_fee_resources_empty_transaction() -> Result<()> {
        let wallet_config = add_fee_resources_wallet_config(1);
        let wallet = launch_custom_provider_and_get_wallets(wallet_config, None, None)
            .await
            .pop()
            .unwrap();

        let mut tb = ScriptTransactionBuilder::prepare_transfer(vec![], vec![], TxParameters::default());
        wallet.add_fee_resources(&mut tb, 0, 0).await?;
        let tx = tb.build()?;

        let zero_utxo_id = UtxoId::new(Bytes32::zeroed(), 0);
        let mut expected_inputs = vec![FuelInput::coin_signed(
            zero_utxo_id,
            wallet.address().into(),
            20,
            BASE_ASSET_ID,
            TxPointer::default(),
            0,
            0,
        )];
        let expected_outputs = vec![Output::change(wallet.address().into(), 0, BASE_ASSET_ID)];

        assert!(compare_inputs(tx.inputs().as_slice(), &mut expected_inputs));
        assert_eq!(tx.outputs(), &expected_outputs);

        Ok(())
    }

    #[tokio::test]
    async fn add_fee_resources_to_transfer_with_base_asset() -> Result<()> {
        let wallet_config = add_fee_resources_wallet_config(1);
        let wallet = launch_custom_provider_and_get_wallets(wallet_config, None, None)
            .await
            .pop()
            .unwrap();

        let base_amount = 30;
        let inputs = wallet
            .get_asset_inputs_for_amount(BASE_ASSET_ID, base_amount, 0)
            .await?;
        let outputs = wallet.get_asset_outputs_for_amount(
            &Address::zeroed().into(),
            BASE_ASSET_ID,
            base_amount,
        );

        let mut tb = ScriptTransactionBuilder::prepare_transfer(inputs, outputs, TxParameters::default());
        wallet.add_fee_resources(&mut tb, base_amount, 0).await?;
        let tx = tb.build()?;

        let zero_utxo_id = UtxoId::new(Bytes32::zeroed(), 0);
        let mut expected_inputs = repeat(FuelInput::coin_signed(
            zero_utxo_id,
            wallet.address().into(),
            20,
            BASE_ASSET_ID,
            TxPointer::default(),
            0,
            0,
        ))
        .take(3)
        .collect::<Vec<_>>();
        let expected_outputs = vec![
            Output::coin(Address::zeroed(), base_amount, BASE_ASSET_ID),
            Output::change(wallet.address().into(), 0, BASE_ASSET_ID),
        ];

        assert!(compare_inputs(tx.inputs().as_slice(), &mut expected_inputs));
        assert_eq!(tx.outputs(), &expected_outputs);

        Ok(())
    }
}<|MERGE_RESOLUTION|>--- conflicted
+++ resolved
@@ -20,15 +20,8 @@
 use rand::{CryptoRng, Rng};
 use std::{fmt, ops, path::Path};
 
-<<<<<<< HEAD
 use crate::{accounts_utils::extract_message_id, AccountError, AccountResult};
-use crate::{provider::Provider, Account, Signer};
-=======
-use crate::{
-    provider::{Provider, ResourceFilter},
-    Signer,
-};
->>>>>>> 8ae4e446
+use crate::{provider::{Provider, ResourceFilter}, Account, Signer};
 
 pub const DEFAULT_DERIVATION_PATH_PREFIX: &str = "m/44'/1179993420'";
 
@@ -131,24 +124,14 @@
         amount: u64,
         witness_index: u8,
     ) -> Result<Vec<Input>> {
-<<<<<<< HEAD
         Ok(self
             .get_spendable_resources(asset_id, amount)
             .await?
             .into_iter()
-            .map(|resource| Input::resource_signed(resource, witness_index))
+            .map(|resource| {
+                Input::resource_signed(resource, witness_index)
+            })
             .collect::<Vec<Input>>())
-=======
-        let filter = ResourceFilter {
-            from: self.address().clone(),
-            asset_id,
-            amount,
-            ..Default::default()
-        };
-        self.get_provider()?
-            .get_asset_inputs(filter, witness_index)
-            .await
->>>>>>> 8ae4e446
     }
 
     /// Returns a vector containing the output coin and change output given an asset and amount
@@ -179,19 +162,14 @@
         asset_id: AssetId,
         amount: u64,
     ) -> Result<Vec<Resource>> {
-<<<<<<< HEAD
-        self.provider()?
-            .get_spendable_resources(&self.address, asset_id, amount)
-=======
         let filter = ResourceFilter {
             from: self.address().clone(),
             asset_id,
             amount,
             ..Default::default()
         };
-        self.get_provider()?
+        self.provider()?
             .get_spendable_resources(filter)
->>>>>>> 8ae4e446
             .await
             .map_err(Into::into)
     }
@@ -472,170 +450,7 @@
         Ok((tx_id, receipts))
     }
 
-<<<<<<< HEAD
-    /// Uncondition
-    /// ally transfers `balance` of type `asset_id` to
-=======
-    /// Withdraws an amount of the base asset to
-    /// an address on the base chain.
-    /// Returns the transaction ID, message ID and the list of receipts.
-    pub async fn withdraw_to_base_layer(
-        &self,
-        to: &Bech32Address,
-        amount: u64,
-        tx_parameters: TxParameters,
-    ) -> Result<(String, String, Vec<Receipt>)> {
-        let inputs = self
-            .get_asset_inputs_for_amount(BASE_ASSET_ID, amount, 0)
-            .await?;
-
-        let mut tx =
-            ScriptTransaction::build_message_to_output_tx(to.into(), amount, inputs, tx_parameters);
-
-        self.add_fee_resources(&mut tx, amount, 0).await?;
-        self.sign_transaction(&mut tx).await?;
-
-        let tx_id = tx.id().to_string();
-        let receipts = self.get_provider()?.send_transaction(&tx).await?;
-
-        let message_id = WalletUnlocked::extract_message_id(&receipts)
-            .expect("MessageId could not be retrieved from tx receipts.");
-
-        Ok((tx_id, message_id.to_string(), receipts))
-    }
-
-    fn extract_message_id(receipts: &[Receipt]) -> Option<&MessageId> {
-        receipts
-            .iter()
-            .find(|r| matches!(r, Receipt::MessageOut { .. }))
-            .and_then(|m| m.message_id())
-    }
-
-    #[allow(clippy::too_many_arguments)]
-    pub async fn spend_predicate(
-        &self,
-        predicate_address: &Bech32Address,
-        code: Vec<u8>,
-        amount: u64,
-        asset_id: AssetId,
-        to: &Bech32Address,
-        predicate_data: UnresolvedBytes,
-        tx_parameters: TxParameters,
-    ) -> Result<Vec<Receipt>> {
-        let provider = self.get_provider()?;
-
-        let filter = ResourceFilter {
-            from: predicate_address.clone(),
-            amount,
-            ..Default::default()
-        };
-        let spendable_predicate_resources = provider.get_spendable_resources(filter).await?;
-
-        // input amount is: amount < input_amount < 2*amount
-        // because of "random improve" used by get_spendable_coins()
-        let input_amount: u64 = spendable_predicate_resources
-            .iter()
-            .map(|resource| resource.amount())
-            .sum();
-
-        // Iterate through the spendable resources and calculate the appropriate offsets
-        // for the coin or message predicates
-        let mut offset = base_offset(&provider.consensus_parameters().await?);
-        let inputs = spendable_predicate_resources
-            .into_iter()
-            .map(|resource| match resource {
-                Resource::Coin(coin) => {
-                    offset += coin_predicate_data_offset(code.len());
-
-                    let data = predicate_data.clone().resolve(offset as u64);
-                    offset += data.len();
-
-                    self.create_coin_predicate(coin, asset_id, code.clone(), data)
-                }
-                Resource::Message(message) => {
-                    offset += message_predicate_data_offset(message.data.len(), code.len());
-
-                    let data = predicate_data.clone().resolve(offset as u64);
-                    offset += data.len();
-
-                    self.create_message_predicate(message, code.clone(), data)
-                }
-            })
-            .collect::<Vec<_>>();
-
-        let outputs = vec![
-            Output::coin(to.into(), amount, asset_id),
-            Output::coin(predicate_address.into(), input_amount - amount, asset_id),
-        ];
-
-        let mut tx = ScriptTransaction::new(inputs, outputs, tx_parameters);
-        // we set previous base amount to 0 because it only applies to signed coins, not predicate coins
-        self.add_fee_resources(&mut tx, 0, 0).await?;
-        self.sign_transaction(&mut tx).await?;
-
-        provider.send_transaction(&tx).await
-    }
-
-    fn create_coin_predicate(
-        &self,
-        coin: Coin,
-        asset_id: AssetId,
-        code: Vec<u8>,
-        predicate_data: Vec<u8>,
-    ) -> Input {
-        Input::coin_predicate(
-            coin.utxo_id,
-            coin.owner.into(),
-            coin.amount,
-            asset_id,
-            TxPointer::default(),
-            0,
-            code,
-            predicate_data,
-        )
-    }
-
-    fn create_message_predicate(
-        &self,
-        message: InputMessage,
-        code: Vec<u8>,
-        predicate_data: Vec<u8>,
-    ) -> Input {
-        Input::message_predicate(
-            message.message_id(),
-            message.sender.into(),
-            message.recipient.into(),
-            message.amount,
-            message.nonce,
-            message.data,
-            code,
-            predicate_data,
-        )
-    }
-
-    pub async fn receive_from_predicate(
-        &self,
-        predicate_address: &Bech32Address,
-        predicate_code: Vec<u8>,
-        amount: u64,
-        asset_id: AssetId,
-        predicate_data: UnresolvedBytes,
-        tx_parameters: TxParameters,
-    ) -> Result<Vec<Receipt>> {
-        self.spend_predicate(
-            predicate_address,
-            predicate_code,
-            amount,
-            asset_id,
-            self.address(),
-            predicate_data,
-            tx_parameters,
-        )
-        .await
-    }
-
     /// Unconditionally transfers `balance` of type `asset_id` to
->>>>>>> 8ae4e446
     /// the contract at `to`.
     /// Fails if balance for `asset_id` is larger than this wallet's spendable balance.
     /// Returns the corresponding transaction ID and the list of receipts.
