use slice::from_raw_parts;
use crate::provider::Provider;
use crate::Signer;
use async_trait::async_trait;
use elliptic_curve::rand_core;
use eth_keystore::KeystoreError;
use fuel_crypto::{Hasher, Message, PublicKey, SecretKey, Signature};
use fuel_gql_client::{
    client::{schema::coin::Coin ,schema::MessageId, types::TransactionResponse, PaginatedResult, PaginationRequest},
    fuel_tx::{
        AssetId, Bytes32, ConsensusParameters, ContractId, Input, Output, Receipt, Transaction,
        TransactionFee, TxPointer, UtxoId, Witness,
    },
    fuel_vm::{consts::REG_ONE, prelude::Opcode, script_with_data_offset},
};
use fuel_types::{bytes::WORD_SIZE, Immediate18};
use fuels_core::{constants::BASE_ASSET_ID, parameters::TxParameters};
use fuels_types::bech32::{Bech32Address, Bech32ContractId, FUEL_BECH32_HRP};
use fuels_types::errors::Error;
use rand::{CryptoRng, Rng};
<<<<<<< HEAD
use std::{collections::HashMap, fmt, mem, ops, path::Path, slice};
use std::any::Any;
use std::borrow::Borrow;
use fuel_gql_client::client::schema;
=======
use std::{collections::HashMap, fmt, ops, path::Path, vec};
>>>>>>> 0c92fd44
use thiserror::Error;

const DEFAULT_DERIVATION_PATH_PREFIX: &str = "m/44'/1179993420'/0'/0/";

/// A FuelVM-compatible wallet that can be used to list assets, balances and more.
///
/// Note that instances of the `Wallet` type only know their public address, and as a result can
/// only perform read-only operations.
///
/// In order to sign messages or send transactions, a `Wallet` must first call [`Wallet::unlock`]
/// with a valid private key to produce a [`WalletUnlocked`].
#[derive(Clone)]
pub struct Wallet {
    /// The wallet's address. The wallet's address is derived
    /// from the first 32 bytes of SHA-256 hash of the wallet's public key.
    pub(crate) address: Bech32Address,
    pub(crate) provider: Option<Provider>,
}

/// A `WalletUnlocked` is equivalent to a [`Wallet`] whose private key is known and stored
/// alongside in-memory. Knowing the private key allows a `WalletUlocked` to sign operations, send
/// transactions, and more.
///
/// # Examples
///
/// ## Signing and Verifying a message
///
/// The wallet can be used to produce ECDSA [`Signature`] objects, which can be then verified.
///
/// ```
/// use fuel_crypto::Message;
/// use fuels::prelude::*;
///
/// async fn foo() -> Result<(), Error> {
///   // Setup local test node
///   let (provider, _) = setup_test_provider(vec![], None).await;
///
///   // Create a new local wallet with the newly generated key
///   let wallet = WalletUnlocked::new_random(Some(provider));
///
///   let message = "my message";
///   let signature = wallet.sign_message(message.as_bytes()).await?;
///
///   // Lock the wallet when we're done, dropping the private key from memory.
///   let wallet = wallet.lock();
///
///   // Recover address that signed the message
///   let message = Message::new(message);
///   let recovered_address = signature.recover(&message).expect("Failed to recover address");
///
///   assert_eq!(wallet.address().hash(), recovered_address.hash());
///
///   // Verify signature
///   signature.verify(&recovered_address, &message).unwrap();
///   Ok(())
/// }
/// ```
/// [`Signature`]: fuels_core::signature::Signature
#[derive(Clone, Debug)]
pub struct WalletUnlocked {
    wallet: Wallet,
    pub(crate) private_key: SecretKey,
}

#[derive(Error, Debug)]
/// Error thrown by the Wallet module
pub enum WalletError {
    /// Error propagated from the hex crate.
    #[error(transparent)]
    Hex(#[from] hex::FromHexError),
    /// Error propagated by parsing of a slice
    #[error("Failed to parse slice")]
    Parsing(#[from] std::array::TryFromSliceError),
    #[error("No provider was setup: make sure to set_provider in your wallet!")]
    NoProvider,
    /// Keystore error
    #[error(transparent)]
    KeystoreError(#[from] KeystoreError),
    #[error(transparent)]
    FuelCrypto(#[from] fuel_crypto::Error),
}

impl From<WalletError> for Error {
    fn from(e: WalletError) -> Self {
        Error::WalletError(e.to_string())
    }
}

impl Wallet {
    /// Construct a Wallet from its given public address.
    pub fn from_address(address: Bech32Address, provider: Option<Provider>) -> Self {
        Self { address, provider }
    }

    pub fn get_provider(&self) -> Result<&Provider, WalletError> {
        self.provider.as_ref().ok_or(WalletError::NoProvider)
    }

    pub fn set_provider(&mut self, provider: Provider) {
        self.provider = Some(provider)
    }

    pub fn address(&self) -> &Bech32Address {
        &self.address
    }

    pub async fn get_transactions(
        &self,
        request: PaginationRequest<String>,
    ) -> Result<PaginatedResult<TransactionResponse, String>, Error> {
        self.get_provider()?
            .get_transactions_by_owner(&self.address, request)
            .await
            .map_err(Into::into)
    }

    /// Returns a proper vector of `Input::Coin`s for the given asset ID, amount, and witness index.
    /// The `witness_index` is the position of the witness
    /// (signature) in the transaction's list of witnesses.
    /// Meaning that, in the validation process, the node will
    /// use the witness at this index to validate the coins returned
    /// by this method.
    pub async fn get_asset_inputs_for_amount(
        &self,
        asset_id: AssetId,
        amount: u64,
        witness_index: u8,
    ) -> Result<Vec<Input>, Error> {
        let spendable = self.get_spendable_coins(asset_id, amount).await?;
        let mut inputs = vec![];
        for coin in spendable {
            let input_coin = Input::coin_signed(
                UtxoId::from(coin.utxo_id),
                coin.owner.into(),
                coin.amount.0,
                asset_id,
                TxPointer::default(),
                witness_index,
                0,
            );
            inputs.push(input_coin);
        }
        Ok(inputs)
    }

    /// Returns a vector containing the output coin and change output given an asset and amount
    pub fn get_asset_outputs_for_amount(
        &self,
        to: &Bech32Address,
        asset_id: AssetId,
        amount: u64,
    ) -> Vec<Output> {
        vec![
            Output::coin(to.into(), amount, asset_id),
            // Note that the change will be computed by the node.
            // Here we only have to tell the node who will own the change and its asset ID.
            Output::change((&self.address).into(), 0, asset_id),
        ]
    }

    /// Gets all coins of asset `asset_id` owned by the wallet, *even spent ones* (this is useful
    /// for some particular cases, but in general, you should use `get_spendable_coins`). This
    /// returns actual coins (UTXOs).
    pub async fn get_coins(&self, asset_id: AssetId) -> Result<Vec<Coin>, Error> {
        Ok(self
            .get_provider()?
            .get_coins(&self.address, asset_id)
            .await?)
    }

    /// Get some spendable coins of asset `asset_id` owned by the wallet that add up at least to
    /// amount `amount`. The returned coins (UTXOs) are actual coins that can be spent. The number
    /// of coins (UXTOs) is optimized to prevent dust accumulation.
    pub async fn get_spendable_coins(
        &self,
        asset_id: AssetId,
        amount: u64,
    ) -> Result<Vec<Coin>, Error> {
        self.get_provider()?
            .get_spendable_coins(&self.address, asset_id, amount)
            .await
            .map_err(Into::into)
    }

    /// Get the balance of all spendable coins `asset_id` for address `address`. This is different
    /// from getting coins because we are just returning a number (the sum of UTXOs amount) instead
    /// of the UTXOs.
    pub async fn get_asset_balance(&self, asset_id: &AssetId) -> Result<u64, Error> {
        self.get_provider()?
            .get_asset_balance(&self.address, *asset_id)
            .await
            .map_err(Into::into)
    }

    /// Get all the spendable balances of all assets for the wallet. This is different from getting
    /// the coins because we are only returning the sum of UTXOs coins amount and not the UTXOs
    /// coins themselves.
    pub async fn get_balances(&self) -> Result<HashMap<String, u64>, Error> {
        self.get_provider()?
            .get_balances(&self.address)
            .await
            .map_err(Into::into)
    }

    pub async fn get_messages(&self) -> Result<Vec<schema::message::Message,>, Error>  {
        Ok(self
            .get_provider()?.get_messages(&self.address).await?)
    }

    pub async fn get_inputs_for_messages(
        &self,
        witness_index: u8,
    ) -> Result<Vec<Input>, Error> {

        let as_u8_slice = |v: &[i32]| -> &[u8] {
            let element_size = mem::size_of::<i32>();
            unsafe { from_raw_parts(v.as_ptr() as *const u8, v.len() * element_size) }
        };

        let messages = self.get_provider()?.get_messages(&self.address).await?;

        let mut inputs = vec![];

        for message in messages {

            let message_id = Input::compute_message_id(
                &message.sender.clone().into(),
                &message.recipient.clone().into(),
                message.nonce.into(),
                &message.owner.clone().into(),
                message.amount.0,
                as_u8_slice(message.data.borrow())
            );

            let input_messages = Input::message_signed(
                message_id,
                message.sender.into(),
                message.recipient.into(),
                message.amount.0,
                0,
                message.owner.into(),
                witness_index,
                vec![]
            );
            inputs.push(input_messages);
        }


        Ok(inputs)
    }

    /// Unlock the wallet with the given `private_key`.
    ///
    /// The private key will be stored in memory until `wallet.lock()` is called or until the
    /// wallet is `drop`ped.
    pub fn unlock(self, private_key: SecretKey) -> WalletUnlocked {
        WalletUnlocked {
            wallet: self,
            private_key,
        }
    }

    /// Craft a transaction used to transfer funds between two addresses.
    pub fn build_transfer_tx(
        inputs: &[Input],
        outputs: &[Output],
        params: TxParameters,
    ) -> Transaction {
        // This script contains a single Opcode that returns immediately (RET)
        // since all this transaction does is move Inputs and Outputs around.
        let script = Opcode::RET(REG_ONE).to_bytes().to_vec();
        Transaction::Script {
            gas_price: params.gas_price,
            gas_limit: params.gas_limit,
            maturity: params.maturity,
            receipts_root: Default::default(),
            script,
            script_data: vec![],
            inputs: inputs.to_vec(),
            outputs: outputs.to_vec(),
            witnesses: vec![],
            metadata: None,
        }
    }

    /// Craft a transaction used to transfer funds to a contract.
    pub fn build_contract_transfer_tx(
        to: ContractId,
        amount: u64,
        asset_id: AssetId,
        inputs: &[Input],
        outputs: &[Output],
        params: TxParameters,
    ) -> Transaction {
        let script_data: Vec<u8> = [
            to.to_vec(),
            amount.to_be_bytes().to_vec(),
            asset_id.to_vec(),
        ]
        .into_iter()
        .flatten()
        .collect();

        // This script loads:
        //  - a pointer to the contract id,
        //  - the actual amount
        //  - a pointer to the asset id
        // into the registers 0X10, 0x11, 0x12
        // and calls the TR instruction
        let (script, _) = script_with_data_offset!(
            data_offset,
            vec![
                Opcode::MOVI(0x10, data_offset as Immediate18),
                Opcode::MOVI(
                    0x11,
                    (data_offset as usize + ContractId::LEN) as Immediate18
                ),
                Opcode::LW(0x11, 0x11, 0),
                Opcode::MOVI(
                    0x12,
                    (data_offset as usize + ContractId::LEN + WORD_SIZE) as Immediate18
                ),
                Opcode::TR(0x10, 0x11, 0x12),
                Opcode::RET(REG_ONE)
            ],
            ConsensusParameters::DEFAULT.tx_offset()
        );
        #[allow(clippy::iter_cloned_collect)]
        let script = script.iter().copied().collect();

        Transaction::Script {
            gas_price: params.gas_price,
            gas_limit: params.gas_limit,
            maturity: params.maturity,
            receipts_root: Default::default(),
            script,
            script_data,
            inputs: inputs.to_vec(),
            outputs: outputs.to_vec(),
            witnesses: vec![],
            metadata: None,
        }
    }
}

impl WalletUnlocked {
    /// Lock the wallet by `drop`ping the private key from memory.
    pub fn lock(self) -> Wallet {
        self.wallet
    }

    // NOTE: Rather than providing a `DerefMut` implementation, we wrap the `set_provider` method
    // directly. This is because we should not allow the user a `&mut` handle to the inner `Wallet`
    // as this could lead to ending up with a `WalletUnlocked` in an inconsistent state (e.g. the
    // private key doesn't match the inner wallet's public key).
    pub fn set_provider(&mut self, provider: Provider) {
        self.wallet.set_provider(provider)
    }

    /// Creates a new wallet with a random private key.
    pub fn new_random(provider: Option<Provider>) -> Self {
        let mut rng = rand::thread_rng();
        let private_key = SecretKey::random(&mut rng);
        Self::new_from_private_key(private_key, provider)
    }

    /// Creates a new wallet from the given private key.
    pub fn new_from_private_key(private_key: SecretKey, provider: Option<Provider>) -> Self {
        let public = PublicKey::from(&private_key);
        let hashed = public.hash();
        let address = Bech32Address::new(FUEL_BECH32_HRP, hashed);
        Wallet::from_address(address, provider).unlock(private_key)
    }

    /// Creates a new wallet from a mnemonic phrase.
    /// The default derivation path is used.
    pub fn new_from_mnemonic_phrase(
        phrase: &str,
        provider: Option<Provider>,
    ) -> Result<Self, WalletError> {
        let path = format!("{}{}", DEFAULT_DERIVATION_PATH_PREFIX, 0);
        Self::new_from_mnemonic_phrase_with_path(phrase, provider, &path)
    }

    /// Creates a new wallet from a mnemonic phrase.
    /// It takes a path to a BIP32 derivation path.
    pub fn new_from_mnemonic_phrase_with_path(
        phrase: &str,
        provider: Option<Provider>,
        path: &str,
    ) -> Result<Self, WalletError> {
        let secret_key = SecretKey::new_from_mnemonic_phrase_with_path(phrase, path)?;

        Ok(Self::new_from_private_key(secret_key, provider))
    }

    /// Creates a new wallet and stores its encrypted version in the given path.
    pub fn new_from_keystore<P, R, S>(
        dir: P,
        rng: &mut R,
        password: S,
        provider: Option<Provider>,
    ) -> Result<(Self, String), WalletError>
        where
            P: AsRef<Path>,
            R: Rng + CryptoRng + rand_core::CryptoRng,
            S: AsRef<[u8]>,
    {
        let (secret, uuid) = eth_keystore::new(dir, rng, password)?;

        let secret_key = unsafe { SecretKey::from_slice_unchecked(&secret) };

        let wallet = Self::new_from_private_key(secret_key, provider);

        Ok((wallet, uuid))
    }

    /// Encrypts the wallet's private key with the given password and saves it
    /// to the given path.
    pub fn encrypt<P, S>(&self, dir: P, password: S) -> Result<String, WalletError>
        where
            P: AsRef<Path>,
            S: AsRef<[u8]>,
    {
        let mut rng = rand::thread_rng();

        Ok(eth_keystore::encrypt_key(
            dir,
            &mut rng,
            *self.private_key,
            password,
        )?)
    }

    /// Recreates a wallet from an encrypted JSON wallet given the provided path and password.
    pub fn load_keystore<P, S>(
        keypath: P,
        password: S,
        provider: Option<Provider>,
    ) -> Result<Self, WalletError>
        where
            P: AsRef<Path>,
            S: AsRef<[u8]>,
    {
        let secret = eth_keystore::decrypt_key(keypath, password)?;
        let secret_key = unsafe { SecretKey::from_slice_unchecked(&secret) };
        Ok(Self::new_from_private_key(secret_key, provider))
    }

    /// Add base asset inputs to the transaction to cover the estimated fee.
    /// The original base asset amount cannot be calculated reliably from
    /// the existing transaction inputs because the selected coins may exceed
    /// the required amount to avoid dust. Therefore we require it as an argument.
    ///
    /// Requires contract inputs to be at the start of the transactions inputs vec
    /// so that their indexes are retained
    pub async fn add_fee_coins(
        &self,
        tx: &mut Transaction,
        previous_base_amount: u64,
        witness_index: u8,
    ) -> Result<(), Error> {
        let consensus_parameters = self
            .get_provider()?
            .chain_info()
            .await?
            .consensus_parameters;
        let transaction_fee = TransactionFee::checked_from_tx(&consensus_parameters.into(), &*tx)
            .expect("Error calculating TransactionFee");

        let (base_asset_inputs, remaining_inputs): (Vec<_>, Vec<_>) =
            tx.inputs().iter().cloned().partition(|input| {
                matches!(input, Input::CoinSigned { .. })
                    && *input.asset_id().unwrap() == BASE_ASSET_ID
            });

        let base_inputs_sum: u64 = base_asset_inputs
            .iter()
            .map(|input| input.amount().unwrap())
            .sum();
        // either the inputs were setup incorrectly, or the passed base_asset_amount is wrong
        if base_inputs_sum < previous_base_amount {
            return Err(Error::WalletError(
                "The provided base asset amount is less than the present input coins".to_string(),
            ));
        }

        let mut new_base_amount = transaction_fee.total() + previous_base_amount;
        // If the tx doesn't consume any UTXOs, attempting to repeat it will lead to an
        // error due to non unique tx ids (e.g. repeated contract call with configured gas cost of 0).
        // Here we enforce a minimum amount on the base asset to avoid this
        const MIN_AMOUNT: u64 = 1;
        let is_using_coins = tx
            .inputs()
            .iter()
            .any(|input| matches!(input, Input::CoinSigned { .. }));
        if !is_using_coins && new_base_amount == 0 {
            new_base_amount = MIN_AMOUNT;
        }

        let new_base_inputs = self
            .get_asset_inputs_for_amount(BASE_ASSET_ID, new_base_amount, witness_index)
            .await?;
        let adjusted_inputs: Vec<_> = remaining_inputs
            .into_iter()
            .chain(new_base_inputs.into_iter())
            .collect();

        let is_base_change_present = tx.outputs().iter().any(|output| {
            matches!(output, Output::Change { .. }) && *output.asset_id().unwrap() == BASE_ASSET_ID
        });

        // add a change output for the base asset if it doesn't exist and there are base inputs
        let change_output = if !is_base_change_present && new_base_amount != 0 {
            vec![Output::change(self.address().into(), 0, BASE_ASSET_ID)]
        } else {
            vec![]
        };

        match tx {
            Transaction::Script {
                ref mut inputs,
                ref mut outputs,
                ..
            } => {
                *inputs = adjusted_inputs;
                outputs.extend(change_output);
            }
            Transaction::Create {
                ref mut inputs,
                ref mut outputs,
                ..
            } => {
                *inputs = adjusted_inputs;
                outputs.extend(change_output);
            }
        };

        Ok(())
    }

    /// Transfer funds from this wallet to another `Address`.
    /// Fails if amount for asset ID is larger than address's spendable coins.
    /// Returns the transaction ID that was sent and the list of receipts.
    ///
    /// # Examples
    /// ```
    /// use fuels::prelude::*;
    /// use fuels::test_helpers::setup_single_asset_coins;
    /// use fuels::tx::{Bytes32, AssetId, Input, Output, UtxoId};
    /// use std::str::FromStr;
    /// #[cfg(feature = "fuel-core-lib")]
    /// use fuels_test_helpers::Config;
    ///
    /// async fn foo() -> Result<(), Box<dyn std::error::Error>> {
    ///  // Create the actual wallets/signers
    ///  let mut wallet_1 = WalletUnlocked::new_random(None);
    ///  let mut wallet_2 = WalletUnlocked::new_random(None).lock();
    ///
    ///   // Setup a coin for each wallet
    ///   let mut coins_1 = setup_single_asset_coins(wallet_1.address(),BASE_ASSET_ID, 1, 1);
    ///   let coins_2 = setup_single_asset_coins(wallet_2.address(),BASE_ASSET_ID, 1, 1);
    ///   coins_1.extend(coins_2);
    ///
    ///   // Setup a provider and node with both set of coins
    ///   let (provider, _) = setup_test_provider(coins_1, None).await;
    ///
    ///   // Set provider for wallets
    ///   wallet_1.set_provider(provider.clone());
    ///   wallet_2.set_provider(provider);
    ///
    ///   // Transfer 1 from wallet 1 to wallet 2
    ///   let _receipts = wallet_1
    ///        .transfer(&wallet_2.address(), 1, Default::default(), TxParameters::default())
    ///        .await
    ///        .unwrap();
    ///
    ///   let wallet_2_final_coins = wallet_2.get_coins(BASE_ASSET_ID).await.unwrap();
    ///
    ///   // Check that wallet two now has two coins
    ///   assert_eq!(wallet_2_final_coins.len(), 2);
    ///   Ok(())
    /// }
    /// ```
    pub async fn transfer(
        &self,
        to: &Bech32Address,
        amount: u64,
        asset_id: AssetId,
        tx_parameters: TxParameters,
    ) -> Result<(String, Vec<Receipt>), Error> {

        let mut inputs = vec![];

        let coins_input = self
            .get_asset_inputs_for_amount(asset_id, amount, 0)
            .await?;

        let messages_input = self
            .get_inputs_for_messages(0)
            .await?;

        // inputs.extend(coins_input, messages_input);

        let outputs = vec![];

        self.get_asset_outputs_for_amount(to, asset_id, amount);

        let mut tx = Wallet::build_transfer_tx(&inputs, &outputs, tx_parameters);

        // if we are not transferring the base asset, previous base amount is 0
        if asset_id == AssetId::default() {
            self.add_fee_coins(&mut tx, amount, 0).await?;
        } else {
            self.add_fee_coins(&mut tx, 0, 0).await?;
        };
        self.sign_transaction(&mut tx).await?;

        let receipts = self.get_provider()?.send_transaction(&tx, false).await?;

        Ok((tx.id().to_string(), receipts))
    }

    #[allow(clippy::too_many_arguments)]
    pub async fn spend_predicate(
        &self,
        predicate_address: &Bech32Address,
        code: Vec<u8>,
        amount: u64,
        asset_id: AssetId,
        to: &Bech32Address,
        data: Option<Vec<u8>>,
        tx_parameters: TxParameters,
    ) -> Result<Vec<Receipt>, Error> {
        let spendable_predicate_coins = self
            .get_provider()?
            .get_spendable_coins(predicate_address, asset_id, amount)
            .await?;

        // input amount is: amount < input_amount < 2*amount
        // because of "random improve" used by get_spendable_coins()
        let input_amount: u64 = spendable_predicate_coins
            .iter()
            .map(|coin| coin.amount.0)
            .sum();

        let predicate_data = data.unwrap_or_default();
        let inputs = spendable_predicate_coins
            .into_iter()
            .map(|coin| {
                Input::coin_predicate(
                    UtxoId::from(coin.utxo_id),
                    coin.owner.into(),
                    coin.amount.0,
                    asset_id,
                    TxPointer::default(),
                    0,
                    code.clone(),
                    predicate_data.clone(),
                )
            })
            .collect::<Vec<_>>();

        let outputs = [
            Output::coin(to.into(), amount, asset_id),
            Output::coin(predicate_address.into(), input_amount - amount, asset_id),
        ];

        let mut tx = Wallet::build_transfer_tx(&inputs, &outputs, tx_parameters);
        // we set previous base amount to 0 because it only applies to signed coins, not predicate coins
        self.add_fee_coins(&mut tx, 0, 0).await?;
        self.sign_transaction(&mut tx).await?;

        self.get_provider()?.send_transaction(&tx).await
    }

    pub async fn receive_from_predicate(
        &self,
        predicate_address: &Bech32Address,
        predicate_code: Vec<u8>,
        amount: u64,
        asset_id: AssetId,
        predicate_data: Option<Vec<u8>>,
        tx_parameters: TxParameters,
    ) -> Result<Vec<Receipt>, Error> {
        self.spend_predicate(
            predicate_address,
            predicate_code,
            amount,
            asset_id,
            self.address(),
            predicate_data,
            tx_parameters,
        )
        .await
    }

    /// Unconditionally transfers `balance` of type `asset_id` to
    /// the contract at `to`.
    /// Fails if balance for `asset_id` is larger than this wallet's spendable balance.
    /// Returns the corresponding transaction ID and the list of receipts.
    ///
    /// CAUTION !!!
    ///
    /// This will transfer coins to a contract, possibly leading
    /// to the PERMANENT LOSS OF COINS if not used with care.
    pub async fn force_transfer_to_contract(
        &self,
        to: &Bech32ContractId,
        balance: u64,
        asset_id: AssetId,
        tx_parameters: TxParameters,
    ) -> Result<(String, Vec<Receipt>), Error> {
        let zeroes = Bytes32::zeroed();
        let plain_contract_id: ContractId = to.into();

        let mut inputs = vec![Input::contract(
            UtxoId::new(zeroes, 0),
            zeroes,
            zeroes,
            TxPointer::default(),
            plain_contract_id,
        )];
        inputs.extend(
            self.get_asset_inputs_for_amount(asset_id, balance, 0)
                .await?,
        );

        let outputs = vec![
            Output::contract(0, zeroes, zeroes),
            Output::change((&self.address).into(), 0, asset_id),
        ];

        // Build transaction and sign it
        let mut tx = Wallet::build_contract_transfer_tx(
            plain_contract_id,
            balance,
            asset_id,
            &inputs,
            &outputs,
            tx_parameters,
        );
        // if we are not transferring the base asset, previous base amount is 0
        let base_amount = if asset_id == AssetId::default() {
            balance
        } else {
            0
        };
        self.add_fee_coins(&mut tx, base_amount, 0).await?;
        self.sign_transaction(&mut tx).await?;

        let receipts = self.get_provider()?.send_transaction(&tx, false).await?;

        Ok((tx.id().to_string(), receipts))
    }
}

#[cfg_attr(target_arch = "wasm32", async_trait(?Send))]
#[cfg_attr(not(target_arch = "wasm32"), async_trait)]
impl Signer for WalletUnlocked {
    type Error = WalletError;

    async fn sign_message<S: Send + Sync + AsRef<[u8]>>(
        &self,
        message: S,
    ) -> Result<Signature, Self::Error> {
        let message = Message::new(message);
        let sig = Signature::sign(&self.private_key, &message);
        Ok(sig)
    }

    async fn sign_transaction(&self, tx: &mut Transaction) -> Result<Signature, Self::Error> {
        let id = tx.id();

        // Safety: `Message::from_bytes_unchecked` is unsafe because
        // it can't guarantee that the provided bytes will be the product
        // of a cryptographically secure hash. However, the bytes are
        // coming from `tx.id()`, which already uses `Hasher::hash()`
        // to hash it using a secure hash mechanism.
        let message = unsafe { Message::from_bytes_unchecked(*id) };
        let sig = Signature::sign(&self.private_key, &message);

        let witness = vec![Witness::from(sig.as_ref())];

        let mut witnesses: Vec<Witness> = tx.witnesses().to_vec();

        match witnesses.len() {
            0 => tx.set_witnesses(witness),
            _ => {
                witnesses.extend(witness);
                tx.set_witnesses(witnesses)
            }
        }

        Ok(sig)
    }

    fn address(&self) -> &Bech32Address {
        &self.address
    }
}

impl fmt::Debug for Wallet {
    fn fmt(&self, f: &mut fmt::Formatter<'_>) -> fmt::Result {
        f.debug_struct("Wallet")
            .field("address", &self.address)
            .finish()
    }
}

impl ops::Deref for WalletUnlocked {
    type Target = Wallet;
    fn deref(&self) -> &Self::Target {
        &self.wallet
    }
}

/// Generates a random mnemonic phrase given a random number generator and the number of words to
/// generate, `count`.
pub fn generate_mnemonic_phrase<R: Rng>(rng: &mut R, count: usize) -> Result<String, WalletError> {
    Ok(fuel_crypto::FuelMnemonic::generate_mnemonic_phrase(
        rng, count,
    )?)
}

#[cfg(test)]
#[cfg(feature = "test-helpers")]
mod tests {
    use super::*;
    use core::iter::repeat;
    use fuel_core::service::{Config, FuelService};
    use fuel_gql_client::client::FuelClient;
    use fuel_gql_client::fuel_tx::Address;
    use fuels_test_helpers::{launch_custom_provider_and_get_wallets, AssetConfig, WalletsConfig};
    use fuels_types::errors::Error;
    use tempfile::tempdir;

    #[tokio::test]
    async fn encrypted_json_keystore() -> Result<(), Error> {
        let dir = tempdir()?;
        let mut rng = rand::thread_rng();

        let provider = setup().await;

        // Create a wallet to be stored in the keystore.
        let (wallet, uuid) =
            WalletUnlocked::new_from_keystore(&dir, &mut rng, "password", Some(provider.clone()))?;

        // sign a message using the above key.
        let message = "Hello there!";
        let signature = wallet.sign_message(message).await?;

        // Read from the encrypted JSON keystore and decrypt it.
        let path = Path::new(dir.path()).join(uuid);
        let recovered_wallet =
            WalletUnlocked::load_keystore(&path.clone(), "password", Some(provider.clone()))?;

        // Sign the same message as before and assert that the signature is the same.
        let signature2 = recovered_wallet.sign_message(message).await?;
        assert_eq!(signature, signature2);

        // Remove tempdir.
        assert!(std::fs::remove_file(&path).is_ok());
        Ok(())
    }

    #[tokio::test]
    async fn mnemonic_generation() -> Result<(), Error> {
        let provider = setup().await;

        let mnemonic = generate_mnemonic_phrase(&mut rand::thread_rng(), 12)?;

        let _wallet = WalletUnlocked::new_from_mnemonic_phrase(&mnemonic, Some(provider))?;
        Ok(())
    }

    #[tokio::test]
    async fn wallet_from_mnemonic_phrase() -> Result<(), Error> {
        let phrase =
            "oblige salon price punch saddle immune slogan rare snap desert retire surprise";

        let provider = setup().await;

        // Create first account from mnemonic phrase.
        let wallet = WalletUnlocked::new_from_mnemonic_phrase_with_path(
            phrase,
            Some(provider.clone()),
            "m/44'/60'/0'/0/0",
        )?;

        let expected_plain_address =
            "df9d0e6c6c5f5da6e82e5e1a77974af6642bdb450a10c43f0c6910a212600185";
        let expected_address = "fuel1m7wsumrvtaw6d6pwtcd809627ejzhk69pggvg0cvdyg2yynqqxzseuzply";

        assert_eq!(wallet.address().hash().to_string(), expected_plain_address);
        assert_eq!(wallet.address().to_string(), expected_address);

        // Create a second account from the same phrase.
        let wallet2 = WalletUnlocked::new_from_mnemonic_phrase_with_path(
            phrase,
            Some(provider),
            "m/44'/60'/1'/0/0",
        )?;

        let expected_second_plain_address =
            "261191b0164a24fd0fd51566ec5e5b0b9ba8fb2d42dc9cf7dbbd6f23d2742759";
        let expected_second_address =
            "fuel1ycgervqkfgj06r74z4nwchjmpwd637edgtwfea7mh4hj85n5yavszjk4cc";

        assert_eq!(
            wallet2.address().hash().to_string(),
            expected_second_plain_address
        );
        assert_eq!(wallet2.address().to_string(), expected_second_address);

        Ok(())
    }

    #[tokio::test]
    async fn encrypt_and_store_wallet_from_mnemonic() -> Result<(), Error> {
        let dir = tempdir()?;

        let phrase =
            "oblige salon price punch saddle immune slogan rare snap desert retire surprise";

        let provider = setup().await;

        // Create first account from mnemonic phrase.
        let wallet = WalletUnlocked::new_from_mnemonic_phrase_with_path(
            phrase,
            Some(provider.clone()),
            "m/44'/60'/0'/0/0",
        )?;

        let uuid = wallet.encrypt(&dir, "password")?;

        let path = Path::new(dir.path()).join(uuid);

        let recovered_wallet = WalletUnlocked::load_keystore(&path, "password", Some(provider))?;

        assert_eq!(wallet.address(), recovered_wallet.address());

        // Remove tempdir.
        assert!(std::fs::remove_file(&path).is_ok());
        Ok(())
    }

    async fn setup() -> Provider {
        let srv = FuelService::new_node(Config::local_node()).await.unwrap();
        let client = FuelClient::from(srv.bound_address);
        Provider::new(client)
    }

    fn add_fee_coins_wallet_config(num_wallets: u64) -> WalletsConfig {
        let asset_configs = vec![AssetConfig {
            id: BASE_ASSET_ID,
            num_coins: 20,
            coin_amount: 20,
        }];
        WalletsConfig::new_multiple_assets(num_wallets, asset_configs)
    }

    fn compare_inputs(inputs: &[Input], expected_inputs: &mut Vec<Input>) -> bool {
        let zero_utxo_id = UtxoId::new(Bytes32::zeroed(), 0);

        // change UTXO_ids to 0s for comparison, because we can't guess the genesis coin ids
        let inputs: Vec<Input> = inputs
            .iter()
            .map(|input| match input {
                Input::CoinSigned {
                    owner,
                    amount,
                    asset_id,
                    tx_pointer,
                    witness_index,
                    maturity,
                    ..
                } => Input::coin_signed(
                    zero_utxo_id,
                    *owner,
                    *amount,
                    *asset_id,
                    *tx_pointer,
                    *witness_index,
                    *maturity,
                ),
                other => other.clone(),
            })
            .collect();

        let comparison_results: Vec<bool> = inputs
            .iter()
            .map(|input| {
                let found_index = expected_inputs
                    .iter()
                    .position(|expected| expected == input);
                if let Some(index) = found_index {
                    expected_inputs.remove(index);
                    true
                } else {
                    false
                }
            })
            .collect();

        if !expected_inputs.is_empty() {
            return false;
        }

        return comparison_results.iter().all(|&r| r);
    }

    #[tokio::test]
    async fn add_fee_coins_empty_transaction() -> Result<(), Error> {
        let wallet_config = add_fee_coins_wallet_config(1);
        let wallet = launch_custom_provider_and_get_wallets(wallet_config, None)
            .await
            .pop()
            .unwrap();
        let mut tx = Wallet::build_transfer_tx(&[], &[], TxParameters::default());

        wallet.add_fee_coins(&mut tx, 0, 0).await?;

        let zero_utxo_id = UtxoId::new(Bytes32::zeroed(), 0);
        let mut expected_inputs = vec![Input::coin_signed(
            zero_utxo_id,
            wallet.address().into(),
            20,
            BASE_ASSET_ID,
            TxPointer::default(),
            0,
            0,
        )];
        let expected_outputs = vec![Output::change(wallet.address().into(), 0, BASE_ASSET_ID)];

        assert!(compare_inputs(tx.inputs(), &mut expected_inputs));
        assert_eq!(tx.outputs(), expected_outputs);

        Ok(())
    }

    #[tokio::test]
    async fn add_fee_coins_to_transfer_with_base_asset() -> Result<(), Error> {
        let wallet_config = add_fee_coins_wallet_config(1);
        let wallet = launch_custom_provider_and_get_wallets(wallet_config, None)
            .await
            .pop()
            .unwrap();

        let base_amount = 30;
        let inputs = wallet
            .get_asset_inputs_for_amount(BASE_ASSET_ID, base_amount, 0)
            .await?;
        let outputs = wallet.get_asset_outputs_for_amount(
            &Address::zeroed().into(),
            BASE_ASSET_ID,
            base_amount,
        );
        let mut tx = Wallet::build_transfer_tx(&inputs, &outputs, TxParameters::default());

        wallet.add_fee_coins(&mut tx, base_amount, 0).await?;

        let zero_utxo_id = UtxoId::new(Bytes32::zeroed(), 0);
        let mut expected_inputs = repeat(Input::coin_signed(
            zero_utxo_id,
            wallet.address().into(),
            20,
            BASE_ASSET_ID,
            TxPointer::default(),
            0,
            0,
        ))
        .take(3)
        .collect::<Vec<_>>();
        let expected_outputs = vec![
            Output::coin(Address::zeroed(), base_amount, BASE_ASSET_ID),
            Output::change(wallet.address().into(), 0, BASE_ASSET_ID),
        ];

        assert!(compare_inputs(tx.inputs(), &mut expected_inputs));
        assert_eq!(tx.outputs(), expected_outputs);

        Ok(())
    }
}<|MERGE_RESOLUTION|>--- conflicted
+++ resolved
@@ -18,14 +18,10 @@
 use fuels_types::bech32::{Bech32Address, Bech32ContractId, FUEL_BECH32_HRP};
 use fuels_types::errors::Error;
 use rand::{CryptoRng, Rng};
-<<<<<<< HEAD
 use std::{collections::HashMap, fmt, mem, ops, path::Path, slice};
 use std::any::Any;
 use std::borrow::Borrow;
 use fuel_gql_client::client::schema;
-=======
-use std::{collections::HashMap, fmt, ops, path::Path, vec};
->>>>>>> 0c92fd44
 use thiserror::Error;
 
 const DEFAULT_DERIVATION_PATH_PREFIX: &str = "m/44'/1179993420'/0'/0/";
@@ -617,22 +613,10 @@
         asset_id: AssetId,
         tx_parameters: TxParameters,
     ) -> Result<(String, Vec<Receipt>), Error> {
-
-        let mut inputs = vec![];
-
-        let coins_input = self
+        let inputs = self
             .get_asset_inputs_for_amount(asset_id, amount, 0)
             .await?;
-
-        let messages_input = self
-            .get_inputs_for_messages(0)
-            .await?;
-
-        // inputs.extend(coins_input, messages_input);
-
-        let outputs = vec![];
-
-        self.get_asset_outputs_for_amount(to, asset_id, amount);
+        let outputs = self.get_asset_outputs_for_amount(to, asset_id, amount);
 
         let mut tx = Wallet::build_transfer_tx(&inputs, &outputs, tx_parameters);
 
