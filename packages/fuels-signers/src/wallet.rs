use crate::provider::Provider;
use crate::Signer;
use async_trait::async_trait;
use elliptic_curve::rand_core;
use eth_keystore::KeystoreError;
use fuel_crypto::{Message, PublicKey, SecretKey, Signature};
use fuel_gql_client::client::schema;
use fuel_gql_client::fuel_vm::prelude::GTFArgs;
use fuel_gql_client::{
    client::{
        schema::coin::Coin, schema::message::Message as InputMessage, types::TransactionResponse,
        PaginatedResult, PaginationRequest,
    },
    fuel_tx::{
        AssetId, Bytes32, Cacheable, ContractId, Input, Output, Receipt, TransactionFee, TxPointer,
        UtxoId, Witness,
    },
    fuel_vm::{consts::REG_ONE, prelude::Opcode},
};
use fuel_types::bytes::WORD_SIZE;
use fuels_core::tx::{field, Chargeable, Script, Transaction, UniqueIdentifier};
use fuels_core::{constants::BASE_ASSET_ID, parameters::TxParameters};
use fuels_types::bech32::{Bech32Address, Bech32ContractId, FUEL_BECH32_HRP};
use fuels_types::errors::Error;
use rand::{CryptoRng, Rng};
use std::{collections::HashMap, fmt, ops, path::Path};
use thiserror::Error;

pub const DEFAULT_DERIVATION_PATH_PREFIX: &str = "m/44'/1179993420'";

/// A FuelVM-compatible wallet that can be used to list assets, balances and more.
///
/// Note that instances of the `Wallet` type only know their public address, and as a result can
/// only perform read-only operations.
///
/// In order to sign messages or send transactions, a `Wallet` must first call [`Wallet::unlock`]
/// with a valid private key to produce a [`WalletUnlocked`].
#[derive(Clone)]
pub struct Wallet {
    /// The wallet's address. The wallet's address is derived
    /// from the first 32 bytes of SHA-256 hash of the wallet's public key.
    pub(crate) address: Bech32Address,
    pub(crate) provider: Option<Provider>,
}

/// A `WalletUnlocked` is equivalent to a [`Wallet`] whose private key is known and stored
/// alongside in-memory. Knowing the private key allows a `WalletUlocked` to sign operations, send
/// transactions, and more.
///
/// # Examples
///
/// ## Signing and Verifying a message
///
/// The wallet can be used to produce ECDSA [`Signature`] objects, which can be then verified.
///
/// ```
/// use fuel_crypto::Message;
/// use fuels::prelude::*;
///
/// async fn foo() -> Result<(), Error> {
///   // Setup local test node
///   let (provider, _) = setup_test_provider(vec![], vec![], None).await;
///
///   // Create a new local wallet with the newly generated key
///   let wallet = WalletUnlocked::new_random(Some(provider));
///
///   let message = "my message";
///   let signature = wallet.sign_message(message.as_bytes()).await?;
///
///   // Lock the wallet when we're done, dropping the private key from memory.
///   let wallet = wallet.lock();
///
///   // Recover address that signed the message
///   let message = Message::new(message);
///   let recovered_address = signature.recover(&message).expect("Failed to recover address");
///
///   assert_eq!(wallet.address().hash(), recovered_address.hash());
///
///   // Verify signature
///   signature.verify(&recovered_address, &message).unwrap();
///   Ok(())
/// }
/// ```
/// [`Signature`]: fuels_core::signature::Signature
#[derive(Clone, Debug)]
pub struct WalletUnlocked {
    wallet: Wallet,
    pub(crate) private_key: SecretKey,
}

#[derive(Error, Debug)]
/// Error thrown by the Wallet module
pub enum WalletError {
    /// Error propagated from the hex crate.
    #[error(transparent)]
    Hex(#[from] hex::FromHexError),
    /// Error propagated by parsing of a slice
    #[error("Failed to parse slice")]
    Parsing(#[from] std::array::TryFromSliceError),
    #[error("No provider was setup: make sure to set_provider in your wallet!")]
    NoProvider,
    /// Keystore error
    #[error(transparent)]
    KeystoreError(#[from] KeystoreError),
    #[error(transparent)]
    FuelCrypto(#[from] fuel_crypto::Error),
}

impl From<WalletError> for Error {
    fn from(e: WalletError) -> Self {
        Error::WalletError(e.to_string())
    }
}

impl Wallet {
    /// Construct a Wallet from its given public address.
    pub fn from_address(address: Bech32Address, provider: Option<Provider>) -> Self {
        Self { address, provider }
    }

    pub fn get_provider(&self) -> Result<&Provider, WalletError> {
        self.provider.as_ref().ok_or(WalletError::NoProvider)
    }

    pub fn set_provider(&mut self, provider: Provider) {
        self.provider = Some(provider)
    }

    pub fn address(&self) -> &Bech32Address {
        &self.address
    }

    pub async fn get_transactions(
        &self,
        request: PaginationRequest<String>,
    ) -> Result<PaginatedResult<TransactionResponse, String>, Error> {
        self.get_provider()?
            .get_transactions_by_owner(&self.address, request)
            .await
            .map_err(Into::into)
    }

    /// Returns a proper vector of `Input::Coin`s for the given asset ID, amount, and witness index.
    /// The `witness_index` is the position of the witness
    /// (signature) in the transaction's list of witnesses.
    /// Meaning that, in the validation process, the node will
    /// use the witness at this index to validate the coins returned
    /// by this method.
    pub async fn get_asset_inputs_for_amount(
        &self,
        asset_id: AssetId,
        amount: u64,
        witness_index: u8,
    ) -> Result<Vec<Input>, Error> {
        let spendable = self.get_spendable_coins(asset_id, amount).await?;
        let mut inputs = vec![];
        for coin in spendable {
            let input_coin = Input::coin_signed(
                UtxoId::from(coin.utxo_id),
                coin.owner.into(),
                coin.amount.0,
                asset_id,
                TxPointer::default(),
                witness_index,
                0,
            );
            inputs.push(input_coin);
        }
        Ok(inputs)
    }

    /// Returns a vector containing the output coin and change output given an asset and amount
    pub fn get_asset_outputs_for_amount(
        &self,
        to: &Bech32Address,
        asset_id: AssetId,
        amount: u64,
    ) -> Vec<Output> {
        vec![
            Output::coin(to.into(), amount, asset_id),
            // Note that the change will be computed by the node.
            // Here we only have to tell the node who will own the change and its asset ID.
            Output::change((&self.address).into(), 0, asset_id),
        ]
    }

    /// Gets all coins of asset `asset_id` owned by the wallet, *even spent ones* (this is useful
    /// for some particular cases, but in general, you should use `get_spendable_coins`). This
    /// returns actual coins (UTXOs).
    pub async fn get_coins(&self, asset_id: AssetId) -> Result<Vec<Coin>, Error> {
        Ok(self
            .get_provider()?
            .get_coins(&self.address, asset_id)
            .await?)
    }

    /// Get some spendable coins of asset `asset_id` owned by the wallet that add up at least to
    /// amount `amount`. The returned coins (UTXOs) are actual coins that can be spent. The number
    /// of coins (UXTOs) is optimized to prevent dust accumulation.
    pub async fn get_spendable_coins(
        &self,
        asset_id: AssetId,
        amount: u64,
    ) -> Result<Vec<Coin>, Error> {
        self.get_provider()?
            .get_spendable_coins(&self.address, asset_id, amount)
            .await
            .map_err(Into::into)
    }

    /// Get some spendable messages owned by the wallet.
    /// The returned messages are actual messages that can be spent. The number
    /// of messages (UXTOs) is optimized to prevent dust accumulation.
    pub async fn get_spendable_messages(&self) -> Result<Vec<InputMessage>, Error> {
        self.get_provider()?
            .get_spendable_messages(&self.address)
            .await
            .map_err(Into::into)
    }

    /// Get the balance of all spendable coins `asset_id` for address `address`. This is different
    /// from getting coins because we are just returning a number (the sum of UTXOs amount) instead
    /// of the UTXOs.
    pub async fn get_asset_balance(&self, asset_id: &AssetId) -> Result<u64, Error> {
        self.get_provider()?
            .get_asset_balance(&self.address, *asset_id)
            .await
            .map_err(Into::into)
    }

    /// Get all the spendable balances of all assets for the wallet. This is different from getting
    /// the coins because we are only returning the sum of UTXOs coins amount and not the UTXOs
    /// coins themselves.
    pub async fn get_balances(&self) -> Result<HashMap<String, u64>, Error> {
        self.get_provider()?
            .get_balances(&self.address)
            .await
            .map_err(Into::into)
    }

    pub async fn get_messages(&self) -> Result<Vec<schema::message::Message>, Error> {
        Ok(self.get_provider()?.get_messages(&self.address).await?)
    }

    pub async fn get_inputs_for_messages(&self, witness_index: u8) -> Result<Vec<Input>, Error> {
<<<<<<< HEAD

=======
>>>>>>> d19674eb
        let messages = self.get_messages().await?;

        let inputs: Vec<Input> = messages
            .into_iter()
            .map(|message| {
                let message_id = Input::compute_message_id(
                    &message.sender.clone().into(),
                    &message.recipient.clone().into(),
                    message.nonce.into(),
                    message.amount.0,
<<<<<<< HEAD
                    &message.data.0
=======
                    &message.data.0,
>>>>>>> d19674eb
                );
                Input::message_signed(
                    message_id,
                    message.sender.into(),
                    message.recipient.into(),
                    message.amount.0,
                    0,
                    witness_index,
<<<<<<< HEAD
                    message.data.0.0,
=======
                    message.data.into(),
>>>>>>> d19674eb
                )
            })
            .collect();

        Ok(inputs)
    }

    /// Unlock the wallet with the given `private_key`.
    ///
    /// The private key will be stored in memory until `wallet.lock()` is called or until the
    /// wallet is `drop`ped.
    pub fn unlock(self, private_key: SecretKey) -> WalletUnlocked {
        WalletUnlocked {
            wallet: self,
            private_key,
        }
    }

    /// Craft a transaction used to transfer funds between two addresses.
    pub fn build_transfer_tx(inputs: &[Input], outputs: &[Output], params: TxParameters) -> Script {
        // This script contains a single Opcode that returns immediately (RET)
        // since all this transaction does is move Inputs and Outputs around.
        let script = Opcode::RET(REG_ONE).to_bytes().to_vec();
        Transaction::script(
            params.gas_price,
            params.gas_limit,
            params.maturity,
            script,
            vec![],
            inputs.to_vec(),
            outputs.to_vec(),
            vec![],
        )
    }

    /// Craft a transaction used to transfer funds to a contract.
    pub fn build_contract_transfer_tx(
        to: ContractId,
        amount: u64,
        asset_id: AssetId,
        inputs: &[Input],
        outputs: &[Output],
        params: TxParameters,
    ) -> Script {
        let script_data: Vec<u8> = [
            to.to_vec(),
            amount.to_be_bytes().to_vec(),
            asset_id.to_vec(),
        ]
            .into_iter()
            .flatten()
            .collect();

        // This script loads:
        //  - a pointer to the contract id,
        //  - the actual amount
        //  - a pointer to the asset id
        // into the registers 0x10, 0x12, 0x13
        // and calls the TR instruction
        let script = vec![
            Opcode::gtf(0x10, 0x00, GTFArgs::ScriptData),
            Opcode::ADDI(0x11, 0x10, ContractId::LEN as u16),
            Opcode::LW(0x12, 0x11, 0),
            Opcode::ADDI(0x13, 0x11, WORD_SIZE as u16),
            Opcode::TR(0x10, 0x12, 0x13),
            Opcode::RET(REG_ONE),
        ]
            .into_iter()
            .collect();

        Transaction::script(
            params.gas_price,
            params.gas_limit,
            params.maturity,
            script,
            script_data,
            inputs.to_vec(),
            outputs.to_vec(),
            vec![],
        )
    }
}

impl WalletUnlocked {
    /// Lock the wallet by `drop`ping the private key from memory.
    pub fn lock(self) -> Wallet {
        self.wallet
    }

    // NOTE: Rather than providing a `DerefMut` implementation, we wrap the `set_provider` method
    // directly. This is because we should not allow the user a `&mut` handle to the inner `Wallet`
    // as this could lead to ending up with a `WalletUnlocked` in an inconsistent state (e.g. the
    // private key doesn't match the inner wallet's public key).
    pub fn set_provider(&mut self, provider: Provider) {
        self.wallet.set_provider(provider)
    }

    /// Creates a new wallet with a random private key.
    pub fn new_random(provider: Option<Provider>) -> Self {
        let mut rng = rand::thread_rng();
        let private_key = SecretKey::random(&mut rng);
        Self::new_from_private_key(private_key, provider)
    }

    /// Creates a new wallet from the given private key.
    pub fn new_from_private_key(private_key: SecretKey, provider: Option<Provider>) -> Self {
        let public = PublicKey::from(&private_key);
        let hashed = public.hash();
        let address = Bech32Address::new(FUEL_BECH32_HRP, hashed);
        Wallet::from_address(address, provider).unlock(private_key)
    }

    /// Creates a new wallet from a mnemonic phrase.
    /// The default derivation path is used.
    pub fn new_from_mnemonic_phrase(
        phrase: &str,
        provider: Option<Provider>,
    ) -> Result<Self, WalletError> {
        let path = format!("{}/0'/0/0", DEFAULT_DERIVATION_PATH_PREFIX);
        Self::new_from_mnemonic_phrase_with_path(phrase, provider, &path)
    }

    /// Creates a new wallet from a mnemonic phrase.
    /// It takes a path to a BIP32 derivation path.
    pub fn new_from_mnemonic_phrase_with_path(
        phrase: &str,
        provider: Option<Provider>,
        path: &str,
    ) -> Result<Self, WalletError> {
        let secret_key = SecretKey::new_from_mnemonic_phrase_with_path(phrase, path)?;

        Ok(Self::new_from_private_key(secret_key, provider))
    }

    /// Creates a new wallet and stores its encrypted version in the given path.
    pub fn new_from_keystore<P, R, S>(
        dir: P,
        rng: &mut R,
        password: S,
        provider: Option<Provider>,
    ) -> Result<(Self, String), WalletError>
        where
            P: AsRef<Path>,
            R: Rng + CryptoRng + rand_core::CryptoRng,
            S: AsRef<[u8]>,
    {
        let (secret, uuid) = eth_keystore::new(dir, rng, password)?;

        let secret_key = unsafe { SecretKey::from_slice_unchecked(&secret) };

        let wallet = Self::new_from_private_key(secret_key, provider);

        Ok((wallet, uuid))
    }

    /// Encrypts the wallet's private key with the given password and saves it
    /// to the given path.
    pub fn encrypt<P, S>(&self, dir: P, password: S) -> Result<String, WalletError>
        where
            P: AsRef<Path>,
            S: AsRef<[u8]>,
    {
        let mut rng = rand::thread_rng();

        Ok(eth_keystore::encrypt_key(
            dir,
            &mut rng,
            *self.private_key,
            password,
        )?)
    }

    /// Recreates a wallet from an encrypted JSON wallet given the provided path and password.
    pub fn load_keystore<P, S>(
        keypath: P,
        password: S,
        provider: Option<Provider>,
    ) -> Result<Self, WalletError>
        where
            P: AsRef<Path>,
            S: AsRef<[u8]>,
    {
        let secret = eth_keystore::decrypt_key(keypath, password)?;
        let secret_key = unsafe { SecretKey::from_slice_unchecked(&secret) };
        Ok(Self::new_from_private_key(secret_key, provider))
    }

    /// Add base asset inputs to the transaction to cover the estimated fee.
    /// The original base asset amount cannot be calculated reliably from
    /// the existing transaction inputs because the selected coins may exceed
    /// the required amount to avoid dust. Therefore we require it as an argument.
    ///
    /// Requires contract inputs to be at the start of the transactions inputs vec
    /// so that their indexes are retained
    pub async fn add_fee_coins<Tx: Chargeable + field::Inputs + field::Outputs>(
        &self,
        tx: &mut Tx,
        previous_base_amount: u64,
        witness_index: u8,
    ) -> Result<(), Error> {
        let consensus_parameters = self
            .get_provider()?
            .chain_info()
            .await?
            .consensus_parameters;
        let transaction_fee = TransactionFee::checked_from_tx(&consensus_parameters.into(), tx)
            .expect("Error calculating TransactionFee");

        let (base_asset_inputs, remaining_inputs): (Vec<_>, Vec<_>) =
            tx.inputs().iter().cloned().partition(|input| {
                matches!(input, Input::CoinSigned { .. })
                    && *input.asset_id().unwrap() == BASE_ASSET_ID
            });

        let base_inputs_sum: u64 = base_asset_inputs
            .iter()
            .map(|input| input.amount().unwrap())
            .sum();
        // either the inputs were setup incorrectly, or the passed base_asset_amount is wrong
        if base_inputs_sum < previous_base_amount {
            return Err(Error::WalletError(
                "The provided base asset amount is less than the present input coins".to_string(),
            ));
        }

        let mut new_base_amount = transaction_fee.total() + previous_base_amount;
        // If the tx doesn't consume any UTXOs, attempting to repeat it will lead to an
        // error due to non unique tx ids (e.g. repeated contract call with configured gas cost of 0).
        // Here we enforce a minimum amount on the base asset to avoid this
        const MIN_AMOUNT: u64 = 1;
        let is_using_coins = tx
            .inputs()
            .iter()
            .any(|input| matches!(input, Input::CoinSigned { .. }));

        if !is_using_coins && new_base_amount == 0 {
            new_base_amount = MIN_AMOUNT;
        }

        // This is a temporary solution till we get update on coins_to_spend function
        // Get asset inputs for required amount expressed u Input::coin_signed or in
        // Input::message_signed depending on what we have in stock.
        // In the near future this will be replaced by one function.
        let base_coin_inputs = self
            .get_asset_inputs_for_amount(BASE_ASSET_ID, new_base_amount, witness_index)
            .await;
        let new_base_inputs =
            if base_coin_inputs.is_err() || base_coin_inputs.as_ref().unwrap().is_empty() {
                self.get_inputs_for_messages(witness_index).await?
            } else {
                base_coin_inputs.unwrap()
            };
        if new_base_inputs.is_empty() && new_base_amount != 0 {
            return Err(Error::ProviderError(
                "Response errors; enough coins could not be found".to_string(),
            ));
        }

        let is_using_messages = new_base_inputs
            .iter()
            .any(|input| matches!(input, Input::MessageSigned { .. }));

        let adjusted_inputs: Vec<_> = remaining_inputs
            .into_iter()
            .chain(new_base_inputs.into_iter())
            .collect();

        let is_base_change_present = tx.outputs().iter().any(|output| {
            matches!(output, Output::Change { .. }) && *output.asset_id().unwrap() == BASE_ASSET_ID
        });

        // add a change output for the base asset if it doesn't exist and there are base inputs
        let change_output = if !is_base_change_present && new_base_amount != 0 && !is_using_messages
        {
            vec![Output::change(self.address().into(), 0, BASE_ASSET_ID)]
        } else {
            vec![]
        };

        *tx.inputs_mut() = adjusted_inputs;
        tx.outputs_mut().extend(change_output);

        Ok(())
    }

    /// Transfer funds from this wallet to another `Address`.
    /// Fails if amount for asset ID is larger than address's spendable coins.
    /// Returns the transaction ID that was sent and the list of receipts.
    ///
    /// # Examples
    /// ```
    /// use fuels::prelude::*;
    /// use fuels::test_helpers::setup_single_asset_coins;
    /// use fuels::tx::{Bytes32, AssetId, Input, Output, UtxoId};
    /// use std::str::FromStr;
    /// #[cfg(feature = "fuel-core-lib")]
    /// use fuels_test_helpers::Config;
    ///
    /// async fn foo() -> Result<(), Box<dyn std::error::Error>> {
    ///  // Create the actual wallets/signers
    ///  let mut wallet_1 = WalletUnlocked::new_random(None);
    ///  let mut wallet_2 = WalletUnlocked::new_random(None).lock();
    ///
    ///   // Setup a coin for each wallet
    ///   let mut coins_1 = setup_single_asset_coins(wallet_1.address(),BASE_ASSET_ID, 1, 1);
    ///   let coins_2 = setup_single_asset_coins(wallet_2.address(),BASE_ASSET_ID, 1, 1);
    ///   coins_1.extend(coins_2);
    ///
    ///   // Setup a provider and node with both set of coins
    ///   let (provider, _) = setup_test_provider(coins_1, vec![], None).await;
    ///
    ///   // Set provider for wallets
    ///   wallet_1.set_provider(provider.clone());
    ///   wallet_2.set_provider(provider);
    ///
    ///   // Transfer 1 from wallet 1 to wallet 2
    ///   let _receipts = wallet_1
    ///        .transfer(&wallet_2.address(), 1, Default::default(), TxParameters::default())
    ///        .await
    ///        .unwrap();
    ///
    ///   let wallet_2_final_coins = wallet_2.get_coins(BASE_ASSET_ID).await.unwrap();
    ///
    ///   // Check that wallet two now has two coins
    ///   assert_eq!(wallet_2_final_coins.len(), 2);
    ///   Ok(())
    /// }
    /// ```
    pub async fn transfer(
        &self,
        to: &Bech32Address,
        amount: u64,
        asset_id: AssetId,
        tx_parameters: TxParameters,
    ) -> Result<(String, Vec<Receipt>), Error> {
        let inputs = self
            .get_asset_inputs_for_amount(asset_id, amount, 0)
            .await?;
        let outputs = self.get_asset_outputs_for_amount(to, asset_id, amount);

        let mut tx = Wallet::build_transfer_tx(&inputs, &outputs, tx_parameters);

        // if we are not transferring the base asset, previous base amount is 0
        if asset_id == AssetId::default() {
            self.add_fee_coins(&mut tx, amount, 0).await?;
        } else {
            self.add_fee_coins(&mut tx, 0, 0).await?;
        };
        self.sign_transaction(&mut tx).await?;

        let receipts = self.get_provider()?.send_transaction(&tx).await?;

        Ok((tx.id().to_string(), receipts))
    }

    #[allow(clippy::too_many_arguments)]
    pub async fn spend_predicate(
        &self,
        predicate_address: &Bech32Address,
        code: Vec<u8>,
        amount: u64,
        asset_id: AssetId,
        to: &Bech32Address,
        data: Option<Vec<u8>>,
        tx_parameters: TxParameters,
    ) -> Result<Vec<Receipt>, Error> {
        let spendable_predicate_coins = self
            .get_provider()?
            .get_spendable_coins(predicate_address, asset_id, amount)
            .await?;

        // input amount is: amount < input_amount < 2*amount
        // because of "random improve" used by get_spendable_coins()
        let input_amount: u64 = spendable_predicate_coins
            .iter()
            .map(|coin| coin.amount.0)
            .sum();

        let predicate_data = data.unwrap_or_default();
        let inputs = spendable_predicate_coins
            .into_iter()
            .map(|coin| {
                Input::coin_predicate(
                    UtxoId::from(coin.utxo_id),
                    coin.owner.into(),
                    coin.amount.0,
                    asset_id,
                    TxPointer::default(),
                    0,
                    code.clone(),
                    predicate_data.clone(),
                )
            })
            .collect::<Vec<_>>();

        let outputs = [
            Output::coin(to.into(), amount, asset_id),
            Output::coin(predicate_address.into(), input_amount - amount, asset_id),
        ];

        let mut tx = Wallet::build_transfer_tx(&inputs, &outputs, tx_parameters);
        // we set previous base amount to 0 because it only applies to signed coins, not predicate coins
        self.add_fee_coins(&mut tx, 0, 0).await?;
        self.sign_transaction(&mut tx).await?;

        self.get_provider()?.send_transaction(&tx).await
    }

    pub async fn receive_from_predicate(
        &self,
        predicate_address: &Bech32Address,
        predicate_code: Vec<u8>,
        amount: u64,
        asset_id: AssetId,
        predicate_data: Option<Vec<u8>>,
        tx_parameters: TxParameters,
    ) -> Result<Vec<Receipt>, Error> {
        self.spend_predicate(
            predicate_address,
            predicate_code,
            amount,
            asset_id,
            self.address(),
            predicate_data,
            tx_parameters,
        )
            .await
    }

    /// Unconditionally transfers `balance` of type `asset_id` to
    /// the contract at `to`.
    /// Fails if balance for `asset_id` is larger than this wallet's spendable balance.
    /// Returns the corresponding transaction ID and the list of receipts.
    ///
    /// CAUTION !!!
    ///
    /// This will transfer coins to a contract, possibly leading
    /// to the PERMANENT LOSS OF COINS if not used with care.
    pub async fn force_transfer_to_contract(
        &self,
        to: &Bech32ContractId,
        balance: u64,
        asset_id: AssetId,
        tx_parameters: TxParameters,
    ) -> Result<(String, Vec<Receipt>), Error> {
        let zeroes = Bytes32::zeroed();
        let plain_contract_id: ContractId = to.into();

        let mut inputs = vec![Input::contract(
            UtxoId::new(zeroes, 0),
            zeroes,
            zeroes,
            TxPointer::default(),
            plain_contract_id,
        )];
        inputs.extend(
            self.get_asset_inputs_for_amount(asset_id, balance, 0)
                .await?,
        );

        let outputs = vec![
            Output::contract(0, zeroes, zeroes),
            Output::change((&self.address).into(), 0, asset_id),
        ];

        // Build transaction and sign it
        let mut tx = Wallet::build_contract_transfer_tx(
            plain_contract_id,
            balance,
            asset_id,
            &inputs,
            &outputs,
            tx_parameters,
        );
        // if we are not transferring the base asset, previous base amount is 0
        let base_amount = if asset_id == AssetId::default() {
            balance
        } else {
            0
        };
        self.add_fee_coins(&mut tx, base_amount, 0).await?;
        self.sign_transaction(&mut tx).await?;

        let tx_id = tx.id();
        let receipts = self.get_provider()?.send_transaction(&tx).await?;

        Ok((tx_id.to_string(), receipts))
    }
}

#[cfg_attr(target_arch = "wasm32", async_trait(?Send))]
#[cfg_attr(not(target_arch = "wasm32"), async_trait)]
impl Signer for WalletUnlocked {
    type Error = WalletError;

    async fn sign_message<S: Send + Sync + AsRef<[u8]>>(
        &self,
        message: S,
    ) -> Result<Signature, Self::Error> {
        let message = Message::new(message);
        let sig = Signature::sign(&self.private_key, &message);
        Ok(sig)
    }

    async fn sign_transaction<Tx: Cacheable + UniqueIdentifier + field::Witnesses + Send>(
        &self,
        tx: &mut Tx,
    ) -> Result<Signature, Self::Error> {
        let id = tx.id();

        // Safety: `Message::from_bytes_unchecked` is unsafe because
        // it can't guarantee that the provided bytes will be the product
        // of a cryptographically secure hash. However, the bytes are
        // coming from `tx.id()`, which already uses `Hasher::hash()`
        // to hash it using a secure hash mechanism.
        let message = unsafe { Message::from_bytes_unchecked(*id) };
        let sig = Signature::sign(&self.private_key, &message);

        let witness = vec![Witness::from(sig.as_ref())];

        let witnesses: &mut Vec<Witness> = tx.witnesses_mut();

        match witnesses.len() {
            0 => *witnesses = witness,
            _ => {
                witnesses.extend(witness);
            }
        }

        Ok(sig)
    }

    fn address(&self) -> &Bech32Address {
        &self.address
    }
}

impl fmt::Debug for Wallet {
    fn fmt(&self, f: &mut fmt::Formatter<'_>) -> fmt::Result {
        f.debug_struct("Wallet")
            .field("address", &self.address)
            .finish()
    }
}

impl ops::Deref for WalletUnlocked {
    type Target = Wallet;
    fn deref(&self) -> &Self::Target {
        &self.wallet
    }
}

/// Generates a random mnemonic phrase given a random number generator and the number of words to
/// generate, `count`.
pub fn generate_mnemonic_phrase<R: Rng>(rng: &mut R, count: usize) -> Result<String, WalletError> {
    Ok(fuel_crypto::FuelMnemonic::generate_mnemonic_phrase(
        rng, count,
    )?)
}

#[cfg(test)]
#[cfg(feature = "test-helpers")]
mod tests {
    use super::*;
    use core::iter::repeat;
    use fuel_core::service::{Config, FuelService};
    use fuel_gql_client::client::FuelClient;
    use fuel_gql_client::fuel_tx::Address;
    use fuels_core::tx::field::{Inputs, Outputs};
    use fuels_test_helpers::{launch_custom_provider_and_get_wallets, AssetConfig, WalletsConfig};
    use fuels_types::errors::Error;
    use tempfile::tempdir;

    #[tokio::test]
    async fn encrypted_json_keystore() -> Result<(), Error> {
        let dir = tempdir()?;
        let mut rng = rand::thread_rng();

        let provider = setup().await;

        // Create a wallet to be stored in the keystore.
        let (wallet, uuid) =
            WalletUnlocked::new_from_keystore(&dir, &mut rng, "password", Some(provider.clone()))?;

        // sign a message using the above key.
        let message = "Hello there!";
        let signature = wallet.sign_message(message).await?;

        // Read from the encrypted JSON keystore and decrypt it.
        let path = Path::new(dir.path()).join(uuid);
        let recovered_wallet =
            WalletUnlocked::load_keystore(&path.clone(), "password", Some(provider.clone()))?;

        // Sign the same message as before and assert that the signature is the same.
        let signature2 = recovered_wallet.sign_message(message).await?;
        assert_eq!(signature, signature2);

        // Remove tempdir.
        assert!(std::fs::remove_file(&path).is_ok());
        Ok(())
    }

    #[tokio::test]
    async fn mnemonic_generation() -> Result<(), Error> {
        let provider = setup().await;

        let mnemonic = generate_mnemonic_phrase(&mut rand::thread_rng(), 12)?;

        let _wallet = WalletUnlocked::new_from_mnemonic_phrase(&mnemonic, Some(provider))?;
        Ok(())
    }

    #[tokio::test]
    async fn wallet_from_mnemonic_phrase() -> Result<(), Error> {
        let phrase =
            "oblige salon price punch saddle immune slogan rare snap desert retire surprise";

        let provider = setup().await;

        // Create first account from mnemonic phrase.
        let wallet = WalletUnlocked::new_from_mnemonic_phrase_with_path(
            phrase,
            Some(provider.clone()),
            "m/44'/60'/0'/0/0",
        )?;

        let expected_plain_address =
            "df9d0e6c6c5f5da6e82e5e1a77974af6642bdb450a10c43f0c6910a212600185";
        let expected_address = "fuel1m7wsumrvtaw6d6pwtcd809627ejzhk69pggvg0cvdyg2yynqqxzseuzply";

        assert_eq!(wallet.address().hash().to_string(), expected_plain_address);
        assert_eq!(wallet.address().to_string(), expected_address);

        // Create a second account from the same phrase.
        let wallet2 = WalletUnlocked::new_from_mnemonic_phrase_with_path(
            phrase,
            Some(provider),
            "m/44'/60'/1'/0/0",
        )?;

        let expected_second_plain_address =
            "261191b0164a24fd0fd51566ec5e5b0b9ba8fb2d42dc9cf7dbbd6f23d2742759";
        let expected_second_address =
            "fuel1ycgervqkfgj06r74z4nwchjmpwd637edgtwfea7mh4hj85n5yavszjk4cc";

        assert_eq!(
            wallet2.address().hash().to_string(),
            expected_second_plain_address
        );
        assert_eq!(wallet2.address().to_string(), expected_second_address);

        Ok(())
    }

    #[tokio::test]
    async fn encrypt_and_store_wallet_from_mnemonic() -> Result<(), Error> {
        let dir = tempdir()?;

        let phrase =
            "oblige salon price punch saddle immune slogan rare snap desert retire surprise";

        let provider = setup().await;

        // Create first account from mnemonic phrase.
        let wallet = WalletUnlocked::new_from_mnemonic_phrase_with_path(
            phrase,
            Some(provider.clone()),
            "m/44'/60'/0'/0/0",
        )?;

        let uuid = wallet.encrypt(&dir, "password")?;

        let path = Path::new(dir.path()).join(uuid);

        let recovered_wallet = WalletUnlocked::load_keystore(&path, "password", Some(provider))?;

        assert_eq!(wallet.address(), recovered_wallet.address());

        // Remove tempdir.
        assert!(std::fs::remove_file(&path).is_ok());
        Ok(())
    }

    async fn setup() -> Provider {
        let srv = FuelService::new_node(Config::local_node()).await.unwrap();
        let client = FuelClient::from(srv.bound_address);
        Provider::new(client)
    }

    fn add_fee_coins_wallet_config(num_wallets: u64) -> WalletsConfig {
        let asset_configs = vec![AssetConfig {
            id: BASE_ASSET_ID,
            num_coins: 20,
            coin_amount: 20,
        }];
        WalletsConfig::new_multiple_assets(num_wallets, asset_configs)
    }

    fn compare_inputs(inputs: &[Input], expected_inputs: &mut Vec<Input>) -> bool {
        let zero_utxo_id = UtxoId::new(Bytes32::zeroed(), 0);

        // change UTXO_ids to 0s for comparison, because we can't guess the genesis coin ids
        let inputs: Vec<Input> = inputs
            .iter()
            .map(|input| match input {
                Input::CoinSigned {
                    owner,
                    amount,
                    asset_id,
                    tx_pointer,
                    witness_index,
                    maturity,
                    ..
                } => Input::coin_signed(
                    zero_utxo_id,
                    *owner,
                    *amount,
                    *asset_id,
                    *tx_pointer,
                    *witness_index,
                    *maturity,
                ),
                other => other.clone(),
            })
            .collect();

        let comparison_results: Vec<bool> = inputs
            .iter()
            .map(|input| {
                let found_index = expected_inputs
                    .iter()
                    .position(|expected| expected == input);
                if let Some(index) = found_index {
                    expected_inputs.remove(index);
                    true
                } else {
                    false
                }
            })
            .collect();

        if !expected_inputs.is_empty() {
            return false;
        }

        return comparison_results.iter().all(|&r| r);
    }

    #[tokio::test]
    async fn add_fee_coins_empty_transaction() -> Result<(), Error> {
        let wallet_config = add_fee_coins_wallet_config(1);
        let wallet = launch_custom_provider_and_get_wallets(wallet_config, None)
            .await
            .pop()
            .unwrap();
        let mut tx = Wallet::build_transfer_tx(&[], &[], TxParameters::default());

        wallet.add_fee_coins(&mut tx, 0, 0).await?;

        let zero_utxo_id = UtxoId::new(Bytes32::zeroed(), 0);
        let mut expected_inputs = vec![Input::coin_signed(
            zero_utxo_id,
            wallet.address().into(),
            20,
            BASE_ASSET_ID,
            TxPointer::default(),
            0,
            0,
        )];
        let expected_outputs = vec![Output::change(wallet.address().into(), 0, BASE_ASSET_ID)];

        assert!(compare_inputs(tx.inputs(), &mut expected_inputs));
        assert_eq!(tx.outputs(), &expected_outputs);

        Ok(())
    }

    #[tokio::test]
    async fn add_fee_coins_to_transfer_with_base_asset() -> Result<(), Error> {
        let wallet_config = add_fee_coins_wallet_config(1);
        let wallet = launch_custom_provider_and_get_wallets(wallet_config, None)
            .await
            .pop()
            .unwrap();

        let base_amount = 30;
        let inputs = wallet
            .get_asset_inputs_for_amount(BASE_ASSET_ID, base_amount, 0)
            .await?;
        let outputs = wallet.get_asset_outputs_for_amount(
            &Address::zeroed().into(),
            BASE_ASSET_ID,
            base_amount,
        );
        let mut tx = Wallet::build_transfer_tx(&inputs, &outputs, TxParameters::default());

        wallet.add_fee_coins(&mut tx, base_amount, 0).await?;

        let zero_utxo_id = UtxoId::new(Bytes32::zeroed(), 0);
        let mut expected_inputs = repeat(Input::coin_signed(
            zero_utxo_id,
            wallet.address().into(),
            20,
            BASE_ASSET_ID,
            TxPointer::default(),
            0,
            0,
        ))
            .take(3)
            .collect::<Vec<_>>();
        let expected_outputs = vec![
            Output::coin(Address::zeroed(), base_amount, BASE_ASSET_ID),
            Output::change(wallet.address().into(), 0, BASE_ASSET_ID),
        ];

        assert!(compare_inputs(tx.inputs(), &mut expected_inputs));
        assert_eq!(tx.outputs(), &expected_outputs);

        Ok(())
    }
}<|MERGE_RESOLUTION|>--- conflicted
+++ resolved
@@ -243,10 +243,6 @@
     }
 
     pub async fn get_inputs_for_messages(&self, witness_index: u8) -> Result<Vec<Input>, Error> {
-<<<<<<< HEAD
-
-=======
->>>>>>> d19674eb
         let messages = self.get_messages().await?;
 
         let inputs: Vec<Input> = messages
@@ -257,11 +253,7 @@
                     &message.recipient.clone().into(),
                     message.nonce.into(),
                     message.amount.0,
-<<<<<<< HEAD
-                    &message.data.0
-=======
                     &message.data.0,
->>>>>>> d19674eb
                 );
                 Input::message_signed(
                     message_id,
@@ -270,11 +262,7 @@
                     message.amount.0,
                     0,
                     witness_index,
-<<<<<<< HEAD
-                    message.data.0.0,
-=======
                     message.data.into(),
->>>>>>> d19674eb
                 )
             })
             .collect();
@@ -324,9 +312,9 @@
             amount.to_be_bytes().to_vec(),
             asset_id.to_vec(),
         ]
-            .into_iter()
-            .flatten()
-            .collect();
+        .into_iter()
+        .flatten()
+        .collect();
 
         // This script loads:
         //  - a pointer to the contract id,
@@ -342,8 +330,8 @@
             Opcode::TR(0x10, 0x12, 0x13),
             Opcode::RET(REG_ONE),
         ]
-            .into_iter()
-            .collect();
+        .into_iter()
+        .collect();
 
         Transaction::script(
             params.gas_price,
@@ -416,10 +404,10 @@
         password: S,
         provider: Option<Provider>,
     ) -> Result<(Self, String), WalletError>
-        where
-            P: AsRef<Path>,
-            R: Rng + CryptoRng + rand_core::CryptoRng,
-            S: AsRef<[u8]>,
+    where
+        P: AsRef<Path>,
+        R: Rng + CryptoRng + rand_core::CryptoRng,
+        S: AsRef<[u8]>,
     {
         let (secret, uuid) = eth_keystore::new(dir, rng, password)?;
 
@@ -433,9 +421,9 @@
     /// Encrypts the wallet's private key with the given password and saves it
     /// to the given path.
     pub fn encrypt<P, S>(&self, dir: P, password: S) -> Result<String, WalletError>
-        where
-            P: AsRef<Path>,
-            S: AsRef<[u8]>,
+    where
+        P: AsRef<Path>,
+        S: AsRef<[u8]>,
     {
         let mut rng = rand::thread_rng();
 
@@ -453,9 +441,9 @@
         password: S,
         provider: Option<Provider>,
     ) -> Result<Self, WalletError>
-        where
-            P: AsRef<Path>,
-            S: AsRef<[u8]>,
+    where
+        P: AsRef<Path>,
+        S: AsRef<[u8]>,
     {
         let secret = eth_keystore::decrypt_key(keypath, password)?;
         let secret_key = unsafe { SecretKey::from_slice_unchecked(&secret) };
@@ -701,7 +689,7 @@
             predicate_data,
             tx_parameters,
         )
-            .await
+        .await
     }
 
     /// Unconditionally transfers `balance` of type `asset_id` to
@@ -1083,8 +1071,8 @@
             0,
             0,
         ))
-            .take(3)
-            .collect::<Vec<_>>();
+        .take(3)
+        .collect::<Vec<_>>();
         let expected_outputs = vec![
             Output::coin(Address::zeroed(), base_amount, BASE_ASSET_ID),
             Output::change(wallet.address().into(), 0, BASE_ASSET_ID),
