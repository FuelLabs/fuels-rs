--- conflicted
+++ resolved
@@ -416,11 +416,7 @@
     /// Transfer funds from this wallet to another `Address`.
     /// Fails if amount for asset ID is larger than address's spendable coins.
     /// Returns the transaction ID that was sent and the list of receipts.
-<<<<<<< HEAD
     async fn transfer(
-=======
-    pub async fn transfer(
->>>>>>> 0ec6e0fe
         &self,
         to: &Bech32Address,
         amount: u64,
@@ -615,15 +611,6 @@
 
 #[cfg(test)]
 mod tests {
-<<<<<<< HEAD
-    use std::iter::repeat;
-
-    use fuel_core::service::{Config, FuelService};
-    use fuel_core_client::client::FuelClient;
-    use fuel_tx::{Address, Input as FuelInput};
-    use fuels_test_helpers::{launch_custom_provider_and_get_wallets, AssetConfig, WalletsConfig};
-=======
->>>>>>> 0ec6e0fe
     use tempfile::tempdir;
 
     use super::*;
@@ -718,149 +705,4 @@
         assert!(std::fs::remove_file(&path).is_ok());
         Ok(())
     }
-<<<<<<< HEAD
-
-    async fn setup() -> Provider {
-        let srv = FuelService::new_node(Config::local_node()).await.unwrap();
-        let client = FuelClient::from(srv.bound_address);
-        Provider::new(client)
-    }
-
-    fn add_fee_resources_wallet_config(num_wallets: u64) -> WalletsConfig {
-        let asset_configs = vec![AssetConfig {
-            id: BASE_ASSET_ID,
-            num_coins: 20,
-            coin_amount: 20,
-        }];
-        WalletsConfig::new_multiple_assets(num_wallets, asset_configs)
-    }
-
-    fn compare_inputs(inputs: &[FuelInput], expected_inputs: &mut Vec<FuelInput>) -> bool {
-        let zero_utxo_id = UtxoId::new(Bytes32::zeroed(), 0);
-
-        // change UTXO_ids to 0s for comparison, because we can't guess the genesis coin ids
-        let inputs: Vec<FuelInput> = inputs
-            .iter()
-            .map(|input| match input {
-                FuelInput::CoinSigned {
-                    owner,
-                    amount,
-                    asset_id,
-                    tx_pointer,
-                    witness_index,
-                    maturity,
-                    ..
-                } => FuelInput::coin_signed(
-                    zero_utxo_id,
-                    *owner,
-                    *amount,
-                    *asset_id,
-                    *tx_pointer,
-                    *witness_index,
-                    *maturity,
-                ),
-                other => other.clone(),
-            })
-            .collect();
-
-        let comparison_results: Vec<bool> = inputs
-            .iter()
-            .map(|input| {
-                let found_index = expected_inputs
-                    .iter()
-                    .position(|expected| expected == input);
-                if let Some(index) = found_index {
-                    expected_inputs.remove(index);
-                    true
-                } else {
-                    false
-                }
-            })
-            .collect();
-
-        if !expected_inputs.is_empty() {
-            return false;
-        }
-
-        return comparison_results.iter().all(|&r| r);
-    }
-
-    #[tokio::test]
-    async fn add_fee_resources_empty_transaction() -> Result<()> {
-        let wallet_config = add_fee_resources_wallet_config(1);
-        let wallet = launch_custom_provider_and_get_wallets(wallet_config, None, None)
-            .await
-            .pop()
-            .unwrap();
-
-        let mut tb =
-            ScriptTransactionBuilder::prepare_transfer(vec![], vec![], TxParameters::default());
-        wallet.add_fee_resources(&mut tb, 0, 0).await?;
-        let tx = tb.build()?;
-
-        let zero_utxo_id = UtxoId::new(Bytes32::zeroed(), 0);
-        let mut expected_inputs = vec![FuelInput::coin_signed(
-            zero_utxo_id,
-            wallet.address().into(),
-            20,
-            BASE_ASSET_ID,
-            TxPointer::default(),
-            0,
-            0,
-        )];
-        let expected_outputs = vec![Output::change(wallet.address().into(), 0, BASE_ASSET_ID)];
-
-        assert!(compare_inputs(tx.inputs().as_slice(), &mut expected_inputs));
-        assert_eq!(tx.outputs(), &expected_outputs);
-
-        Ok(())
-    }
-
-    #[tokio::test]
-    async fn add_fee_resources_to_transfer_with_base_asset() -> Result<()> {
-        let wallet_config = add_fee_resources_wallet_config(1);
-        let wallet = launch_custom_provider_and_get_wallets(wallet_config, None, None)
-            .await
-            .pop()
-            .unwrap();
-
-        let base_amount = 30;
-        let inputs = wallet
-            .get_asset_inputs_for_amount(BASE_ASSET_ID, base_amount, 0)
-            .await?;
-        let outputs = wallet.get_asset_outputs_for_amount(
-            &Address::zeroed().into(),
-            BASE_ASSET_ID,
-            base_amount,
-        );
-
-        let mut tb =
-            ScriptTransactionBuilder::prepare_transfer(inputs, outputs, TxParameters::default());
-        wallet.add_fee_resources(&mut tb, base_amount, 0).await?;
-        let tx = tb.build()?;
-
-        let zero_utxo_id = UtxoId::new(Bytes32::zeroed(), 0);
-        let mut expected_inputs = repeat(FuelInput::coin_signed(
-            zero_utxo_id,
-            wallet.address().into(),
-            20,
-            BASE_ASSET_ID,
-            TxPointer::default(),
-            0,
-            0,
-        ))
-        .take(3)
-        .collect::<Vec<_>>();
-        let expected_outputs = vec![
-            Output::coin(Address::zeroed(), base_amount, BASE_ASSET_ID),
-            Output::change(wallet.address().into(), 0, BASE_ASSET_ID),
-        ];
-
-        assert!(compare_inputs(tx.inputs().as_slice(), &mut expected_inputs));
-        assert_eq!(tx.outputs(), &expected_outputs);
-
-        Ok(())
-    }
-=======
->>>>>>> 0ec6e0fe
 }