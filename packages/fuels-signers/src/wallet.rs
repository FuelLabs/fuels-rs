--- conflicted
+++ resolved
@@ -120,19 +120,11 @@
     pub async fn get_transactions(
         &self,
         request: PaginationRequest<String>,
-<<<<<<< HEAD
     ) -> Result<PaginatedResult<TransactionResponse, String>, Error> {
-        Ok(self
+        self
             .get_provider()?
             .get_transactions_by_owner(self.address.to_string().as_str(), request)
-            .await?)
-=======
-    ) -> std::io::Result<PaginatedResult<TransactionResponse, String>> {
-        self.get_provider()
-            .unwrap()
-            .get_transactions_by_owner(&self.address, request)
-            .await
->>>>>>> 193dc18a
+            .await.map_err(Into::into)
     }
 
     /// Creates a new wallet from a mnemonic phrase.
@@ -293,11 +285,6 @@
         let mut tx = self
             .get_provider()?
             .build_transfer_tx(&inputs, &outputs, tx_parameters);
-<<<<<<< HEAD
-        let _sig = self.sign_transaction(&mut tx).await.unwrap();
-
-        let receipts = self.get_provider()?.send_transaction(&tx).await?;
-=======
         self.sign_transaction(&mut tx).await?;
 
         let receipts = self.get_provider()?.send_transaction(&tx).await?;
@@ -320,7 +307,7 @@
         balance: u64,
         asset_id: AssetId,
         tx_parameters: TxParameters,
-    ) -> Result<(String, Vec<Receipt>), WalletError> {
+    ) -> Result<(String, Vec<Receipt>), Error> {
         let zeroes = Bytes32::zeroed();
         let plain_contract_id: ContractId = to.into();
 
@@ -352,7 +339,6 @@
         self.sign_transaction(&mut tx).await?;
 
         let receipts = self.get_provider()?.send_transaction(&tx).await?;
->>>>>>> 193dc18a
 
         Ok((tx.id().to_string(), receipts))
     }
@@ -386,17 +372,8 @@
     }
 
     /// Gets all coins owned by the wallet, *even spent ones*. This returns actual coins (UTXOs).
-<<<<<<< HEAD
     pub async fn get_coins(&self) -> Result<Vec<Coin>, Error> {
         Ok(self.get_provider()?.get_coins(&self.address()).await?)
-=======
-    pub async fn get_coins(&self) -> Result<Vec<Coin>, WalletError> {
-        Ok(self
-            .get_provider()
-            .unwrap()
-            .get_coins(self.address())
-            .await?)
->>>>>>> 193dc18a
     }
 
     /// Get some spendable coins of asset `asset_id` owned by the wallet that add up at least to
@@ -406,48 +383,31 @@
         &self,
         asset_id: &AssetId,
         amount: u64,
-<<<<<<< HEAD
     ) -> Result<Vec<Coin>, Error> {
-        Ok(self
-            .get_provider()?
-            .get_spendable_coins(&self.address(), *asset_id, amount)
-            .await?)
-=======
-    ) -> io::Result<Vec<Coin>> {
-        self.get_provider()
-            .unwrap()
-            .get_spendable_coins(self.address(), *asset_id, amount)
-            .await
->>>>>>> 193dc18a
+        self
+           .get_provider()?
+           .get_spendable_coins(&self.address(), *asset_id, amount)
+           .await.map_err(Into::into)
     }
 
     /// Get the balance of all spendable coins `asset_id` for address `address`. This is different
     /// from getting coins because we are just returning a number (the sum of UTXOs amount) instead
     /// of the UTXOs.
-<<<<<<< HEAD
     pub async fn get_asset_balance(&self, asset_id: &AssetId) -> Result<u64, Error> {
-        Ok(self
-            .get_provider()?
-            .get_asset_balance(&self.address, *asset_id)
-            .await?)
-=======
-    pub async fn get_asset_balance(&self, asset_id: &AssetId) -> Result<u64, ProviderError> {
-        self.get_provider()?
-            .get_asset_balance(self.address(), *asset_id)
-            .await
->>>>>>> 193dc18a
+        self
+           .get_provider()?
+           .get_asset_balance(&self.address, *asset_id)
+           .await.map_err(Into::into)
     }
 
     /// Get all the spendable balances of all assets for the wallet. This is different from getting
     /// the coins because we are only returning the sum of UTXOs coins amount and not the UTXOs
     /// coins themselves.
-<<<<<<< HEAD
     pub async fn get_balances(&self) -> Result<HashMap<String, u64>, Error> {
-        Ok(self.get_provider()?.get_balances(&self.address).await?)
-=======
+        self.get_provider()?.get_balances(&self.address).await.map_err(Into::into)
+
     pub async fn get_balances(&self) -> Result<HashMap<String, u64>, ProviderError> {
         self.get_provider()?.get_balances(self.address()).await
->>>>>>> 193dc18a
     }
 }
 
