use async_trait::async_trait;
use elliptic_curve::rand_core;
use fuel_core_client::client::{PaginatedResult, PaginationRequest};
use fuel_crypto::{Message, PublicKey, SecretKey, Signature};
use fuel_tx::{AssetId, Witness};
use fuels_types::transaction_builders::TransactionBuilder;
use fuels_types::{
    bech32::{Bech32Address, FUEL_BECH32_HRP},
    coin::Coin,
    constants::BASE_ASSET_ID,
    errors::Result,
    input::Input,
    message::Message as InputMessage,
    resource::Resource,
<<<<<<< HEAD
    transaction::Transaction,
=======
    transaction::{ScriptTransaction, Transaction, TxParameters},
>>>>>>> 7a573b47
    transaction_response::TransactionResponse,
};
use rand::{CryptoRng, Rng};
use std::{fmt, ops, path::Path};

use crate::accounts_utils::{adjust_inputs, adjust_outputs, calculate_base_amount_with_fee};
use crate::{
    provider::{Provider, ResourceFilter},
    Account, Signer,
};
use crate::{AccountError, AccountResult};

pub const DEFAULT_DERIVATION_PATH_PREFIX: &str = "m/44'/1179993420'";

type WalletResult<T> = std::result::Result<T, AccountError>;

/// A FuelVM-compatible wallet that can be used to list assets, balances and more.
///
/// Note that instances of the `Wallet` type only know their public address, and as a result can
/// only perform read-only operations.
///
/// In order to sign messages or send transactions, a `Wallet` must first call [`Wallet::unlock`]
/// with a valid private key to produce a [`WalletUnlocked`].
#[derive(Clone)]
pub struct Wallet {
    /// The wallet's address. The wallet's address is derived
    /// from the first 32 bytes of SHA-256 hash of the wallet's public key.
    pub(crate) address: Bech32Address,
    pub(crate) provider: Option<Provider>,
}

/// A `WalletUnlocked` is equivalent to a [`Wallet`] whose private key is known and stored
/// alongside in-memory. Knowing the private key allows a `WalletUlocked` to sign operations, send
/// transactions, and more.
#[derive(Clone, Debug)]
pub struct WalletUnlocked {
    wallet: Wallet,
    pub(crate) private_key: SecretKey,
}

impl Wallet {
    /// Construct a Wallet from its given public address.
    pub fn from_address(address: Bech32Address, provider: Option<Provider>) -> Self {
        Self { address, provider }
    }

    pub fn provider(&self) -> WalletResult<&Provider> {
        self.provider.as_ref().ok_or(AccountError::NoProvider)
    }

    pub fn set_provider(&mut self, provider: Provider) {
        self.provider = Some(provider)
    }

    pub fn address(&self) -> &Bech32Address {
        &self.address
    }

    pub async fn get_transactions(
        &self,
        request: PaginationRequest<String>,
    ) -> Result<PaginatedResult<TransactionResponse, String>> {
        Ok(self
            .provider()?
            .get_transactions_by_owner(&self.address, request)
            .await?)
    }

    /// Gets all unspent coins of asset `asset_id` owned by the wallet.
    pub async fn get_coins(&self, asset_id: AssetId) -> Result<Vec<Coin>> {
        Ok(self.provider()?.get_coins(&self.address, asset_id).await?)
    }

    // /// Get some spendable resources (coins and messages) of asset `asset_id` owned by the wallet
    // /// that add up at least to amount `amount`. The returned coins (UTXOs) are actual coins that
    // /// can be spent. The number of UXTOs is optimized to prevent dust accumulation.
    pub async fn get_spendable_resources(
        &self,
        asset_id: AssetId,
        amount: u64,
    ) -> Result<Vec<Resource>> {
        let filter = ResourceFilter {
            from: self.address().clone(),
            asset_id,
            amount,
            ..Default::default()
        };
        self.provider()?
            .get_spendable_resources(filter)
            .await
            .map_err(Into::into)
    }

    /// Get the balance of all spendable coins `asset_id` for address `address`. This is different
    /// from getting coins because we are just returning a number (the sum of UTXOs amount) instead
    /// of the UTXOs.
    pub async fn get_asset_balance(&self, asset_id: &AssetId) -> Result<u64> {
        self.provider()?
            .get_asset_balance(&self.address, *asset_id)
            .await
            .map_err(Into::into)
    }

    pub async fn get_messages(&self) -> Result<Vec<InputMessage>> {
        Ok(self.provider()?.get_messages(&self.address).await?)
    }

    /// Unlock the wallet with the given `private_key`.
    ///
    /// The private key will be stored in memory until `wallet.lock()` is called or until the
    /// wallet is `drop`ped.
    pub fn unlock(self, private_key: SecretKey) -> WalletUnlocked {
        WalletUnlocked {
            wallet: self,
            private_key,
        }
    }
}

impl WalletUnlocked {
    /// Lock the wallet by `drop`ping the private key from memory.
    pub fn lock(self) -> Wallet {
        self.wallet
    }

    // NOTE: Rather than providing a `DerefMut` implementation, we wrap the `set_provider` method
    // directly. This is because we should not allow the user a `&mut` handle to the inner `Wallet`
    // as this could lead to ending up with a `WalletUnlocked` in an inconsistent state (e.g. the
    // private key doesn't match the inner wallet's public key).
    pub fn set_provider(&mut self, provider: Provider) {
        self.wallet.set_provider(provider)
    }

    /// Creates a new wallet with a random private key.
    pub fn new_random(provider: Option<Provider>) -> Self {
        let mut rng = rand::thread_rng();
        let private_key = SecretKey::random(&mut rng);
        Self::new_from_private_key(private_key, provider)
    }

    /// Creates a new wallet from the given private key.
    pub fn new_from_private_key(private_key: SecretKey, provider: Option<Provider>) -> Self {
        let public = PublicKey::from(&private_key);
        let hashed = public.hash();
        let address = Bech32Address::new(FUEL_BECH32_HRP, hashed);
        Wallet::from_address(address, provider).unlock(private_key)
    }

    /// Creates a new wallet from a mnemonic phrase.
    /// The default derivation path is used.
    pub fn new_from_mnemonic_phrase(
        phrase: &str,
        provider: Option<Provider>,
    ) -> WalletResult<Self> {
        let path = format!("{DEFAULT_DERIVATION_PATH_PREFIX}/0'/0/0");
        Self::new_from_mnemonic_phrase_with_path(phrase, provider, &path)
    }

    /// Creates a new wallet from a mnemonic phrase.
    /// It takes a path to a BIP32 derivation path.
    pub fn new_from_mnemonic_phrase_with_path(
        phrase: &str,
        provider: Option<Provider>,
        path: &str,
    ) -> WalletResult<Self> {
        let secret_key = SecretKey::new_from_mnemonic_phrase_with_path(phrase, path)?;

        Ok(Self::new_from_private_key(secret_key, provider))
    }

    /// Creates a new wallet and stores its encrypted version in the given path.
    pub fn new_from_keystore<P, R, S>(
        dir: P,
        rng: &mut R,
        password: S,
        provider: Option<Provider>,
    ) -> WalletResult<(Self, String)>
    where
        P: AsRef<Path>,
        R: Rng + CryptoRng + rand_core::CryptoRng,
        S: AsRef<[u8]>,
    {
        let (secret, uuid) = eth_keystore::new(dir, rng, password)?;

        let secret_key = unsafe { SecretKey::from_slice_unchecked(&secret) };

        let wallet = Self::new_from_private_key(secret_key, provider);

        Ok((wallet, uuid))
    }

    /// Encrypts the wallet's private key with the given password and saves it
    /// to the given path.
    pub fn encrypt<P, S>(&self, dir: P, password: S) -> WalletResult<String>
    where
        P: AsRef<Path>,
        S: AsRef<[u8]>,
    {
        let mut rng = rand::thread_rng();

        Ok(eth_keystore::encrypt_key(
            dir,
            &mut rng,
            *self.private_key,
            password,
        )?)
    }

    /// Recreates a wallet from an encrypted JSON wallet given the provided path and password.
    pub fn load_keystore<P, S>(
        keypath: P,
        password: S,
        provider: Option<Provider>,
    ) -> WalletResult<Self>
    where
        P: AsRef<Path>,
        S: AsRef<[u8]>,
    {
        let secret = eth_keystore::decrypt_key(keypath, password)?;
        let secret_key = unsafe { SecretKey::from_slice_unchecked(&secret) };
        Ok(Self::new_from_private_key(secret_key, provider))
    }
}

#[cfg_attr(not(target_arch = "wasm32"), async_trait::async_trait)]
impl Account for WalletUnlocked {
    fn address(&self) -> &Bech32Address {
        &self.address
    }

    fn provider(&self) -> AccountResult<&Provider> {
        self.provider.as_ref().ok_or(AccountError::NoProvider)
    }

    fn set_provider(&mut self, provider: Provider) {
        self.wallet.set_provider(provider)
    }

    /// Returns a vector consisting of `Input::Coin`s and `Input::Message`s for the given
    /// asset ID and amount. The `witness_index` is the position of the witness (signature)
    /// in the transaction's list of witnesses. In the validation process, the node will
    /// use the witness at this index to validate the coins returned by this method.
    async fn get_asset_inputs_for_amount(
        &self,
        asset_id: AssetId,
        amount: u64,
        witness_index: Option<u8>,
    ) -> Result<Vec<Input>> {
        Ok(self
            .get_spendable_resources(asset_id, amount)
            .await?
            .into_iter()
            .map(|resource| Input::resource_signed(resource, witness_index.unwrap_or_default()))
            .collect::<Vec<Input>>())
    }

    async fn add_fee_resources<Tx: Transaction + Send, Tb: TransactionBuilder<Tx> + Send>(
        &self,
        mut tb: Tb,
        previous_base_amount: u64,
        witness_index: Option<u8>,
    ) -> Result<Tx> {
        let consensus_parameters = self.provider()?.chain_info().await?.consensus_parameters;
        tb = tb.set_consensus_parameters(consensus_parameters);

        let new_base_amount =
            calculate_base_amount_with_fee(&tb, &consensus_parameters, previous_base_amount);

        let new_base_inputs = self
            .get_asset_inputs_for_amount(BASE_ASSET_ID, new_base_amount, witness_index)
            .await?;

        adjust_inputs(&mut tb, new_base_inputs);
        adjust_outputs(&mut tb, self.address(), new_base_amount);

        let mut tx = tb.build()?;

        self.sign_transaction(&mut tx).await?;

        Ok(tx)
    }
}

#[cfg_attr(target_arch = "wasm32", async_trait(? Send))]
#[cfg_attr(not(target_arch = "wasm32"), async_trait)]
impl Signer for WalletUnlocked {
    type Error = AccountError;
    async fn sign_message<S: Send + Sync + AsRef<[u8]>>(
        &self,
        message: S,
    ) -> AccountResult<Signature> {
        let message = Message::new(message);
        let sig = Signature::sign(&self.private_key, &message);
        Ok(sig)
    }

    async fn sign_transaction<Tx: Transaction + Send>(
        &self,
        tx: &mut Tx,
    ) -> AccountResult<Signature> {
        let id = tx.id();

        // Safety: `Message::from_bytes_unchecked` is unsafe because
        // it can't guarantee that the provided bytes will be the product
        // of a cryptographically secure hash. However, the bytes are
        // coming from `tx.id()`, which already uses `Hasher::hash()`
        // to hash it using a secure hash mechanism.
        let message = unsafe { Message::from_bytes_unchecked(*id) };
        let sig = Signature::sign(&self.private_key, &message);

        let witness = vec![Witness::from(sig.as_ref())];

        let witnesses: &mut Vec<Witness> = tx.witnesses_mut();

        match witnesses.len() {
            0 => *witnesses = witness,
            _ => {
                witnesses.extend(witness);
            }
        }

        Ok(sig)
    }
}

impl fmt::Debug for Wallet {
    fn fmt(&self, f: &mut fmt::Formatter<'_>) -> fmt::Result {
        f.debug_struct("Wallet")
            .field("address", &self.address)
            .finish()
    }
}

impl ops::Deref for WalletUnlocked {
    type Target = Wallet;
    fn deref(&self) -> &Self::Target {
        &self.wallet
    }
}

/// Generates a random mnemonic phrase given a random number generator and the number of words to
/// generate, `count`.
pub fn generate_mnemonic_phrase<R: Rng>(rng: &mut R, count: usize) -> WalletResult<String> {
    Ok(fuel_crypto::FuelMnemonic::generate_mnemonic_phrase(
        rng, count,
    )?)
}

#[cfg(test)]
mod tests {
    use tempfile::tempdir;

    use super::*;

    #[tokio::test]
    async fn encrypted_json_keystore() -> Result<()> {
        let dir = tempdir()?;
        let mut rng = rand::thread_rng();

        // Create a wallet to be stored in the keystore.
        let (wallet, uuid) = WalletUnlocked::new_from_keystore(&dir, &mut rng, "password", None)?;

        // sign a message using the above key.
        let message = "Hello there!";
        let signature = wallet.sign_message(message).await?;

        // Read from the encrypted JSON keystore and decrypt it.
        let path = Path::new(dir.path()).join(uuid);
        let recovered_wallet = WalletUnlocked::load_keystore(path.clone(), "password", None)?;

        // Sign the same message as before and assert that the signature is the same.
        let signature2 = recovered_wallet.sign_message(message).await?;
        assert_eq!(signature, signature2);

        // Remove tempdir.
        assert!(std::fs::remove_file(&path).is_ok());
        Ok(())
    }

    #[tokio::test]
    async fn mnemonic_generation() -> Result<()> {
        let mnemonic = generate_mnemonic_phrase(&mut rand::thread_rng(), 12)?;

        let _wallet = WalletUnlocked::new_from_mnemonic_phrase(&mnemonic, None)?;
        Ok(())
    }

    #[tokio::test]
    async fn wallet_from_mnemonic_phrase() -> Result<()> {
        let phrase =
            "oblige salon price punch saddle immune slogan rare snap desert retire surprise";

        // Create first account from mnemonic phrase.
        let wallet =
            WalletUnlocked::new_from_mnemonic_phrase_with_path(phrase, None, "m/44'/60'/0'/0/0")?;

        let expected_plain_address =
            "df9d0e6c6c5f5da6e82e5e1a77974af6642bdb450a10c43f0c6910a212600185";
        let expected_address = "fuel1m7wsumrvtaw6d6pwtcd809627ejzhk69pggvg0cvdyg2yynqqxzseuzply";

        assert_eq!(wallet.address().hash().to_string(), expected_plain_address);
        assert_eq!(wallet.address().to_string(), expected_address);

        // Create a second account from the same phrase.
        let wallet2 =
            WalletUnlocked::new_from_mnemonic_phrase_with_path(phrase, None, "m/44'/60'/1'/0/0")?;

        let expected_second_plain_address =
            "261191b0164a24fd0fd51566ec5e5b0b9ba8fb2d42dc9cf7dbbd6f23d2742759";
        let expected_second_address =
            "fuel1ycgervqkfgj06r74z4nwchjmpwd637edgtwfea7mh4hj85n5yavszjk4cc";

        assert_eq!(
            wallet2.address().hash().to_string(),
            expected_second_plain_address
        );
        assert_eq!(wallet2.address().to_string(), expected_second_address);

        Ok(())
    }

    #[tokio::test]
    async fn encrypt_and_store_wallet_from_mnemonic() -> Result<()> {
        let dir = tempdir()?;

        let phrase =
            "oblige salon price punch saddle immune slogan rare snap desert retire surprise";

        // Create first account from mnemonic phrase.
        let wallet =
            WalletUnlocked::new_from_mnemonic_phrase_with_path(phrase, None, "m/44'/60'/0'/0/0")?;

        let uuid = wallet.encrypt(&dir, "password")?;

        let path = Path::new(dir.path()).join(uuid);

        let recovered_wallet = WalletUnlocked::load_keystore(&path, "password", None)?;

        assert_eq!(wallet.address(), recovered_wallet.address());

        // Remove tempdir.
        assert!(std::fs::remove_file(&path).is_ok());
        Ok(())
    }
}<|MERGE_RESOLUTION|>--- conflicted
+++ resolved
@@ -12,11 +12,7 @@
     input::Input,
     message::Message as InputMessage,
     resource::Resource,
-<<<<<<< HEAD
-    transaction::Transaction,
-=======
     transaction::{ScriptTransaction, Transaction, TxParameters},
->>>>>>> 7a573b47
     transaction_response::TransactionResponse,
 };
 use rand::{CryptoRng, Rng};
