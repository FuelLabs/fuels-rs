use async_trait::async_trait;
use elliptic_curve::rand_core;
use fuel_core_client::client::{PaginatedResult, PaginationRequest};
use fuel_crypto::{Message, PublicKey, SecretKey, Signature};
use fuel_tx::{AssetId, Witness};
use fuels_types::transaction_builders::TransactionBuilder;
use fuels_types::{
    bech32::{Bech32Address, FUEL_BECH32_HRP},
    coin::Coin,
    constants::BASE_ASSET_ID,
    errors::Result,
    input::Input,
    message::Message as InputMessage,
    resource::Resource,
<<<<<<< HEAD
    transaction::Transaction,
=======
    transaction::TxParameters,
    transaction::{ScriptTransaction, Transaction},
>>>>>>> 5fb0fd13
    transaction_response::TransactionResponse,
};
use rand::{CryptoRng, Rng};
use std::{fmt, ops, path::Path};

use crate::accounts_utils::{adjust_inputs, adjust_outputs, calculate_base_amount_with_fee};
use crate::{
    provider::{Provider, ResourceFilter},
    Account, Signer,
};
use crate::{AccountError, AccountResult};

pub const DEFAULT_DERIVATION_PATH_PREFIX: &str = "m/44'/1179993420'";

type WalletResult<T> = std::result::Result<T, AccountError>;

/// A FuelVM-compatible wallet that can be used to list assets, balances and more.
///
/// Note that instances of the `Wallet` type only know their public address, and as a result can
/// only perform read-only operations.
///
/// In order to sign messages or send transactions, a `Wallet` must first call [`Wallet::unlock`]
/// with a valid private key to produce a [`WalletUnlocked`].
#[derive(Clone)]
pub struct Wallet {
    /// The wallet's address. The wallet's address is derived
    /// from the first 32 bytes of SHA-256 hash of the wallet's public key.
    pub(crate) address: Bech32Address,
    pub(crate) provider: Option<Provider>,
}

/// A `WalletUnlocked` is equivalent to a [`Wallet`] whose private key is known and stored
/// alongside in-memory. Knowing the private key allows a `WalletUlocked` to sign operations, send
/// transactions, and more.
#[derive(Clone, Debug)]
pub struct WalletUnlocked {
    wallet: Wallet,
    pub(crate) private_key: SecretKey,
}

impl Wallet {
    /// Construct a Wallet from its given public address.
    pub fn from_address(address: Bech32Address, provider: Option<Provider>) -> Self {
        Self { address, provider }
    }

    pub fn provider(&self) -> WalletResult<&Provider> {
        self.provider.as_ref().ok_or(AccountError::NoProvider)
    }

    pub fn set_provider(&mut self, provider: Provider) {
        self.provider = Some(provider)
    }

    pub fn address(&self) -> &Bech32Address {
        &self.address
    }

    pub async fn get_transactions(
        &self,
        request: PaginationRequest<String>,
    ) -> Result<PaginatedResult<TransactionResponse, String>> {
        Ok(self
            .provider()?
            .get_transactions_by_owner(&self.address, request)
            .await?)
    }

    /// Gets all unspent coins of asset `asset_id` owned by the wallet.
    pub async fn get_coins(&self, asset_id: AssetId) -> Result<Vec<Coin>> {
        Ok(self.provider()?.get_coins(&self.address, asset_id).await?)
    }

    // /// Get some spendable resources (coins and messages) of asset `asset_id` owned by the wallet
    // /// that add up at least to amount `amount`. The returned coins (UTXOs) are actual coins that
    // /// can be spent. The number of UXTOs is optimized to prevent dust accumulation.
    pub async fn get_spendable_resources(
        &self,
        asset_id: AssetId,
        amount: u64,
    ) -> Result<Vec<Resource>> {
        let filter = ResourceFilter {
            from: self.address().clone(),
            asset_id,
            amount,
            ..Default::default()
        };
        self.provider()?
            .get_spendable_resources(filter)
            .await
            .map_err(Into::into)
    }

    /// Get the balance of all spendable coins `asset_id` for address `address`. This is different
    /// from getting coins because we are just returning a number (the sum of UTXOs amount) instead
    /// of the UTXOs.
    pub async fn get_asset_balance(&self, asset_id: &AssetId) -> Result<u64> {
        self.provider()?
            .get_asset_balance(&self.address, *asset_id)
            .await
            .map_err(Into::into)
    }

    pub async fn get_messages(&self) -> Result<Vec<InputMessage>> {
        Ok(self.provider()?.get_messages(&self.address).await?)
    }

    /// Unlock the wallet with the given `private_key`.
    ///
    /// The private key will be stored in memory until `wallet.lock()` is called or until the
    /// wallet is `drop`ped.
    pub fn unlock(self, private_key: SecretKey) -> WalletUnlocked {
        WalletUnlocked {
            wallet: self,
            private_key,
        }
    }
}

impl WalletUnlocked {
    /// Lock the wallet by `drop`ping the private key from memory.
    pub fn lock(self) -> Wallet {
        self.wallet
    }

    // NOTE: Rather than providing a `DerefMut` implementation, we wrap the `set_provider` method
    // directly. This is because we should not allow the user a `&mut` handle to the inner `Wallet`
    // as this could lead to ending up with a `WalletUnlocked` in an inconsistent state (e.g. the
    // private key doesn't match the inner wallet's public key).
    pub fn set_provider(&mut self, provider: Provider) {
        self.wallet.set_provider(provider)
    }

    /// Creates a new wallet with a random private key.
    pub fn new_random(provider: Option<Provider>) -> Self {
        let mut rng = rand::thread_rng();
        let private_key = SecretKey::random(&mut rng);
        Self::new_from_private_key(private_key, provider)
    }

    /// Creates a new wallet from the given private key.
    pub fn new_from_private_key(private_key: SecretKey, provider: Option<Provider>) -> Self {
        let public = PublicKey::from(&private_key);
        let hashed = public.hash();
        let address = Bech32Address::new(FUEL_BECH32_HRP, hashed);
        Wallet::from_address(address, provider).unlock(private_key)
    }

    /// Creates a new wallet from a mnemonic phrase.
    /// The default derivation path is used.
    pub fn new_from_mnemonic_phrase(
        phrase: &str,
        provider: Option<Provider>,
    ) -> WalletResult<Self> {
        let path = format!("{DEFAULT_DERIVATION_PATH_PREFIX}/0'/0/0");
        Self::new_from_mnemonic_phrase_with_path(phrase, provider, &path)
    }

    /// Creates a new wallet from a mnemonic phrase.
    /// It takes a path to a BIP32 derivation path.
    pub fn new_from_mnemonic_phrase_with_path(
        phrase: &str,
        provider: Option<Provider>,
        path: &str,
    ) -> WalletResult<Self> {
        let secret_key = SecretKey::new_from_mnemonic_phrase_with_path(phrase, path)?;

        Ok(Self::new_from_private_key(secret_key, provider))
    }

    /// Creates a new wallet and stores its encrypted version in the given path.
    pub fn new_from_keystore<P, R, S>(
        dir: P,
        rng: &mut R,
        password: S,
        provider: Option<Provider>,
    ) -> WalletResult<(Self, String)>
    where
        P: AsRef<Path>,
        R: Rng + CryptoRng + rand_core::CryptoRng,
        S: AsRef<[u8]>,
    {
        let (secret, uuid) = eth_keystore::new(dir, rng, password)?;

        let secret_key = unsafe { SecretKey::from_slice_unchecked(&secret) };

        let wallet = Self::new_from_private_key(secret_key, provider);

        Ok((wallet, uuid))
    }

    /// Encrypts the wallet's private key with the given password and saves it
    /// to the given path.
    pub fn encrypt<P, S>(&self, dir: P, password: S) -> WalletResult<String>
    where
        P: AsRef<Path>,
        S: AsRef<[u8]>,
    {
        let mut rng = rand::thread_rng();

        Ok(eth_keystore::encrypt_key(
            dir,
            &mut rng,
            *self.private_key,
            password,
        )?)
    }

    /// Recreates a wallet from an encrypted JSON wallet given the provided path and password.
    pub fn load_keystore<P, S>(
        keypath: P,
        password: S,
        provider: Option<Provider>,
    ) -> WalletResult<Self>
    where
        P: AsRef<Path>,
        S: AsRef<[u8]>,
    {
        let secret = eth_keystore::decrypt_key(keypath, password)?;
        let secret_key = unsafe { SecretKey::from_slice_unchecked(&secret) };
        Ok(Self::new_from_private_key(secret_key, provider))
    }
}

#[cfg_attr(not(target_arch = "wasm32"), async_trait::async_trait)]
impl Account for WalletUnlocked {
    fn address(&self) -> &Bech32Address {
        &self.address
    }

    fn provider(&self) -> AccountResult<&Provider> {
        self.provider.as_ref().ok_or(AccountError::NoProvider)
    }

    fn set_provider(&mut self, provider: Provider) {
        self.wallet.set_provider(provider)
    }

    /// Returns a vector consisting of `Input::Coin`s and `Input::Message`s for the given
    /// asset ID and amount. The `witness_index` is the position of the witness (signature)
    /// in the transaction's list of witnesses. In the validation process, the node will
    /// use the witness at this index to validate the coins returned by this method.
    async fn get_asset_inputs_for_amount(
        &self,
        asset_id: AssetId,
        amount: u64,
        witness_index: Option<u8>,
    ) -> Result<Vec<Input>> {
        Ok(self
            .get_spendable_resources(asset_id, amount)
            .await?
            .into_iter()
            .map(|resource| Input::resource_signed(resource, witness_index.unwrap_or_default()))
            .collect::<Vec<Input>>())
    }

    async fn add_fee_resources<Tx: Transaction + Send, Tb: TransactionBuilder<Tx> + Send>(
        &self,
        mut tb: Tb,
        previous_base_amount: u64,
        witness_index: Option<u8>,
    ) -> Result<Tx> {
        let consensus_parameters = self.provider()?.chain_info().await?.consensus_parameters;
        tb = tb.set_consensus_parameters(consensus_parameters);

        let new_base_amount =
            calculate_base_amount_with_fee(&tb, &consensus_parameters, previous_base_amount);

        let new_base_inputs = self
            .get_asset_inputs_for_amount(BASE_ASSET_ID, new_base_amount, witness_index)
            .await?;

        adjust_inputs(&mut tb, new_base_inputs);
        adjust_outputs(&mut tb, self.address(), new_base_amount);

        let mut tx = tb.build()?;

        self.sign_transaction(&mut tx).await?;

        Ok(tx)
    }
}

#[cfg_attr(target_arch = "wasm32", async_trait(? Send))]
#[cfg_attr(not(target_arch = "wasm32"), async_trait)]
impl Signer for WalletUnlocked {
    type Error = AccountError;
    async fn sign_message<S: Send + Sync + AsRef<[u8]>>(
        &self,
        message: S,
    ) -> AccountResult<Signature> {
        let message = Message::new(message);
        let sig = Signature::sign(&self.private_key, &message);
        Ok(sig)
    }

    async fn sign_transaction<Tx: Transaction + Send>(
        &self,
        tx: &mut Tx,
    ) -> AccountResult<Signature> {
        let id = tx.id();

        // Safety: `Message::from_bytes_unchecked` is unsafe because
        // it can't guarantee that the provided bytes will be the product
        // of a cryptographically secure hash. However, the bytes are
        // coming from `tx.id()`, which already uses `Hasher::hash()`
        // to hash it using a secure hash mechanism.
        let message = unsafe { Message::from_bytes_unchecked(*id) };
        let sig = Signature::sign(&self.private_key, &message);

        let witness = vec![Witness::from(sig.as_ref())];

        let witnesses: &mut Vec<Witness> = tx.witnesses_mut();

        match witnesses.len() {
            0 => *witnesses = witness,
            _ => {
                witnesses.extend(witness);
            }
        }

        Ok(sig)
    }
}

impl fmt::Debug for Wallet {
    fn fmt(&self, f: &mut fmt::Formatter<'_>) -> fmt::Result {
        f.debug_struct("Wallet")
            .field("address", &self.address)
            .finish()
    }
}

impl ops::Deref for WalletUnlocked {
    type Target = Wallet;
    fn deref(&self) -> &Self::Target {
        &self.wallet
    }
}

/// Generates a random mnemonic phrase given a random number generator and the number of words to
/// generate, `count`.
pub fn generate_mnemonic_phrase<R: Rng>(rng: &mut R, count: usize) -> WalletResult<String> {
    Ok(fuel_crypto::FuelMnemonic::generate_mnemonic_phrase(
        rng, count,
    )?)
}

#[cfg(test)]
mod tests {
    use tempfile::tempdir;

    use super::*;

    #[tokio::test]
    async fn encrypted_json_keystore() -> Result<()> {
        let dir = tempdir()?;
        let mut rng = rand::thread_rng();

        // Create a wallet to be stored in the keystore.
        let (wallet, uuid) = WalletUnlocked::new_from_keystore(&dir, &mut rng, "password", None)?;

        // sign a message using the above key.
        let message = "Hello there!";
        let signature = wallet.sign_message(message).await?;

        // Read from the encrypted JSON keystore and decrypt it.
        let path = Path::new(dir.path()).join(uuid);
        let recovered_wallet = WalletUnlocked::load_keystore(path.clone(), "password", None)?;

        // Sign the same message as before and assert that the signature is the same.
        let signature2 = recovered_wallet.sign_message(message).await?;
        assert_eq!(signature, signature2);

        // Remove tempdir.
        assert!(std::fs::remove_file(&path).is_ok());
        Ok(())
    }

    #[tokio::test]
    async fn mnemonic_generation() -> Result<()> {
        let mnemonic = generate_mnemonic_phrase(&mut rand::thread_rng(), 12)?;

        let _wallet = WalletUnlocked::new_from_mnemonic_phrase(&mnemonic, None)?;
        Ok(())
    }

    #[tokio::test]
    async fn wallet_from_mnemonic_phrase() -> Result<()> {
        let phrase =
            "oblige salon price punch saddle immune slogan rare snap desert retire surprise";

        // Create first account from mnemonic phrase.
        let wallet =
            WalletUnlocked::new_from_mnemonic_phrase_with_path(phrase, None, "m/44'/60'/0'/0/0")?;

        let expected_plain_address =
            "df9d0e6c6c5f5da6e82e5e1a77974af6642bdb450a10c43f0c6910a212600185";
        let expected_address = "fuel1m7wsumrvtaw6d6pwtcd809627ejzhk69pggvg0cvdyg2yynqqxzseuzply";

        assert_eq!(wallet.address().hash().to_string(), expected_plain_address);
        assert_eq!(wallet.address().to_string(), expected_address);

        // Create a second account from the same phrase.
        let wallet2 =
            WalletUnlocked::new_from_mnemonic_phrase_with_path(phrase, None, "m/44'/60'/1'/0/0")?;

        let expected_second_plain_address =
            "261191b0164a24fd0fd51566ec5e5b0b9ba8fb2d42dc9cf7dbbd6f23d2742759";
        let expected_second_address =
            "fuel1ycgervqkfgj06r74z4nwchjmpwd637edgtwfea7mh4hj85n5yavszjk4cc";

        assert_eq!(
            wallet2.address().hash().to_string(),
            expected_second_plain_address
        );
        assert_eq!(wallet2.address().to_string(), expected_second_address);

        Ok(())
    }

    #[tokio::test]
    async fn encrypt_and_store_wallet_from_mnemonic() -> Result<()> {
        let dir = tempdir()?;

        let phrase =
            "oblige salon price punch saddle immune slogan rare snap desert retire surprise";

        // Create first account from mnemonic phrase.
        let wallet =
            WalletUnlocked::new_from_mnemonic_phrase_with_path(phrase, None, "m/44'/60'/0'/0/0")?;

        let uuid = wallet.encrypt(&dir, "password")?;

        let path = Path::new(dir.path()).join(uuid);

        let recovered_wallet = WalletUnlocked::load_keystore(&path, "password", None)?;

        assert_eq!(wallet.address(), recovered_wallet.address());

        // Remove tempdir.
        assert!(std::fs::remove_file(&path).is_ok());
        Ok(())
    }
}<|MERGE_RESOLUTION|>--- conflicted
+++ resolved
@@ -12,12 +12,8 @@
     input::Input,
     message::Message as InputMessage,
     resource::Resource,
-<<<<<<< HEAD
+    transaction::TxParameters,
     transaction::Transaction,
-=======
-    transaction::TxParameters,
-    transaction::{ScriptTransaction, Transaction},
->>>>>>> 5fb0fd13
     transaction_response::TransactionResponse,
 };
 use rand::{CryptoRng, Rng};
