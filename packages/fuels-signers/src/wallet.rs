--- conflicted
+++ resolved
@@ -508,10 +508,6 @@
             .map(|input| input.amount().unwrap())
             .sum();
         // either the inputs were setup incorrectly, or the passed previous_base_amount is wrong
-<<<<<<< HEAD
-
-=======
->>>>>>> 1f72d261
         if base_inputs_sum < previous_base_amount {
             return Err(Error::WalletError(
                 "The provided base asset amount is less than the present input coins".to_string(),
@@ -526,10 +522,6 @@
             .inputs()
             .iter()
             .any(|input| !matches!(input, Input::Contract { .. }));
-<<<<<<< HEAD
-
-=======
->>>>>>> 1f72d261
         const MIN_AMOUNT: u64 = 1;
         if !is_consuming_utxos && new_base_amount == 0 {
             new_base_amount = MIN_AMOUNT;
@@ -538,10 +530,12 @@
         let new_base_inputs = self
             .get_asset_inputs_for_amount(BASE_ASSET_ID, new_base_amount, witness_index)
             .await?;
-<<<<<<< HEAD
-
-=======
->>>>>>> 1f72d261
+        if new_base_inputs.is_empty() && new_base_amount != 0 {
+            return Err(Error::ProviderError(
+                "Response errors; enough resources could not be found".to_string(),
+            ));
+        }
+
         let adjusted_inputs: Vec<_> = remaining_inputs
             .into_iter()
             .chain(new_base_inputs.into_iter())
@@ -551,7 +545,6 @@
         let is_base_change_present = tx.outputs().iter().any(|output| {
             matches!(output, Output::Change { asset_id, .. } if asset_id == &BASE_ASSET_ID)
         });
-
         // add a change output for the base asset if it doesn't exist and there are base inputs
         if !is_base_change_present && new_base_amount != 0 {
             tx.outputs_mut()
