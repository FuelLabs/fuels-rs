--- conflicted
+++ resolved
@@ -148,25 +148,6 @@
 
     use fuel_crypto::{Message, SecretKey};
     use fuel_tx::{
-<<<<<<< HEAD
-        field::Maturity, Address, AssetId, Bytes32, Chargeable, Input, Output,
-        Transaction as FuelTransaction, TxPointer, UtxoId,
-    };
-    use fuels_test_helpers::{setup_single_asset_coins, setup_test_client};
-    use rand::rngs::StdRng;
-
-    use rand::RngCore;
-    use rand::SeedableRng;
-
-    use crate::{provider::Provider, wallet::WalletUnlocked};
-    use fuels_types::{
-        constants::BASE_ASSET_ID,
-        parameters::TxParameters,
-        transaction::{ScriptTransaction, Transaction},
-    };
-
-    use super::*;
-=======
         Address, AssetId, Bytes32, Input, Output, Transaction as FuelTransaction, TxPointer, UtxoId,
     };
     use fuels_types::transaction::{ScriptTransaction, Transaction};
@@ -174,7 +155,6 @@
 
     use super::*;
     use crate::wallet::WalletUnlocked;
->>>>>>> 0ec6e0fe
 
     #[tokio::test]
     async fn sign_and_verify() -> std::result::Result<(), Box<dyn std::error::Error>> {
@@ -265,173 +245,4 @@
         Ok(())
         // ANCHOR_END: sign_tx
     }
-<<<<<<< HEAD
-
-    #[tokio::test]
-    async fn test_wallet_get_coins() -> Result<()> {
-        const AMOUNT: u64 = 1000;
-        const NUM_COINS: u64 = 3;
-        let mut wallet = WalletUnlocked::new_random(None);
-        let coins = setup_single_asset_coins(wallet.address(), BASE_ASSET_ID, NUM_COINS, AMOUNT);
-
-        let (client, _) = setup_test_client(coins, vec![], None, None, None).await;
-        let provider = Provider::new(client);
-        wallet.set_provider(provider.clone());
-
-        let wallet_initial_coins = wallet.get_coins(BASE_ASSET_ID).await?;
-        let total_amount: u64 = wallet_initial_coins.iter().map(|c| c.amount).sum();
-
-        assert_eq!(wallet_initial_coins.len(), NUM_COINS as usize);
-        assert_eq!(total_amount, AMOUNT * NUM_COINS);
-
-        Ok(())
-    }
-
-    async fn setup_transfer_test(amount: u64) -> (WalletUnlocked, Wallet) {
-        let mut wallet_1 = WalletUnlocked::new_random(None);
-        let mut wallet_2 = WalletUnlocked::new_random(None).lock();
-
-        let coins = setup_single_asset_coins(wallet_1.address(), BASE_ASSET_ID, 1, amount);
-
-        let (client, _) = setup_test_client(coins, vec![], None, None, None).await;
-        let provider = Provider::new(client);
-
-        wallet_1.set_provider(provider.clone());
-        wallet_2.set_provider(provider);
-
-        (wallet_1, wallet_2)
-    }
-
-    #[tokio::test]
-    async fn send_transfer_transactions() -> fuels_types::errors::Result<()> {
-        const AMOUNT: u64 = 5;
-        let (wallet_1, wallet_2) = setup_transfer_test(AMOUNT).await;
-
-        // Configure transaction parameters.
-        let gas_price = 1;
-        let gas_limit = 500_000;
-        let maturity = 0;
-
-        let tx_params = TxParameters {
-            gas_price,
-            gas_limit,
-            maturity,
-        };
-
-        // Transfer 1 from wallet 1 to wallet 2.
-        const SEND_AMOUNT: u64 = 1;
-        let (tx_id, _receipts) = wallet_1
-            .transfer(
-                wallet_2.address(),
-                SEND_AMOUNT,
-                BASE_ASSET_ID,
-                Some(tx_params),
-            )
-            .await?;
-
-        // Assert that the transaction was properly configured.
-        let res = wallet_1
-            .provider()?
-            .get_transaction_by_id(&tx_id)
-            .await?
-            .unwrap();
-
-        let script = res.transaction.as_script().cloned().unwrap();
-        assert_eq!(script.limit(), gas_limit);
-        assert_eq!(script.price(), gas_price);
-        assert_eq!(*script.maturity(), maturity);
-
-        let wallet_1_spendable_resources =
-            wallet_1.get_spendable_resources(BASE_ASSET_ID, 1).await?;
-        let wallet_2_spendable_resources =
-            wallet_2.get_spendable_resources(BASE_ASSET_ID, 1).await?;
-        let wallet_1_all_coins = wallet_1.get_coins(BASE_ASSET_ID).await?;
-        let wallet_2_all_coins = wallet_2.get_coins(BASE_ASSET_ID).await?;
-
-        // wallet_1 has now only one spent coin
-        assert_eq!(wallet_1_spendable_resources.len(), 1);
-        assert_eq!(wallet_1_all_coins.len(), 1);
-        // Check that wallet two now has a coin.
-        assert_eq!(wallet_2_all_coins.len(), 1);
-        assert_eq!(wallet_2_spendable_resources.len(), 1);
-
-        Ok(())
-    }
-
-    #[tokio::test]
-    async fn transfer_more_than_owned() -> fuels_types::errors::Result<()> {
-        const AMOUNT: u64 = 1000000;
-        let (wallet_1, wallet_2) = setup_transfer_test(AMOUNT).await;
-
-        // Transferring more than balance should fail.
-        let response = wallet_1
-            .transfer(wallet_2.address(), 2000000, Default::default(), None)
-            .await;
-
-        assert!(response.is_err());
-        let wallet_2_coins = wallet_2.get_coins(BASE_ASSET_ID).await?;
-        assert_eq!(wallet_2_coins.len(), 0);
-        Ok(())
-    }
-
-    #[tokio::test]
-    async fn transfer_coins_with_change() -> fuels_types::errors::Result<()> {
-        const AMOUNT: u64 = 5;
-        let (wallet_1, wallet_2) = setup_transfer_test(AMOUNT).await;
-
-        // Transfer 2 from wallet 1 to wallet 2.
-        const SEND_AMOUNT: u64 = 2;
-        let _receipts = wallet_1
-            .transfer(wallet_2.address(), 2, BASE_ASSET_ID, None)
-            .await?;
-
-        let wallet_1_final_coins = wallet_1.get_spendable_resources(BASE_ASSET_ID, 1).await?;
-
-        // Assert that we've sent 2 from wallet 1, resulting in an amount of 3 in wallet 1.
-        let resulting_amount = wallet_1_final_coins.first().unwrap();
-        assert_eq!(resulting_amount.amount(), AMOUNT - SEND_AMOUNT);
-
-        let wallet_2_final_coins = wallet_2.get_coins(BASE_ASSET_ID).await?;
-        assert_eq!(wallet_2_final_coins.len(), 1);
-
-        let total_amount: u64 = wallet_2_final_coins.iter().map(|c| c.amount).sum();
-        assert_eq!(total_amount, SEND_AMOUNT);
-        Ok(())
-    }
-
-    #[tokio::test]
-    async fn transfer_coins_of_non_base_asset() -> fuels_types::errors::Result<()> {
-        const AMOUNT: u64 = 10000;
-        let mut wallet_1 = WalletUnlocked::new_random(None);
-        let mut wallet_2 = WalletUnlocked::new_random(None).lock();
-
-        let asset_id: AssetId = AssetId::from([1; 32usize]);
-        let mut coins = setup_single_asset_coins(wallet_1.address(), asset_id, 1, AMOUNT);
-        // setup base asset coins to pay tx fees
-        let base_coins = setup_single_asset_coins(wallet_1.address(), BASE_ASSET_ID, 1, AMOUNT);
-        coins.extend(base_coins);
-
-        let (client, _) = setup_test_client(coins, vec![], None, None, None).await;
-        let provider = Provider::new(client);
-
-        wallet_1.set_provider(provider.clone());
-        wallet_2.set_provider(provider);
-
-        const SEND_AMOUNT: u64 = 200;
-        let _receipts = wallet_1
-            .transfer(wallet_2.address(), SEND_AMOUNT, asset_id, None)
-            .await?;
-
-        let wallet_1_balance = wallet_1.get_asset_balance(&asset_id).await?;
-        assert_eq!(wallet_1_balance, AMOUNT - SEND_AMOUNT);
-
-        let wallet_2_final_coins = wallet_2.get_coins(asset_id).await?;
-        assert_eq!(wallet_2_final_coins.len(), 1);
-
-        let total_amount: u64 = wallet_2_final_coins.iter().map(|c| c.amount).sum();
-        assert_eq!(total_amount, SEND_AMOUNT);
-        Ok(())
-    }
-=======
->>>>>>> 0ec6e0fe
 }