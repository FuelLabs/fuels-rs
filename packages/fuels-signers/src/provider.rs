--- conflicted
+++ resolved
@@ -371,13 +371,8 @@
     pub async fn get_transactions(
         &self,
         request: PaginationRequest<String>,
-<<<<<<< HEAD
     ) -> Result<PaginatedResult<TransactionResponse, String>, ProviderError> {
         self.client.transactions(request).await.map_err(Into::into)
-=======
-    ) -> io::Result<PaginatedResult<TransactionResponse, String>> {
-        self.client.transactions(request).await
->>>>>>> c7fd1231
     }
 
     // Get transaction(s) by owner
