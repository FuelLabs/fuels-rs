use std::fmt::Debug;
use std::{collections::HashMap, io};

use chrono::{DateTime, Duration, Utc};
#[cfg(feature = "fuel-core")]
use fuel_core::service::{Config, FuelService};
use fuel_core_client::client::{
    schema::{
        balance::Balance, block::TimeParameters as FuelTimeParameters, contract::ContractBalance,
    },
    types::TransactionStatus,
    FuelClient, PageDirection, PaginatedResult, PaginationRequest,
};
use fuel_tx::{AssetId, ConsensusParameters, Receipt};
use fuel_vm::state::ProgramState;
use fuels_types::{
    bech32::{Bech32Address, Bech32ContractId},
    block::Block,
    chain_info::ChainInfo,
    coin::Coin,
    constants::{DEFAULT_GAS_ESTIMATION_TOLERANCE, MAX_GAS_PER_TX},
    errors::{error, Error, Result},
    message::Message,
    message_proof::MessageProof,
    node_info::NodeInfo,
    resource::Resource,
    transaction::Transaction,
    transaction_response::TransactionResponse,
};
use tai64::Tai64;
use thiserror::Error;

type ProviderResult<T> = std::result::Result<T, ProviderError>;

#[derive(Debug)]
pub struct TransactionCost {
    pub min_gas_price: u64,
    pub gas_price: u64,
    pub gas_used: u64,
    pub metered_bytes_size: u64,
    pub total_fee: u64,
}

#[derive(Debug)]
// ANCHOR: time_parameters
pub struct TimeParameters {
    // The time to set on the first block
    pub start_time: DateTime<Utc>,
    // The time interval between subsequent blocks
    pub block_time_interval: Duration,
}
// ANCHOR_END: time_parameters

impl From<TimeParameters> for FuelTimeParameters {
    fn from(time: TimeParameters) -> Self {
        Self {
            start_time: Tai64::from_unix(time.start_time.timestamp()).0.into(),
            block_time_interval: (time.block_time_interval.num_seconds() as u64).into(),
        }
    }
}

#[derive(Debug, Error)]
pub enum ProviderError {
    // Every IO error in the context of Provider comes from the gql client
    #[error(transparent)]
    ClientRequestError(#[from] io::Error),
}

impl From<ProviderError> for Error {
    fn from(e: ProviderError) -> Self {
        Error::ProviderError(e.to_string())
    }
}

/// Encapsulates common client operations in the SDK.
/// Note that you may also use `client`, which is an instance
/// of `FuelClient`, directly, which provides a broader API.
#[derive(Debug, Clone)]
pub struct Provider {
    pub client: FuelClient,
}

impl Provider {
    pub fn new(client: FuelClient) -> Self {
        Self { client }
    }

    /// Sends a transaction to the underlying Provider's client.
    /// # Examples
    ///
    /// ## Sending a transaction
    ///
    /// ```
    /// use fuels::tx::Script;
    /// use fuels::prelude::*;
    /// async fn foo() -> std::result::Result<(), Box<dyn std::error::Error>> {
    ///   // Setup local test node
    ///   let (provider, _) = setup_test_provider(vec![], vec![], None, None).await;
    ///   let tx = Script::default();
    ///
    ///   let receipts = provider.send_transaction(&tx).await?;
    ///   dbg!(receipts);
    ///
    ///   Ok(())
    /// }
    /// ```
<<<<<<< HEAD
    pub async fn send_transaction<Tx>(&self, tx: &Tx) -> Result<Vec<Receipt>>
    where
        Tx: ExecutableTransaction + field::GasLimit + field::GasPrice + Into<Transaction> + Debug,
    {
=======
    pub async fn send_transaction<T: Transaction + Clone>(&self, tx: &T) -> Result<Vec<Receipt>> {
>>>>>>> d19e4b4d
        let tolerance = 0.0;
        let TransactionCost {
            gas_used,
            min_gas_price,
            ..
        } = self.estimate_transaction_cost(tx, Some(tolerance)).await?;

        if gas_used > tx.gas_limit() {
            return Err(error!(
                ProviderError,
                "gas_limit({}) is lower than the estimated gas_used({})",
                tx.gas_limit(),
                gas_used
            ));
        } else if min_gas_price > tx.gas_price() {
            return Err(error!(
                ProviderError,
                "gas_price({}) is lower than the required min_gas_price({})",
                tx.gas_price(),
                min_gas_price
            ));
        }

        let chain_info = self.chain_info().await?;
        tx.check_without_signatures(
            chain_info.latest_block.header.height,
            &chain_info.consensus_parameters,
        )?;

        let (status, receipts) = self.submit_with_feedback(tx.clone()).await?;
        Self::if_failure_generate_error(&status, &receipts)?;

        Ok(receipts)
    }

    fn if_failure_generate_error(status: &TransactionStatus, receipts: &[Receipt]) -> Result<()> {
        if let TransactionStatus::Failure {
            reason,
            program_state,
            ..
        } = status
        {
            let revert_id = program_state
                .and_then(|state| match state {
                    ProgramState::Revert(revert_id) => Some(revert_id),
                    _ => None,
                })
                .expect("Transaction failed without a `revert_id`");

            return Err(Error::RevertTransactionError {
                reason: reason.to_string(),
                revert_id,
                receipts: receipts.to_owned(),
            });
        }

        Ok(())
    }

    async fn submit_with_feedback(
        &self,
        tx: impl Transaction,
    ) -> ProviderResult<(TransactionStatus, Vec<Receipt>)> {
        let tx_id = tx.id().to_string();
        let status = self.client.submit_and_await_commit(&tx.into()).await?;
        let receipts = self.client.receipts(&tx_id).await?;

        Ok((status, receipts))
    }

    #[cfg(feature = "fuel-core")]
    /// Launches a local `fuel-core` network based on provided config.
    pub async fn launch(config: Config) -> Result<FuelClient> {
        let srv = FuelService::new_node(config).await.unwrap();
        Ok(FuelClient::from(srv.bound_address))
    }

    /// Connects to an existing node at the given address.
    /// # Examples
    ///
    /// ## Connect to a node
    /// ```
    /// async fn connect_to_fuel_node() {
    ///     use fuels::prelude::*;
    ///
    ///     // This is the address of a running node.
    ///     let server_address = "127.0.0.1:4000";
    ///
    ///     // Create the provider using the client.
    ///     let provider = Provider::connect(server_address).await.unwrap();
    ///
    ///     // Create the wallet.
    ///     let _wallet = WalletUnlocked::new_random(Some(provider));
    /// }
    /// ```
    pub async fn connect(url: impl AsRef<str>) -> Result<Provider> {
        let client = FuelClient::new(url).map_err(|err| error!(InfrastructureError, "{err}"))?;
        Ok(Provider::new(client))
    }

    pub async fn chain_info(&self) -> ProviderResult<ChainInfo> {
        Ok(self.client.chain_info().await?.into())
    }

    pub async fn consensus_parameters(&self) -> ProviderResult<ConsensusParameters> {
        Ok(self.client.chain_info().await?.consensus_parameters.into())
    }

    pub async fn node_info(&self) -> ProviderResult<NodeInfo> {
        Ok(self.client.node_info().await?.into())
    }

    pub async fn dry_run<T: Transaction + Clone>(&self, tx: &T) -> Result<Vec<Receipt>> {
        let receipts = self.client.dry_run(&tx.clone().into()).await?;

        Ok(receipts)
    }

    pub async fn dry_run_no_validation<T: Transaction + Clone>(
        &self,
        tx: &T,
    ) -> Result<Vec<Receipt>> {
        let receipts = self
            .client
            .dry_run_opt(&tx.clone().into(), Some(false))
            .await?;

        Ok(receipts)
    }

    /// Gets all coins owned by address `from`, with asset ID `asset_id`, *even spent ones*. This
    /// returns actual coins (UTXOs).
    pub async fn get_coins(
        &self,
        from: &Bech32Address,
        asset_id: AssetId,
    ) -> ProviderResult<Vec<Coin>> {
        let mut coins: Vec<Coin> = vec![];

        let mut cursor = None;

        loop {
            let res = self
                .client
                .coins(
                    &from.hash().to_string(),
                    Some(&asset_id.to_string()),
                    PaginationRequest {
                        cursor: cursor.clone(),
                        results: 100,
                        direction: PageDirection::Forward,
                    },
                )
                .await?;

            if res.results.is_empty() {
                break;
            }
            coins.extend(res.results.into_iter().map(Into::into));
            cursor = res.cursor;
        }

        Ok(coins)
    }

    /// Get some spendable coins of asset `asset_id` for address `from` that add up at least to
    /// amount `amount`. The returned coins (UTXOs) are actual coins that can be spent. The number
    /// of coins (UXTOs) is optimized to prevent dust accumulation.
    pub async fn get_spendable_resources(
        &self,
        from: &Bech32Address,
        asset_id: AssetId,
        amount: u64,
    ) -> ProviderResult<Vec<Resource>> {
        use itertools::Itertools;

        let res = self
            .client
            .resources_to_spend(
                &from.hash().to_string(),
                vec![(format!("{asset_id:#x}").as_str(), amount, None)],
                None,
            )
            .await?
            .into_iter()
            .flatten()
            .map(|resource| {
                resource
                    .try_into()
                    .map_err(ProviderError::ClientRequestError)
            })
            .try_collect()?;

        Ok(res)
    }

    /// Get the balance of all spendable coins `asset_id` for address `address`. This is different
    /// from getting coins because we are just returning a number (the sum of UTXOs amount) instead
    /// of the UTXOs.
    pub async fn get_asset_balance(
        &self,
        address: &Bech32Address,
        asset_id: AssetId,
    ) -> ProviderResult<u64> {
        self.client
            .balance(&address.hash().to_string(), Some(&*asset_id.to_string()))
            .await
            .map_err(Into::into)
    }

    /// Get the balance of all spendable coins `asset_id` for contract with id `contract_id`.
    pub async fn get_contract_asset_balance(
        &self,
        contract_id: &Bech32ContractId,
        asset_id: AssetId,
    ) -> ProviderResult<u64> {
        self.client
            .contract_balance(&contract_id.hash().to_string(), Some(&asset_id.to_string()))
            .await
            .map_err(Into::into)
    }

    /// Get all the spendable balances of all assets for address `address`. This is different from
    /// getting the coins because we are only returning the numbers (the sum of UTXOs coins amount
    /// for each asset id) and not the UTXOs coins themselves
    pub async fn get_balances(
        &self,
        address: &Bech32Address,
    ) -> ProviderResult<HashMap<String, u64>> {
        // We don't paginate results because there are likely at most ~100 different assets in one
        // wallet
        let pagination = PaginationRequest {
            cursor: None,
            results: 9999,
            direction: PageDirection::Forward,
        };
        let balances_vec = self
            .client
            .balances(&address.hash().to_string(), pagination)
            .await?
            .results;
        let balances = balances_vec
            .into_iter()
            .map(
                |Balance {
                     owner: _,
                     amount,
                     asset_id,
                 }| (asset_id.to_string(), amount.try_into().unwrap()),
            )
            .collect();
        Ok(balances)
    }

    /// Get all balances of all assets for the contract with id `contract_id`.
    pub async fn get_contract_balances(
        &self,
        contract_id: &Bech32ContractId,
    ) -> ProviderResult<HashMap<String, u64>> {
        // We don't paginate results because there are likely at most ~100 different assets in one
        // wallet
        let pagination = PaginationRequest {
            cursor: None,
            results: 9999,
            direction: PageDirection::Forward,
        };

        let balances_vec = self
            .client
            .contract_balances(&contract_id.hash().to_string(), pagination)
            .await?
            .results;
        let balances = balances_vec
            .into_iter()
            .map(
                |ContractBalance {
                     contract: _,
                     amount,
                     asset_id,
                 }| (asset_id.to_string(), amount.try_into().unwrap()),
            )
            .collect();
        Ok(balances)
    }

    pub async fn get_transaction_by_id(
        &self,
        tx_id: &str,
    ) -> ProviderResult<Option<TransactionResponse>> {
        Ok(self.client.transaction(tx_id).await?.map(Into::into))
    }

    // - Get transaction(s)
    pub async fn get_transactions(
        &self,
        request: PaginationRequest<String>,
    ) -> ProviderResult<PaginatedResult<TransactionResponse, String>> {
        let pr = self.client.transactions(request).await?;

        Ok(PaginatedResult {
            cursor: pr.cursor,
            results: pr.results.into_iter().map(Into::into).collect(),
            has_next_page: pr.has_next_page,
            has_previous_page: pr.has_previous_page,
        })
    }

    // Get transaction(s) by owner
    pub async fn get_transactions_by_owner(
        &self,
        owner: &Bech32Address,
        request: PaginationRequest<String>,
    ) -> ProviderResult<PaginatedResult<TransactionResponse, String>> {
        let pr = self
            .client
            .transactions_by_owner(&owner.hash().to_string(), request)
            .await?;

        Ok(PaginatedResult {
            cursor: pr.cursor,
            results: pr.results.into_iter().map(Into::into).collect(),
            has_next_page: pr.has_next_page,
            has_previous_page: pr.has_previous_page,
        })
    }

    pub async fn latest_block_height(&self) -> ProviderResult<u64> {
        Ok(self.client.chain_info().await?.latest_block.header.height.0)
    }

    pub async fn produce_blocks(
        &self,
        amount: u64,
        time: Option<TimeParameters>,
    ) -> io::Result<u64> {
        let fuel_time: Option<FuelTimeParameters> = time.map(|t| t.into());
        self.client.produce_blocks(amount, fuel_time).await
    }

    /// Get block by id.
    pub async fn block(&self, block_id: &str) -> ProviderResult<Option<Block>> {
        let block = self.client.block(block_id).await?.map(Into::into);
        Ok(block)
    }

    // - Get block(s)
    pub async fn get_blocks(
        &self,
        request: PaginationRequest<String>,
    ) -> ProviderResult<PaginatedResult<Block, String>> {
        let pr = self.client.blocks(request).await?;

        Ok(PaginatedResult {
            cursor: pr.cursor,
            results: pr.results.into_iter().map(Into::into).collect(),
            has_next_page: pr.has_next_page,
            has_previous_page: pr.has_previous_page,
        })
    }

    pub async fn estimate_transaction_cost<T: Transaction + Clone>(
        &self,
        tx: &T,
        tolerance: Option<f64>,
    ) -> Result<TransactionCost> {
        let NodeInfo { min_gas_price, .. } = self.node_info().await?;

        let tolerance = tolerance.unwrap_or(DEFAULT_GAS_ESTIMATION_TOLERANCE);
        let dry_run_tx = Self::generate_dry_run_tx(tx);
        let consensus_parameters = self.chain_info().await?.consensus_parameters;
        let gas_used = self
            .get_gas_used_with_tolerance(&dry_run_tx, tolerance)
            .await?;
        let gas_price = std::cmp::max(tx.gas_price(), min_gas_price);

        // Update the dry_run_tx with estimated gas_used and correct gas price to calculate the total_fee
        dry_run_tx
            .with_gas_price(gas_price)
            .with_gas_limit(gas_used);

        let transaction_fee = tx
            .fee_checked_from_tx(&consensus_parameters)
            .expect("Error calculating TransactionFee");

        Ok(TransactionCost {
            min_gas_price,
            gas_price,
            gas_used,
            metered_bytes_size: tx.metered_bytes_size() as u64,
            total_fee: transaction_fee.total(),
        })
    }

    // Remove limits from an existing Transaction to get an accurate gas estimation
    fn generate_dry_run_tx<T: Transaction + Clone>(tx: &T) -> T {
        // Simulate the contract call with MAX_GAS_PER_TX to get the complete gas_used
        tx.clone().with_gas_limit(MAX_GAS_PER_TX).with_gas_price(0)
    }

    // Increase estimated gas by the provided tolerance
    async fn get_gas_used_with_tolerance<T: Transaction + Clone>(
        &self,
        tx: &T,
        tolerance: f64,
    ) -> Result<u64> {
        let gas_used = self.get_gas_used(&self.dry_run_no_validation(tx).await?);
        Ok((gas_used as f64 * (1.0 + tolerance)) as u64)
    }

    fn get_gas_used(&self, receipts: &[Receipt]) -> u64 {
        receipts
            .iter()
            .rfind(|r| matches!(r, Receipt::ScriptResult { .. }))
            .map(|script_result| {
                script_result
                    .gas_used()
                    .expect("could not retrieve gas used from ScriptResult")
            })
            .unwrap_or(0)
    }

    pub async fn get_messages(&self, from: &Bech32Address) -> ProviderResult<Vec<Message>> {
        let pagination = PaginationRequest {
            cursor: None,
            results: 100,
            direction: PageDirection::Forward,
        };
        let res = self
            .client
            .messages(Some(&from.hash().to_string()), pagination)
            .await?
            .results
            .into_iter()
            .map(Into::into)
            .collect();
        Ok(res)
    }

    pub async fn get_message_proof(
        &self,
        tx_id: &str,
        message_id: &str,
    ) -> ProviderResult<Option<MessageProof>> {
        let proof = self
            .client
            .message_proof(tx_id, message_id)
            .await?
            .map(Into::into);
        Ok(proof)
    }
}<|MERGE_RESOLUTION|>--- conflicted
+++ resolved
@@ -4,6 +4,7 @@
 use chrono::{DateTime, Duration, Utc};
 #[cfg(feature = "fuel-core")]
 use fuel_core::service::{Config, FuelService};
+use fuel_core::state::Transaction;
 use fuel_core_client::client::{
     schema::{
         balance::Balance, block::TimeParameters as FuelTimeParameters, contract::ContractBalance,
@@ -105,14 +106,7 @@
     ///   Ok(())
     /// }
     /// ```
-<<<<<<< HEAD
-    pub async fn send_transaction<Tx>(&self, tx: &Tx) -> Result<Vec<Receipt>>
-    where
-        Tx: ExecutableTransaction + field::GasLimit + field::GasPrice + Into<Transaction> + Debug,
-    {
-=======
     pub async fn send_transaction<T: Transaction + Clone>(&self, tx: &T) -> Result<Vec<Receipt>> {
->>>>>>> d19e4b4d
         let tolerance = 0.0;
         let TransactionCost {
             gas_used,
