--- conflicted
+++ resolved
@@ -91,20 +91,11 @@
     /// ## Sending a transaction
     ///
     /// ```
-<<<<<<< HEAD
-    /// use std::default::Default;
-    /// use fuels::tx::Script;
-=======
->>>>>>> 0e627e78
     /// use fuels::prelude::*;
     /// async fn foo() -> std::result::Result<(), Box<dyn std::error::Error>> {
     ///   // Setup local test node
     ///   let (provider, _) = setup_test_provider(vec![], vec![], None, None).await;
-<<<<<<< HEAD
-    ///   let tx = ScriptTransaction::new(vec![],vec![], TxParameters::default());
-=======
     ///   let tx = ScriptTransaction::default();
->>>>>>> 0e627e78
     ///
     ///   let receipts = provider.send_transaction(&tx).await?;
     ///   dbg!(receipts);
