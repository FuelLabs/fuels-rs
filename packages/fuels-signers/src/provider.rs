--- conflicted
+++ resolved
@@ -228,93 +228,6 @@
         Ok(res)
     }
 
-<<<<<<< HEAD
-    /// Craft a transaction used to transfer funds between two addresses.
-    pub fn build_transfer_tx(
-        &self,
-        inputs: &[Input],
-        outputs: &[Output],
-        params: TxParameters,
-    ) -> Transaction {
-        // This script contains a single Opcode that returns immediately (RET)
-        // since all this transaction does is move Inputs and Outputs around.
-        let script = Opcode::RET(REG_ONE).to_bytes().to_vec();
-        Transaction::Script {
-            gas_price: params.gas_price,
-            gas_limit: params.gas_limit,
-            maturity: params.maturity,
-            receipts_root: Default::default(),
-            script,
-            script_data: vec![],
-            inputs: inputs.to_vec(),
-            outputs: outputs.to_vec(),
-            witnesses: vec![],
-            metadata: None,
-        }
-    }
-
-    /// Craft a transaction used to transfer funds to a contract.
-    pub fn build_contract_transfer_tx(
-        &self,
-        to: ContractId,
-        amount: u64,
-        asset_id: AssetId,
-        inputs: &[Input],
-        outputs: &[Output],
-        params: TxParameters,
-    ) -> Transaction {
-        let script_data: Vec<u8> = [
-            to.to_vec(),
-            amount.to_be_bytes().to_vec(),
-            asset_id.to_vec(),
-        ]
-            .into_iter()
-            .flatten()
-            .collect();
-
-        // This script loads:
-        //  - a pointer to the contract id,
-        //  - the actual amount
-        //  - a pointer to the asset id
-        // into the registers 0X10, 0x11, 0x12
-        // and calls the TR instruction
-        let (script, _) = script_with_data_offset!(
-            data_offset,
-            vec![
-                Opcode::MOVI(0x10, data_offset as Immediate18),
-                Opcode::MOVI(
-                    0x11,
-                    (data_offset as usize + ContractId::LEN) as Immediate18
-                ),
-                Opcode::LW(0x11, 0x11, 0),
-                Opcode::MOVI(
-                    0x12,
-                    (data_offset as usize + ContractId::LEN + WORD_SIZE) as Immediate18
-                ),
-                Opcode::TR(0x10, 0x11, 0x12),
-                Opcode::RET(REG_ONE)
-            ],
-            ConsensusParameters::DEFAULT.tx_offset()
-        );
-        #[allow(clippy::iter_cloned_collect)]
-            let script = script.iter().copied().collect();
-
-        Transaction::Script {
-            gas_price: params.gas_price,
-            gas_limit: params.gas_limit,
-            maturity: params.maturity,
-            receipts_root: Default::default(),
-            script,
-            script_data,
-            inputs: inputs.to_vec(),
-            outputs: outputs.to_vec(),
-            witnesses: vec![],
-            metadata: None,
-        }
-    }
-
-=======
->>>>>>> 0c92fd44
     /// Get the balance of all spendable coins `asset_id` for address `address`. This is different
     /// from getting coins because we are just returning a number (the sum of UTXOs amount) instead
     /// of the UTXOs.
@@ -440,53 +353,6 @@
         self.client.produce_blocks(amount).await
     }
 
-<<<<<<< HEAD
-    pub async fn spend_predicate(
-        &self,
-        predicate_address: &Bech32Address,
-        code: Vec<u8>,
-        amount: u64,
-        asset_id: AssetId,
-        to: &Bech32Address,
-        data: Option<Vec<u8>>,
-    ) -> Result<Vec<Receipt>, Error> {
-        let spendable_predicate_coins = self
-            .get_spendable_coins(predicate_address, asset_id, amount)
-            .await?;
-
-        let total_amount_in_predicate: u64 = spendable_predicate_coins
-            .iter()
-            .map(|coin| coin.amount.0)
-            .sum();
-
-        let predicate_data = data.unwrap_or_default();
-        let inputs = spendable_predicate_coins
-            .into_iter()
-            .map(|coin| {
-                Input::coin_predicate(
-                    UtxoId::from(coin.utxo_id),
-                    coin.owner.into(),
-                    coin.amount.0,
-                    asset_id,
-                    TxPointer::default(),
-                    0,
-                    code.clone(),
-                    predicate_data.clone(),
-                )
-            })
-            .collect::<Vec<_>>();
-
-        let outputs = [
-            Output::coin(to.into(), total_amount_in_predicate, asset_id),
-            Output::change(predicate_address.into(), 0, asset_id),
-        ];
-
-        let tx = self.build_transfer_tx(&inputs, &outputs, TxParameters::default());
-        self.send_transaction(&tx, false).await
-    }
-
-=======
->>>>>>> 0c92fd44
     pub async fn estimate_transaction_cost(
         &self,
         tx: &Transaction,
