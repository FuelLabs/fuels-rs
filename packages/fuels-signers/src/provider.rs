use std::io;

#[cfg(feature = "fuel-core")]
use fuel_core::schema::resource::Resource;
#[cfg(feature = "fuel-core")]
use fuel_core::service::{Config, FuelService};

use fuel_gql_client::{
    client::{
        schema::{
            balance::Balance, chain::ChainInfo, coin::Coin, contract::ContractBalance,
            message::Message, node_info::NodeInfo, resource::Resource,
        },
        types::{TransactionResponse, TransactionStatus},
        FuelClient, PageDirection, PaginatedResult, PaginationRequest,
    },
    fuel_tx::{Receipt, Transaction, TransactionFee},
    fuel_types::AssetId,
};
use fuels_core::constants::{DEFAULT_GAS_ESTIMATION_TOLERANCE, MAX_GAS_PER_TX};

use fuel_gql_client::client::schema::coin::CoinStatus;
use fuel_gql_client::client::schema::U64;

use std::collections::HashMap;
use thiserror::Error;

use fuels_types::bech32::{Bech32Address, Bech32ContractId};
use fuels_types::errors::Error;

#[derive(Debug)]
pub struct TransactionCost {
    pub min_gas_price: u64,
    pub gas_price: u64,
    pub gas_used: u64,
    pub metered_bytes_size: u64,
    pub total_fee: u64,
}

#[derive(Debug, Error)]
pub enum ProviderError {
    // Every IO error in the context of Provider comes from the gql client
    #[error(transparent)]
    ClientRequestError(#[from] io::Error),
}

impl From<ProviderError> for Error {
    fn from(e: ProviderError) -> Self {
        Error::ProviderError(e.to_string())
    }
}

/// Encapsulates common client operations in the SDK.
/// Note that you may also use `client`, which is an instance
/// of `FuelClient`, directly, which provides a broader API.
#[derive(Debug, Clone)]
pub struct Provider {
    pub client: FuelClient,
}

impl Provider {
    pub fn new(client: FuelClient) -> Self {
        Self { client }
    }

    /// Sends a transaction to the underlying Provider's client.
    /// # Examples
    ///
    /// ## Sending a transaction
    ///
    /// ```
    /// use fuels::tx::Transaction;
    /// use fuels::prelude::*;
    /// async fn foo() -> Result<(), Box<dyn std::error::Error>> {
    ///   // Setup local test node
    ///   let (provider, _) = setup_test_provider(vec![], vec![], None).await;
    ///   let tx = Transaction::default();
    ///
    ///   let receipts = provider.send_transaction(&tx).await?;
    ///   dbg!(receipts);
    ///
    ///   Ok(())
    /// }
    /// ```
    pub async fn send_transaction(&self, tx: &Transaction) -> Result<Vec<Receipt>, Error> {
        let tolerance = 0.0;
        let TransactionCost {
            gas_used,
            min_gas_price,
            ..
        } = self.estimate_transaction_cost(tx, Some(tolerance)).await?;

        if gas_used > tx.gas_limit() {
            return Err(Error::ProviderError(format!(
                "gas_limit({}) is lower than the estimated gas_used({})",
                tx.gas_limit(),
                gas_used
            )));
        } else if min_gas_price > tx.gas_price() {
            return Err(Error::ProviderError(format!(
                "gas_price({}) is lower than the required min_gas_price({})",
                tx.gas_price(),
                min_gas_price
            )));
        }

        let (status, receipts) = self.submit_with_feedback(tx).await?;

        if let TransactionStatus::Failure { reason, .. } = status {
            Err(Error::RevertTransactionError(reason, receipts))
        } else {
            Ok(receipts)
        }
    }

    async fn submit_with_feedback(
        &self,
        tx: &Transaction,
    ) -> Result<(TransactionStatus, Vec<Receipt>), ProviderError> {
        let tx_id = self.client.submit(tx).await?.0.to_string();
        let receipts = self.client.receipts(&tx_id).await?;
        let status = self.client.transaction_status(&tx_id).await?;

        Ok((status, receipts))
    }

    #[cfg(feature = "fuel-core")]
    /// Launches a local `fuel-core` network based on provided config.
    pub async fn launch(config: Config) -> Result<FuelClient, Error> {
        let srv = FuelService::new_node(config).await.unwrap();
        Ok(FuelClient::from(srv.bound_address))
    }

    /// Connects to an existing node at the given address.
    /// # Examples
    ///
    /// ## Connect to a node
    /// ```
    /// async fn connect_to_fuel_node() {
    ///     use fuels::prelude::*;
    ///
    ///     // This is the address of a running node.
    ///     let server_address = "127.0.0.1:4000";
    ///
    ///     // Create the provider using the client.
    ///     let provider = Provider::connect(server_address).await.unwrap();
    ///
    ///     // Create the wallet.
    ///     let _wallet = WalletUnlocked::new_random(Some(provider));
    /// }
    /// ```
    pub async fn connect(url: impl AsRef<str>) -> Result<Provider, Error> {
        let client = FuelClient::new(url)?;
        Ok(Provider::new(client))
    }

    pub async fn chain_info(&self) -> Result<ChainInfo, ProviderError> {
        Ok(self.client.chain_info().await?)
    }

    pub async fn node_info(&self) -> Result<NodeInfo, ProviderError> {
        Ok(self.client.node_info().await?)
    }

    pub async fn dry_run(&self, tx: &Transaction) -> Result<Vec<Receipt>, ProviderError> {
        Ok(self.client.dry_run(tx).await?)
    }

    pub async fn dry_run_no_validation(
        &self,
        tx: &Transaction,
    ) -> Result<Vec<Receipt>, ProviderError> {
        Ok(self.client.dry_run_opt(tx, Some(false)).await?)
    }

    /// Gets all coins owned by address `from`, with asset ID `asset_id`, *even spent ones*. This
    /// returns actual coins (UTXOs).
    pub async fn get_coins(
        &self,
        from: &Bech32Address,
        asset_id: AssetId,
    ) -> Result<Vec<Coin>, ProviderError> {
        let mut coins: Vec<Coin> = vec![];

        let mut cursor = None;

        loop {
            let res = self
                .client
                .coins(
                    &from.hash().to_string(),
                    Some(&asset_id.to_string()),
                    PaginationRequest {
                        cursor: cursor.clone(),
                        results: 100,
                        direction: PageDirection::Forward,
                    },
                )
                .await?;

            if res.results.is_empty() {
                break;
            }
            coins.extend(res.results);
            cursor = res.cursor;
        }

        Ok(coins)
    }

    /// Get some spendable coins of asset `asset_id` for address `from` that add up at least to
    /// amount `amount`. The returned coins (UTXOs) are actual coins that can be spent. The number
    /// of coins (UXTOs) is optimized to prevent dust accumulation.
    pub async fn get_spendable_resources(
        &self,
        from: &Bech32Address,
        asset_id: AssetId,
        amount: u64,
    ) -> Result<Vec<Coin>, ProviderError> {
        let res = self
            .client
            .resources_to_spend(
                &from.hash().to_string(),
                vec![(format!("{:#x}", asset_id).as_str(), amount, None)],
                None,
            )
            .await?;

<<<<<<< HEAD
        let vec = vec![Coin {
            amount: U64(0),
            block_created: U64(0),
            asset_id: Default::default(),
            utxo_id: Default::default(),
            maturity: U64(0),
            owner: Default::default(),
            status: CoinStatus::Unspent,
        }];
        Ok(vec)
=======
        let coins = res
            .into_iter()
            .flatten()
            .filter_map(|r| match r {
                Resource::Coin(c) => Some(c),
                _ => None,
            })
            .collect();

        Ok(coins)
>>>>>>> 2ecc6faf
    }

    /// Get the balance of all spendable coins `asset_id` for address `address`. This is different
    /// from getting coins because we are just returning a number (the sum of UTXOs amount) instead
    /// of the UTXOs.
    pub async fn get_asset_balance(
        &self,
        address: &Bech32Address,
        asset_id: AssetId,
    ) -> Result<u64, ProviderError> {
        self.client
            .balance(&address.hash().to_string(), Some(&*asset_id.to_string()))
            .await
            .map_err(Into::into)
    }

    /// Get the balance of all spendable coins `asset_id` for contract with id `contract_id`.
    pub async fn get_contract_asset_balance(
        &self,
        contract_id: &Bech32ContractId,
        asset_id: AssetId,
    ) -> Result<u64, ProviderError> {
        self.client
            .contract_balance(&contract_id.hash().to_string(), Some(&asset_id.to_string()))
            .await
            .map_err(Into::into)
    }

    /// Get all the spendable balances of all assets for address `address`. This is different from
    /// getting the coins because we are only returning the numbers (the sum of UTXOs coins amount
    /// for each asset id) and not the UTXOs coins themselves
    pub async fn get_balances(
        &self,
        address: &Bech32Address,
    ) -> Result<HashMap<String, u64>, ProviderError> {
        // We don't paginate results because there are likely at most ~100 different assets in one
        // wallet
        let pagination = PaginationRequest {
            cursor: None,
            results: 9999,
            direction: PageDirection::Forward,
        };
        let balances_vec = self
            .client
            .balances(&address.hash().to_string(), pagination)
            .await?
            .results;
        let balances = balances_vec
            .into_iter()
            .map(
                |Balance {
                     owner: _,
                     amount,
                     asset_id,
                 }| (asset_id.to_string(), amount.try_into().unwrap()),
            )
            .collect();
        Ok(balances)
    }

    /// Get all balances of all assets for the contract with id `contract_id`.
    pub async fn get_contract_balances(
        &self,
        contract_id: &Bech32ContractId,
    ) -> Result<HashMap<String, u64>, ProviderError> {
        // We don't paginate results because there are likely at most ~100 different assets in one
        // wallet
        let pagination = PaginationRequest {
            cursor: None,
            results: 9999,
            direction: PageDirection::Forward,
        };

        let balances_vec = self
            .client
            .contract_balances(&contract_id.hash().to_string(), pagination)
            .await?
            .results;
        let balances = balances_vec
            .into_iter()
            .map(
                |ContractBalance {
                     contract: _,
                     amount,
                     asset_id,
                 }| (asset_id.to_string(), amount.try_into().unwrap()),
            )
            .collect();
        Ok(balances)
    }

    /// Get transaction by id.
    pub async fn get_transaction_by_id(
        &self,
        tx_id: &str,
    ) -> Result<TransactionResponse, ProviderError> {
        Ok(self.client.transaction(tx_id).await.unwrap().unwrap())
    }

    // - Get transaction(s)
    pub async fn get_transactions(
        &self,
        request: PaginationRequest<String>,
    ) -> Result<PaginatedResult<TransactionResponse, String>, ProviderError> {
        self.client.transactions(request).await.map_err(Into::into)
    }

    // Get transaction(s) by owner
    pub async fn get_transactions_by_owner(
        &self,
        owner: &Bech32Address,
        request: PaginationRequest<String>,
    ) -> Result<PaginatedResult<TransactionResponse, String>, ProviderError> {
        self.client
            .transactions_by_owner(&owner.hash().to_string(), request)
            .await
            .map_err(Into::into)
    }

    pub async fn latest_block_height(&self) -> Result<u64, ProviderError> {
        Ok(self.client.chain_info().await?.latest_block.height.0)
    }

    pub async fn produce_blocks(&self, amount: u64) -> io::Result<u64> {
        self.client.produce_blocks(amount).await
    }

    pub async fn estimate_transaction_cost(
        &self,
        tx: &Transaction,
        tolerance: Option<f64>,
    ) -> Result<TransactionCost, Error> {
        let NodeInfo { min_gas_price, .. } = self.node_info().await?;

        let tolerance = tolerance.unwrap_or(DEFAULT_GAS_ESTIMATION_TOLERANCE);
        let mut dry_run_tx = Self::generate_dry_run_tx(tx);
        let consensus_parameters = self.chain_info().await?.consensus_parameters;
        let gas_used = self
            .get_gas_used_with_tolerance(&dry_run_tx, tolerance)
            .await?;
        let gas_price = std::cmp::max(tx.gas_price(), min_gas_price.0);

        // Update the dry_run_tx with estimated gas_used and correct gas price to calculate the total_fee
        dry_run_tx.set_gas_price(gas_price);
        dry_run_tx.set_gas_limit(gas_used);

        let transaction_fee =
            TransactionFee::checked_from_tx(&consensus_parameters.into(), &dry_run_tx)
                .expect("Error calculating TransactionFee");

        Ok(TransactionCost {
            min_gas_price: min_gas_price.0,
            gas_price,
            gas_used,
            metered_bytes_size: tx.metered_bytes_size() as u64,
            total_fee: transaction_fee.total(),
        })
    }

    // Remove limits from an existing Transaction to get an accurate gas estimation
    fn generate_dry_run_tx(tx: &Transaction) -> Transaction {
        let mut dry_run_tx = tx.clone();
        // Simulate the contract call with MAX_GAS_PER_TX to get the complete gas_used
        dry_run_tx.set_gas_limit(MAX_GAS_PER_TX);
        dry_run_tx.set_gas_price(0);
        dry_run_tx
    }

    // Increase estimated gas by the provided tolerance
    async fn get_gas_used_with_tolerance(
        &self,
        tx: &Transaction,
        tolerance: f64,
    ) -> Result<u64, ProviderError> {
        let gas_used = self.get_gas_used(&self.dry_run_no_validation(tx).await?);
        Ok((gas_used as f64 * (1.0 + tolerance)) as u64)
    }

    fn get_gas_used(&self, receipts: &[Receipt]) -> u64 {
        receipts
            .iter()
            .rfind(|r| matches!(r, Receipt::ScriptResult { .. }))
            .map(|script_result| {
                script_result
                    .gas_used()
                    .expect("could not retrieve gas used from ScriptResult")
            })
            .unwrap_or(0)
    }

    pub async fn get_messages(&self, from: &Bech32Address) -> Result<Vec<Message>, ProviderError> {
        let pagination = PaginationRequest {
            cursor: None,
            results: 100,
            direction: PageDirection::Forward,
        };
        let res = self
            .client
            .messages(Some(&from.hash().to_string()), pagination)
            .await?;
        Ok(res.results)
    }
}<|MERGE_RESOLUTION|>--- conflicted
+++ resolved
@@ -1,7 +1,5 @@
 use std::io;
 
-#[cfg(feature = "fuel-core")]
-use fuel_core::schema::resource::Resource;
 #[cfg(feature = "fuel-core")]
 use fuel_core::service::{Config, FuelService};
 
@@ -9,7 +7,7 @@
     client::{
         schema::{
             balance::Balance, chain::ChainInfo, coin::Coin, contract::ContractBalance,
-            message::Message, node_info::NodeInfo, resource::Resource,
+            message::Message, node_info::NodeInfo,
         },
         types::{TransactionResponse, TransactionStatus},
         FuelClient, PageDirection, PaginatedResult, PaginationRequest,
@@ -18,10 +16,6 @@
     fuel_types::AssetId,
 };
 use fuels_core::constants::{DEFAULT_GAS_ESTIMATION_TOLERANCE, MAX_GAS_PER_TX};
-
-use fuel_gql_client::client::schema::coin::CoinStatus;
-use fuel_gql_client::client::schema::U64;
-
 use std::collections::HashMap;
 use thiserror::Error;
 
@@ -211,7 +205,7 @@
     /// Get some spendable coins of asset `asset_id` for address `from` that add up at least to
     /// amount `amount`. The returned coins (UTXOs) are actual coins that can be spent. The number
     /// of coins (UXTOs) is optimized to prevent dust accumulation.
-    pub async fn get_spendable_resources(
+    pub async fn get_spendable_coins(
         &self,
         from: &Bech32Address,
         asset_id: AssetId,
@@ -226,18 +220,6 @@
             )
             .await?;
 
-<<<<<<< HEAD
-        let vec = vec![Coin {
-            amount: U64(0),
-            block_created: U64(0),
-            asset_id: Default::default(),
-            utxo_id: Default::default(),
-            maturity: U64(0),
-            owner: Default::default(),
-            status: CoinStatus::Unspent,
-        }];
-        Ok(vec)
-=======
         let coins = res
             .into_iter()
             .flatten()
@@ -248,7 +230,6 @@
             .collect();
 
         Ok(coins)
->>>>>>> 2ecc6faf
     }
 
     /// Get the balance of all spendable coins `asset_id` for address `address`. This is different
