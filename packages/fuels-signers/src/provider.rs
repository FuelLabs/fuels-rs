use std::io;
use std::net::SocketAddr;

#[cfg(feature = "fuel-core")]
use fuel_core::service::{Config, FuelService};
use fuel_gql_client::{
    client::{
<<<<<<< HEAD
        schema::{chain::ChainInfo, coin::Coin},
        types::{TransactionResponse, TransactionStatus},
        FuelClient, PageDirection, PaginatedResult, PaginationRequest,
=======
        schema::{balance::Balance, coin::Coin, contract::ContractBalance},
        types::TransactionResponse,
        FuelClient, PageDirection, PaginatedResult, PaginationRequest,
    },
    fuel_tx::{ConsensusParameters, Input, Output, Receipt, Transaction},
    fuel_types::{AssetId, ContractId, Immediate18},
    fuel_vm::{
        consts::{REG_ONE, WORD_SIZE},
        prelude::Opcode,
        script_with_data_offset,
>>>>>>> 193dc18a
    },
};
use std::collections::HashMap;
use thiserror::Error;

use fuels_core::parameters::TxParameters;
use fuels_types::bech32::{Bech32Address, Bech32ContractId};
use fuels_types::errors::Error;

#[derive(Debug, Error)]
pub enum ProviderError {
    // Every IO error in the context of Provider comes from the gql client
    #[error(transparent)]
    ClientRequestError(#[from] io::Error),
}

impl From<ProviderError> for Error {
    fn from(e: ProviderError) -> Self {
        Error::ProviderError(e.to_string())
<<<<<<< HEAD
=======
    }
}

impl From<WalletError> for ProviderError {
    fn from(e: WalletError) -> Self {
        ProviderError::WalletError(e.to_string())
>>>>>>> 193dc18a
    }
}

/// Encapsulates common client operations in the SDK.
/// Note that you may also use `client`, which is an instance
/// of `FuelClient`, directly, which provides a broader API.
#[derive(Debug, Clone)]
pub struct Provider {
    pub client: FuelClient,
}

impl Provider {
    pub fn new(client: FuelClient) -> Self {
        Self { client }
    }

    /// Sends a transaction to the underlying Provider's client.
    /// # Examples
    ///
    /// ## Sending a transaction
    ///
    /// ```
    /// use fuels::tx::Transaction;
    /// use fuels::prelude::*;
    /// async fn foo() -> Result<(), Box<dyn std::error::Error>> {
    ///   // Setup local test node
    ///   let (provider, _) = setup_test_provider(vec![], None).await;  
    ///   let tx = Transaction::default();
    ///   
    ///   let receipts = provider.send_transaction(&tx).await?;
    ///   dbg!(receipts);
    ///
    ///   Ok(())
    /// }
    /// ```
    pub async fn send_transaction(&self, tx: &Transaction) -> Result<Vec<Receipt>, Error> {
        let (status, receipts) = self.submit_with_feedback(tx).await?;

        if let TransactionStatus::Failure { reason, .. } = status {
            Err(Error::RevertTransactionError(reason, receipts))
        } else {
            Ok(receipts)
        }
    }

    async fn submit_with_feedback(
        &self,
        tx: &Transaction,
    ) -> Result<(TransactionStatus, Vec<Receipt>), ProviderError> {
        let tx_id = self.client.submit(tx).await?.0.to_string();
        let receipts = self.client.receipts(&tx_id).await?;
        let status = self.client.transaction_status(&tx_id).await?;

        Ok((status, receipts))
    }

    #[cfg(feature = "fuel-core")]
    /// Launches a local `fuel-core` network based on provided config.
    pub async fn launch(config: Config) -> Result<FuelClient, Error> {
        let srv = FuelService::new_node(config).await.unwrap();
        Ok(FuelClient::from(srv.bound_address))
    }

    /// Connects to an existing node at the given address.
    /// # Examples
    ///
    /// ## Connect to a node
    /// ```
    /// async fn connect_to_fuel_node() {
    ///     use fuels::prelude::*;
    ///     use std::net::SocketAddr;
    ///
    ///     // This is the address of a running node.
    ///     let server_address: SocketAddr = "127.0.0.1:4000"
    ///         .parse()
    ///         .expect("Unable to parse socket address");
    ///
    ///     // Create the provider using the client.
    ///     let provider = Provider::connect(server_address).await.unwrap();
    ///
    ///     // Create the wallet.
    ///     let _wallet = LocalWallet::new_random(Some(provider));
    /// }
    /// ```
    pub async fn connect(socket: SocketAddr) -> Result<Provider, Error> {
        Ok(Self {
            client: FuelClient::from(socket),
        })
    }

    pub async fn chain_info(&self) -> Result<ChainInfo, ProviderError> {
        Ok(self.client.chain_info().await?)
    }

    pub async fn dry_run(&self, tx: &Transaction) -> Result<Vec<Receipt>, ProviderError> {
        Ok(self.client.dry_run(tx).await?)
    }

    /// Gets all coins owned by address `from`, *even spent ones*. This returns actual coins
    /// (UTXOs).
    pub async fn get_coins(&self, from: &Bech32Address) -> Result<Vec<Coin>, ProviderError> {
        let mut coins: Vec<Coin> = vec![];

        let mut cursor = None;

        loop {
            let res = self
                .client
                .coins(
                    &from.hash().to_string(),
                    None,
                    PaginationRequest {
                        cursor: cursor.clone(),
                        results: 100,
                        direction: PageDirection::Forward,
                    },
                )
                .await?;

            if res.results.is_empty() {
                break;
            }
            coins.extend(res.results);
            cursor = res.cursor;
        }

        Ok(coins)
    }

    /// Get some spendable coins of asset `asset_id` for address `from` that add up at least to
    /// amount `amount`. The returned coins (UTXOs) are actual coins that can be spent. The number
    /// of coins (UXTOs) is optimized to prevent dust accumulation.
    pub async fn get_spendable_coins(
        &self,
        from: &Bech32Address,
        asset_id: AssetId,
        amount: u64,
    ) -> Result<Vec<Coin>, ProviderError> {
        let res = self
            .client
            .coins_to_spend(
                &from.hash().to_string(),
                vec![(format!("{:#x}", asset_id).as_str(), amount)],
                None,
                None,
            )
            .await?;
        Ok(res)
    }

    /// Craft a transaction used to transfer funds between two addresses.
    pub fn build_transfer_tx(
        &self,
        inputs: &[Input],
        outputs: &[Output],
        params: TxParameters,
    ) -> Transaction {
        // This script contains a single Opcode that returns immediately (RET)
        // since all this transaction does is move Inputs and Outputs around.
        let script = Opcode::RET(REG_ONE).to_bytes().to_vec();
        Transaction::Script {
            gas_price: params.gas_price,
            gas_limit: params.gas_limit,
            byte_price: params.byte_price,
            maturity: params.maturity,
            receipts_root: Default::default(),
            script,
            script_data: vec![],
            inputs: inputs.to_vec(),
            outputs: outputs.to_vec(),
            witnesses: vec![],
            metadata: None,
        }
    }

    /// Craft a transaction used to transfer funds to a contract.
    pub fn build_contract_transfer_tx(
        &self,
        to: ContractId,
        amount: u64,
        asset_id: AssetId,
        inputs: &[Input],
        outputs: &[Output],
        params: TxParameters,
    ) -> Transaction {
        let script_data: Vec<u8> = [
            to.to_vec(),
            amount.to_be_bytes().to_vec(),
            asset_id.to_vec(),
        ]
        .into_iter()
        .flatten()
        .collect();

        // This script loads:
        //  - a pointer to the contract id,
        //  - the actual amount
        //  - a pointer to the asset id
        // into the registers 0X10, 0x11, 0x12
        // and calls the TR instruction
        let (script, _) = script_with_data_offset!(
            data_offset,
            vec![
                Opcode::MOVI(0x10, data_offset as Immediate18),
                Opcode::MOVI(
                    0x11,
                    (data_offset as usize + ContractId::LEN) as Immediate18
                ),
                Opcode::LW(0x11, 0x11, 0),
                Opcode::MOVI(
                    0x12,
                    (data_offset as usize + ContractId::LEN + WORD_SIZE) as Immediate18
                ),
                Opcode::TR(0x10, 0x11, 0x12),
                Opcode::RET(REG_ONE)
            ],
            ConsensusParameters::DEFAULT.tx_offset()
        );
        #[allow(clippy::iter_cloned_collect)]
        let script = script.iter().copied().collect();

        Transaction::Script {
            gas_price: params.gas_price,
            gas_limit: params.gas_limit,
            byte_price: params.byte_price,
            maturity: params.maturity,
            receipts_root: Default::default(),
            script,
            script_data,
            inputs: inputs.to_vec(),
            outputs: outputs.to_vec(),
            witnesses: vec![],
            metadata: None,
        }
    }

    /// Get the balance of all spendable coins `asset_id` for address `address`. This is different
    /// from getting coins because we are just returning a number (the sum of UTXOs amount) instead
    /// of the UTXOs.
    pub async fn get_asset_balance(
        &self,
        address: &Bech32Address,
        asset_id: AssetId,
    ) -> Result<u64, ProviderError> {
        self.client
            .balance(&address.hash().to_string(), Some(&*asset_id.to_string()))
            .await
            .map_err(Into::into)
    }

    /// Get the balance of all spendable coins `asset_id` for contract with id `contract_id`.
    pub async fn get_contract_asset_balance(
        &self,
        contract_id: &Bech32ContractId,
        asset_id: AssetId,
    ) -> Result<u64, ProviderError> {
        self.client
            .contract_balance(&contract_id.hash().to_string(), Some(&asset_id.to_string()))
            .await
            .map_err(ProviderError::ClientRequestError)
    }

    /// Get all the spendable balances of all assets for address `address`. This is different from
    /// getting the coins because we are only returning the numbers (the sum of UTXOs coins amount
    /// for each asset id) and not the UTXOs coins themselves
    pub async fn get_balances(
        &self,
        address: &Bech32Address,
    ) -> Result<HashMap<String, u64>, ProviderError> {
        // We don't paginate results because there are likely at most ~100 different assets in one
        // wallet
        let pagination = PaginationRequest {
            cursor: None,
            results: 9999,
            direction: PageDirection::Forward,
        };
        let balances_vec = self
            .client
            .balances(&address.hash().to_string(), pagination)
            .await?
            .results;
        let balances = balances_vec
            .into_iter()
            .map(
                |Balance {
                     owner: _,
                     amount,
                     asset_id,
                 }| (asset_id.to_string(), amount.try_into().unwrap()),
            )
            .collect();
        Ok(balances)
    }

    /// Get all balances of all assets for the contract with id `contract_id`.
    pub async fn get_contract_balances(
        &self,
        contract_id: &Bech32ContractId,
    ) -> Result<HashMap<String, u64>, ProviderError> {
        // We don't paginate results because there are likely at most ~100 different assets in one
        // wallet
        let pagination = PaginationRequest {
            cursor: None,
            results: 9999,
            direction: PageDirection::Forward,
        };

        let balances_vec = self
            .client
            .contract_balances(&contract_id.hash().to_string(), pagination)
            .await?
            .results;
        let balances = balances_vec
            .into_iter()
            .map(
                |ContractBalance {
                     contract: _,
                     amount,
                     asset_id,
                 }| (asset_id.to_string(), amount.try_into().unwrap()),
            )
            .collect();
        Ok(balances)
    }

    /// Get transaction by id.
    pub async fn get_transaction_by_id(
        &self,
        tx_id: &str,
    ) -> Result<TransactionResponse, ProviderError> {
        Ok(self.client.transaction(tx_id).await.unwrap().unwrap())
    }

    // - Get transaction(s)
    pub async fn get_transactions(
        &self,
        request: PaginationRequest<String>,
    ) -> Result<PaginatedResult<TransactionResponse, String>, ProviderError> {
        Ok(self.client.transactions(request).await?)
    }

    // Get transaction(s) by owner
    pub async fn get_transactions_by_owner(
        &self,
        owner: &Bech32Address,
        request: PaginationRequest<String>,
<<<<<<< HEAD
    ) -> Result<PaginatedResult<TransactionResponse, String>, ProviderError> {
        self.client
            .transactions_by_owner(owner, request)
            .await
            .map_err(Into::into)
=======
    ) -> std::io::Result<PaginatedResult<TransactionResponse, String>> {
        self.client
            .transactions_by_owner(&owner.hash().to_string(), request)
            .await
>>>>>>> 193dc18a
    }

    pub async fn latest_block_height(&self) -> Result<u64, ProviderError> {
        Ok(self.client.chain_info().await?.latest_block.height.0)
    }

    // @todo
    // - Get block(s)
}<|MERGE_RESOLUTION|>--- conflicted
+++ resolved
@@ -5,13 +5,8 @@
 use fuel_core::service::{Config, FuelService};
 use fuel_gql_client::{
     client::{
-<<<<<<< HEAD
-        schema::{chain::ChainInfo, coin::Coin},
+        schema::{chain::ChainInfo, balance::Balance, coin::Coin, contract::ContractBalance},
         types::{TransactionResponse, TransactionStatus},
-        FuelClient, PageDirection, PaginatedResult, PaginationRequest,
-=======
-        schema::{balance::Balance, coin::Coin, contract::ContractBalance},
-        types::TransactionResponse,
         FuelClient, PageDirection, PaginatedResult, PaginationRequest,
     },
     fuel_tx::{ConsensusParameters, Input, Output, Receipt, Transaction},
@@ -20,7 +15,6 @@
         consts::{REG_ONE, WORD_SIZE},
         prelude::Opcode,
         script_with_data_offset,
->>>>>>> 193dc18a
     },
 };
 use std::collections::HashMap;
@@ -40,15 +34,6 @@
 impl From<ProviderError> for Error {
     fn from(e: ProviderError) -> Self {
         Error::ProviderError(e.to_string())
-<<<<<<< HEAD
-=======
-    }
-}
-
-impl From<WalletError> for ProviderError {
-    fn from(e: WalletError) -> Self {
-        ProviderError::WalletError(e.to_string())
->>>>>>> 193dc18a
     }
 }
 
@@ -395,18 +380,11 @@
         &self,
         owner: &Bech32Address,
         request: PaginationRequest<String>,
-<<<<<<< HEAD
     ) -> Result<PaginatedResult<TransactionResponse, String>, ProviderError> {
         self.client
-            .transactions_by_owner(owner, request)
+            .transactions_by_owner(owner.hash().to_string(), request)
             .await
             .map_err(Into::into)
-=======
-    ) -> std::io::Result<PaginatedResult<TransactionResponse, String>> {
-        self.client
-            .transactions_by_owner(&owner.hash().to_string(), request)
-            .await
->>>>>>> 193dc18a
     }
 
     pub async fn latest_block_height(&self) -> Result<u64, ProviderError> {
