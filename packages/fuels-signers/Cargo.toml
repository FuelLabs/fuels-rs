--- conflicted
+++ resolved
@@ -16,13 +16,8 @@
 fuel-gql-client = { version = "0.6", default-features = false }
 fuel-tx = "0.9"
 fuel-types = { version = "0.3", default-features = false }
-<<<<<<< HEAD
-fuel-vm = "0.6"
+fuel-vm = "0.8"
 fuels-core = { version = "0.10.0", path = "../fuels-core" }
-=======
-fuel-vm = "0.8"
-fuels-core = { version = "0.9.1", path = "../fuels-core" }
->>>>>>> 66a0e8da
 hex = { version = "0.4.3", default-features = false, features = ["std"] }
 rand = { version = "0.8.4", default-features = false }
 secp256k1 = { version = "0.20", features = ["recovery"] }
