--- conflicted
+++ resolved
@@ -13,15 +13,9 @@
 bytes = { version = "1.1.0", features = ["serde"] }
 elliptic-curve = { version = "0.11.6", default-features = false }
 eth-keystore = { version = "0.3.0" }
-<<<<<<< HEAD
-fuel-core = { version = "0.11.1", default-features = false, optional = true }
-fuel-crypto = { version = "0.6", features = ["random"] }
-fuel-gql-client = { version = "0.11.1", default-features = false }
-=======
 fuel-core = { version = "0.11.2", default-features = false, optional = true }
 fuel-crypto = { version = "0.6", features = ["random"] }
 fuel-gql-client = { version = "0.11.2", default-features = false }
->>>>>>> 2ecc6faf
 fuel-types = { version = "0.5", default-features = false, features = ["random"] }
 fuels-core = { version = "0.26.0", path = "../fuels-core" }
 fuels-types = { version = "0.26.0", path = "../fuels-types" }
@@ -34,14 +28,9 @@
 
 [dev-dependencies]
 fuels = { path = "../fuels" }
-#fuels-test-helpers = { path = "../fuels-test-helpers", default-features = false }
+fuels-test-helpers = { path = "../fuels-test-helpers", default-features = false }
 hex = { version = "0.4.3", default-features = false, features = ["std"] }
 tempfile = "3.3.0"
 
-<<<<<<< HEAD
-#[features]
-#test-helpers = ["fuel-core/test-helpers", "fuel-core"]
-=======
 [features]
-test-helpers = ["fuel-core"]
->>>>>>> 2ecc6faf
+test-helpers = ["fuel-core"]