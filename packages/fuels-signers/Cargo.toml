[package]
name = "fuels-signers"
version = "0.34.0"
authors = ["Fuel Labs <contact@fuel.sh>"]
edition = "2021"
homepage = "https://fuel.network/"
license = "Apache-2.0"
repository = "https://github.com/FuelLabs/fuels-rs"
description = "Fuel Rust SDK signers."

[dependencies]
async-trait = { version = "0.1.50", default-features = false }
bytes = { version = "1.1.0", features = ["serde"] }
chrono = "0.4.2"
elliptic-curve = { version = "0.11.6", default-features = false }
eth-keystore = { version = "0.3.0" }
fuel-core = { version = "0.15", default-features = false, optional = true }
fuel-crypto = { version = "0.6", features = ["random"] }
fuel-gql-client = { version = "0.15", default-features = false }
fuel-tx = "0.23"
fuel-types = { version = "0.5", default-features = false, features = ["random"] }
<<<<<<< HEAD
fuel-vm = "0.22"
fuels-core = { version = "0.33.0", path = "../fuels-core" }
fuels-types = { version = "0.33.0", path = "../fuels-types" }
=======
fuels-core = { version = "0.34.0", path = "../fuels-core" }
fuels-types = { version = "0.34.0", path = "../fuels-types" }
>>>>>>> ef71ed68
hex = { version = "0.4.3", default-features = false, features = ["std"] }
itertools = "0.10"
rand = { version = "0.8.4", default-features = false }
serde = { version = "1.0.124", default-features = true, features = ["derive"] }
sha2 = { version = "0.9.8", default-features = false }
tai64 = { version = "4.0", features = ["serde"] }
thiserror = { version = "1.0.30", default-features = false }
tokio = { version = "1.10.1", features = ["full"] }

[dev-dependencies]
fuels = { path = "../fuels" }
fuels-test-helpers = { path = "../fuels-test-helpers", default-features = false }
hex = { version = "0.4.3", default-features = false, features = ["std"] }
tempfile = "3.3.0"

[features]
test-helpers = ["fuel-core"]<|MERGE_RESOLUTION|>--- conflicted
+++ resolved
@@ -15,18 +15,13 @@
 elliptic-curve = { version = "0.11.6", default-features = false }
 eth-keystore = { version = "0.3.0" }
 fuel-core = { version = "0.15", default-features = false, optional = true }
+fuel-tx = "0.23"
+fuel-vm = "0.22"
 fuel-crypto = { version = "0.6", features = ["random"] }
 fuel-gql-client = { version = "0.15", default-features = false }
-fuel-tx = "0.23"
 fuel-types = { version = "0.5", default-features = false, features = ["random"] }
-<<<<<<< HEAD
-fuel-vm = "0.22"
-fuels-core = { version = "0.33.0", path = "../fuels-core" }
-fuels-types = { version = "0.33.0", path = "../fuels-types" }
-=======
 fuels-core = { version = "0.34.0", path = "../fuels-core" }
 fuels-types = { version = "0.34.0", path = "../fuels-types" }
->>>>>>> ef71ed68
 hex = { version = "0.4.3", default-features = false, features = ["std"] }
 itertools = "0.10"
 rand = { version = "0.8.4", default-features = false }
@@ -35,6 +30,7 @@
 tai64 = { version = "4.0", features = ["serde"] }
 thiserror = { version = "1.0.30", default-features = false }
 tokio = { version = "1.10.1", features = ["full"] }
+tai64 = { version = "4.0", features = ["serde"] }
 
 [dev-dependencies]
 fuels = { path = "../fuels" }
