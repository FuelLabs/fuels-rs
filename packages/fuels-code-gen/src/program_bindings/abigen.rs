use std::collections::HashSet;

pub use abigen_target::{AbigenTarget, ProgramType};
use inflector::Inflector;
use itertools::Itertools;
use proc_macro2::TokenStream;
use quote::quote;
use regex::Regex;

use crate::{
    error::Result,
    program_bindings::{
        abi_types::FullTypeDeclaration,
        abigen::{abigen_target::ParsedAbigenTarget, bindings::generate_bindings},
        custom_types::generate_types,
        generated_code::GeneratedCode,
    },
    utils::ident,
};

mod abigen_target;
mod bindings;
mod logs;

pub struct Abigen;

impl Abigen {
    /// Generate code which can be used to interact with the underlying
    /// contract, script or predicate in a type-safe manner.
    ///
    /// # Arguments
    ///
    /// * `targets`: `AbigenTargets` detailing which ABI to generate bindings
    /// for, and of what nature (Contract, Script or Predicate).
    /// * `no_std`: don't use the Rust std library.
    pub fn generate(targets: Vec<AbigenTarget>, no_std: bool) -> Result<TokenStream> {
        let parsed_targets = Self::parse_targets(targets)?;

        let generated_code = Self::generate_code(no_std, parsed_targets)?;

        let use_statements = generated_code.use_statements_for_uniquely_named_types();

        let code = if no_std {
            Self::wasm_paths_hotfix(generated_code.code)
        } else {
            generated_code.code
        };

        Ok(quote! {
            #code
            #use_statements
        })
    }
    fn wasm_paths_hotfix(code: TokenStream) -> TokenStream {
        [
            (r#"::\s*fuels\s*::\s*core"#, "::fuels_core"),
            (r#"::\s*fuels\s*::\s*macros"#, "::fuels_macros"),
            (r#"::\s*fuels\s*::\s*programs"#, "::fuels_programs"),
            (r#"::\s*fuels\s*::\s*signers"#, "::fuels_signers"),
            (r#"::\s*fuels\s*::\s*tx"#, "::fuel_tx"),
            (r#"::\s*fuels\s*::\s*types"#, "::fuels_types"),
            (r#"::\s*std\s*::\s*string"#, "::alloc::string"),
            (r#"::\s*std\s*::\s*format"#, "::alloc::format"),
            (r#"::\s*std\s*::\s*vec"#, "::alloc::vec"),
            (r#"::\s*std\s*::\s*boxed"#, "::alloc::boxed"),
        ]
        .map(|(reg_expr_str, substitute)| (Regex::new(reg_expr_str).unwrap(), substitute))
        .into_iter()
        .fold(code.to_string(), |code, (regex, wasm_include)| {
            regex.replace_all(&code, wasm_include).to_string()
        })
        .parse()
        .expect("Wasm hotfix failed!")
    }

    fn generate_code(
        no_std: bool,
        parsed_targets: Vec<ParsedAbigenTarget>,
    ) -> Result<GeneratedCode> {
        let all_custom_types = Self::extract_custom_types(&parsed_targets);
        let shared_types = Self::filter_shared_types(all_custom_types);

        let bindings = Self::generate_all_bindings(parsed_targets, no_std, &shared_types)?;
        let shared_types = Self::generate_shared_types(shared_types, no_std)?;

        Ok(shared_types
            .append(bindings)
            .wrap_in_mod(&ident("abigen_bindings")))
    }

    fn generate_all_bindings(
        parsed_targets: Vec<ParsedAbigenTarget>,
        no_std: bool,
        shared_types: &HashSet<FullTypeDeclaration>,
    ) -> Result<GeneratedCode> {
        parsed_targets
            .into_iter()
            .map(|target| Self::generate_binding(target, no_std, shared_types))
            .fold_ok(GeneratedCode::default(), |acc, generated_code| {
                acc.append(generated_code)
            })
    }

    fn generate_binding(
        target: ParsedAbigenTarget,
        no_std: bool,
        shared_types: &HashSet<FullTypeDeclaration>,
    ) -> Result<GeneratedCode> {
        let mod_name = ident(&format!("{}_mod", &target.name.to_snake_case()));

        let types = generate_types(target.source.types.clone(), shared_types, no_std)?;
        let bindings = generate_bindings(target, no_std, shared_types)?;

        Ok(limited_std_prelude(no_std)
            .append(types)
            .append(bindings)
            .wrap_in_mod(&mod_name))
    }

    fn parse_targets(targets: Vec<AbigenTarget>) -> Result<Vec<ParsedAbigenTarget>> {
        targets
            .into_iter()
            .map(|target| target.try_into())
            .collect()
    }

    fn generate_shared_types(
        shared_types: HashSet<FullTypeDeclaration>,
        no_std: bool,
    ) -> Result<GeneratedCode> {
        let types = generate_types(shared_types, &HashSet::default(), no_std)?;

        if types.is_empty() {
            Ok(Default::default())
        } else {
            Ok(limited_std_prelude(no_std)
                .append(types)
                .wrap_in_mod(&ident("shared_types")))
        }
    }

    fn extract_custom_types(
        all_types: &[ParsedAbigenTarget],
    ) -> impl Iterator<Item = &FullTypeDeclaration> {
        all_types
            .iter()
            .flat_map(|target| &target.source.types)
            .filter(|ttype| ttype.is_enum_type() || ttype.is_struct_type())
    }

    /// A type is considered "shared" if it appears at least twice in
    /// `all_custom_types`.
    ///
    /// # Arguments
    ///
    /// * `all_custom_types`: types from all ABIs whose bindings are being
    /// generated.
    fn filter_shared_types<'a>(
        all_custom_types: impl IntoIterator<Item = &'a FullTypeDeclaration>,
    ) -> HashSet<FullTypeDeclaration> {
        all_custom_types.into_iter().duplicates().cloned().collect()
    }
}

fn limited_std_prelude(no_std: bool) -> GeneratedCode {
    let lib = if no_std {
        quote! {::alloc}
    } else {
        quote! {::std}
    };

    let code = quote! {
            use ::core::{
                clone::Clone,
                convert::{Into, TryFrom, From},
                iter::IntoIterator,
                iter::Iterator,
                marker::Sized,
<<<<<<< HEAD
                panic, vec,
                string::ToString,
=======
                panic,
>>>>>>> 08289431
            };

            use #lib::{string::ToString, format, vec};

    };

    GeneratedCode {
        code,
        ..Default::default()
    }
}

#[cfg(test)]
mod tests {
    use super::*;

    #[test]
    fn correctly_determines_shared_types() {
        let types = ["type_0", "type_1", "type_0"].map(|type_field| FullTypeDeclaration {
            type_field: type_field.to_string(),
            components: vec![],
            type_parameters: vec![],
        });

        let shared_types = Abigen::filter_shared_types(&types);

        assert_eq!(shared_types, HashSet::from([types[0].clone()]))
    }
    #[test]
    fn test_for_creating_predicate_struct() {
        let stream = Abigen::generate(vec![AbigenTarget {
            name: "MyPredicateTest".to_string(),
            abi: "/home/salka1988/Documents/Git/fuels-rs/packages/fuels/tests/predicates/predicate_u64/out/debug/predicate_u64-abi.json".to_string(),
            program_type: ProgramType::Predicate,
        }], false).unwrap().to_string();

        std::fs::write(
            "/home/salka1988/Documents/Git/fuels-rs/packages/fuels/tests/MyPredicateTest.rs",
            stream,
        )
        .unwrap();
    }
    /*

    #[test]
    fn test_for_creating_contract_struct() {
        let stream = Abigen::generate(vec![AbigenTarget {
            name: "MyContractTest".to_string(),
            abi: "/home/salka1988/Documents/Git/fuels-rs/packages/fuels/tests/contracts/contract_test/out/debug/contract_test-abi.json".to_string(),
            program_type: ProgramType::Contract,
        }], false).unwrap().to_string();

        std::fs::write(
            "/home/salka1988/Documents/Git/fuels-rs/packages/fuels/tests/MyContractTest.rs",
            stream,
        )
        .unwrap();
    }

    #[test]
    fn test_for_creating_contract_script() {
        let stream = Abigen::generate(vec![AbigenTarget {
            name: "MyScriptTest".to_string(),
            abi: "/home/salka1988/Documents/Git/fuels-rs/packages/fuels/tests/scripts/script_with_arguments/out/debug/script_with_arguments-abi.json".to_string(),
            program_type: ProgramType::Script,
        }], false).unwrap().to_string();

        std::fs::write(
            "/home/salka1988/Documents/Git/fuels-rs/packages/fuels/tests/MyScriptTest.rs",
            stream,
        )
        .unwrap();
    }
    */
}<|MERGE_RESOLUTION|>--- conflicted
+++ resolved
@@ -176,12 +176,7 @@
                 iter::IntoIterator,
                 iter::Iterator,
                 marker::Sized,
-<<<<<<< HEAD
-                panic, vec,
-                string::ToString,
-=======
                 panic,
->>>>>>> 08289431
             };
 
             use #lib::{string::ToString, format, vec};
@@ -210,50 +205,4 @@
 
         assert_eq!(shared_types, HashSet::from([types[0].clone()]))
     }
-    #[test]
-    fn test_for_creating_predicate_struct() {
-        let stream = Abigen::generate(vec![AbigenTarget {
-            name: "MyPredicateTest".to_string(),
-            abi: "/home/salka1988/Documents/Git/fuels-rs/packages/fuels/tests/predicates/predicate_u64/out/debug/predicate_u64-abi.json".to_string(),
-            program_type: ProgramType::Predicate,
-        }], false).unwrap().to_string();
-
-        std::fs::write(
-            "/home/salka1988/Documents/Git/fuels-rs/packages/fuels/tests/MyPredicateTest.rs",
-            stream,
-        )
-        .unwrap();
-    }
-    /*
-
-    #[test]
-    fn test_for_creating_contract_struct() {
-        let stream = Abigen::generate(vec![AbigenTarget {
-            name: "MyContractTest".to_string(),
-            abi: "/home/salka1988/Documents/Git/fuels-rs/packages/fuels/tests/contracts/contract_test/out/debug/contract_test-abi.json".to_string(),
-            program_type: ProgramType::Contract,
-        }], false).unwrap().to_string();
-
-        std::fs::write(
-            "/home/salka1988/Documents/Git/fuels-rs/packages/fuels/tests/MyContractTest.rs",
-            stream,
-        )
-        .unwrap();
-    }
-
-    #[test]
-    fn test_for_creating_contract_script() {
-        let stream = Abigen::generate(vec![AbigenTarget {
-            name: "MyScriptTest".to_string(),
-            abi: "/home/salka1988/Documents/Git/fuels-rs/packages/fuels/tests/scripts/script_with_arguments/out/debug/script_with_arguments-abi.json".to_string(),
-            program_type: ProgramType::Script,
-        }], false).unwrap().to_string();
-
-        std::fs::write(
-            "/home/salka1988/Documents/Git/fuels-rs/packages/fuels/tests/MyScriptTest.rs",
-            stream,
-        )
-        .unwrap();
-    }
-    */
 }