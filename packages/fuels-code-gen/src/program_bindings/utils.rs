--- conflicted
+++ resolved
@@ -120,19 +120,6 @@
 
 pub(crate) fn sdk_provided_custom_types_lookup() -> HashMap<TypePath, TypePath> {
     [
-<<<<<<< HEAD
-        "::fuels::types::ContractId",
-        "::fuels::types::AssetId",
-        "::fuels::types::Address",
-        "::fuels::types::Identity",
-        "::fuels::types::EvmAddress",
-        "::fuels::types::B512",
-        "::fuels::types::RawSlice",
-        "::fuels::types::Bytes",
-        "::std::vec::Vec",
-        "::core::result::Result",
-        "::core::option::Option",
-=======
         ("std::contract_id::ContractId", "::fuels::types::ContractId"),
         ("std::address::Address", "::fuels::types::Address"),
         ("std::identity::Identity", "::fuels::types::Identity"),
@@ -144,7 +131,7 @@
         ("std::vec::Vec", "::std::vec::Vec"),
         ("std::result::Result", "::core::result::Result"),
         ("std::option::Option", "::core::option::Option"),
->>>>>>> 4cbe86c6
+        ("std::bytes::Bytes", "::fuels::types::Bytes"),
     ]
     .into_iter()
     .map(|(original_type_path, provided_type_path)| {
