--- conflicted
+++ resolved
@@ -139,63 +139,6 @@
     )
 }
 
-<<<<<<< HEAD
-=======
-#[cfg(test)]
-mod tests {
-    use fuel_abi_types::abi::full_program::FullTypeDeclaration;
-
-    use super::*;
-
-    #[test]
-    fn respects_snake_case_flag() -> Result<()> {
-        // given
-        let type_application = type_application_named("WasNotSnakeCased");
-
-        // when
-        let sut = Components::new(&[type_application], true, TypePath::default())?;
-
-        // then
-        assert_eq!(sut.iter().next().unwrap().0, "was_not_snake_cased");
-
-        Ok(())
-    }
-
-    #[test]
-    fn avoids_collisions_with_reserved_keywords() -> Result<()> {
-        {
-            let type_application = type_application_named("if");
-
-            let sut = Components::new(&[type_application], false, TypePath::default())?;
-
-            assert_eq!(sut.iter().next().unwrap().0, "if_");
-        }
-
-        {
-            let type_application = type_application_named("let");
-
-            let sut = Components::new(&[type_application], false, TypePath::default())?;
-
-            assert_eq!(sut.iter().next().unwrap().0, "let_");
-        }
-
-        Ok(())
-    }
-
-    fn type_application_named(name: &str) -> FullTypeApplication {
-        FullTypeApplication {
-            name: name.to_string(),
-            type_decl: FullTypeDeclaration {
-                type_field: "u64".to_string(),
-                components: vec![],
-                type_parameters: vec![],
-            },
-            type_arguments: vec![],
-        }
-    }
-}
-
->>>>>>> 626334ae
 pub(crate) fn sdk_provided_custom_types_lookup() -> HashMap<TypePath, TypePath> {
     [
         ("std::address::Address", "::fuels::types::Address"),
@@ -256,11 +199,14 @@
 
     #[test]
     fn respects_snake_case_flag() -> Result<()> {
+        // given
         let type_application = type_application_named("WasNotSnakeCased");
 
-        let sut = Component::new(&type_application, true, TypePath::default())?;
-
-        assert_eq!(sut.field_name, "was_not_snake_cased");
+        // when
+        let sut = Components::new(&[type_application], true, TypePath::default())?;
+
+        // then
+        assert_eq!(sut.iter().next().unwrap().0, "was_not_snake_cased");
 
         Ok(())
     }
@@ -270,17 +216,17 @@
         {
             let type_application = type_application_named("if");
 
-            let sut = Component::new(&type_application, false, TypePath::default())?;
-
-            assert_eq!(sut.field_name, "if_");
+            let sut = Components::new(&[type_application], false, TypePath::default())?;
+
+            assert_eq!(sut.iter().next().unwrap().0, "if_");
         }
 
         {
             let type_application = type_application_named("let");
 
-            let sut = Component::new(&type_application, false, TypePath::default())?;
-
-            assert_eq!(sut.field_name, "let_");
+            let sut = Components::new(&[type_application], false, TypePath::default())?;
+
+            assert_eq!(sut.iter().next().unwrap().0, "let_");
         }
 
         Ok(())
