use proc_macro2::TokenStream;
use quote::quote;

use crate::program_bindings::{
<<<<<<< HEAD
    abi_types::{FullLoggedType, FullTypeDeclaration},
    resolved_type::resolve_type,
=======
    abi_types::FullLoggedType, resolved_type::TypeResolver, utils::single_param_type_call,
>>>>>>> 14f4c5f4
};

pub(crate) fn log_formatters_instantiation_code(
    contract_id: Option<TokenStream>,
    logged_types: &[FullLoggedType],
) -> TokenStream {
<<<<<<< HEAD
    let resolved_logs = resolve_logs(logged_types, shared_types);
    let log_id_param_type_pairs = generate_log_id_log_formatter_pairs(&resolved_logs);
=======
    let resolved_logs = resolve_logs(logged_types);
    let log_id_param_type_pairs = generate_log_id_param_type_pairs(&resolved_logs);
>>>>>>> 14f4c5f4
    let contract_id = contract_id
        .map(|id| quote! { ::core::option::Option::Some(#id) })
        .unwrap_or_else(|| quote! {::core::option::Option::None});
    quote! {::fuels::programs::logs::log_type_lookup(vec![#(#log_id_param_type_pairs),*], #contract_id)}
}

#[derive(Debug)]
struct ResolvedLog {
    log_id: u64,
    log_formatter: TokenStream,
}

/// Reads the parsed logged types from the ABI and creates ResolvedLogs
fn resolve_logs(logged_types: &[FullLoggedType]) -> Vec<ResolvedLog> {
    logged_types
        .iter()
        .map(|l| {
<<<<<<< HEAD
            let resolved_type =
                resolve_type(&l.application, shared_types).expect("Failed to resolve log type");
=======
            let type_application = &l.application;
            let resolved_type = TypeResolver::default()
                .resolve(type_application)
                .expect("Failed to resolve log type");
            let param_type_call = single_param_type_call(&resolved_type);
>>>>>>> 14f4c5f4

            ResolvedLog {
                log_id: l.log_id,
                log_formatter: quote! {
                    ::fuels::programs::logs::LogFormatter::new::<#resolved_type>()
                },
            }
        })
        .collect()
}

fn generate_log_id_log_formatter_pairs(resolved_logs: &[ResolvedLog]) -> Vec<TokenStream> {
    resolved_logs
        .iter()
        .map(|r| {
            let id = r.log_id;
            let log_formatter = &r.log_formatter;

            quote! {
                (#id, #log_formatter)
            }
        })
        .collect()
}<|MERGE_RESOLUTION|>--- conflicted
+++ resolved
@@ -1,26 +1,14 @@
 use proc_macro2::TokenStream;
 use quote::quote;
 
-use crate::program_bindings::{
-<<<<<<< HEAD
-    abi_types::{FullLoggedType, FullTypeDeclaration},
-    resolved_type::resolve_type,
-=======
-    abi_types::FullLoggedType, resolved_type::TypeResolver, utils::single_param_type_call,
->>>>>>> 14f4c5f4
-};
+use crate::program_bindings::{abi_types::FullLoggedType, resolved_type::TypeResolver};
 
 pub(crate) fn log_formatters_instantiation_code(
     contract_id: Option<TokenStream>,
     logged_types: &[FullLoggedType],
 ) -> TokenStream {
-<<<<<<< HEAD
-    let resolved_logs = resolve_logs(logged_types, shared_types);
+    let resolved_logs = resolve_logs(logged_types);
     let log_id_param_type_pairs = generate_log_id_log_formatter_pairs(&resolved_logs);
-=======
-    let resolved_logs = resolve_logs(logged_types);
-    let log_id_param_type_pairs = generate_log_id_param_type_pairs(&resolved_logs);
->>>>>>> 14f4c5f4
     let contract_id = contract_id
         .map(|id| quote! { ::core::option::Option::Some(#id) })
         .unwrap_or_else(|| quote! {::core::option::Option::None});
@@ -38,16 +26,9 @@
     logged_types
         .iter()
         .map(|l| {
-<<<<<<< HEAD
-            let resolved_type =
-                resolve_type(&l.application, shared_types).expect("Failed to resolve log type");
-=======
-            let type_application = &l.application;
             let resolved_type = TypeResolver::default()
-                .resolve(type_application)
+                .resolve(&l.application)
                 .expect("Failed to resolve log type");
-            let param_type_call = single_param_type_call(&resolved_type);
->>>>>>> 14f4c5f4
 
             ResolvedLog {
                 log_id: l.log_id,
