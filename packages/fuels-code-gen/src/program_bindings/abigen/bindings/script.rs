--- conflicted
+++ resolved
@@ -51,11 +51,7 @@
                 Self {
                     account,
                     binary,
-<<<<<<< HEAD
-                    log_decoder: ::fuels::core::codec::LogDecoder {log_formatters: #log_formatters_lookup}
-=======
-                    log_decoder: ::fuels::programs::logs::LogDecoder::new(#log_formatters_lookup)
->>>>>>> c145802a
+                    log_decoder: ::fuels::core::codec::LogDecoder::new(#log_formatters_lookup)
                 }
             }
 
