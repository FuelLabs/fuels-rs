--- conflicted
+++ resolved
@@ -8,13 +8,8 @@
         abi_types::{FullABIFunction, FullProgramABI},
         abigen::{
             bindings::function_generator::FunctionGenerator,
-<<<<<<< HEAD
-            configurables::generate_code_for_configurable_constatnts,
+            configurables::generate_code_for_configurable_constants,
             logs::log_formatters_instantiation_code,
-=======
-            configurables::generate_code_for_configurable_constants,
-            logs::logs_lookup_instantiation_code,
->>>>>>> 14f4c5f4
         },
         generated_code::GeneratedCode,
     },
