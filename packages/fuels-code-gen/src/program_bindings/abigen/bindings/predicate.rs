use std::collections::HashSet;

use proc_macro2::{Ident, TokenStream};
use quote::quote;

use crate::{
    error::Result,
    program_bindings::{
        abi_types::{FullProgramABI, FullTypeDeclaration},
        abigen::bindings::{function_generator::FunctionGenerator, utils::extract_main_fn},
        generated_code::GeneratedCode,
    },
    utils::TypePath,
};

pub(crate) fn predicate_bindings(
    name: &Ident,
    abi: FullProgramABI,
    no_std: bool,
    shared_types: &HashSet<FullTypeDeclaration>,
) -> Result<GeneratedCode> {
    if no_std {
        return Ok(GeneratedCode::default());
    }

    let encode_function = expand_fn(&abi, shared_types)?;

    let code = quote! {
        #[derive(Debug)]
        pub struct #name {
            address: ::fuels::types::bech32::Bech32Address,
            code: ::std::vec::Vec<u8>,
            data: ::fuels::core::abi_encoder::UnresolvedBytes
        }

        impl #name {
            pub fn new(code: ::std::vec::Vec<u8>) -> Self {
                let address: ::fuels::types::Address = (*::fuels::tx::Contract::root_from_code(&code)).into();
                Self {
                    address: address.into(),
                    code,
                    data: ::fuels::core::abi_encoder::UnresolvedBytes::new()
                }
            }

            pub fn load_from(file_path: &str) -> ::fuels::types::errors::Result<Self> {
                ::core::result::Result::Ok(Self::new(::std::fs::read(file_path)?))
            }

            pub fn address(&self) -> &::fuels::types::bech32::Bech32Address {
                &self.address
            }

            pub fn code(&self) -> ::std::vec::Vec<u8> {
                self.code.clone()
            }

            pub fn data(&self) -> ::fuels::core::abi_encoder::UnresolvedBytes {
                self.data.clone()
            }

            pub async fn receive(&self, from: &::fuels::signers::wallet::WalletUnlocked,
                                 amount: u64,
                                 asset_id: ::fuels::types::AssetId,
<<<<<<< HEAD
                                 tx_parameters: ::std::option::Option<::fuels::types::parameters::TxParameters>
=======
                                 tx_parameters: ::core::option::Option<::fuels::core::parameters::TxParameters>
>>>>>>> 1d142fe5
            ) -> ::fuels::types::errors::Result<(::std::string::String, ::std::vec::Vec<::fuels::tx::Receipt>)> {
                let tx_parameters = tx_parameters.unwrap_or_default();
                from
                    .transfer(
                        self.address(),
                        amount,
                        asset_id,
                        tx_parameters
                    )
                    .await
            }

            pub async fn spend(&self, to: &::fuels::signers::wallet::WalletUnlocked,
                                amount: u64,
                                asset_id: ::fuels::types::AssetId,
<<<<<<< HEAD
                                tx_parameters: ::std::option::Option<::fuels::types::parameters::TxParameters>
=======
                                tx_parameters: ::core::option::Option<::fuels::core::parameters::TxParameters>
>>>>>>> 1d142fe5
            ) -> ::fuels::types::errors::Result<::std::vec::Vec<::fuels::tx::Receipt>> {
                let tx_parameters = tx_parameters.unwrap_or_default();
                to
                    .receive_from_predicate(
                        self.address(),
                        self.code(),
                        amount,
                        asset_id,
                        self.data(),
                        tx_parameters,
                    )
                    .await
            }

            #encode_function
        }
    };

    // All publicly available types generated above should be listed here.
    let type_paths = [TypePath::new(name).expect("We know name is not empty.")].into();

    Ok(GeneratedCode {
        code,
        usable_types: type_paths,
    })
}

fn expand_fn(
    abi: &FullProgramABI,
    shared_types: &HashSet<FullTypeDeclaration>,
) -> Result<TokenStream> {
    let fun = extract_main_fn(&abi.functions)?;
    let mut generator = FunctionGenerator::new(fun, shared_types)?;

    let arg_tokens = generator.tokenized_args();
    let body = quote! {
        let data = ::fuels::core::abi_encoder::ABIEncoder::encode(&#arg_tokens).expect("Cannot encode predicate data");

        Self {
            address: self.address.clone(),
            code: self.code.clone(),
            data
        }
    };

    generator
        .set_doc("Run the predicate's encode function with the provided arguments".to_string())
        .set_name("encode_data".to_string())
        .set_output_type(quote! {Self})
        .set_body(body);

    Ok(generator.into())
}<|MERGE_RESOLUTION|>--- conflicted
+++ resolved
@@ -62,11 +62,7 @@
             pub async fn receive(&self, from: &::fuels::signers::wallet::WalletUnlocked,
                                  amount: u64,
                                  asset_id: ::fuels::types::AssetId,
-<<<<<<< HEAD
-                                 tx_parameters: ::std::option::Option<::fuels::types::parameters::TxParameters>
-=======
                                  tx_parameters: ::core::option::Option<::fuels::core::parameters::TxParameters>
->>>>>>> 1d142fe5
             ) -> ::fuels::types::errors::Result<(::std::string::String, ::std::vec::Vec<::fuels::tx::Receipt>)> {
                 let tx_parameters = tx_parameters.unwrap_or_default();
                 from
@@ -82,11 +78,7 @@
             pub async fn spend(&self, to: &::fuels::signers::wallet::WalletUnlocked,
                                 amount: u64,
                                 asset_id: ::fuels::types::AssetId,
-<<<<<<< HEAD
-                                tx_parameters: ::std::option::Option<::fuels::types::parameters::TxParameters>
-=======
                                 tx_parameters: ::core::option::Option<::fuels::core::parameters::TxParameters>
->>>>>>> 1d142fe5
             ) -> ::fuels::types::errors::Result<::std::vec::Vec<::fuels::tx::Receipt>> {
                 let tx_parameters = tx_parameters.unwrap_or_default();
                 to
