--- conflicted
+++ resolved
@@ -60,57 +60,7 @@
                 ::core::result::Result::Ok(Self::new(::std::fs::read(file_path)?))
             }
 
-<<<<<<< HEAD
            #encode_function
-=======
-            pub fn address(&self) -> &::fuels::types::bech32::Bech32Address {
-                &self.address
-            }
-
-            pub fn code(&self) -> ::std::vec::Vec<u8> {
-                self.code.clone()
-            }
-
-            pub fn data(&self) -> ::fuels::core::abi_encoder::UnresolvedBytes {
-                self.data.clone()
-            }
-
-            pub async fn receive(&self, from: &::fuels::signers::wallet::WalletUnlocked,
-                                 amount: u64,
-                                 asset_id: ::fuels::types::AssetId,
-                                 tx_parameters: ::core::option::Option<::fuels::core::parameters::TxParameters>
-            ) -> ::fuels::types::errors::Result<(::std::string::String, ::std::vec::Vec<::fuels::tx::Receipt>)> {
-                let tx_parameters = tx_parameters.unwrap_or_default();
-                from
-                    .transfer(
-                        self.address(),
-                        amount,
-                        asset_id,
-                        tx_parameters
-                    )
-                    .await
-            }
-
-            pub async fn spend(&self, to: &::fuels::signers::wallet::WalletUnlocked,
-                                amount: u64,
-                                asset_id: ::fuels::types::AssetId,
-                                tx_parameters: ::core::option::Option<::fuels::core::parameters::TxParameters>
-            ) -> ::fuels::types::errors::Result<::std::vec::Vec<::fuels::tx::Receipt>> {
-                let tx_parameters = tx_parameters.unwrap_or_default();
-                to
-                    .receive_from_predicate(
-                        self.address(),
-                        self.code(),
-                        amount,
-                        asset_id,
-                        self.data(),
-                        tx_parameters,
-                    )
-                    .await
-            }
-
-            #encode_function
->>>>>>> 08289431
         }
     };
     // All publicly available types generated above should be listed here.
