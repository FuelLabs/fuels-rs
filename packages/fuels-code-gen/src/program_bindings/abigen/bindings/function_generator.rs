use proc_macro2::TokenStream;
use quote::{quote, ToTokens};

use crate::{
    error::Result,
    program_bindings::{
        abi_types::{FullABIFunction, FullTypeApplication},
        resolved_type::TypeResolver,
        utils::{get_equivalent_bech32_type, param_type_calls, Component},
    },
    utils::{safe_ident, TypePath},
};

#[derive(Debug)]
pub(crate) struct FunctionGenerator {
    name: String,
    args: Vec<Component>,
    output_type: TokenStream,
    body: TokenStream,
    doc: Option<String>,
    is_method: bool,
}

impl FunctionGenerator {
    pub fn new(fun: &FullABIFunction) -> Result<Self> {
        let args = function_arguments(fun.inputs())?;

        // We are not checking that the ABI contains non-SDK supported types so that the user can
        // still interact with an ABI even if some methods will fail at runtime.
        let output_type = TypeResolver::default().resolve(fun.output())?;
        Ok(Self {
            name: fun.name().to_string(),
            args,
            output_type: output_type.to_token_stream(),
            body: Default::default(),
            doc: None,
            is_method: true,
        })
    }

    pub fn set_name(&mut self, name: String) -> &mut Self {
        self.name = name;
        self
    }

    pub fn make_fn_associated(&mut self) -> &mut Self {
        self.is_method = false;
        self
    }

    pub fn set_body(&mut self, body: TokenStream) -> &mut Self {
        self.body = body;
        self
    }

    pub fn set_doc(&mut self, text: String) -> &mut Self {
        self.doc = Some(text);
        self
    }

    pub fn fn_selector(&self) -> TokenStream {
        let param_type_calls = param_type_calls(&self.args);

        let name = &self.name;
        quote! {::fuels::core::codec::resolve_fn_selector(#name, &[#(#param_type_calls),*])}
    }

    pub fn tokenized_args(&self) -> TokenStream {
<<<<<<< HEAD
        let arg_names = self.args.iter().map(|component| &component.field_name);
        quote! {[#(::fuels::core::traits::Tokenizable::into_token(#arg_names)),*]}
=======
        let arg_names = self.args.iter().map(|component| {
            let field_name = &component.field_name;
            let field_type = &component.field_type;

            get_equivalent_bech32_type(&field_type.type_name.to_string())
                .map(|_| {
                    quote! {#field_type::from(#field_name.into())}
                })
                .unwrap_or(quote! {#field_name})
        });
        quote! {[#(::fuels::types::traits::Tokenizable::into_token(#arg_names)),*]}
>>>>>>> e1c5c1a8
    }

    pub fn set_output_type(&mut self, output_type: TokenStream) -> &mut Self {
        self.output_type = output_type;
        self
    }

    pub fn output_type(&self) -> &TokenStream {
        &self.output_type
    }
}

fn function_arguments(inputs: &[FullTypeApplication]) -> Result<Vec<Component>> {
    inputs
        .iter()
        .map(|input| {
            // All abi-method-calling Rust functions are currently generated at the top-level-mod of
            // the Program in question (e.g. abigen_bindings::my_contract_mod`). If we ever nest
            // these functions in a deeper mod we would need to propagate the mod to here instead of
            // just hard-coding the default path.
            let mod_of_component = TypePath::default();
            Component::new(input, true, mod_of_component)
        })
        .collect::<Result<_>>()
}

impl From<&FunctionGenerator> for TokenStream {
    fn from(fun: &FunctionGenerator) -> Self {
        let name = safe_ident(&fun.name);
        let doc = fun
            .doc
            .as_ref()
            .map(|text| {
                quote! { #[doc = #text] }
            })
            .unwrap_or_default();

        let arg_declarations = fun.args.iter().map(|component| {
            let name = &component.field_name;
            let field_type = &component.field_type;

            get_equivalent_bech32_type(&field_type.type_name.to_string())
                .map(|new_type| {
                    quote! { #name: impl ::core::convert::Into<#new_type> }
                })
                .unwrap_or(quote! { #name: #field_type })
        });

        let output_type = fun.output_type();
        let body = &fun.body;

        let self_param = fun.is_method.then_some(quote! {&self,});

        let params = quote! { #self_param #(#arg_declarations),* };

        quote! {
            #doc
            pub fn #name(#params) -> #output_type {
                #body
            }
        }
    }
}

impl From<FunctionGenerator> for TokenStream {
    fn from(fun: FunctionGenerator) -> Self {
        (&fun).into()
    }
}

#[cfg(test)]
mod tests {
    use std::collections::HashMap;

    use fuel_abi_types::program_abi::{ABIFunction, TypeApplication, TypeDeclaration};

    use super::*;
    use crate::program_bindings::abi_types::FullTypeDeclaration;

    #[test]
    fn test_expand_fn_arguments() -> Result<()> {
        let the_argument = TypeApplication {
            name: "some_argument".to_string(),
            type_id: 0,
            ..Default::default()
        };

        // All arguments are here
        let the_function = ABIFunction {
            inputs: vec![the_argument],
            name: "some_fun".to_string(),
            ..ABIFunction::default()
        };

        let types = [(
            0,
            TypeDeclaration {
                type_id: 0,
                type_field: String::from("u32"),
                ..Default::default()
            },
        )]
        .into_iter()
        .collect::<HashMap<_, _>>();
        let result =
            function_arguments(FullABIFunction::from_counterpart(&the_function, &types)?.inputs())?;
        let component = &result[0];

        assert_eq!(&component.field_name.to_string(), "some_argument");
        assert_eq!(&component.field_type.to_string(), "u32");

        Ok(())
    }

    #[test]
    fn test_expand_fn_arguments_primitive() -> Result<()> {
        let the_function = ABIFunction {
            inputs: vec![TypeApplication {
                name: "bim_bam".to_string(),
                type_id: 1,
                ..Default::default()
            }],
            name: "pip_pop".to_string(),
            ..Default::default()
        };

        let types = [
            (
                0,
                TypeDeclaration {
                    type_id: 0,
                    type_field: String::from("()"),
                    ..Default::default()
                },
            ),
            (
                1,
                TypeDeclaration {
                    type_id: 1,
                    type_field: String::from("u64"),
                    ..Default::default()
                },
            ),
        ]
        .into_iter()
        .collect::<HashMap<_, _>>();
        let result =
            function_arguments(FullABIFunction::from_counterpart(&the_function, &types)?.inputs())?;
        let component = &result[0];

        assert_eq!(&component.field_name.to_string(), "bim_bam");
        assert_eq!(&component.field_type.to_string(), "u64");

        Ok(())
    }

    #[test]
    fn test_expand_fn_arguments_composite() -> Result<()> {
        let mut function = ABIFunction {
            inputs: vec![TypeApplication {
                name: "bim_bam".to_string(),
                type_id: 0,
                ..Default::default()
            }],
            name: "PipPopFunction".to_string(),
            ..Default::default()
        };

        let types = [
            (
                0,
                TypeDeclaration {
                    type_id: 0,
                    type_field: "struct CarMaker".to_string(),
                    components: Some(vec![TypeApplication {
                        name: "name".to_string(),
                        type_id: 1,
                        ..Default::default()
                    }]),
                    ..Default::default()
                },
            ),
            (
                1,
                TypeDeclaration {
                    type_id: 1,
                    type_field: "str[5]".to_string(),
                    ..Default::default()
                },
            ),
            (
                2,
                TypeDeclaration {
                    type_id: 2,
                    type_field: "enum Cocktail".to_string(),
                    components: Some(vec![TypeApplication {
                        name: "variant".to_string(),
                        type_id: 3,
                        ..Default::default()
                    }]),
                    ..Default::default()
                },
            ),
            (
                3,
                TypeDeclaration {
                    type_id: 3,
                    type_field: "u32".to_string(),
                    ..Default::default()
                },
            ),
        ]
        .into_iter()
        .collect::<HashMap<_, _>>();
        let result =
            function_arguments(FullABIFunction::from_counterpart(&function, &types)?.inputs())?;

        assert_eq!(&result[0].field_name.to_string(), "bim_bam");
        assert_eq!(&result[0].field_type.to_string(), "self :: CarMaker");

        function.inputs[0].type_id = 2;
        let result =
            function_arguments(FullABIFunction::from_counterpart(&function, &types)?.inputs())?;

        assert_eq!(&result[0].field_name.to_string(), "bim_bam");
        assert_eq!(&result[0].field_type.to_string(), "self :: Cocktail");

        Ok(())
    }

    #[test]
    fn correct_output_type() -> Result<()> {
        let function = given_a_fun();
        let sut = FunctionGenerator::new(&function)?;

        let output_type = sut.output_type();

        assert_eq!(output_type.to_string(), "self :: CustomStruct < u64 >");

        Ok(())
    }

    #[test]
    fn correct_fn_selector_resolving_code() -> Result<()> {
        let function = given_a_fun();
        let sut = FunctionGenerator::new(&function)?;

        let fn_selector_code = sut.fn_selector();

        assert_eq!(
            fn_selector_code.to_string(),
            r#":: fuels :: core :: codec :: resolve_fn_selector ("test_function" , & [< self :: CustomStruct :: < u8 > as :: fuels :: core :: traits :: Parameterize > :: param_type ()])"#
        );

        Ok(())
    }

    #[test]
    fn correct_tokenized_args() -> Result<()> {
        let function = given_a_fun();
        let sut = FunctionGenerator::new(&function)?;

        let tokenized_args = sut.tokenized_args();

        assert_eq!(
            tokenized_args.to_string(),
            "[:: fuels :: core :: traits :: Tokenizable :: into_token (arg_0)]"
        );

        Ok(())
    }

    #[test]
    fn tokenizes_correctly() -> Result<()> {
        // given
        let function = given_a_fun();
        let mut sut = FunctionGenerator::new(&function)?;

        sut.set_doc("This is a doc".to_string())
            .set_body(quote! {this is ze body});

        // when
        let tokenized: TokenStream = sut.into();

        // then
        let expected = quote! {
            #[doc = "This is a doc"]
            pub fn test_function(&self, arg_0: self::CustomStruct<u8>) -> self::CustomStruct<u64> {
                this is ze body
            }
        };

        // then
        assert_eq!(tokenized.to_string(), expected.to_string());

        Ok(())
    }

    fn given_a_fun() -> FullABIFunction {
        let generic_type_t = FullTypeDeclaration {
            type_field: "generic T".to_string(),
            components: vec![],
            type_parameters: vec![],
        };
        let custom_struct_type = FullTypeDeclaration {
            type_field: "struct CustomStruct".to_string(),
            components: vec![FullTypeApplication {
                name: "field_a".to_string(),
                type_decl: generic_type_t.clone(),
                type_arguments: vec![],
            }],
            type_parameters: vec![generic_type_t],
        };

        let fn_output = FullTypeApplication {
            name: "".to_string(),
            type_decl: custom_struct_type.clone(),
            type_arguments: vec![FullTypeApplication {
                name: "".to_string(),
                type_decl: FullTypeDeclaration {
                    type_field: "u64".to_string(),
                    components: vec![],
                    type_parameters: vec![],
                },
                type_arguments: vec![],
            }],
        };
        let fn_inputs = vec![FullTypeApplication {
            name: "arg_0".to_string(),
            type_decl: custom_struct_type,
            type_arguments: vec![FullTypeApplication {
                name: "".to_string(),
                type_decl: FullTypeDeclaration {
                    type_field: "u8".to_string(),
                    components: vec![],
                    type_parameters: vec![],
                },
                type_arguments: vec![],
            }],
        }];

        FullABIFunction::new("test_function".to_string(), fn_inputs, fn_output, vec![])
            .expect("Hand crafted function known to be correct")
    }
}<|MERGE_RESOLUTION|>--- conflicted
+++ resolved
@@ -66,10 +66,6 @@
     }
 
     pub fn tokenized_args(&self) -> TokenStream {
-<<<<<<< HEAD
-        let arg_names = self.args.iter().map(|component| &component.field_name);
-        quote! {[#(::fuels::core::traits::Tokenizable::into_token(#arg_names)),*]}
-=======
         let arg_names = self.args.iter().map(|component| {
             let field_name = &component.field_name;
             let field_type = &component.field_type;
@@ -80,8 +76,7 @@
                 })
                 .unwrap_or(quote! {#field_name})
         });
-        quote! {[#(::fuels::types::traits::Tokenizable::into_token(#arg_names)),*]}
->>>>>>> e1c5c1a8
+        quote! {[#(::fuels::core::traits::Tokenizable::into_token(#arg_names)),*]}
     }
 
     pub fn set_output_type(&mut self, output_type: TokenStream) -> &mut Self {
