--- conflicted
+++ resolved
@@ -98,19 +98,15 @@
     sdk_provided_custom_types_lookup().contains_key(type_path)
 }
 
-<<<<<<< HEAD
-fn is_type_unused(name: &str) -> bool {
-    ["raw untyped ptr", "RawVec", "RawBytes"].contains(&name)
-=======
 fn is_type_unused(type_path: &TypePath) -> bool {
     let msg = "Known to be correct";
     [
+        TypePath::new("RawBytes").expect(msg),
         TypePath::new("std::vec::RawVec").expect(msg),
         // TODO: To be removed once https://github.com/FuelLabs/fuels-rs/issues/881 is unblocked.
         TypePath::new("RawVec").expect(msg),
     ]
     .contains(type_path)
->>>>>>> 4cbe86c6
 }
 
 // Doing string -> TokenStream -> string isn't pretty but gives us the opportunity to
