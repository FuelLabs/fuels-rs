use std::fmt::{Display, Formatter};

use fuel_abi_types::utils::{
    extract_array_len, extract_generic_name, extract_str_len, has_tuple_format,
};
use proc_macro2::TokenStream;
use quote::{quote, ToTokens};

use crate::{
    error::{error, Result},
    program_bindings::{abi_types::FullTypeApplication, utils::sdk_provided_custom_types_lookup},
    utils::{safe_ident, TypePath},
};

/// Represents a Rust type alongside its generic parameters. For when you want to reference an ABI
/// type in Rust code since [`ResolvedType`] can be converted into a [`TokenStream`] via
/// `resolved_type.to_token_stream()`.
#[derive(Debug, Clone)]
pub struct ResolvedType {
    pub type_name: TokenStream,
    pub generic_params: Vec<ResolvedType>,
}

impl ResolvedType {
    pub fn is_unit(&self) -> bool {
        self.type_name.to_string() == "()"
    }
}

impl ToTokens for ResolvedType {
    fn to_tokens(&self, tokens: &mut TokenStream) {
        let type_name = &self.type_name;

        let tokenized_type = if self.generic_params.is_empty() {
            type_name.clone()
        } else {
            let generic_params = self.generic_params.iter().map(ToTokens::to_token_stream);

            quote! { #type_name<#( #generic_params ),*> }
        };

        tokens.extend(tokenized_type)
    }
}

impl Display for ResolvedType {
    fn fmt(&self, f: &mut Formatter<'_>) -> std::fmt::Result {
        write!(f, "{}", self.to_token_stream())
    }
}

<<<<<<< HEAD
/// Used to resolve [`FullTypeApplication`]s into [`ResolvedType`]s
pub(crate) struct TypeResolver {
    /// The mod in which the produced [`ResolvedType`]s are going to end up in.
    current_mod: TypePath,
=======
/// Given a type, will recursively proceed to resolve it until it results in a
/// `ResolvedType` which can be then be converted into a `TokenStream`. As such
/// it can be used whenever you need the Rust type of the given
/// `FullTypeApplication`.
pub(crate) fn resolve_type(
    type_application: &FullTypeApplication,
    shared_types: &HashSet<FullTypeDeclaration>,
) -> Result<ResolvedType> {
    let recursively_resolve = |type_applications: &Vec<FullTypeApplication>| {
        type_applications
            .iter()
            .map(|type_application| resolve_type(type_application, shared_types))
            .collect::<Result<Vec<_>>>()
            .expect("Failed to resolve types")
    };

    let base_type = &type_application.type_decl;

    let type_field = base_type.type_field.as_str();

    [
        to_simple_type,
        to_bits256,
        to_generic,
        to_array,
        to_sized_ascii_string,
        to_tuple,
        to_raw_slice,
        to_custom_type,
    ]
    .into_iter()
    .find_map(|fun| {
        let is_shared = shared_types.contains(base_type);
        fun(
            type_field,
            move || recursively_resolve(&base_type.components),
            move || recursively_resolve(&type_application.type_arguments),
            is_shared,
        )
    })
    .ok_or_else(|| error!("Could not resolve {type_field} to any known type"))
>>>>>>> 64364d74
}

impl Default for TypeResolver {
    fn default() -> Self {
        TypeResolver::new(Default::default())
    }
}

impl TypeResolver {
    pub(crate) fn new(current_mod: TypePath) -> Self {
        Self { current_mod }
    }

    pub(crate) fn resolve(&self, type_application: &FullTypeApplication) -> Result<ResolvedType> {
        let resolvers = [
            Self::to_simple_type,
            Self::to_byte,
            Self::to_bits256,
            Self::to_generic,
            Self::to_array,
            Self::to_sized_ascii_string,
            Self::to_tuple,
            Self::to_raw_slice,
            Self::to_custom_type,
        ];

        for resolver in resolvers {
            if let Some(resolved) = resolver(self, type_application)? {
                return Ok(resolved);
            }
        }

        let type_field = &type_application.type_decl.type_field;
        Err(error!("Could not resolve '{type_field}' to any known type"))
    }

    fn resolve_multiple(
        &self,
        type_applications: &[FullTypeApplication],
    ) -> Result<Vec<ResolvedType>> {
        type_applications
            .iter()
            .map(|type_application| self.resolve(type_application))
            .collect()
    }

    fn to_generic(&self, type_application: &FullTypeApplication) -> Result<Option<ResolvedType>> {
        let Some(name) = extract_generic_name(&type_application.type_decl.type_field) else {
            return Ok(None);
        };

        let type_name = safe_ident(&name).into_token_stream();
        Ok(Some(ResolvedType {
            type_name,
            generic_params: vec![],
        }))
    }

    fn to_array(&self, type_application: &FullTypeApplication) -> Result<Option<ResolvedType>> {
        let type_decl = &type_application.type_decl;
        let Some(len) = extract_array_len(&type_decl.type_field) else {
            return Ok(None);
        };

        let components = self.resolve_multiple(&type_decl.components)?;
        let type_inside = match components.as_slice() {
            [single_type] => single_type,
            other => {
                return Err(error!(
                    "Array must have only one component! Actual components: {other:?}"
                ));
            }
        };

        Ok(Some(ResolvedType {
            type_name: quote! { [#type_inside; #len] },
            generic_params: vec![],
        }))
    }

    fn to_sized_ascii_string(
        &self,
        type_application: &FullTypeApplication,
    ) -> Result<Option<ResolvedType>> {
        let Some(len) = extract_str_len(&type_application.type_decl.type_field) else {
            return Ok(None);
        };

        let generic_params = vec![ResolvedType {
            type_name: quote! {#len},
            generic_params: vec![],
        }];

        Ok(Some(ResolvedType {
            type_name: quote! { ::fuels::types::SizedAsciiString },
            generic_params,
        }))
    }

    fn to_tuple(&self, type_application: &FullTypeApplication) -> Result<Option<ResolvedType>> {
        let type_decl = &type_application.type_decl;
        if !has_tuple_format(&type_decl.type_field) {
            return Ok(None);
        }
        let inner_types = self.resolve_multiple(&type_decl.components)?;

        // it is important to leave a trailing comma because a tuple with
        // one element is written as (element,) not (element) which is
        // resolved to just element
        Ok(Some(ResolvedType {
            type_name: quote! {(#(#inner_types,)*)},
            generic_params: vec![],
        }))
    }

    fn to_simple_type(&self, type_decl: &FullTypeApplication) -> Result<Option<ResolvedType>> {
        let type_field = &type_decl.type_decl.type_field;

        match type_field.as_str() {
            "u8" | "u16" | "u32" | "u64" | "bool" | "()" => {
                let type_name = type_field
                    .parse()
                    .expect("Couldn't resolve primitive type. Cannot happen!");

                Ok(Some(ResolvedType {
                    type_name,
                    generic_params: vec![],
                }))
            }
            _ => Ok(None),
        }
    }

<<<<<<< HEAD
    fn to_byte(&self, type_application: &FullTypeApplication) -> Result<Option<ResolvedType>> {
        if type_application.type_decl.type_field == "byte" {
            Ok(Some(ResolvedType {
                type_name: quote! {::fuels::types::Byte},
                generic_params: vec![],
            }))
        } else {
            Ok(None)
        }
    }

    fn to_bits256(&self, type_application: &FullTypeApplication) -> Result<Option<ResolvedType>> {
        if type_application.type_decl.type_field != "b256" {
            return Ok(None);
        }

        Ok(Some(ResolvedType {
=======
fn to_bits256(
    type_field: &str,
    _: impl Fn() -> Vec<ResolvedType>,
    _: impl Fn() -> Vec<ResolvedType>,
    _: bool,
) -> Option<ResolvedType> {
    if type_field == "b256" {
        Some(ResolvedType {
>>>>>>> 64364d74
            type_name: quote! {::fuels::types::Bits256},
            generic_params: vec![],
        }))
    }

    fn to_raw_slice(&self, type_application: &FullTypeApplication) -> Result<Option<ResolvedType>> {
        if type_application.type_decl.type_field != "raw untyped slice" {
            return Ok(None);
        }

        let type_name = quote! {::fuels::types::RawSlice};
        Ok(Some(ResolvedType {
            type_name,
            generic_params: vec![],
        }))
    }

    fn to_custom_type(
        &self,
        type_application: &FullTypeApplication,
    ) -> Result<Option<ResolvedType>> {
        let type_decl = &type_application.type_decl;

        if !type_decl.is_custom_type() {
            return Ok(None);
        }

        let type_path = type_decl.custom_type_path()?;

        let type_path = sdk_provided_custom_types_lookup()
            .get(&type_path)
            .cloned()
            .unwrap_or_else(|| type_path.relative_path_from(&self.current_mod));

        let generic_params = self.resolve_multiple(&type_application.type_arguments)?;

        Ok(Some(ResolvedType {
            type_name: type_path.into_token_stream(),
            generic_params,
        }))
    }
}

#[cfg(test)]
mod tests {
    use std::collections::HashMap;

    use fuel_abi_types::program_abi::{TypeApplication, TypeDeclaration};

    use super::*;
    use crate::program_bindings::abi_types::FullTypeDeclaration;

    fn test_resolve_first_type(
        expected: &str,
        type_declarations: &[TypeDeclaration],
    ) -> Result<()> {
        let types = type_declarations
            .iter()
            .map(|td| (td.type_id, td.clone()))
            .collect::<HashMap<_, _>>();
        let type_application = TypeApplication {
            type_id: type_declarations[0].type_id,
            ..Default::default()
        };

        let application = FullTypeApplication::from_counterpart(&type_application, &types);
        let resolved_type = TypeResolver::default()
            .resolve(&application)
            .map_err(|e| e.combine(error!("failed to resolve {:?}", type_application)))?;
        let actual = resolved_type.to_token_stream().to_string();

        assert_eq!(actual, expected);

        Ok(())
    }

    fn test_resolve_primitive_type(type_field: &str, expected: &str) -> Result<()> {
        test_resolve_first_type(
            expected,
            &[TypeDeclaration {
                type_id: 0,
                type_field: type_field.to_string(),
                ..Default::default()
            }],
        )
    }

    #[test]
    fn test_resolve_u8() -> Result<()> {
        test_resolve_primitive_type("u8", "u8")
    }

    #[test]
    fn test_resolve_u16() -> Result<()> {
        test_resolve_primitive_type("u16", "u16")
    }

    #[test]
    fn test_resolve_u32() -> Result<()> {
        test_resolve_primitive_type("u32", "u32")
    }

    #[test]
    fn test_resolve_u64() -> Result<()> {
        test_resolve_primitive_type("u64", "u64")
    }

    #[test]
    fn test_resolve_bool() -> Result<()> {
        test_resolve_primitive_type("bool", "bool")
    }

    #[test]
    fn test_resolve_b256() -> Result<()> {
        test_resolve_primitive_type("b256", ":: fuels :: types :: Bits256")
    }

    #[test]
    fn test_resolve_unit() -> Result<()> {
        test_resolve_primitive_type("()", "()")
    }

    #[test]
    fn test_resolve_array() -> Result<()> {
        test_resolve_first_type(
            "[u8 ; 3usize]",
            &[
                TypeDeclaration {
                    type_id: 0,
                    type_field: "[u8; 3]".to_string(),
                    components: Some(vec![TypeApplication {
                        type_id: 1,
                        ..Default::default()
                    }]),
                    ..Default::default()
                },
                TypeDeclaration {
                    type_id: 1,
                    type_field: "u8".to_string(),
                    ..Default::default()
                },
            ],
        )
    }

    #[test]
    fn test_resolve_vector() -> Result<()> {
        test_resolve_first_type(
            ":: std :: vec :: Vec",
            &[
                TypeDeclaration {
                    type_id: 0,
                    type_field: "struct std::vec::Vec".to_string(),
                    components: Some(vec![
                        TypeApplication {
                            name: "buf".to_string(),
                            type_id: 2,
                            type_arguments: Some(vec![TypeApplication {
                                type_id: 1,
                                ..Default::default()
                            }]),
                        },
                        TypeApplication {
                            name: "len".to_string(),
                            type_id: 3,
                            ..Default::default()
                        },
                    ]),
                    type_parameters: Some(vec![1]),
                },
                TypeDeclaration {
                    type_id: 1,
                    type_field: "generic T".to_string(),
                    ..Default::default()
                },
                TypeDeclaration {
                    type_id: 2,
                    type_field: "raw untyped ptr".to_string(),
                    ..Default::default()
                },
                TypeDeclaration {
                    type_id: 3,
                    type_field: "struct std::vec::RawVec".to_string(),
                    components: Some(vec![
                        TypeApplication {
                            name: "ptr".to_string(),
                            type_id: 2,
                            ..Default::default()
                        },
                        TypeApplication {
                            name: "cap".to_string(),
                            type_id: 4,
                            ..Default::default()
                        },
                    ]),
                    type_parameters: Some(vec![1]),
                },
                TypeDeclaration {
                    type_id: 4,
                    type_field: "u64".to_string(),
                    ..Default::default()
                },
                TypeDeclaration {
                    type_id: 5,
                    type_field: "u8".to_string(),
                    ..Default::default()
                },
            ],
        )
    }

    #[test]
    fn test_resolve_string() -> Result<()> {
        test_resolve_primitive_type("str[3]", ":: fuels :: types :: SizedAsciiString < 3usize >")
    }

    #[test]
    fn test_resolve_struct() -> Result<()> {
        test_resolve_first_type(
            "self :: SomeStruct",
            &[
                TypeDeclaration {
                    type_id: 0,
                    type_field: "struct SomeStruct".to_string(),
                    components: Some(vec![
                        TypeApplication {
                            name: "foo".to_string(),
                            type_id: 1,
                            ..Default::default()
                        },
                        TypeApplication {
                            name: "bar".to_string(),
                            type_id: 2,
                            ..Default::default()
                        },
                    ]),
                    type_parameters: Some(vec![1]),
                },
                TypeDeclaration {
                    type_id: 1,
                    type_field: "generic T".to_string(),
                    ..Default::default()
                },
                TypeDeclaration {
                    type_id: 2,
                    type_field: "u8".to_string(),
                    ..Default::default()
                },
            ],
        )
    }

    #[test]
    fn test_resolve_enum() -> Result<()> {
        test_resolve_first_type(
            "self :: SomeEnum",
            &[
                TypeDeclaration {
                    type_id: 0,
                    type_field: "enum SomeEnum".to_string(),
                    components: Some(vec![
                        TypeApplication {
                            name: "foo".to_string(),
                            type_id: 1,
                            ..Default::default()
                        },
                        TypeApplication {
                            name: "bar".to_string(),
                            type_id: 2,
                            ..Default::default()
                        },
                    ]),
                    type_parameters: Some(vec![1]),
                },
                TypeDeclaration {
                    type_id: 1,
                    type_field: "generic T".to_string(),
                    ..Default::default()
                },
                TypeDeclaration {
                    type_id: 2,
                    type_field: "u8".to_string(),
                    ..Default::default()
                },
            ],
        )
    }

    #[test]
    fn test_resolve_tuple() -> Result<()> {
        test_resolve_first_type(
            "(u8 , u16 , bool , T ,)",
            &[
                TypeDeclaration {
                    type_id: 0,
                    type_field: "(u8, u16, bool, T)".to_string(),
                    components: Some(vec![
                        TypeApplication {
                            type_id: 1,
                            ..Default::default()
                        },
                        TypeApplication {
                            type_id: 2,
                            ..Default::default()
                        },
                        TypeApplication {
                            type_id: 3,
                            ..Default::default()
                        },
                        TypeApplication {
                            type_id: 4,
                            ..Default::default()
                        },
                    ]),
                    type_parameters: Some(vec![4]),
                },
                TypeDeclaration {
                    type_id: 1,
                    type_field: "u8".to_string(),
                    ..Default::default()
                },
                TypeDeclaration {
                    type_id: 2,
                    type_field: "u16".to_string(),
                    ..Default::default()
                },
                TypeDeclaration {
                    type_id: 3,
                    type_field: "bool".to_string(),
                    ..Default::default()
                },
                TypeDeclaration {
                    type_id: 4,
                    type_field: "generic T".to_string(),
                    ..Default::default()
                },
            ],
        )
    }

    #[test]
    fn custom_types_uses_correct_path_for_sdk_provided_types() {
        for (type_path, expected_path) in sdk_provided_custom_types_lookup() {
            // given
            let type_application = given_fn_arg_of_custom_type(&type_path);

            // when
            let resolved_type = TypeResolver::default().resolve(&type_application).unwrap();

            // then
            let expected_type_name = expected_path.into_token_stream();
            assert_eq!(
                resolved_type.type_name.to_string(),
                expected_type_name.to_string()
            );
        }
    }

    fn given_fn_arg_of_custom_type(type_path: &TypePath) -> FullTypeApplication {
        FullTypeApplication {
            name: "some_arg".to_string(),
            type_decl: FullTypeDeclaration {
                type_field: format!("struct {type_path}"),
                components: vec![],
                type_parameters: vec![],
            },
            type_arguments: vec![],
        }
    }
}<|MERGE_RESOLUTION|>--- conflicted
+++ resolved
@@ -49,54 +49,10 @@
     }
 }
 
-<<<<<<< HEAD
 /// Used to resolve [`FullTypeApplication`]s into [`ResolvedType`]s
 pub(crate) struct TypeResolver {
     /// The mod in which the produced [`ResolvedType`]s are going to end up in.
     current_mod: TypePath,
-=======
-/// Given a type, will recursively proceed to resolve it until it results in a
-/// `ResolvedType` which can be then be converted into a `TokenStream`. As such
-/// it can be used whenever you need the Rust type of the given
-/// `FullTypeApplication`.
-pub(crate) fn resolve_type(
-    type_application: &FullTypeApplication,
-    shared_types: &HashSet<FullTypeDeclaration>,
-) -> Result<ResolvedType> {
-    let recursively_resolve = |type_applications: &Vec<FullTypeApplication>| {
-        type_applications
-            .iter()
-            .map(|type_application| resolve_type(type_application, shared_types))
-            .collect::<Result<Vec<_>>>()
-            .expect("Failed to resolve types")
-    };
-
-    let base_type = &type_application.type_decl;
-
-    let type_field = base_type.type_field.as_str();
-
-    [
-        to_simple_type,
-        to_bits256,
-        to_generic,
-        to_array,
-        to_sized_ascii_string,
-        to_tuple,
-        to_raw_slice,
-        to_custom_type,
-    ]
-    .into_iter()
-    .find_map(|fun| {
-        let is_shared = shared_types.contains(base_type);
-        fun(
-            type_field,
-            move || recursively_resolve(&base_type.components),
-            move || recursively_resolve(&type_application.type_arguments),
-            is_shared,
-        )
-    })
-    .ok_or_else(|| error!("Could not resolve {type_field} to any known type"))
->>>>>>> 64364d74
 }
 
 impl Default for TypeResolver {
@@ -113,7 +69,6 @@
     pub(crate) fn resolve(&self, type_application: &FullTypeApplication) -> Result<ResolvedType> {
         let resolvers = [
             Self::to_simple_type,
-            Self::to_byte,
             Self::to_bits256,
             Self::to_generic,
             Self::to_array,
@@ -230,34 +185,12 @@
         }
     }
 
-<<<<<<< HEAD
-    fn to_byte(&self, type_application: &FullTypeApplication) -> Result<Option<ResolvedType>> {
-        if type_application.type_decl.type_field == "byte" {
-            Ok(Some(ResolvedType {
-                type_name: quote! {::fuels::types::Byte},
-                generic_params: vec![],
-            }))
-        } else {
-            Ok(None)
-        }
-    }
-
     fn to_bits256(&self, type_application: &FullTypeApplication) -> Result<Option<ResolvedType>> {
         if type_application.type_decl.type_field != "b256" {
             return Ok(None);
         }
 
         Ok(Some(ResolvedType {
-=======
-fn to_bits256(
-    type_field: &str,
-    _: impl Fn() -> Vec<ResolvedType>,
-    _: impl Fn() -> Vec<ResolvedType>,
-    _: bool,
-) -> Option<ResolvedType> {
-    if type_field == "b256" {
-        Some(ResolvedType {
->>>>>>> 64364d74
             type_name: quote! {::fuels::types::Bits256},
             generic_params: vec![],
         }))
