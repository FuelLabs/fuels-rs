--- conflicted
+++ resolved
@@ -18,11 +18,10 @@
 regex = { workspace = true }
 serde_json = { workspace = true }
 syn = { workspace = true }
-<<<<<<< HEAD
+
 [dev-dependencies]
 pretty_assertions = "1.4"
-=======
+
 
 [package.metadata.cargo-machete]
-ignored = ["Inflector"]
->>>>>>> cb2efdc4
+ignored = ["Inflector"]