--- conflicted
+++ resolved
@@ -17,17 +17,3 @@
 quote = "1.0"
 rand = "0.8"
 syn = "1.0.12"
-<<<<<<< HEAD
-=======
-
-[dev-dependencies]
-ctor = " 0.1"
-fuel-core = { version = "0.9", default-features = false }
-fuel-gql-client = { version = "0.9", default-features = false }
-fuels = { path = "../fuels", default-features = false, features = ["fuel-core-lib"] }
-hex = { version = "0.4.3", default-features = false }
-sha2 = "0.9.5"
-tokio = "1.15.0"
-tracing = { version = "0.1", default-features = false }
-tracing-subscriber = { version = "0.3", default-features = false, features = ["env-filter", "fmt"] }
->>>>>>> c60443ea
