<<<<<<< HEAD
use fuels_core::code_gen::abigen::{Abigen, AbigenTarget, ProgramType};
=======
use fuels_core::code_gen::abigen::{Abigen, AbigenType};
>>>>>>> b08c8a89
use inflector::Inflector;
use proc_macro::TokenStream;
use proc_macro2::Span;
use quote::quote;
use rand::prelude::{Rng, SeedableRng, StdRng};
use std::{ops::Deref, path::Path};
use syn::{
    parse::{Parse, ParseStream, Result as ParseResult},
    parse_macro_input, Ident, LitStr, Token,
};

/// Abigen proc macro definition and helper functions/types.
#[proc_macro]
pub fn abigen(input: TokenStream) -> TokenStream {
<<<<<<< HEAD
    let args = parse_macro_input!(input as Spanned<MultipleAbis>);

    let targets = into_abigen_targets(args.clone(), ProgramType::Contract);

    Abigen::generate(targets, false).unwrap().into()
=======
    let args = parse_macro_input!(input as Spanned<AbigenArgs>);

    Abigen::new(&args.name, &args.abi, AbigenType::Contract)
        .unwrap()
        .expand()
        .unwrap()
        .into()
>>>>>>> b08c8a89
}

/// Abigen proc macro definition and helper functions/types for scripts
#[proc_macro]
pub fn script_abigen(input: TokenStream) -> TokenStream {
<<<<<<< HEAD
    let args = parse_macro_input!(input as Spanned<MultipleAbis>);

    let targets = into_abigen_targets(args.clone(), ProgramType::Script);

    Abigen::generate(targets, false).unwrap().into()
=======
    let args = parse_macro_input!(input as Spanned<AbigenArgs>);

    Abigen::new(&args.name, &args.abi, AbigenType::Script)
        .unwrap()
        .expand()
        .unwrap()
        .into()
}

/// Abigen proc macro definition and helper functions/types for scripts
#[proc_macro]
pub fn predicate_abigen(input: TokenStream) -> TokenStream {
    let args = parse_macro_input!(input as Spanned<AbigenArgs>);

    Abigen::new(&args.name, &args.abi, AbigenType::Predicate)
        .unwrap()
        .expand()
        .unwrap()
        .into()
>>>>>>> b08c8a89
}

#[proc_macro]
pub fn wasm_abigen(input: TokenStream) -> TokenStream {
<<<<<<< HEAD
    let args = parse_macro_input!(input as Spanned<MultipleAbis>);

    let targets = into_abigen_targets(args.clone(), ProgramType::Contract);

    Abigen::generate(targets, true).unwrap().into()
}

fn into_abigen_targets(args: MultipleAbis, program_type: ProgramType) -> Vec<AbigenTarget> {
    args.abis
        .into_iter()
        .map(|abi_details| AbigenTarget {
            name: abi_details.name,
            source: abi_details.source,
            program_type,
        })
        .collect()
=======
    let args = parse_macro_input!(input as Spanned<AbigenArgs>);

    Abigen::new(&args.name, &args.abi, AbigenType::Contract)
        .unwrap()
        .no_std()
        .expand()
        .unwrap()
        .into()
>>>>>>> b08c8a89
}

/// This proc macro is used to reduce the amount of boilerplate code in integration tests.
/// When expanded, the proc macro will: launch a local provider, generate one wallet,
/// deploy the selected contract and create a contract instance.
/// The names for the contract instance and wallet variables must be provided as inputs.
/// This macro can be called multiple times inside a function if the variables names are changed.
/// The same contract can be deployed multiple times as the macro uses deployment with salt.
/// However, if you need to have a shared wallet between macros, the first macro must set the
/// wallet name to `wallet`. The other ones must set the wallet name to `None`.
#[proc_macro]
pub fn setup_contract_test(input: TokenStream) -> TokenStream {
    let args = parse_macro_input!(input as Spanned<ContractTestArgs>);

    let abs_forc_dir = Path::new(&args.project_path)
        .canonicalize()
        .unwrap_or_else(|_| {
            panic!(
                "Unable to canonicalize forc project path: {}. Make sure the path is valid!",
                &args.project_path
            )
        });

    let forc_project_name = abs_forc_dir
        .file_name()
        .expect("failed to get project name")
        .to_str()
        .expect("failed to convert project name to string");

    let compiled_file_path = |suffix: &str, desc: &str| {
        abs_forc_dir
            .join(["out/debug/", forc_project_name, suffix].concat())
            .to_str()
            .unwrap_or_else(|| panic!("could not join path for {desc}"))
            .to_string()
    };

    let abi_path = compiled_file_path("-abi.json", "the ABI file");
    let bin_path = compiled_file_path(".bin", "the binary file");
    let storage_path = compiled_file_path("-storage_slots.json", "the storage slots file");

    let contract_struct_name = args.instance_name.to_class_case();
<<<<<<< HEAD
    let mut abigen_token_stream: TokenStream = Abigen::generate(
        vec![AbigenTarget {
            name: contract_struct_name.clone(),
            source: abi_path,
            program_type: ProgramType::Contract,
        }],
        false,
    )
    .unwrap()
    .into();
=======
    let mut abigen_token_stream: TokenStream =
        Abigen::new(&contract_struct_name, abi_path, AbigenType::Contract)
            .unwrap()
            .expand()
            .unwrap()
            .into();
>>>>>>> b08c8a89

    // Generate random salt for contract deployment
    let mut rng = StdRng::from_entropy();
    let salt: [u8; 32] = rng.gen();

    let contract_instance_name = Ident::new(&args.instance_name, Span::call_site());
    let contract_struct_name = Ident::new(&contract_struct_name, Span::call_site());

    // If the wallet name is None, do not launch a new provider and use the default `wallet` name
    let (wallet_name, wallet_token_stream): (Ident, TokenStream) = if args.wallet_name == "None" {
        (Ident::new("wallet", Span::call_site()), quote! {}.into())
    } else {
        let wallet_name = Ident::new(&args.wallet_name, Span::call_site());
        (
            wallet_name.clone(),
            quote! {let #wallet_name = launch_provider_and_get_wallet().await;}.into(),
        )
    };

    let contract_deploy_token_stream: TokenStream = quote! {
        let #contract_instance_name = #contract_struct_name::new(
            Contract::deploy_with_parameters(
                #bin_path,
                &#wallet_name,
                TxParameters::default(),
                StorageConfiguration::with_storage_path(Some(
                    #storage_path.to_string(),
                )),
                Salt::from([#(#salt),*]),
            )
            .await
            .expect("Failed to deploy the contract"),
            #wallet_name.clone(),
        );
    }
    .into();

    abigen_token_stream.extend(wallet_token_stream);
    abigen_token_stream.extend(contract_deploy_token_stream);
    abigen_token_stream
}

/// Trait that abstracts functionality for inner data that can be parsed and
/// wrapped with a specific `Span`.
trait ParseInner: Sized {
    fn spanned_parse(input: ParseStream) -> ParseResult<(Span, Self)>;
}

impl<T: Parse> ParseInner for T {
    fn spanned_parse(input: ParseStream) -> ParseResult<(Span, Self)> {
        Ok((input.span(), T::parse(input)?))
    }
}

impl<T: ParseInner> Parse for Spanned<T> {
    fn parse(input: ParseStream) -> ParseResult<Self> {
        let (span, value) = T::spanned_parse(input)?;
        Ok(Spanned(span, value))
    }
}

/// A struct that captures `Span` information for inner parsable data.
struct Spanned<T>(Span, T);

impl<T> Spanned<T> {
    /// Retrieves the captured `Span` information for the parsed data.
    #[allow(dead_code)]
    fn span(&self) -> Span {
        self.0
    }

    /// Retrieves the inner data.
    #[allow(dead_code)]
    fn into_inner(self) -> T {
        self.1
    }
}

impl<T> Deref for Spanned<T> {
    type Target = T;

    fn deref(&self) -> &Self::Target {
        &self.1
    }
}

<<<<<<< HEAD
#[derive(Clone)]
struct Abi {
=======
/// Contract procedural macro arguments.
#[cfg_attr(test, derive(Debug, Eq, PartialEq))]
pub(crate) struct AbigenArgs {
>>>>>>> b08c8a89
    name: String,
    source: String,
}

<<<<<<< HEAD
#[derive(Clone)]
struct MultipleAbis {
    abis: Vec<Abi>,
}

impl ParseInner for MultipleAbis {
=======
impl ParseInner for AbigenArgs {
>>>>>>> b08c8a89
    fn spanned_parse(input: ParseStream) -> ParseResult<(Span, Self)> {
        let mut contracts = vec![];
        let mut span = Span::call_site();
        while !input.is_empty() {
            // read the contract name
            let name = input.parse::<Ident>()?.to_string();

            // skip the comma
            input.parse::<Token![,]>()?;

            let literal = input.parse::<LitStr>()?;
            span = literal.span();
            let abi = literal.value();

            contracts.push(Abi { name, source: abi });

            if !input.is_empty() {
                input.parse::<Token![,]>()?;
            }
        }

<<<<<<< HEAD
        Ok((span, MultipleAbis { abis: contracts }))
=======
        Ok((span, AbigenArgs { name, abi }))
>>>>>>> b08c8a89
    }
}

/// Contract procedural macro arguments.
#[cfg_attr(test, derive(Debug, Eq, PartialEq))]
struct ContractTestArgs {
    instance_name: String,
    wallet_name: String,
    project_path: String,
}

impl ParseInner for ContractTestArgs {
    fn spanned_parse(input: ParseStream) -> ParseResult<(Span, Self)> {
        let instance_name = input.parse::<Ident>()?.to_string();
        input.parse::<Token![,]>()?;

        let wallet_name = input.parse::<Ident>()?.to_string();
        input.parse::<Token![,]>()?;

        let (span, project_path) = {
            let literal = input.parse::<LitStr>()?;
            (literal.span(), literal.value())
        };
        if !input.is_empty() {
            input.parse::<Token![,]>()?;
        }

        Ok((
            span,
            ContractTestArgs {
                instance_name,
                wallet_name,
                project_path,
            },
        ))
    }
}<|MERGE_RESOLUTION|>--- conflicted
+++ resolved
@@ -1,8 +1,4 @@
-<<<<<<< HEAD
 use fuels_core::code_gen::abigen::{Abigen, AbigenTarget, ProgramType};
-=======
-use fuels_core::code_gen::abigen::{Abigen, AbigenType};
->>>>>>> b08c8a89
 use inflector::Inflector;
 use proc_macro::TokenStream;
 use proc_macro2::Span;
@@ -17,58 +13,35 @@
 /// Abigen proc macro definition and helper functions/types.
 #[proc_macro]
 pub fn abigen(input: TokenStream) -> TokenStream {
-<<<<<<< HEAD
     let args = parse_macro_input!(input as Spanned<MultipleAbis>);
 
     let targets = into_abigen_targets(args.clone(), ProgramType::Contract);
 
     Abigen::generate(targets, false).unwrap().into()
-=======
-    let args = parse_macro_input!(input as Spanned<AbigenArgs>);
-
-    Abigen::new(&args.name, &args.abi, AbigenType::Contract)
-        .unwrap()
-        .expand()
-        .unwrap()
-        .into()
->>>>>>> b08c8a89
 }
 
 /// Abigen proc macro definition and helper functions/types for scripts
 #[proc_macro]
 pub fn script_abigen(input: TokenStream) -> TokenStream {
-<<<<<<< HEAD
     let args = parse_macro_input!(input as Spanned<MultipleAbis>);
 
     let targets = into_abigen_targets(args.clone(), ProgramType::Script);
 
     Abigen::generate(targets, false).unwrap().into()
-=======
-    let args = parse_macro_input!(input as Spanned<AbigenArgs>);
-
-    Abigen::new(&args.name, &args.abi, AbigenType::Script)
-        .unwrap()
-        .expand()
-        .unwrap()
-        .into()
 }
 
 /// Abigen proc macro definition and helper functions/types for scripts
 #[proc_macro]
 pub fn predicate_abigen(input: TokenStream) -> TokenStream {
-    let args = parse_macro_input!(input as Spanned<AbigenArgs>);
-
-    Abigen::new(&args.name, &args.abi, AbigenType::Predicate)
-        .unwrap()
-        .expand()
-        .unwrap()
-        .into()
->>>>>>> b08c8a89
+    let args = parse_macro_input!(input as Spanned<MultipleAbis>);
+
+    let targets = into_abigen_targets(args.clone(), ProgramType::Predicate);
+
+    Abigen::generate(targets, false).unwrap().into()
 }
 
 #[proc_macro]
 pub fn wasm_abigen(input: TokenStream) -> TokenStream {
-<<<<<<< HEAD
     let args = parse_macro_input!(input as Spanned<MultipleAbis>);
 
     let targets = into_abigen_targets(args.clone(), ProgramType::Contract);
@@ -85,16 +58,6 @@
             program_type,
         })
         .collect()
-=======
-    let args = parse_macro_input!(input as Spanned<AbigenArgs>);
-
-    Abigen::new(&args.name, &args.abi, AbigenType::Contract)
-        .unwrap()
-        .no_std()
-        .expand()
-        .unwrap()
-        .into()
->>>>>>> b08c8a89
 }
 
 /// This proc macro is used to reduce the amount of boilerplate code in integration tests.
@@ -137,7 +100,6 @@
     let storage_path = compiled_file_path("-storage_slots.json", "the storage slots file");
 
     let contract_struct_name = args.instance_name.to_class_case();
-<<<<<<< HEAD
     let mut abigen_token_stream: TokenStream = Abigen::generate(
         vec![AbigenTarget {
             name: contract_struct_name.clone(),
@@ -148,14 +110,6 @@
     )
     .unwrap()
     .into();
-=======
-    let mut abigen_token_stream: TokenStream =
-        Abigen::new(&contract_struct_name, abi_path, AbigenType::Contract)
-            .unwrap()
-            .expand()
-            .unwrap()
-            .into();
->>>>>>> b08c8a89
 
     // Generate random salt for contract deployment
     let mut rng = StdRng::from_entropy();
@@ -242,28 +196,18 @@
     }
 }
 
-<<<<<<< HEAD
 #[derive(Clone)]
 struct Abi {
-=======
-/// Contract procedural macro arguments.
-#[cfg_attr(test, derive(Debug, Eq, PartialEq))]
-pub(crate) struct AbigenArgs {
->>>>>>> b08c8a89
     name: String,
     source: String,
 }
 
-<<<<<<< HEAD
 #[derive(Clone)]
 struct MultipleAbis {
     abis: Vec<Abi>,
 }
 
 impl ParseInner for MultipleAbis {
-=======
-impl ParseInner for AbigenArgs {
->>>>>>> b08c8a89
     fn spanned_parse(input: ParseStream) -> ParseResult<(Span, Self)> {
         let mut contracts = vec![];
         let mut span = Span::call_site();
@@ -285,11 +229,7 @@
             }
         }
 
-<<<<<<< HEAD
         Ok((span, MultipleAbis { abis: contracts }))
-=======
-        Ok((span, AbigenArgs { name, abi }))
->>>>>>> b08c8a89
     }
 }
 
