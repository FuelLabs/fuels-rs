--- conflicted
+++ resolved
@@ -82,22 +82,13 @@
     let bin_path = compiled_file_path(".bin", "the binary file");
     let storage_path = compiled_file_path("-storage_slots.json", "the storage slots file");
 
-<<<<<<< HEAD
-    let contract_struct_name = args.instance_name.to_camel_case();
+    let contract_struct_name = args.instance_name.to_class_case();
     let mut abigen_token_stream: TokenStream =
         Abigen::new(&[(contract_struct_name.clone(), abi_path)])
             .unwrap()
             .expand()
             .unwrap()
             .into();
-=======
-    let contract_struct_name = args.instance_name.to_class_case();
-    let mut abigen_token_stream: TokenStream = Abigen::new(&contract_struct_name, abi_path)
-        .unwrap()
-        .expand()
-        .unwrap()
-        .into();
->>>>>>> 0dc69760
 
     // Generate random salt for contract deployment
     let mut rng = StdRng::from_entropy();
