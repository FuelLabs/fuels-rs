// use fuel_core::service::Config;

use fuel_gql_client::fuel_tx::{AssetId, ContractId, Receipt};
use fuels::prelude::{
    launch_provider_and_get_single_wallet, setup_multiple_assets_coins, setup_single_asset_coins,
    setup_test_provider, CallParameters, Contract, Error, LocalWallet, Provider, Signer,
    TxParameters, DEFAULT_COIN_AMOUNT, DEFAULT_NUM_COINS,
};

use fuels_abigen_macro::abigen;
use fuels_core::tx::Address;
use fuels_core::Parameterize;
use fuels_core::{constants::BASE_ASSET_ID, Token};
use sha2::{Digest, Sha256};
use std::str::FromStr;

/// Note: all the tests and examples below require pre-compiled Sway projects.
/// To compile these projects, run `cargo run --bin build-test-projects`.
/// It will build all test projects, creating their respective binaries,
/// ABI files, and lock files. These are not to be committed to the repository.

/// #[ctor::ctor] Marks a function or static variable as a library/executable constructor.
/// This uses OS-specific linker sections to call a specific function at load time.
#[cfg(test)]
#[ctor::ctor]
fn init_tracing() {
    let _ = tracing_subscriber::fmt::try_init();
}

fn null_contract_id() -> String {
    // a null contract address ~[0u8;32]
    String::from("0000000000000000000000000000000000000000000000000000000000000000")
}

#[tokio::test]
async fn compile_bindings_from_contract_file() {
    // Generates the bindings from an ABI definition in a JSON file
    // The generated bindings can be accessed through `SimpleContract`.
    abigen!(
        SimpleContract,
        "packages/fuels-abigen-macro/tests/takes_ints_returns_bool.json",
    );

    let wallet = launch_provider_and_get_single_wallet().await;

    // `SimpleContract` is the name of the contract
    let contract_instance = SimpleContract::new(null_contract_id(), wallet);

    let call_handler = contract_instance.takes_ints_returns_bool(42);

    let encoded = format!(
        "{}{}",
        hex::encode(call_handler.contract_call.encoded_selector),
        hex::encode(call_handler.contract_call.encoded_args)
    );

    assert_eq!("000000009593586c000000000000002a", encoded);
}

#[tokio::test]
async fn compile_bindings_from_inline_contract() {
    // Generates the bindings from the an ABI definition inline.
    // The generated bindings can be accessed through `SimpleContract`.
    abigen!(
        SimpleContract,
        r#"
        [
            {
                "type": "function",
                "inputs": [
                    {
                        "name": "only_argument",
                        "type": "u32"
                    }
                ],
                "name": "takes_ints_returns_bool",
                "outputs": [
                    {
                        "name": "",
                        "type": "bool"
                    }
                ]
            }
        ]
        "#,
    );

    let wallet = launch_provider_and_get_single_wallet().await;
    //`SimpleContract` is the name of the contract
    let contract_instance = SimpleContract::new(null_contract_id(), wallet);

    let call_handler = contract_instance.takes_ints_returns_bool(42_u32);

    let encoded = format!(
        "{}{}",
        hex::encode(call_handler.contract_call.encoded_selector),
        hex::encode(call_handler.contract_call.encoded_args)
    );

    assert_eq!("000000009593586c000000000000002a", encoded);
}

#[tokio::test]
async fn compile_bindings_array_input() {
    // Generates the bindings from the an ABI definition inline.
    // The generated bindings can be accessed through `SimpleContract`.
    abigen!(
        SimpleContract,
        r#"
        [
            {
                "type":"contract",
                "inputs":[
                    {
                        "name":"arg",
                        "type":"[u16; 3]"
                    }
                ],
                "name":"takes_array",
                "outputs":[

                ]
            }
        ]
        "#,
    );

    let wallet = launch_provider_and_get_single_wallet().await;

    // `SimpleContract` is the name of the contract
    let contract_instance = SimpleContract::new(null_contract_id(), wallet);

    let input: Vec<u16> = vec![1, 2, 3, 4];
    let call_handler = contract_instance.takes_array(input);

    let encoded = format!(
        "{}{}",
        hex::encode(call_handler.contract_call.encoded_selector),
        hex::encode(call_handler.contract_call.encoded_args)
    );

    assert_eq!(
        "000000005898d3a40000000000000001000000000000000200000000000000030000000000000004",
        encoded
    );
}

#[tokio::test]
async fn compile_bindings_bool_array_input() {
    // Generates the bindings from the an ABI definition inline.
    // The generated bindings can be accessed through `SimpleContract`.
    abigen!(
        SimpleContract,
        r#"
        [
            {
                "type":"contract",
                "inputs":[
                    {
                        "name":"arg",
                        "type":"[bool; 3]"
                    }
                ],
                "name":"takes_array",
                "outputs":[

                ]
            }
        ]
        "#,
    );

    let wallet = launch_provider_and_get_single_wallet().await;

    // `SimpleContract` is the name of the contract
    let contract_instance = SimpleContract::new(null_contract_id(), wallet);

    let input: Vec<bool> = vec![true, false, true];
    let call_handler = contract_instance.takes_array(input);

    let encoded = format!(
        "{}{}",
        hex::encode(call_handler.contract_call.encoded_selector),
        hex::encode(call_handler.contract_call.encoded_args)
    );

    assert_eq!(
        "000000006fc82450000000000000000100000000000000000000000000000001",
        encoded
    );
}

#[tokio::test]
async fn compile_bindings_byte_input() {
    // Generates the bindings from the an ABI definition inline.
    // The generated bindings can be accessed through `SimpleContract`.
    abigen!(
        SimpleContract,
        r#"
        [
            {
                "type":"contract",
                "inputs":[
                    {
                        "name":"arg",
                        "type":"byte"
                    }
                ],
                "name":"takes_byte",
                "outputs":[

                ]
            }
        ]
        "#,
    );

    let wallet = launch_provider_and_get_single_wallet().await;

    // `SimpleContract` is the name of the contract
    let contract_instance = SimpleContract::new(null_contract_id(), wallet);

    let call_handler = contract_instance.takes_byte(10u8);

    let encoded = format!(
        "{}{}",
        hex::encode(call_handler.contract_call.encoded_selector),
        hex::encode(call_handler.contract_call.encoded_args)
    );

    assert_eq!("00000000a4bd3861000000000000000a", encoded);
}

#[tokio::test]
async fn compile_bindings_string_input() {
    // Generates the bindings from the an ABI definition inline.
    // The generated bindings can be accessed through `SimpleContract`.
    abigen!(
        SimpleContract,
        r#"
        [
            {
                "type":"contract",
                "inputs":[
                    {
                        "name":"arg",
                        "type":"str[23]"
                    }
                ],
                "name":"takes_string",
                "outputs":[

                ]
            }
        ]
        "#,
    );

    let wallet = launch_provider_and_get_single_wallet().await;

    // `SimpleContract` is the name of the contract
    let contract_instance = SimpleContract::new(null_contract_id(), wallet);

    let call_handler = contract_instance.takes_string("This is a full sentence".into());

    let encoded = format!(
        "{}{}",
        hex::encode(call_handler.contract_call.encoded_selector),
        hex::encode(call_handler.contract_call.encoded_args)
    );

    assert_eq!(
        "00000000d56e76515468697320697320612066756c6c2073656e74656e636500",
        encoded
    );
}

#[tokio::test]
async fn compile_bindings_b256_input() {
    // Generates the bindings from the an ABI definition inline.
    // The generated bindings can be accessed through `SimpleContract`.
    abigen!(
        SimpleContract,
        r#"
        [
            {
                "type":"contract",
                "inputs":[
                    {
                        "name":"arg",
                        "type":"b256"
                    }
                ],
                "name":"takes_b256",
                "outputs":[

                ]
            }
        ]
        "#,
    );

    let wallet = launch_provider_and_get_single_wallet().await;

    // `SimpleContract` is the name of the contract
    let contract_instance = SimpleContract::new(null_contract_id(), wallet);

    let mut hasher = Sha256::new();
    hasher.update("test string".as_bytes());

    let arg = hasher.finalize();

    let call_handler = contract_instance.takes_b256(arg.into());

    let encoded = format!(
        "{}{}",
        hex::encode(call_handler.contract_call.encoded_selector),
        hex::encode(call_handler.contract_call.encoded_args)
    );

    assert_eq!(
        "0000000054992852d5579c46dfcc7f18207013e65b44e4cb4e2c2298f4ac457ba8f82743f31e930b",
        encoded
    );
}

#[tokio::test]
async fn compile_bindings_struct_input() {
    // Generates the bindings from the an ABI definition inline.
    // The generated bindings can be accessed through `SimpleContract`.
    abigen!(
        SimpleContract,
        r#"
        [
            {
                "type":"contract",
                "inputs":[
                    {
                        "name":"value",
                        "type":"struct MyStruct",
                        "components": [
                            {
                                "name": "foo",
                                "type": "[u8; 2]"
                            },
                            {
                                "name": "bar",
                                "type": "str[4]"
                            }
                        ]
                    }
                ],
                "name":"takes_struct",
                "outputs":[]
            }
        ]
        "#,
    );
    // Because of the abigen! macro, `MyStruct` is now in scope
    // and can be used!
    let input = MyStruct {
        foo: vec![10, 2],
        bar: "fuel".to_string(),
    };

    let wallet = launch_provider_and_get_single_wallet().await;

    // `SimpleContract` is the name of the contract
    let contract_instance = SimpleContract::new(null_contract_id(), wallet);

    let call_handler = contract_instance.takes_struct(input);

    let encoded = format!(
        "{}{}",
        hex::encode(call_handler.contract_call.encoded_selector),
        hex::encode(call_handler.contract_call.encoded_args)
    );

    assert_eq!(
        "00000000ef5aac44000000000000000a00000000000000026675656c00000000",
        encoded
    );
}

#[tokio::test]
async fn compile_bindings_nested_struct_input() {
    // Generates the bindings from the an ABI definition inline.
    // The generated bindings can be accessed through `SimpleContract`.
    abigen!(
        SimpleContract,
        r#"
        [
            {
                "type":"contract",
                "inputs":[
                    {
                        "name":"top_value",
                        "type":"struct MyNestedStruct",
                        "components": [
                            {
                                "name": "x",
                                "type": "u16"
                            },
                            {
                                "name": "foo",
                                "type": "struct InnerStruct",
                                "components": [
                                    {
                                        "name":"a",
                                        "type": "bool"
                                    }
                                ]
                            }
                        ]
                    }
                ],
                "name":"takes_nested_struct",
                "outputs":[]
            }
        ]
        "#,
    );

    let inner_struct = InnerStruct { a: true };

    let input = MyNestedStruct {
        x: 10,
        foo: inner_struct,
    };

    let wallet = launch_provider_and_get_single_wallet().await;

    // `SimpleContract` is the name of the contract
    let contract_instance = SimpleContract::new(null_contract_id(), wallet);

    let call_handler = contract_instance.takes_nested_struct(input);

    let encoded = format!(
        "{}{}",
        hex::encode(call_handler.contract_call.encoded_selector),
        hex::encode(call_handler.contract_call.encoded_args)
    );

    assert_eq!("0000000088bf8a1b000000000000000a0000000000000001", encoded);
}

#[tokio::test]
async fn compile_bindings_enum_input() {
    // Generates the bindings from the an ABI definition inline.
    // The generated bindings can be accessed through `SimpleContract`.
    abigen!(
        SimpleContract,
        r#"
        [
            {
                "type":"contract",
                "inputs":[
                    {
                        "name":"my_enum",
                        "type":"enum MyEnum",
                        "components": [
                            {
                                "name": "x",
                                "type": "u32"
                            },
                            {
                                "name": "y",
                                "type": "bool"
                            }
                        ]
                    }
                ],
                "name":"takes_enum",
                "outputs":[]
            }
        ]
        "#,
    );

    let variant = MyEnum::X(42);

    let wallet = launch_provider_and_get_single_wallet().await;

    // `SimpleContract` is the name of the contract
    let contract_instance = SimpleContract::new(null_contract_id(), wallet);

    let call_handler = contract_instance.takes_enum(variant);

    let encoded = format!(
        "{}{}",
        hex::encode(call_handler.contract_call.encoded_selector),
        hex::encode(call_handler.contract_call.encoded_args)
    );
    let expected = "0000000021b2784f0000000000000000000000000000002a";
    assert_eq!(encoded, expected);
}

#[allow(clippy::blacklisted_name)]
#[tokio::test]
async fn create_struct_from_decoded_tokens() {
    // Generates the bindings from the an ABI definition inline.
    // The generated bindings can be accessed through `SimpleContract`.
    abigen!(
        SimpleContract,
        r#"
        [
            {
                "type":"contract",
                "inputs":[
                    {
                        "name":"my_val",
                        "type":"struct MyStruct",
                        "components": [
                            {
                                "name": "foo",
                                "type": "u8"
                            },
                            {
                                "name": "bar",
                                "type": "bool"
                            }
                        ]
                    }
                ],
                "name":"takes_struct",
                "outputs":[]
            }
        ]
        "#,
    );

    // Decoded tokens
    let foo = Token::U8(10);
    let bar = Token::Bool(true);

    // Create the struct using the decoded tokens.
    // `struct_from_tokens` is of type `MyStruct`.
    let struct_from_tokens = MyStruct::new_from_tokens(&[foo, bar]);

    assert_eq!(10, struct_from_tokens.foo);
    assert!(struct_from_tokens.bar);

    let wallet = launch_provider_and_get_single_wallet().await;

    // `SimpleContract` is the name of the contract
    let contract_instance = SimpleContract::new(null_contract_id(), wallet);

    let call_handler = contract_instance.takes_struct(struct_from_tokens);

    let encoded = format!(
        "{}{}",
        hex::encode(call_handler.contract_call.encoded_selector),
        hex::encode(call_handler.contract_call.encoded_args)
    );

    assert_eq!("00000000cb0b2f05000000000000000a0000000000000001", encoded);
}

#[tokio::test]
async fn create_nested_struct_from_decoded_tokens() {
    // Generates the bindings from the an ABI definition inline.
    // The generated bindings can be accessed through `SimpleContract`.
    abigen!(
        SimpleContract,
        r#"
        [
            {
                "type":"contract",
                "inputs":[
                    {
                        "name":"input",
                        "type":"struct MyNestedStruct",
                        "components": [
                            {
                                "name": "x",
                                "type": "u16"
                            },
                            {
                                "name": "y",
                                "type": "struct InnerStruct",
                                "components": [
                                    {
                                        "name":"a",
                                        "type": "bool"
                                    }
                                ]
                            }
                        ]
                    }
                ],
                "name":"takes_nested_struct",
                "outputs":[]
            }
        ]
        "#,
    );

    // Creating just the InnerStruct is possible
    let a = Token::Bool(true);
    let inner_struct_from_tokens = InnerStruct::new_from_tokens(&[a.clone()]);
    assert!(inner_struct_from_tokens.a);

    // Creating the whole nested struct `MyNestedStruct`
    // from tokens.
    // `x` is the token for the field `x` in `MyNestedStruct`
    // `a` is the token for the field `a` in `InnerStruct`
    let x = Token::U16(10);

    let nested_struct_from_tokens = MyNestedStruct::new_from_tokens(&[x, a]);

    assert_eq!(10, nested_struct_from_tokens.x);
    assert!(nested_struct_from_tokens.y.a);

    let wallet = launch_provider_and_get_single_wallet().await;

    // `SimpleContract` is the name of the contract
    let contract_instance = SimpleContract::new(null_contract_id(), wallet);

    let call_handler = contract_instance.takes_nested_struct(nested_struct_from_tokens);

    let encoded = format!(
        "{}{}",
        hex::encode(call_handler.contract_call.encoded_selector),
        hex::encode(call_handler.contract_call.encoded_args)
    );

    assert_eq!("0000000088bf8a1b000000000000000a0000000000000001", encoded);
}

#[tokio::test]
async fn type_safe_output_values() {
    // Generates the bindings from the an ABI definition inline.
    // The generated bindings can be accessed through `SimpleContract`.
    abigen!(
        MyContract,
        "packages/fuels-abigen-macro/tests/test_projects/contract_output_test/out/debug/contract_output_test-abi.json"
    );

    let wallet = launch_provider_and_get_single_wallet().await;

    let contract_id = Contract::deploy(
        "tests/test_projects/contract_output_test/out/debug/contract_output_test.bin",
        &wallet,
        TxParameters::default(),
    )
    .await
    .unwrap();
    println!("Contract deployed @ {:x}", contract_id);

    let contract_instance = MyContract::new(contract_id.to_string(), wallet);

    // `response`'s type matches the return type of `is_event()`
    let response = contract_instance.is_even(10).call().await.unwrap();
    assert!(response.value);

    // `response`'s type matches the return type of `return_my_string()`
    let response = contract_instance
        .return_my_string("fuel".to_string())
        .call()
        .await
        .unwrap();

    assert_eq!(response.value, "fuel");

    let my_struct = MyStruct { foo: 10, bar: true };

    let response = contract_instance
        .return_my_struct(my_struct)
        .call()
        .await
        .unwrap();

    assert_eq!(response.value.foo, 10);
    assert!(response.value.bar);
}

#[tokio::test]
async fn call_with_structs() {
    // Generates the bindings from the an ABI definition inline.
    // The generated bindings can be accessed through `MyContract`.
    abigen!(
        MyContract,
        "packages/fuels-abigen-macro/tests/test_projects/complex_types_contract/out/debug/contract_test-abi.json"
    );

    let wallet = launch_provider_and_get_single_wallet().await;

    let contract_id = Contract::deploy(
        "tests/test_projects/complex_types_contract/out/debug/contract_test.bin",
        &wallet,
        TxParameters::default(),
    )
    .await
    .unwrap();
    println!("Contract deployed @ {:x}", contract_id);

    let contract_instance = MyContract::new(contract_id.to_string(), wallet);
    let counter_config = CounterConfig {
        dummy: true,
        initial_value: 42,
    };

    let result = contract_instance
        .initialize_counter(counter_config) // Build the ABI call
        .call() // Perform the network call
        .await
        .unwrap();

    assert_eq!(42, result.value);

    let result = contract_instance
        .increment_counter(10)
        .call()
        .await
        .unwrap();

    assert_eq!(52, result.value);
}

#[tokio::test]
async fn call_with_empty_return() {
    // Generates the bindings from the an ABI definition inline.
    // The generated bindings can be accessed through `MyContract`.
    abigen!(
        MyContract,
        "packages/fuels-abigen-macro/tests/test_projects/call_empty_return/out/debug/contract_test-abi.json"
    );

    let wallet = launch_provider_and_get_single_wallet().await;

    let contract_id = Contract::deploy(
        "tests/test_projects/call_empty_return/out/debug/contract_test.bin",
        &wallet,
        TxParameters::default(),
    )
    .await
    .unwrap();
    println!("Contract deployed @ {:x}", contract_id);

    let contract_instance = MyContract::new(contract_id.to_string(), wallet);

    let _result = contract_instance
        .store_value(42) // Build the ABI call
        .call() // Perform the network call
        .await
        .unwrap();
}

#[tokio::test]
async fn abigen_different_structs_same_arg_name() {
    abigen!(
        MyContract,
        "packages/fuels-abigen-macro/tests/test_projects/two_structs/out/debug/two_structs-abi.json",
    );

    let wallet = launch_provider_and_get_single_wallet().await;

    let contract_id = Contract::deploy(
        "tests/test_projects/two_structs/out/debug/two_structs.bin",
        &wallet,
        TxParameters::default(),
    )
    .await
    .unwrap();
    println!("Contract deployed @ {:x}", contract_id);

    let contract_instance = MyContract::new(contract_id.to_string(), wallet);

    let param_one = StructOne { foo: 42 };
    let param_two = StructTwo { bar: 42 };

    let res_one = contract_instance.something(param_one).call().await.unwrap();

    assert_eq!(res_one.value, 43);

    let res_two = contract_instance
        .something_else(param_two)
        .call()
        .await
        .unwrap();

    assert_eq!(res_two.value, 41);
}

#[tokio::test]
async fn test_reverting_transaction() {
    abigen!(
        RevertingContract,
        "packages/fuels-abigen-macro/tests/test_projects/revert_transaction_error/out/debug/capture_revert_transaction_error-abi.json"
    );

    let wallet = launch_provider_and_get_single_wallet().await;

    let contract_id = Contract::deploy("tests/test_projects/revert_transaction_error/out/debug/capture_revert_transaction_error.bin", &wallet, TxParameters::default())
        .await
        .unwrap();
    let contract_instance = RevertingContract::new(contract_id.to_string(), wallet);
    println!("Contract deployed @ {:x}", contract_id);
    let result = contract_instance.make_transaction_fail(0).call().await;
    assert!(matches!(result, Err(Error::ContractCallError(..))));
}

#[tokio::test]
async fn multiple_read_calls() {
    abigen!(
        MyContract,
        "packages/fuels-abigen-macro/tests/test_projects/multiple_read_calls/out/debug/demo-abi.json"
    );

    let wallet = launch_provider_and_get_single_wallet().await;

    let contract_id = Contract::deploy(
        "tests/test_projects/multiple_read_calls/out/debug/demo.bin",
        &wallet,
        TxParameters::default(),
    )
    .await
    .unwrap();
    println!("Contract deployed @ {:x}", contract_id);
    let contract_instance = MyContract::new(contract_id.to_string(), wallet);

    contract_instance.store(42).call().await.unwrap();

    // Use "simulate" because the methods don't actually run a transaction, but just a dry-run
    // We can notice here that, thanks to this, we don't generate a TransactionId collision,
    // even if the transactions are theoretically the same.
    let stored = contract_instance.read(0).simulate().await.unwrap();

    assert_eq!(stored.value, 42);

    let stored = contract_instance.read(0).simulate().await.unwrap();

    assert_eq!(stored.value, 42);
}

#[tokio::test]
async fn test_methods_typeless_argument() {
    // Generates the bindings from the an ABI definition inline.
    // The generated bindings can be accessed through `MyContract`.
    abigen!(
        MyContract,
        "packages/fuels-abigen-macro/tests/test_projects/empty_arguments/out/debug/method_four_arguments-abi.json"
    );

    let wallet = launch_provider_and_get_single_wallet().await;

    let contract_id = Contract::deploy(
        "tests/test_projects/empty_arguments/out/debug/method_four_arguments.bin",
        &wallet,
        TxParameters::default(),
    )
    .await
    .unwrap();
    println!("Contract deployed @ {:x}", contract_id);

    let contract_instance = MyContract::new(contract_id.to_string(), wallet);

    let result = contract_instance
        .method_with_empty_argument()
        .call()
        .await
        .unwrap();
    assert_eq!(result.value, 63);
}

#[tokio::test]
async fn test_large_return_data() {
    abigen!(
        MyContract,
        "packages/fuels-abigen-macro/tests/test_projects/large_return_data/out/debug/contract_test-abi.json"
    );

    let wallet = launch_provider_and_get_single_wallet().await;

    let contract_id = Contract::deploy(
        "tests/test_projects/large_return_data/out/debug/contract_test.bin",
        &wallet,
        TxParameters::default(),
    )
    .await
    .unwrap();
    println!("Contract deployed @ {:x}", contract_id);

    let contract_instance = MyContract::new(contract_id.to_string(), wallet);

    let res = contract_instance.get_id().call().await.unwrap();

    assert_eq!(
        res.value,
        [
            255, 255, 255, 255, 255, 255, 255, 255, 255, 255, 255, 255, 255, 255, 255, 255, 255,
            255, 255, 255, 255, 255, 255, 255, 255, 255, 255, 255, 255, 255, 255, 255
        ]
    );

    // One word-sized string
    let res = contract_instance.get_small_string().call().await.unwrap();
    assert_eq!(res.value, "gggggggg");

    // Two word-sized string
    let res = contract_instance.get_large_string().call().await.unwrap();
    assert_eq!(res.value, "ggggggggg");

    // Large struct will be bigger than a `WORD`.
    let res = contract_instance.get_large_struct().call().await.unwrap();
    assert_eq!(res.value.foo, 12);
    assert_eq!(res.value.bar, 42);

    // Array will be returned in `ReturnData`.
    let res = contract_instance.get_large_array().call().await.unwrap();
    assert_eq!(res.value, &[1, 2]);

    let res = contract_instance.get_contract_id().call().await.unwrap();

    // First `value` is from `CallResponse`.
    // Second `value` is from Sway `ContractId` type.
    assert_eq!(
        res.value,
        ContractId::from([
            255, 255, 255, 255, 255, 255, 255, 255, 255, 255, 255, 255, 255, 255, 255, 255, 255,
            255, 255, 255, 255, 255, 255, 255, 255, 255, 255, 255, 255, 255, 255, 255
        ])
    );
}

#[tokio::test]
async fn test_provider_launch_and_connect() {
    abigen!(
        MyContract,
        "packages/fuels-abigen-macro/tests/test_projects/contract_test/out/debug/contract_test-abi.json"
    );

    let mut wallet = LocalWallet::new_random(None);

    let coins = setup_single_asset_coins(
        wallet.address(),
        BASE_ASSET_ID,
        DEFAULT_NUM_COINS,
        DEFAULT_COIN_AMOUNT,
    );
    let (launched_provider, address) = setup_test_provider(coins, None).await;
    let connected_provider = Provider::connect(address).await.unwrap();

    wallet.set_provider(connected_provider);

    let contract_id = Contract::deploy(
        "tests/test_projects/contract_test/out/debug/contract_test.bin",
        &wallet,
        TxParameters::default(),
    )
    .await
    .unwrap();
    println!("Contract deployed @ {:x}", contract_id);

    let contract_instance_connected = MyContract::new(contract_id.to_string(), wallet.clone());

    let result = contract_instance_connected
        .initialize_counter(42) // Build the ABI call
        .call() // Perform the network call
        .await
        .unwrap();
    assert_eq!(42, result.value);

    wallet.set_provider(launched_provider);
    let contract_instance_launched = MyContract::new(contract_id.to_string(), wallet);

    let result = contract_instance_launched
        .increment_counter(10)
        .call()
        .await
        .unwrap();
    assert_eq!(52, result.value);
}

#[tokio::test]
async fn test_contract_calling_contract() {
    // Tests a contract call that calls another contract (FooCaller calls FooContract underneath)
    abigen!(
        FooContract,
        "packages/fuels-abigen-macro/tests/test_projects/foo_contract/out/debug/foo_contract-abi.json"
    );

    abigen!(
        FooCaller,
        "packages/fuels-abigen-macro/tests/test_projects/foo_caller_contract/out/debug/foo_caller_contract-abi.json"
    );

    let wallet = launch_provider_and_get_single_wallet().await;

    // Load and deploy the first compiled contract
    let foo_contract_id = Contract::deploy(
        "tests/test_projects/foo_contract/out/debug/foo_contract.bin",
        &wallet,
        TxParameters::default(),
    )
    .await
    .unwrap();
    println!("Foo contract deployed @ {:x}", foo_contract_id);

    let foo_contract_instance = FooContract::new(foo_contract_id.to_string(), wallet.clone());

    // Call the contract directly; it just flips the bool value that's passed.
    let res = foo_contract_instance.foo(true).call().await.unwrap();
    assert!(!res.value);

    // Load and deploy the second compiled contract
    let foo_caller_contract_id = Contract::deploy(
        "tests/test_projects/foo_caller_contract/out/debug/foo_caller_contract.bin",
        &wallet,
        TxParameters::default(),
    )
    .await
    .unwrap();
    println!(
        "Foo caller contract deployed @ {:x}",
        foo_caller_contract_id
    );

    let foo_caller_contract_instance =
        FooCaller::new(foo_caller_contract_id.to_string(), wallet.clone());

    // Calls the contract that calls the `FooContract` contract, also just
    // flips the bool value passed to it.
    let res = foo_caller_contract_instance
        .call_foo_contract(*foo_contract_id, true)
        .set_contracts(&[foo_contract_id]) // Sets the external contract
        .call()
        .await
        .unwrap();

    assert!(!res.value);
}

#[tokio::test]
async fn test_gas_errors() {
    // Generates the bindings from the an ABI definition inline.
    // The generated bindings can be accessed through `MyContract`.
    abigen!(
        MyContract,
        "packages/fuels-abigen-macro/tests/test_projects/contract_test/out/debug/contract_test-abi.json"
    );

    let wallet = launch_provider_and_get_single_wallet().await;

    let contract_id = Contract::deploy(
        "tests/test_projects/contract_test/out/debug/contract_test.bin",
        &wallet,
        TxParameters::default(),
    )
    .await
    .unwrap();

    let contract_instance = MyContract::new(contract_id.to_string(), wallet);

    // Test for insufficient gas.
    let result = contract_instance
        .initialize_counter(42) // Build the ABI call
        .tx_params(TxParameters::new(
            Some(DEFAULT_COIN_AMOUNT),
            Some(100),
            None,
            None,
        ))
        .call() // Perform the network call
        .await
        .expect_err("should error");

    let expected = "Contract call error: Response errors; unexpected block execution error \
    InsufficientFeeAmount { provided: 1000000000, required: 100000000000 }, receipts:";
    assert!(result.to_string().starts_with(expected));

    // Test for running out of gas. Gas price as `None` will be 0.
    // Gas limit will be 100, this call will use more than 100 gas.
    let result = contract_instance
        .initialize_counter(42) // Build the ABI call
        .tx_params(TxParameters::new(None, Some(100), None, None))
        .call() // Perform the network call
        .await
        .expect_err("should error");

    let expected = "Contract call error: OutOfGas, receipts:";
    assert!(result.to_string().starts_with(expected));
}

#[tokio::test]
async fn test_amount_and_asset_forwarding() {
    abigen!(
        TestFuelCoinContract,
        "packages/fuels-abigen-macro/tests/test_projects/token_ops/out/debug/token_ops-abi.json"
    );

    let wallet = launch_provider_and_get_single_wallet().await;

    let id = Contract::deploy(
        "tests/test_projects/token_ops/out/debug/token_ops.bin",
        &wallet,
        TxParameters::default(),
    )
    .await
    .unwrap();

    let instance = TestFuelCoinContract::new(id.to_string(), wallet.clone());

    let mut balance_result = instance.get_balance(id, id).call().await.unwrap();
    assert_eq!(balance_result.value, 0);

    instance.mint_coins(5_000_000).call().await.unwrap();

    balance_result = instance.get_balance(id, id).call().await.unwrap();
    assert_eq!(balance_result.value, 5_000_000);

    let tx_params = TxParameters::new(None, Some(1_000_000), None, None);
    // Forward 1_000_000 coin amount of base asset_id
    // this is a big number for checking that amount can be a u64
    let call_params = CallParameters::new(Some(1_000_000), None);

    let response = instance
        .get_msg_amount()
        .tx_params(tx_params)
        .call_params(call_params)
        .call()
        .await
        .unwrap();

    assert_eq!(response.value, 1_000_000);

    let call_response = response
        .receipts
        .iter()
        .find(|&r| matches!(r, Receipt::Call { .. }));

    assert!(call_response.is_some());

    assert_eq!(call_response.unwrap().amount().unwrap(), 1_000_000);
    assert_eq!(call_response.unwrap().asset_id().unwrap(), &BASE_ASSET_ID);

    let address = wallet.address();

    // withdraw some tokens to wallet
    instance
        .transfer_coins_to_output(1_000_000, id, address)
        .append_variable_outputs(1)
        .call()
        .await
        .unwrap();

    let call_params = CallParameters::new(Some(0), Some(AssetId::from(*id)));
    let tx_params = TxParameters::new(None, Some(1_000_000), None, None);

    let response = instance
        .get_msg_amount()
        .tx_params(tx_params)
        .call_params(call_params)
        .call()
        .await
        .unwrap();

    assert_eq!(response.value, 0);

    let call_response = response
        .receipts
        .iter()
        .find(|&r| matches!(r, Receipt::Call { .. }));

    assert!(call_response.is_some());

    assert_eq!(call_response.unwrap().amount().unwrap(), 0);
    assert_eq!(
        call_response.unwrap().asset_id().unwrap(),
        &AssetId::from(*id)
    );
}

#[tokio::test]
async fn test_multiple_args() {
    abigen!(
        MyContract,
        "packages/fuels-abigen-macro/tests/test_projects/contract_test/out/debug/contract_test-abi.json"
    );

    let wallet = launch_provider_and_get_single_wallet().await;

    let id = Contract::deploy(
        "tests/test_projects/contract_test/out/debug/contract_test.bin",
        &wallet,
        TxParameters::default(),
    )
    .await
    .unwrap();

    let instance = MyContract::new(id.to_string(), wallet.clone());

    // Make sure we can call the contract with multiple arguments
    let response = instance.get(5, 6).call().await.unwrap();

    assert_eq!(response.value, 5);

    let t = MyType { x: 5, y: 6 };
    let response = instance.get_alt(t.clone()).call().await.unwrap();
    assert_eq!(response.value, t);

    let response = instance.get_single(5).call().await.unwrap();
    assert_eq!(response.value, 5);
}

#[tokio::test]
async fn test_tuples() {
    abigen!(
        MyContract,
        "packages/fuels-abigen-macro/tests/test_projects/tuples/out/debug/tuples-abi.json"
    );

    let wallet = launch_provider_and_get_single_wallet().await;

    let id = Contract::deploy(
        "tests/test_projects/tuples/out/debug/tuples.bin",
        &wallet,
        TxParameters::default(),
    )
    .await
    .unwrap();

    let instance = MyContract::new(id.to_string(), wallet.clone());

    let response = instance.returns_tuple((1, 2)).call().await.unwrap();

    assert_eq!(response.value, (1, 2));

    // Tuple with struct.
    let my_struct_tuple = (
        42,
        Person {
            name: "Jane".to_string(),
        },
    );
    let response = instance
        .returns_struct_in_tuple(my_struct_tuple.clone())
        .call()
        .await
        .unwrap();

    assert_eq!(response.value, my_struct_tuple);

    // Tuple with enum.
    let my_enum_tuple: (u64, State) = (42, State::A());

    let response = instance
        .returns_enum_in_tuple(my_enum_tuple.clone())
        .call()
        .await
        .unwrap();

    assert_eq!(response.value, my_enum_tuple);

    let id = *ContractId::zeroed();
    let my_b256_u8_tuple: ([u8; 32], u8) = (id, 10);

    let response = instance
        .tuple_with_b256(my_b256_u8_tuple)
        .call()
        .await
        .unwrap();

    assert_eq!(response.value, my_b256_u8_tuple);
}

#[tokio::test]
async fn test_arrays_with_custom_types() {
    // Generates the bindings from the an ABI definition inline.
    // The generated bindings can be accessed through `MyContract`.
    abigen!(
        MyContract,
        "packages/fuels-abigen-macro/tests/test_projects/contract_test/out/debug/contract_test-abi.json"
    );

    let wallet = launch_provider_and_get_single_wallet().await;

    let contract_id = Contract::deploy(
        "tests/test_projects/contract_test/out/debug/contract_test.bin",
        &wallet,
        TxParameters::default(),
    )
    .await
    .unwrap();

    println!("Contract deployed @ {:x}", contract_id);
    let contract_instance = MyContract::new(contract_id.to_string(), wallet);

    let persons = vec![
        Person {
            name: "John".to_string(),
        },
        Person {
            name: "Jane".to_string(),
        },
    ];

    let result = contract_instance
        .array_of_structs(persons)
        .call()
        .await
        .unwrap();

    assert_eq!("John", result.value[0].name);
    assert_eq!("Jane", result.value[1].name);

    let states = vec![State::A(), State::B()];

    let result = contract_instance
        .array_of_enums(states.clone())
        .call()
        .await
        .unwrap();

    assert_eq!(states[0], result.value[0]);
    assert_eq!(states[1], result.value[1]);
}

#[tokio::test]
async fn test_auth_msg_sender_from_sdk() {
    abigen!(
        AuthContract,
        "packages/fuels-abigen-macro/tests/test_projects/auth_testing_contract/out/debug/auth_testing_contract-abi.json"
    );

    let wallet = launch_provider_and_get_single_wallet().await;

    let id = Contract::deploy(
        "tests/test_projects/auth_testing_contract/out/debug/auth_testing_contract.bin",
        &wallet,
        TxParameters::default(),
    )
    .await
    .unwrap();

    let auth_instance = AuthContract::new(id.to_string(), wallet.clone());

    // Contract returns true if `msg_sender()` matches `wallet.address()`.
    let result = auth_instance
        .check_msg_sender(wallet.address())
        .call()
        .await
        .unwrap();

    assert!(result.value);
}

#[tokio::test]
async fn workflow_enum_inside_struct() {
    abigen!(
        MyContract,
        "packages/fuels-abigen-macro/tests/test_projects/enum_inside_struct/out/debug\
        /enum_inside_struct-abi.json"
    );

    let wallet = launch_provider_and_get_single_wallet().await;

    let id = Contract::deploy(
        "tests/test_projects/enum_inside_struct/out/debug/enum_inside_struct.bin",
        &wallet,
        TxParameters::default(),
    )
    .await
    .unwrap();
    let instance = MyContract::new(id.to_string(), wallet.clone());
    let result = instance.return_enum_inside_struct(11).call().await.unwrap();
    let expected = Cocktail {
        the_thing_you_mix_in: Shaker::Mojito(222),
        glass: 333,
    };
    assert_eq!(result.value, expected);
    let enum_inside_struct = Cocktail {
        the_thing_you_mix_in: Shaker::Cosmopolitan(444),
        glass: 555,
    };
    let result = instance
        .take_enum_inside_struct(enum_inside_struct)
        .call()
        .await
        .unwrap();
    assert_eq!(result.value, 6666)
}

#[tokio::test]
async fn workflow_struct_inside_enum() {
    abigen!(
        MyContract,
        "packages/fuels-abigen-macro/tests/test_projects/struct_inside_enum/out/debug/struct_inside_enum-abi.json"
    );

    let wallet = launch_provider_and_get_single_wallet().await;

    let id = Contract::deploy(
        "tests/test_projects/struct_inside_enum/out/debug/struct_inside_enum.bin",
        &wallet,
        TxParameters::default(),
    )
    .await
    .unwrap();

    let instance = MyContract::new(id.to_string(), wallet.clone());
    let result = instance.return_struct_inside_enum(11).call().await.unwrap();
    let expected = Shaker::Cosmopolitan(Recipe { ice: 22, sugar: 99 });
    assert_eq!(result.value, expected);
    let struct_inside_enum = Shaker::Cosmopolitan(Recipe { ice: 22, sugar: 66 });
    let result = instance
        .take_struct_inside_enum(struct_inside_enum)
        .call()
        .await
        .unwrap();
    assert_eq!(result.value, 8888);
}

#[tokio::test]
async fn workflow_use_enum_input() {
    abigen!(
        MyContract,
        "packages/fuels-abigen-macro/tests/test_projects/use_enum_input/out/debug/use_enum_input-abi.json"
    );

    let wallet = launch_provider_and_get_single_wallet().await;

    let id = Contract::deploy(
        "tests/test_projects/use_enum_input/out/debug/use_enum_input.bin",
        &wallet,
        TxParameters::default(),
    )
    .await
    .unwrap();

    let instance = MyContract::new(id.to_string(), wallet.clone());
    let enum_input = Shaker::Cosmopolitan(255);
    let result = instance.use_enum_as_input(enum_input).call().await.unwrap();
    assert_eq!(result.value, 9876);
}

#[tokio::test]
async fn test_logd_receipts() {
    abigen!(
        LoggingContract,
        "packages/fuels-abigen-macro/tests/test_projects/contract_logdata/out/debug/contract_logdata-abi.json"
    );

    let wallet = launch_provider_and_get_single_wallet().await;

    let id = Contract::deploy(
        "tests/test_projects/contract_logdata/out/debug/contract_logdata.bin",
        &wallet,
        TxParameters::default(),
    )
    .await
    .unwrap();
    let contract_instance = LoggingContract::new(id.to_string(), wallet.clone());
    let mut value = [0u8; 32];
    value[0] = 0xFF;
    value[1] = 0xEE;
    value[2] = 0xDD;
    value[12] = 0xAA;
    value[13] = 0xBB;
    value[14] = 0xCC;
    let result = contract_instance
        .use_logd_opcode(value, 3, 6)
        .call()
        .await
        .unwrap();
    assert_eq!(result.logs, vec!["ffeedd", "ffeedd000000"]);
    let result = contract_instance
        .use_logd_opcode(value, 14, 15)
        .call()
        .await
        .unwrap();
    assert_eq!(
        result.logs,
        vec![
            "ffeedd000000000000000000aabb",
            "ffeedd000000000000000000aabbcc"
        ]
    );
    let result = contract_instance.dont_use_logd().call().await.unwrap();
    assert!(result.logs.is_empty());
}

#[tokio::test]
async fn unit_type_enums() {
    abigen!(
        MyContract,
        "packages/fuels-abigen-macro/tests/test_projects/use_enum_input/out/debug/use_enum_input-abi.json"
    );

    let wallet = launch_provider_and_get_single_wallet().await;
    let id = Contract::deploy(
        "tests/test_projects/use_enum_input/out/debug/use_enum_input.bin",
        &wallet,
        TxParameters::default(),
    )
    .await
    .unwrap();

    let instance = MyContract::new(id.to_string(), wallet.clone());
    let unit_type_enum = BimBamBoum::Bim();
    let result = instance
        .use_unit_type_enum(unit_type_enum)
        .call()
        .await
        .unwrap();
    assert_eq!(result.value, BimBamBoum::Boum());
}

#[tokio::test]
async fn test_wallet_balance_api() {
    // Single asset
    let mut wallet = LocalWallet::new_random(None);
    let number_of_coins = 21;
    let amount_per_coin = 11;
    let coins = setup_single_asset_coins(
        wallet.address(),
        BASE_ASSET_ID,
        number_of_coins,
        amount_per_coin,
    );
<<<<<<< HEAD
    let (provider, _) = setup_test_provider(coins.clone(), None).await;
=======

    let (provider, _) = setup_test_provider(coins.clone(), Config::local_node()).await;
>>>>>>> 7b4012f1
    wallet.set_provider(provider);
    for (_utxo_id, coin) in coins {
        let balance = wallet.get_asset_balance(&coin.asset_id).await;
        assert_eq!(balance.unwrap(), number_of_coins * amount_per_coin);
    }
    let balances = wallet.get_balances().await.unwrap();
    let expected_key = "0x".to_owned() + BASE_ASSET_ID.to_string().as_str();
    assert_eq!(balances.len(), 1); // only the base asset
    assert!(balances.contains_key(&expected_key));
    assert_eq!(
        *balances.get(&expected_key).unwrap(),
        number_of_coins * amount_per_coin
    );

    // Multiple assets
    let number_of_assets = 7;
    let coins_per_asset = 21;
    let amount_per_coin = 11;
    let (coins, asset_ids) = setup_multiple_assets_coins(
        wallet.address(),
        number_of_assets,
        coins_per_asset,
        amount_per_coin,
    );
    assert_eq!(coins.len() as u64, number_of_assets * coins_per_asset);
    assert_eq!(asset_ids.len() as u64, number_of_assets);
    let (provider, _) = setup_test_provider(coins.clone(), None).await;
    wallet.set_provider(provider);
    let balances = wallet.get_balances().await.unwrap();
    assert_eq!(balances.len() as u64, number_of_assets);
    for asset_id in asset_ids {
        let balance = wallet.get_asset_balance(&asset_id).await;
        assert_eq!(balance.unwrap(), coins_per_asset * amount_per_coin);
        let expected_key = "0x".to_owned() + asset_id.to_string().as_str();
        assert!(balances.contains_key(&expected_key));
        assert_eq!(
            *balances.get(&expected_key).unwrap(),
            coins_per_asset * amount_per_coin
        );
    }
}

#[tokio::test]
async fn sway_native_types_support() {
    abigen!(
        MyContract,
        "packages/fuels-abigen-macro/tests/test_projects/sway_native_types/out/debug/sway_native_types-abi.json"
    );

    let wallet = launch_provider_and_get_single_wallet().await;

    let id = Contract::deploy(
        "tests/test_projects/sway_native_types/out/debug/sway_native_types.bin",
        &wallet,
        TxParameters::default(),
    )
    .await
    .unwrap();

    let instance = MyContract::new(id.to_string(), wallet.clone());

    let user = User {
        weight: 10,
        address: Address::zeroed(),
    };
    let result = instance.wrapped_address(user).call().await.unwrap();

    assert_eq!(result.value.address, Address::zeroed());

    let result = instance
        .unwrapped_address(Address::zeroed())
        .call()
        .await
        .unwrap();

    assert_eq!(
        result.value,
        Address::from_str("0x0000000000000000000000000000000000000000000000000000000000000000")
            .unwrap()
    );
}

#[tokio::test]
async fn test_transaction_script_workflow() {
    abigen!(
        MyContract,
        "packages/fuels-abigen-macro/tests/test_projects/contract_test/out/debug/contract_test-abi.json"
    );

    let wallet = launch_provider_and_get_single_wallet().await;
    let client = &wallet.get_provider().unwrap().client;

    let contract_id = Contract::deploy(
        "tests/test_projects/contract_test/out/debug/contract_test.bin",
        &wallet,
        TxParameters::default(),
    )
    .await
    .unwrap();

    let contract_instance = MyContract::new(contract_id.to_string(), wallet.clone());

    let call_handler = contract_instance.initialize_counter(42);

    let script = call_handler.get_script().await;
    assert!(script.tx.is_script());

    let receipts = script.call(client).await.unwrap();

    let response = call_handler.get_response(receipts).unwrap();
    assert_eq!(response.value, 42);
}<|MERGE_RESOLUTION|>--- conflicted
+++ resolved
@@ -1,19 +1,16 @@
-// use fuel_core::service::Config;
-
+use fuel_core::service::Config;
 use fuel_gql_client::fuel_tx::{AssetId, ContractId, Receipt};
 use fuels::prelude::{
     launch_provider_and_get_single_wallet, setup_multiple_assets_coins, setup_single_asset_coins,
     setup_test_provider, CallParameters, Contract, Error, LocalWallet, Provider, Signer,
     TxParameters, DEFAULT_COIN_AMOUNT, DEFAULT_NUM_COINS,
 };
-
 use fuels_abigen_macro::abigen;
 use fuels_core::tx::Address;
 use fuels_core::Parameterize;
 use fuels_core::{constants::BASE_ASSET_ID, Token};
 use sha2::{Digest, Sha256};
 use std::str::FromStr;
-
 /// Note: all the tests and examples below require pre-compiled Sway projects.
 /// To compile these projects, run `cargo run --bin build-test-projects`.
 /// It will build all test projects, creating their respective binaries,
@@ -1518,12 +1515,8 @@
         number_of_coins,
         amount_per_coin,
     );
-<<<<<<< HEAD
+
     let (provider, _) = setup_test_provider(coins.clone(), None).await;
-=======
-
-    let (provider, _) = setup_test_provider(coins.clone(), Config::local_node()).await;
->>>>>>> 7b4012f1
     wallet.set_provider(provider);
     for (_utxo_id, coin) in coins {
         let balance = wallet.get_asset_balance(&coin.asset_id).await;
