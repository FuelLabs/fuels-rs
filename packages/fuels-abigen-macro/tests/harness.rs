use fuel_gql_client::fuel_tx::{AssetId, ContractId, Receipt};
use fuels::contract::contract::MultiContractCallHandler;
use fuels::prelude::Error::TransactionError;
use fuels::prelude::{
    abigen, launch_provider_and_get_wallet, setup_multiple_assets_coins, setup_single_asset_coins,
    setup_test_provider, CallParameters, Contract, Error, LocalWallet, Provider, ProviderError,
    Salt, Signer, TxParameters, DEFAULT_COIN_AMOUNT, DEFAULT_NUM_COINS,
};
use fuels::test_helpers::produce_blocks;
use fuels_core::parameters::StorageConfiguration;
use fuels_core::tx::{Address, Bytes32, StorageSlot};
use fuels_core::Tokenizable;
use fuels_core::{constants::BASE_ASSET_ID, Token};
use sha2::{Digest, Sha256};
use std::str::FromStr;

/// Note: all the tests and examples below require pre-compiled Sway projects.
/// To compile these projects, run `cargo run --bin build-test-projects`.
/// It will build all test projects, creating their respective binaries,
/// ABI files, and lock files. These are not to be committed to the repository.

/// #[ctor::ctor] Marks a function or static variable as a library/executable constructor.
/// This uses OS-specific linker sections to call a specific function at load time.
#[cfg(test)]
#[ctor::ctor]
fn init_tracing() {
    let _ = tracing_subscriber::fmt::try_init();
}

fn null_contract_id() -> String {
    // a null contract address ~[0u8;32]
    String::from("0000000000000000000000000000000000000000000000000000000000000000")
}

#[tokio::test]
async fn compile_bindings_from_contract_file() {
    // Generates the bindings from an ABI definition in a JSON file
    // The generated bindings can be accessed through `SimpleContract`.
    abigen!(
        SimpleContract,
        "packages/fuels-abigen-macro/tests/takes_ints_returns_bool.json",
    );

    let wallet = launch_provider_and_get_wallet().await;

    // `SimpleContract` is the name of the contract
    let contract_instance = SimpleContract::new(null_contract_id(), wallet);

    let call_handler = contract_instance.takes_ints_returns_bool(42);

    let encoded = format!(
        "{}{}",
        hex::encode(call_handler.contract_call.encoded_selector),
        hex::encode(call_handler.contract_call.encoded_args)
    );

    assert_eq!("000000009593586c000000000000002a", encoded);
}

#[tokio::test]
async fn compile_bindings_from_inline_contract() -> Result<(), Error> {
    // ANCHOR: bindings_from_inline_contracts
    // Generates the bindings from the an ABI definition inline.
    // The generated bindings can be accessed through `SimpleContract`.
    abigen!(
        SimpleContract,
        r#"
        [
            {
                "type": "function",
                "inputs": [
                    {
                        "name": "only_argument",
                        "type": "u32"
                    }
                ],
                "name": "takes_ints_returns_bool",
                "outputs": [
                    {
                        "name": "",
                        "type": "bool"
                    }
                ]
            }
        ]
        "#,
    );

    let wallet = launch_provider_and_get_wallet().await;
    //`SimpleContract` is the name of the contract
    let contract_instance = SimpleContract::new(null_contract_id(), wallet);

    let call_handler = contract_instance.takes_ints_returns_bool(42_u32);

    let encoded = format!(
        "{}{}",
        hex::encode(call_handler.contract_call.encoded_selector),
        hex::encode(call_handler.contract_call.encoded_args)
    );

    assert_eq!("000000009593586c000000000000002a", encoded);
    // ANCHOR_END: bindings_from_inline_contracts
    Ok(())
}

#[tokio::test]
async fn compile_bindings_array_input() {
    // Generates the bindings from the an ABI definition inline.
    // The generated bindings can be accessed through `SimpleContract`.
    abigen!(
        SimpleContract,
        r#"
        [
            {
                "type":"contract",
                "inputs":[
                    {
                        "name":"arg",
                        "type":"[u16; 3]"
                    }
                ],
                "name":"takes_array",
                "outputs":[

                ]
            }
        ]
        "#,
    );

    let wallet = launch_provider_and_get_wallet().await;

    // `SimpleContract` is the name of the contract
    let contract_instance = SimpleContract::new(null_contract_id(), wallet);

    let input: Vec<u16> = vec![1, 2, 3, 4];
    let call_handler = contract_instance.takes_array(input);

    let encoded = format!(
        "{}{}",
        hex::encode(call_handler.contract_call.encoded_selector),
        hex::encode(call_handler.contract_call.encoded_args)
    );

    assert_eq!(
        "00000000101cbeb50000000000000001000000000000000200000000000000030000000000000004",
        encoded
    );
}

#[tokio::test]
async fn compile_bindings_bool_array_input() {
    // Generates the bindings from the an ABI definition inline.
    // The generated bindings can be accessed through `SimpleContract`.
    abigen!(
        SimpleContract,
        r#"
        [
            {
                "type":"contract",
                "inputs":[
                    {
                        "name":"arg",
                        "type":"[bool; 3]"
                    }
                ],
                "name":"takes_array",
                "outputs":[

                ]
            }
        ]
        "#,
    );

    let wallet = launch_provider_and_get_wallet().await;

    // `SimpleContract` is the name of the contract
    let contract_instance = SimpleContract::new(null_contract_id(), wallet);

    let input: Vec<bool> = vec![true, false, true];
    let call_handler = contract_instance.takes_array(input);

    let encoded = format!(
        "{}{}",
        hex::encode(call_handler.contract_call.encoded_selector),
        hex::encode(call_handler.contract_call.encoded_args)
    );

    assert_eq!(
        "000000000c228226000000000000000100000000000000000000000000000001",
        encoded
    );
}

#[tokio::test]
async fn compile_bindings_byte_input() {
    // Generates the bindings from the an ABI definition inline.
    // The generated bindings can be accessed through `SimpleContract`.
    abigen!(
        SimpleContract,
        r#"
        [
            {
                "type":"contract",
                "inputs":[
                    {
                        "name":"arg",
                        "type":"byte"
                    }
                ],
                "name":"takes_byte",
                "outputs":[

                ]
            }
        ]
        "#,
    );

    let wallet = launch_provider_and_get_wallet().await;

    // `SimpleContract` is the name of the contract
    let contract_instance = SimpleContract::new(null_contract_id(), wallet);

    let call_handler = contract_instance.takes_byte(10u8);

    let encoded = format!(
        "{}{}",
        hex::encode(call_handler.contract_call.encoded_selector),
        hex::encode(call_handler.contract_call.encoded_args)
    );

    assert_eq!("00000000a4bd3861000000000000000a", encoded);
}

#[tokio::test]
async fn compile_bindings_string_input() {
    // Generates the bindings from the an ABI definition inline.
    // The generated bindings can be accessed through `SimpleContract`.
    abigen!(
        SimpleContract,
        r#"
        [
            {
                "type":"contract",
                "inputs":[
                    {
                        "name":"arg",
                        "type":"str[23]"
                    }
                ],
                "name":"takes_string",
                "outputs":[

                ]
            }
        ]
        "#,
    );

    let wallet = launch_provider_and_get_wallet().await;

    // `SimpleContract` is the name of the contract
    let contract_instance = SimpleContract::new(null_contract_id(), wallet);

    let call_handler = contract_instance.takes_string("This is a full sentence".into());

    let encoded = format!(
        "{}{}",
        hex::encode(call_handler.contract_call.encoded_selector),
        hex::encode(call_handler.contract_call.encoded_args)
    );

    assert_eq!(
        "00000000d56e76515468697320697320612066756c6c2073656e74656e636500",
        encoded
    );
}

#[tokio::test]
async fn compile_bindings_b256_input() {
    // Generates the bindings from the an ABI definition inline.
    // The generated bindings can be accessed through `SimpleContract`.
    abigen!(
        SimpleContract,
        r#"
        [
            {
                "type":"contract",
                "inputs":[
                    {
                        "name":"arg",
                        "type":"b256"
                    }
                ],
                "name":"takes_b256",
                "outputs":[

                ]
            }
        ]
        "#,
    );

    let wallet = launch_provider_and_get_wallet().await;

    // `SimpleContract` is the name of the contract
    let contract_instance = SimpleContract::new(null_contract_id(), wallet);

    let mut hasher = Sha256::new();
    hasher.update("test string".as_bytes());

    let arg = hasher.finalize();

    let call_handler = contract_instance.takes_b256(arg.into());

    let encoded = format!(
        "{}{}",
        hex::encode(call_handler.contract_call.encoded_selector),
        hex::encode(call_handler.contract_call.encoded_args)
    );

    assert_eq!(
        "0000000054992852d5579c46dfcc7f18207013e65b44e4cb4e2c2298f4ac457ba8f82743f31e930b",
        encoded
    );
}

#[tokio::test]
async fn compile_bindings_struct_input() {
    // Generates the bindings from the an ABI definition inline.
    // The generated bindings can be accessed through `SimpleContract`.
    abigen!(
        SimpleContract,
        r#"
        [
            {
                "type":"contract",
                "inputs":[
                    {
                        "name":"value",
                        "type":"struct MyStruct",
                        "components": [
                            {
                                "name": "foo",
                                "type": "[u8; 2]"
                            },
                            {
                                "name": "bar",
                                "type": "str[4]"
                            }
                        ]
                    }
                ],
                "name":"takes_struct",
                "outputs":[]
            }
        ]
        "#,
    );
    // Because of the abigen! macro, `MyStruct` is now in scope
    // and can be used!
    let input = MyStruct {
        foo: vec![10, 2],
        bar: "fuel".to_string(),
    };

    let wallet = launch_provider_and_get_wallet().await;

    // `SimpleContract` is the name of the contract
    let contract_instance = SimpleContract::new(null_contract_id(), wallet);

    let call_handler = contract_instance.takes_struct(input);

    let encoded = format!(
        "{}{}",
        hex::encode(call_handler.contract_call.encoded_selector),
        hex::encode(call_handler.contract_call.encoded_args)
    );

    assert_eq!(
        "000000008d4ab9b0000000000000000a00000000000000026675656c00000000",
        encoded
    );
}

#[tokio::test]
async fn compile_bindings_nested_struct_input() {
    // Generates the bindings from the an ABI definition inline.
    // The generated bindings can be accessed through `SimpleContract`.
    abigen!(
        SimpleContract,
        r#"
        [
            {
                "type":"contract",
                "inputs":[
                    {
                        "name":"top_value",
                        "type":"struct MyNestedStruct",
                        "components": [
                            {
                                "name": "x",
                                "type": "u16"
                            },
                            {
                                "name": "foo",
                                "type": "struct InnerStruct",
                                "components": [
                                    {
                                        "name":"a",
                                        "type": "bool"
                                    }
                                ]
                            }
                        ]
                    }
                ],
                "name":"takes_nested_struct",
                "outputs":[]
            }
        ]
        "#,
    );

    let inner_struct = InnerStruct { a: true };

    let input = MyNestedStruct {
        x: 10,
        foo: inner_struct,
    };

    let wallet = launch_provider_and_get_wallet().await;

    // `SimpleContract` is the name of the contract
    let contract_instance = SimpleContract::new(null_contract_id(), wallet);

    let call_handler = contract_instance.takes_nested_struct(input);

    let encoded = format!(
        "{}{}",
        hex::encode(call_handler.contract_call.encoded_selector),
        hex::encode(call_handler.contract_call.encoded_args)
    );

    assert_eq!("0000000088bf8a1b000000000000000a0000000000000001", encoded);
}

#[tokio::test]
async fn compile_bindings_enum_input() {
    // Generates the bindings from the an ABI definition inline.
    // The generated bindings can be accessed through `SimpleContract`.
    abigen!(
        SimpleContract,
        r#"
        [
            {
                "type":"contract",
                "inputs":[
                    {
                        "name":"my_enum",
                        "type":"enum MyEnum",
                        "components": [
                            {
                                "name": "X",
                                "type": "u32"
                            },
                            {
                                "name": "Y",
                                "type": "bool"
                            }
                        ]
                    }
                ],
                "name":"takes_enum",
                "outputs":[]
            }
        ]
        "#,
    );

    let variant = MyEnum::X(42);

    let wallet = launch_provider_and_get_wallet().await;

    // `SimpleContract` is the name of the contract
    let contract_instance = SimpleContract::new(null_contract_id(), wallet);

    let call_handler = contract_instance.takes_enum(variant);

    let encoded = format!(
        "{}{}",
        hex::encode(call_handler.contract_call.encoded_selector),
        hex::encode(call_handler.contract_call.encoded_args)
    );
    let expected = "0000000021b2784f0000000000000000000000000000002a";
    assert_eq!(encoded, expected);
}

#[allow(clippy::blacklisted_name)]
#[tokio::test]
async fn create_struct_from_decoded_tokens() -> Result<(), Error> {
    // Generates the bindings from the an ABI definition inline.
    // The generated bindings can be accessed through `SimpleContract`.
    abigen!(
        SimpleContract,
        r#"
        [
            {
                "type":"contract",
                "inputs":[
                    {
                        "name":"my_val",
                        "type":"struct MyStruct",
                        "components": [
                            {
                                "name": "foo",
                                "type": "u8"
                            },
                            {
                                "name": "bar",
                                "type": "bool"
                            }
                        ]
                    }
                ],
                "name":"takes_struct",
                "outputs":[]
            }
        ]
        "#,
    );

    // Decoded tokens
    let foo = Token::U8(10);
    let bar = Token::Bool(true);

    // Create the struct using the decoded tokens.
    // `struct_from_tokens` is of type `MyStruct`.
    let struct_from_tokens = MyStruct::from_token(Token::Struct(vec![foo, bar]))?;

    assert_eq!(10, struct_from_tokens.foo);
    assert!(struct_from_tokens.bar);

    let wallet = launch_provider_and_get_wallet().await;

    // `SimpleContract` is the name of the contract
    let contract_instance = SimpleContract::new(null_contract_id(), wallet);

    let call_handler = contract_instance.takes_struct(struct_from_tokens);

    let encoded = format!(
        "{}{}",
        hex::encode(call_handler.contract_call.encoded_selector),
        hex::encode(call_handler.contract_call.encoded_args)
    );

    assert_eq!("00000000cb0b2f05000000000000000a0000000000000001", encoded);
    Ok(())
}

#[tokio::test]
async fn create_nested_struct_from_decoded_tokens() -> Result<(), Error> {
    // Generates the bindings from the an ABI definition inline.
    // The generated bindings can be accessed through `SimpleContract`.
    abigen!(
        SimpleContract,
        r#"
        [
            {
                "type":"contract",
                "inputs":[
                    {
                        "name":"input",
                        "type":"struct MyNestedStruct",
                        "components": [
                            {
                                "name": "x",
                                "type": "u16"
                            },
                            {
                                "name": "y",
                                "type": "struct InnerStruct",
                                "components": [
                                    {
                                        "name":"a",
                                        "type": "bool"
                                    }
                                ]
                            }
                        ]
                    }
                ],
                "name":"takes_nested_struct",
                "outputs":[]
            }
        ]
        "#,
    );

    // Creating just the InnerStruct is possible
    let a = Token::Bool(true);
    let inner_struct_token = Token::Struct(vec![a.clone()]);
    let inner_struct_from_tokens = InnerStruct::from_token(inner_struct_token.clone())?;
    assert!(inner_struct_from_tokens.a);

    // Creating the whole nested struct `MyNestedStruct`
    // from tokens.
    // `x` is the token for the field `x` in `MyNestedStruct`
    // `a` is the token for the field `a` in `InnerStruct`
    let x = Token::U16(10);

    let nested_struct_from_tokens =
        MyNestedStruct::from_token(Token::Struct(vec![x, inner_struct_token]))?;

    assert_eq!(10, nested_struct_from_tokens.x);
    assert!(nested_struct_from_tokens.y.a);

    let wallet = launch_provider_and_get_wallet().await;

    // `SimpleContract` is the name of the contract
    let contract_instance = SimpleContract::new(null_contract_id(), wallet);

    let call_handler = contract_instance.takes_nested_struct(nested_struct_from_tokens);

    let encoded = format!(
        "{}{}",
        hex::encode(call_handler.contract_call.encoded_selector),
        hex::encode(call_handler.contract_call.encoded_args)
    );

    assert_eq!("0000000088bf8a1b000000000000000a0000000000000001", encoded);
    Ok(())
}

#[tokio::test]
async fn type_safe_output_values() -> Result<(), Error> {
    // Generates the bindings from the an ABI definition inline.
    // The generated bindings can be accessed through `SimpleContract`.
    abigen!(
        MyContract,
        "packages/fuels-abigen-macro/tests/test_projects/contract_output_test/out/debug/contract_output_test-abi.json"
    );

    let wallet = launch_provider_and_get_wallet().await;

    let contract_id = Contract::deploy(
        "tests/test_projects/contract_output_test/out/debug/contract_output_test.bin",
        &wallet,
        TxParameters::default(),
        StorageConfiguration::default(),
    )
    .await?;
    println!("Contract deployed @ {:x}", contract_id);

    let contract_instance = MyContract::new(contract_id.to_string(), wallet);

    // `response`'s type matches the return type of `is_event()`
    let response = contract_instance.is_even(10).call().await?;
    assert!(response.value);

    // `response`'s type matches the return type of `return_my_string()`
    let response = contract_instance
        .return_my_string("fuel".to_string())
        .call()
        .await?;

    assert_eq!(response.value, "fuel");

    let my_struct = MyStruct { foo: 10, bar: true };

    let response = contract_instance.return_my_struct(my_struct).call().await?;

    assert_eq!(response.value.foo, 10);
    assert!(response.value.bar);
    Ok(())
}

#[tokio::test]
async fn call_with_structs() -> Result<(), Error> {
    // Generates the bindings from the an ABI definition inline.
    // The generated bindings can be accessed through `MyContract`.
    abigen!(
        MyContract,
        "packages/fuels-abigen-macro/tests/test_projects/complex_types_contract/out/debug/contract_test-abi.json"
    );

    let wallet = launch_provider_and_get_wallet().await;

    let contract_id = Contract::deploy(
        "tests/test_projects/complex_types_contract/out/debug/contract_test.bin",
        &wallet,
        TxParameters::default(),
        StorageConfiguration::default(),
    )
    .await?;
    println!("Contract deployed @ {:x}", contract_id);

    let contract_instance = MyContract::new(contract_id.to_string(), wallet);
    let counter_config = CounterConfig {
        dummy: true,
        initial_value: 42,
    };

    let response = contract_instance
        .initialize_counter(counter_config) // Build the ABI call
        .call() // Perform the network call
        .await?;

    assert_eq!(42, response.value);

    let response = contract_instance.increment_counter(10).call().await?;

    assert_eq!(52, response.value);
    Ok(())
}

#[tokio::test]
async fn call_with_empty_return() -> Result<(), Error> {
    // Generates the bindings from the an ABI definition inline.
    // The generated bindings can be accessed through `MyContract`.
    abigen!(
        MyContract,
        "packages/fuels-abigen-macro/tests/test_projects/call_empty_return/out/debug/contract_test-abi.json"
    );

    let wallet = launch_provider_and_get_wallet().await;

    let contract_id = Contract::deploy(
        "tests/test_projects/call_empty_return/out/debug/contract_test.bin",
        &wallet,
        TxParameters::default(),
        StorageConfiguration::default(),
    )
    .await?;
    println!("Contract deployed @ {:x}", contract_id);

    let contract_instance = MyContract::new(contract_id.to_string(), wallet);

    let _response = contract_instance
        .store_value(42) // Build the ABI call
        .call() // Perform the network call
        .await?;
    Ok(())
}

#[tokio::test]
async fn abigen_different_structs_same_arg_name() -> Result<(), Error> {
    abigen!(
        MyContract,
        "packages/fuels-abigen-macro/tests/test_projects/two_structs/out/debug/two_structs-abi.json",
    );

    let wallet = launch_provider_and_get_wallet().await;

    let contract_id = Contract::deploy(
        "tests/test_projects/two_structs/out/debug/two_structs.bin",
        &wallet,
        TxParameters::default(),
        StorageConfiguration::default(),
    )
    .await?;
    println!("Contract deployed @ {:x}", contract_id);

    let contract_instance = MyContract::new(contract_id.to_string(), wallet);

    let param_one = StructOne { foo: 42 };
    let param_two = StructTwo { bar: 42 };

    let res_one = contract_instance.something(param_one).call().await?;

    assert_eq!(res_one.value, 43);

    let res_two = contract_instance.something_else(param_two).call().await?;

    assert_eq!(res_two.value, 41);
    Ok(())
}

#[tokio::test]
async fn test_reverting_transaction() -> Result<(), Error> {
    abigen!(
        RevertingContract,
        "packages/fuels-abigen-macro/tests/test_projects/revert_transaction_error/out/debug/capture_revert_transaction_error-abi.json"
    );

    let wallet = launch_provider_and_get_wallet().await;

    let contract_id = Contract::deploy(
        "tests/test_projects/revert_transaction_error/out/debug/capture_revert_transaction_error.bin",
        &wallet,
        TxParameters::default(),
        StorageConfiguration::default()

    )
        .await?;
    let contract_instance = RevertingContract::new(contract_id.to_string(), wallet);
    println!("Contract deployed @ {:x}", contract_id);
    let response = contract_instance.make_transaction_fail(0).call().await;
    assert!(matches!(response, Err(Error::ContractCallError(..))));
    Ok(())
}

#[tokio::test]
async fn multiple_read_calls() -> Result<(), Error> {
    abigen!(
        MyContract,
        "packages/fuels-abigen-macro/tests/test_projects/multiple_read_calls/out/debug/demo-abi.json"
    );

    let wallet = launch_provider_and_get_wallet().await;

    let contract_id = Contract::deploy(
        "tests/test_projects/multiple_read_calls/out/debug/demo.bin",
        &wallet,
        TxParameters::default(),
        StorageConfiguration::default(),
    )
    .await?;
    println!("Contract deployed @ {:x}", contract_id);
    let contract_instance = MyContract::new(contract_id.to_string(), wallet);

    contract_instance.store(42).call().await?;

    // Use "simulate" because the methods don't actually run a transaction, but just a dry-run
    // We can notice here that, thanks to this, we don't generate a TransactionId collision,
    // even if the transactions are theoretically the same.
    let stored = contract_instance.read(0).simulate().await?;

    assert_eq!(stored.value, 42);

    let stored = contract_instance.read(0).simulate().await?;

    assert_eq!(stored.value, 42);
    Ok(())
}

#[tokio::test]
async fn test_methods_typeless_argument() -> Result<(), Error> {
    // Generates the bindings from the an ABI definition inline.
    // The generated bindings can be accessed through `MyContract`.
    abigen!(
        MyContract,
        "packages/fuels-abigen-macro/tests/test_projects/empty_arguments/out/debug/method_four_arguments-abi.json"
    );

    let wallet = launch_provider_and_get_wallet().await;

    let contract_id = Contract::deploy(
        "tests/test_projects/empty_arguments/out/debug/method_four_arguments.bin",
        &wallet,
        TxParameters::default(),
        StorageConfiguration::default(),
    )
    .await?;
    println!("Contract deployed @ {:x}", contract_id);

    let contract_instance = MyContract::new(contract_id.to_string(), wallet);

    let response = contract_instance
        .method_with_empty_argument()
        .call()
        .await?;
    assert_eq!(response.value, 63);
    Ok(())
}

#[tokio::test]
async fn test_large_return_data() -> Result<(), Error> {
    abigen!(
        MyContract,
        "packages/fuels-abigen-macro/tests/test_projects/large_return_data/out/debug/contract_test-abi.json"
    );

    let wallet = launch_provider_and_get_wallet().await;

    let contract_id = Contract::deploy(
        "tests/test_projects/large_return_data/out/debug/contract_test.bin",
        &wallet,
        TxParameters::default(),
        StorageConfiguration::default(),
    )
    .await?;
    println!("Contract deployed @ {:x}", contract_id);

    let contract_instance = MyContract::new(contract_id.to_string(), wallet);

    let res = contract_instance.get_id().call().await?;

    assert_eq!(
        res.value,
        [
            255, 255, 255, 255, 255, 255, 255, 255, 255, 255, 255, 255, 255, 255, 255, 255, 255,
            255, 255, 255, 255, 255, 255, 255, 255, 255, 255, 255, 255, 255, 255, 255
        ]
    );

    // One word-sized string
    let res = contract_instance.get_small_string().call().await?;
    assert_eq!(res.value, "gggggggg");

    // Two word-sized string
    let res = contract_instance.get_large_string().call().await?;
    assert_eq!(res.value, "ggggggggg");

    // Large struct will be bigger than a `WORD`.
    let res = contract_instance.get_large_struct().call().await?;
    assert_eq!(res.value.foo, 12);
    assert_eq!(res.value.bar, 42);

    // Array will be returned in `ReturnData`.
    let res = contract_instance.get_large_array().call().await?;
    assert_eq!(res.value, &[1, 2]);

    let res = contract_instance.get_contract_id().call().await?;

    // First `value` is from `CallResponse`.
    // Second `value` is from Sway `ContractId` type.
    assert_eq!(
        res.value,
        ContractId::from([
            255, 255, 255, 255, 255, 255, 255, 255, 255, 255, 255, 255, 255, 255, 255, 255, 255,
            255, 255, 255, 255, 255, 255, 255, 255, 255, 255, 255, 255, 255, 255, 255
        ])
    );
    Ok(())
}

#[tokio::test]
async fn test_provider_launch_and_connect() -> Result<(), Error> {
    abigen!(
        MyContract,
        "packages/fuels-abigen-macro/tests/test_projects/contract_test/out/debug/contract_test-abi.json"
    );

    let mut wallet = LocalWallet::new_random(None);

    let coins = setup_single_asset_coins(
        wallet.address(),
        BASE_ASSET_ID,
        DEFAULT_NUM_COINS,
        DEFAULT_COIN_AMOUNT,
    );
    let (launched_provider, address) = setup_test_provider(coins, None).await;
    let connected_provider = Provider::connect(address).await?;

    wallet.set_provider(connected_provider);

    let contract_id = Contract::deploy(
        "tests/test_projects/contract_test/out/debug/contract_test.bin",
        &wallet,
        TxParameters::default(),
        StorageConfiguration::default(),
    )
    .await?;
    println!("Contract deployed @ {:x}", contract_id);

    let contract_instance_connected = MyContract::new(contract_id.to_string(), wallet.clone());

    let response = contract_instance_connected
        .initialize_counter(42) // Build the ABI call
        .call() // Perform the network call
        .await?;
    assert_eq!(42, response.value);

    wallet.set_provider(launched_provider);
    let contract_instance_launched = MyContract::new(contract_id.to_string(), wallet);

    let response = contract_instance_launched
        .increment_counter(10)
        .call()
        .await?;
    assert_eq!(52, response.value);
    Ok(())
}

#[tokio::test]
async fn test_contract_calling_contract() -> Result<(), Error> {
    // Tests a contract call that calls another contract (FooCaller calls FooContract underneath)
    abigen!(
        FooContract,
        "packages/fuels-abigen-macro/tests/test_projects/foo_contract/out/debug/foo_contract-abi.json"
    );

    abigen!(
        FooCaller,
        "packages/fuels-abigen-macro/tests/test_projects/foo_caller_contract/out/debug/foo_caller_contract-abi.json"
    );

    let wallet = launch_provider_and_get_wallet().await;

    // Load and deploy the first compiled contract
    let foo_contract_id = Contract::deploy(
        "tests/test_projects/foo_contract/out/debug/foo_contract.bin",
        &wallet,
        TxParameters::default(),
        StorageConfiguration::default(),
    )
    .await?;
    println!("Foo contract deployed @ {:x}", foo_contract_id);

    let foo_contract_instance = FooContract::new(foo_contract_id.to_string(), wallet.clone());

    // Call the contract directly; it just flips the bool value that's passed.
    let res = foo_contract_instance.foo(true).call().await?;
    assert!(!res.value);

    // Load and deploy the second compiled contract
    let foo_caller_contract_id = Contract::deploy(
        "tests/test_projects/foo_caller_contract/out/debug/foo_caller_contract.bin",
        &wallet,
        TxParameters::default(),
        StorageConfiguration::default(),
    )
    .await?;
    println!(
        "Foo caller contract deployed @ {:x}",
        foo_caller_contract_id
    );

    let foo_caller_contract_instance =
        FooCaller::new(foo_caller_contract_id.to_string(), wallet.clone());

    // Calls the contract that calls the `FooContract` contract, also just
    // flips the bool value passed to it.
    // ANCHOR: external_contract
    let res = foo_caller_contract_instance
        .call_foo_contract(*foo_contract_id, true)
        .set_contracts(&[foo_contract_id]) // Sets the external contract
        .call()
        .await?;
    // ANCHOR_END: external_contract

    assert!(!res.value);
    Ok(())
}

#[tokio::test]
async fn test_gas_errors() -> Result<(), Error> {
    // Generates the bindings from the an ABI definition inline.
    // The generated bindings can be accessed through `MyContract`.
    abigen!(
        MyContract,
        "packages/fuels-abigen-macro/tests/test_projects/contract_test/out/debug/contract_test-abi.json"
    );

    let wallet = launch_provider_and_get_wallet().await;

    let contract_id = Contract::deploy(
        "tests/test_projects/contract_test/out/debug/contract_test.bin",
        &wallet,
        TxParameters::default(),
        StorageConfiguration::default(),
    )
    .await?;

    let contract_instance = MyContract::new(contract_id.to_string(), wallet);

    // Test for insufficient gas.
    let response = contract_instance
        .initialize_counter(42) // Build the ABI call
        .tx_params(TxParameters::new(
            Some(DEFAULT_COIN_AMOUNT),
            Some(100),
            None,
            None,
        ))
        .call() // Perform the network call
        .await
        .expect_err("should error");

    let expected = "Contract call error: OutOfGas, receipts:";
    assert!(response.to_string().starts_with(expected));

    // Test for running out of gas. Gas price as `None` will be 0.
    // Gas limit will be 100, this call will use more than 100 gas.
    let response = contract_instance
        .initialize_counter(42) // Build the ABI call
        .tx_params(TxParameters::new(None, Some(100), None, None))
        .call() // Perform the network call
        .await
        .expect_err("should error");

    let expected = "Contract call error: OutOfGas, receipts:";

    assert!(response.to_string().starts_with(expected));
    Ok(())
}

#[tokio::test]
async fn test_call_param_gas_errors() -> Result<(), Error> {
    abigen!(
        MyContract,
        "packages/fuels-abigen-macro/tests/test_projects/contract_test/out/debug/contract_test-abi.json"
    );

    let wallet = launch_provider_and_get_wallet().await;

    let contract_id = Contract::deploy(
        "tests/test_projects/contract_test/out/debug/contract_test.bin",
        &wallet,
        TxParameters::default(),
        StorageConfiguration::default(),
    )
    .await?;

    let contract_instance = MyContract::new(contract_id.to_string(), wallet);

    // Transaction gas_limit is sufficient, call gas_forwarded is too small
    let response = contract_instance
        .initialize_counter(42)
        .tx_params(TxParameters::new(None, Some(1000), None, None))
        .call_params(CallParameters::new(None, None, Some(1)))
        .call()
        .await
        .expect_err("should error");

    let expected = "Contract call error: OutOfGas, receipts:";
    assert!(response.to_string().starts_with(expected));

    // Call params gas_forwarded exceeds transaction limit
    let response = contract_instance
        .initialize_counter(42)
        .tx_params(TxParameters::new(None, Some(1), None, None))
        .call_params(CallParameters::new(None, None, Some(1000)))
        .call()
        .await
        .expect_err("should error");

    let expected = "Contract call error: OutOfGas, receipts:";
    assert!(response.to_string().starts_with(expected));
    Ok(())
}

#[tokio::test]
async fn test_amount_and_asset_forwarding() -> Result<(), Error> {
    abigen!(
        TestFuelCoinContract,
        "packages/fuels-abigen-macro/tests/test_projects/token_ops/out/debug/token_ops-abi.json"
    );

    let wallet = launch_provider_and_get_wallet().await;

    let id = Contract::deploy(
        "tests/test_projects/token_ops/out/debug/token_ops.bin",
        &wallet,
        TxParameters::default(),
        StorageConfiguration::default(),
    )
    .await?;

    let instance = TestFuelCoinContract::new(id.to_string(), wallet.clone());

    let mut balance_response = instance.get_balance(id, id).call().await?;
    assert_eq!(balance_response.value, 0);

    instance.mint_coins(5_000_000).call().await?;

    balance_response = instance.get_balance(id, id).call().await?;
    assert_eq!(balance_response.value, 5_000_000);

    let tx_params = TxParameters::new(None, Some(1_000_000), None, None);
    // Forward 1_000_000 coin amount of base asset_id
    // this is a big number for checking that amount can be a u64
    let call_params = CallParameters::new(Some(1_000_000), None, None);

    let response = instance
        .get_msg_amount()
        .tx_params(tx_params)
        .call_params(call_params)
        .call()
        .await?;

    assert_eq!(response.value, 1_000_000);

    let call_response = response
        .receipts
        .iter()
        .find(|&r| matches!(r, Receipt::Call { .. }));

    assert!(call_response.is_some());

    assert_eq!(call_response.unwrap().amount().unwrap(), 1_000_000);
    assert_eq!(call_response.unwrap().asset_id().unwrap(), &BASE_ASSET_ID);

    let address = wallet.address();

    // withdraw some tokens to wallet
    instance
        .transfer_coins_to_output(1_000_000, id, address)
        .append_variable_outputs(1)
        .call()
        .await?;

    let call_params = CallParameters::new(Some(0), Some(AssetId::from(*id)), None);
    let tx_params = TxParameters::new(None, Some(1_000_000), None, None);

    let response = instance
        .get_msg_amount()
        .tx_params(tx_params)
        .call_params(call_params)
        .call()
        .await?;

    assert_eq!(response.value, 0);

    let call_response = response
        .receipts
        .iter()
        .find(|&r| matches!(r, Receipt::Call { .. }));

    assert!(call_response.is_some());

    assert_eq!(call_response.unwrap().amount().unwrap(), 0);
    assert_eq!(
        call_response.unwrap().asset_id().unwrap(),
        &AssetId::from(*id)
    );
    Ok(())
}

#[tokio::test]
async fn test_multiple_args() -> Result<(), Error> {
    abigen!(
        MyContract,
        "packages/fuels-abigen-macro/tests/test_projects/contract_test/out/debug/contract_test-abi.json"
    );

    let wallet = launch_provider_and_get_wallet().await;

    let id = Contract::deploy(
        "tests/test_projects/contract_test/out/debug/contract_test.bin",
        &wallet,
        TxParameters::default(),
        StorageConfiguration::default(),
    )
    .await?;

    let instance = MyContract::new(id.to_string(), wallet.clone());

    // Make sure we can call the contract with multiple arguments
    let response = instance.get(5, 6).call().await?;

    assert_eq!(response.value, 5);

    let t = MyType { x: 5, y: 6 };
    let response = instance.get_alt(t.clone()).call().await?;
    assert_eq!(response.value, t);

    let response = instance.get_single(5).call().await?;
    assert_eq!(response.value, 5);
    Ok(())
}

#[tokio::test]
async fn test_tuples() -> Result<(), Error> {
    abigen!(
        MyContract,
        "packages/fuels-abigen-macro/tests/test_projects/tuples/out/debug/tuples-abi.json"
    );

    let wallet = launch_provider_and_get_wallet().await;

    let id = Contract::deploy(
        "tests/test_projects/tuples/out/debug/tuples.bin",
        &wallet,
        TxParameters::default(),
        StorageConfiguration::default(),
    )
    .await?;

    let instance = MyContract::new(id.to_string(), wallet.clone());

    let response = instance.returns_tuple((1, 2)).call().await?;

    assert_eq!(response.value, (1, 2));

    // Tuple with struct.
    let my_struct_tuple = (
        42,
        Person {
            name: "Jane".to_string(),
        },
    );
    let response = instance
        .returns_struct_in_tuple(my_struct_tuple.clone())
        .call()
        .await?;

    assert_eq!(response.value, my_struct_tuple);

    // Tuple with enum.
    let my_enum_tuple: (u64, State) = (42, State::A());

    let response = instance
        .returns_enum_in_tuple(my_enum_tuple.clone())
        .call()
        .await?;

    assert_eq!(response.value, my_enum_tuple);

    let id = *ContractId::zeroed();
    let my_b256_u8_tuple: ([u8; 32], u8) = (id, 10);

    let response = instance.tuple_with_b256(my_b256_u8_tuple).call().await?;

    assert_eq!(response.value, my_b256_u8_tuple);
    Ok(())
}

#[tokio::test]
async fn test_array() -> Result<(), Error> {
    abigen!(
        MyContract,
        "packages/fuels-abigen-macro/tests/test_projects/contract_test/out/debug/contract_test-abi.json"
    );

    let wallet = launch_provider_and_get_wallet().await;

    let contract_id = Contract::deploy(
        "tests/test_projects/contract_test/out/debug/contract_test.bin",
        &wallet,
        TxParameters::default(),
        StorageConfiguration::default(),
    )
    .await?;

    println!("Contract deployed @ {:x}", contract_id);
    let contract_instance = MyContract::new(contract_id.to_string(), wallet);

    assert_eq!(
        contract_instance
            .get_array([42; 2].to_vec())
            .call()
            .await?
            .value,
        [42; 2]
    );
    Ok(())
}

#[tokio::test]
async fn test_arrays_with_custom_types() -> Result<(), Error> {
    // Generates the bindings from the an ABI definition inline.
    // The generated bindings can be accessed through `MyContract`.
    abigen!(
        MyContract,
        "packages/fuels-abigen-macro/tests/test_projects/contract_test/out/debug/contract_test-abi.json"
    );

    let wallet = launch_provider_and_get_wallet().await;

    let contract_id = Contract::deploy(
        "tests/test_projects/contract_test/out/debug/contract_test.bin",
        &wallet,
        TxParameters::default(),
        StorageConfiguration::default(),
    )
    .await?;

    println!("Contract deployed @ {:x}", contract_id);
    let contract_instance = MyContract::new(contract_id.to_string(), wallet);

    let persons = vec![
        Person {
            name: "John".to_string(),
        },
        Person {
            name: "Jane".to_string(),
        },
    ];

    let response = contract_instance.array_of_structs(persons).call().await?;

    assert_eq!("John", response.value[0].name);
    assert_eq!("Jane", response.value[1].name);

    let states = vec![State::A(), State::B()];

    let response = contract_instance
        .array_of_enums(states.clone())
        .call()
        .await?;

    assert_eq!(states[0], response.value[0]);
    assert_eq!(states[1], response.value[1]);
    Ok(())
}

#[tokio::test]
async fn test_auth_msg_sender_from_sdk() -> Result<(), Error> {
    abigen!(
        AuthContract,
        "packages/fuels-abigen-macro/tests/test_projects/auth_testing_contract/out/debug/auth_testing_contract-abi.json"
    );

    let wallet = launch_provider_and_get_wallet().await;

    let id = Contract::deploy(
        "tests/test_projects/auth_testing_contract/out/debug/auth_testing_contract.bin",
        &wallet,
        TxParameters::default(),
        StorageConfiguration::default(),
    )
    .await?;

    let auth_instance = AuthContract::new(id.to_string(), wallet.clone());

    // Contract returns true if `msg_sender()` matches `wallet.address()`.
    let response = auth_instance
        .check_msg_sender(wallet.address())
        .call()
        .await?;

    assert!(response.value);
    Ok(())
}

#[tokio::test]
async fn workflow_enum_inside_struct() -> Result<(), Error> {
    abigen!(
        MyContract,
        "packages/fuels-abigen-macro/tests/test_projects/enum_inside_struct/out/debug\
        /enum_inside_struct-abi.json"
    );

    let wallet = launch_provider_and_get_wallet().await;

    let id = Contract::deploy(
        "tests/test_projects/enum_inside_struct/out/debug/enum_inside_struct.bin",
        &wallet,
        TxParameters::default(),
        StorageConfiguration::default(),
    )
    .await?;
    let instance = MyContract::new(id.to_string(), wallet.clone());
    let response = instance.return_enum_inside_struct(11).call().await?;
    let expected = Cocktail {
        the_thing_you_mix_in: Shaker::Mojito(222),
        glass: 333,
    };
    assert_eq!(response.value, expected);
    let enum_inside_struct = Cocktail {
        the_thing_you_mix_in: Shaker::Cosmopolitan(444),
        glass: 555,
    };
    let response = instance
        .take_enum_inside_struct(enum_inside_struct)
        .call()
        .await?;
    assert_eq!(response.value, 6666);
    Ok(())
}

#[tokio::test]
<<<<<<< HEAD
=======
async fn workflow_struct_inside_enum() -> Result<(), Error> {
    abigen!(
        MyContract,
        "packages/fuels-abigen-macro/tests/test_projects/struct_inside_enum/out/debug/struct_inside_enum-abi.json"
    );

    let wallet = launch_provider_and_get_wallet().await;

    let id = Contract::deploy(
        "tests/test_projects/struct_inside_enum/out/debug/struct_inside_enum.bin",
        &wallet,
        TxParameters::default(),
        StorageConfiguration::default(),
    )
    .await?;

    let instance = MyContract::new(id.to_string(), wallet.clone());
    let response = instance.return_struct_inside_enum(11).call().await?;
    let expected = Shaker::Cosmopolitan(Recipe { ice: 22, sugar: 99 });
    assert_eq!(response.value, expected);
    let struct_inside_enum = Shaker::Cosmopolitan(Recipe { ice: 22, sugar: 66 });
    let response = instance
        .take_struct_inside_enum(struct_inside_enum)
        .call()
        .await?;
    assert_eq!(response.value, 8888);
    Ok(())
}

#[tokio::test]
>>>>>>> 72fdc018
async fn test_logd_receipts() -> Result<(), Error> {
    abigen!(
        LoggingContract,
        "packages/fuels-abigen-macro/tests/test_projects/contract_logdata/out/debug/contract_logdata-abi.json"
    );

    let wallet = launch_provider_and_get_wallet().await;

    let id = Contract::deploy(
        "tests/test_projects/contract_logdata/out/debug/contract_logdata.bin",
        &wallet,
        TxParameters::default(),
        StorageConfiguration::default(),
    )
    .await?;
    let contract_instance = LoggingContract::new(id.to_string(), wallet.clone());
    let mut value = [0u8; 32];
    value[0] = 0xFF;
    value[1] = 0xEE;
    value[2] = 0xDD;
    value[12] = 0xAA;
    value[13] = 0xBB;
    value[14] = 0xCC;
    let response = contract_instance
        .use_logd_opcode(value, 3, 6)
        .call()
        .await?;
    assert_eq!(response.logs, vec!["ffeedd", "ffeedd000000"]);
    let response = contract_instance
        .use_logd_opcode(value, 14, 15)
        .call()
        .await?;
    assert_eq!(
        response.logs,
        vec![
            "ffeedd000000000000000000aabb",
            "ffeedd000000000000000000aabbcc"
        ]
    );
    let response = contract_instance.dont_use_logd().call().await?;
    assert!(response.logs.is_empty());
    Ok(())
}

#[tokio::test]
async fn test_wallet_balance_api() -> Result<(), ProviderError> {
    // Single asset
    let mut wallet = LocalWallet::new_random(None);
    let number_of_coins = 21;
    let amount_per_coin = 11;
    let coins = setup_single_asset_coins(
        wallet.address(),
        BASE_ASSET_ID,
        number_of_coins,
        amount_per_coin,
    );

    let (provider, _) = setup_test_provider(coins.clone(), None).await;
    wallet.set_provider(provider);
    for (_utxo_id, coin) in coins {
        let balance = wallet.get_asset_balance(&coin.asset_id).await;
        assert_eq!(balance?, number_of_coins * amount_per_coin);
    }
    let balances = wallet.get_balances().await?;
    let expected_key = "0x".to_owned() + BASE_ASSET_ID.to_string().as_str();
    assert_eq!(balances.len(), 1); // only the base asset
    assert!(balances.contains_key(&expected_key));
    assert_eq!(
        *balances.get(&expected_key).unwrap(),
        number_of_coins * amount_per_coin
    );

    // Multiple assets
    let number_of_assets = 7;
    let coins_per_asset = 21;
    let amount_per_coin = 11;
    let (coins, asset_ids) = setup_multiple_assets_coins(
        wallet.address(),
        number_of_assets,
        coins_per_asset,
        amount_per_coin,
    );
    assert_eq!(coins.len() as u64, number_of_assets * coins_per_asset);
    assert_eq!(asset_ids.len() as u64, number_of_assets);
    let (provider, _) = setup_test_provider(coins.clone(), None).await;
    wallet.set_provider(provider);
    let balances = wallet.get_balances().await?;
    assert_eq!(balances.len() as u64, number_of_assets);
    for asset_id in asset_ids {
        let balance = wallet.get_asset_balance(&asset_id).await;
        assert_eq!(balance?, coins_per_asset * amount_per_coin);
        let expected_key = "0x".to_owned() + asset_id.to_string().as_str();
        assert!(balances.contains_key(&expected_key));
        assert_eq!(
            *balances.get(&expected_key).unwrap(),
            coins_per_asset * amount_per_coin
        );
    }
    Ok(())
}

#[tokio::test]
async fn sway_native_types_support() -> Result<(), Box<dyn std::error::Error>> {
    abigen!(
        MyContract,
        "packages/fuels-abigen-macro/tests/test_projects/sway_native_types/out/debug/sway_native_types-abi.json"
    );

    let wallet = launch_provider_and_get_wallet().await;

    let id = Contract::deploy(
        "tests/test_projects/sway_native_types/out/debug/sway_native_types.bin",
        &wallet,
        TxParameters::default(),
        StorageConfiguration::default(),
    )
    .await?;

    let instance = MyContract::new(id.to_string(), wallet.clone());

    let user = User {
        weight: 10,
        address: Address::zeroed(),
    };
    let response = instance.wrapped_address(user).call().await?;

    assert_eq!(response.value.address, Address::zeroed());

    let response = instance.unwrapped_address(Address::zeroed()).call().await?;

    assert_eq!(
        response.value,
        Address::from_str("0x0000000000000000000000000000000000000000000000000000000000000000")?
    );
    Ok(())
}

#[tokio::test]
async fn test_transaction_script_workflow() -> Result<(), Error> {
    abigen!(
        MyContract,
        "packages/fuels-abigen-macro/tests/test_projects/contract_test/out/debug/contract_test-abi.json"
    );

    let wallet = launch_provider_and_get_wallet().await;
    let client = &wallet.get_provider()?.client;

    let contract_id = Contract::deploy(
        "tests/test_projects/contract_test/out/debug/contract_test.bin",
        &wallet,
        TxParameters::default(),
        StorageConfiguration::default(),
    )
    .await?;

    let contract_instance = MyContract::new(contract_id.to_string(), wallet.clone());

    let call_handler = contract_instance.initialize_counter(42);

    let script = call_handler.get_script().await;
    assert!(script.tx.is_script());

    let receipts = script.call(client).await?;

    let response = call_handler.get_response(receipts)?;
    assert_eq!(response.value, 42);
    Ok(())
}

#[tokio::test]
async fn enum_coding_w_variable_width_variants() -> Result<(), Error> {
    abigen!(
        EnumTesting,
        "packages/fuels-abigen-macro/tests/test_projects/enum_encoding/out/debug\
        /enum_encoding-abi.json"
    );

    let wallet = launch_provider_and_get_wallet().await;

    let id = Contract::deploy(
        "tests/test_projects/enum_encoding/out/debug/enum_encoding.bin",
        &wallet,
        TxParameters::default(),
        StorageConfiguration::default(),
    )
    .await?;

    let instance = EnumTesting::new(id.to_string(), wallet);

    // If we had a regression on the issue of enum encoding width, then we'll
    // probably end up mangling arg_2 and onward which will fail this test.
    let expected = BigBundle {
        arg_1: EnumThatHasABigAndSmallVariant::Small(12345),
        arg_2: 6666,
        arg_3: 7777,
        arg_4: 8888,
    };
    let actual = instance.get_big_bundle().call().await?.value;
    assert_eq!(actual, expected);

    let fuelvm_judgement = instance
        .check_big_bundle_integrity(expected)
        .call()
        .await?
        .value;

    assert!(
        fuelvm_judgement,
        "The FuelVM deems that we've not encoded the bundle correctly. Investigate!"
    );
    Ok(())
}

#[tokio::test]
async fn enum_coding_w_unit_enums() -> Result<(), Error> {
    abigen!(
        EnumTesting,
        "packages/fuels-abigen-macro/tests/test_projects/enum_encoding/out/debug\
        /enum_encoding-abi.json"
    );

    let wallet = launch_provider_and_get_wallet().await;

    let id = Contract::deploy(
        "tests/test_projects/enum_encoding/out/debug/enum_encoding.bin",
        &wallet,
        TxParameters::default(),
        StorageConfiguration::default(),
    )
    .await?;

    let instance = EnumTesting::new(id.to_string(), wallet);

    // If we had a regression on the issue of unit enum encoding width, then
    // we'll end up mangling arg_2
    let expected = UnitBundle {
        arg_1: UnitEnum::var2(),
        arg_2: u64::MAX,
    };
    let actual = instance.get_unit_bundle().call().await?.value;
    assert_eq!(actual, expected);

    let fuelvm_judgement = instance
        .check_unit_bundle_integrity(expected)
        .call()
        .await?
        .value;

    assert!(
        fuelvm_judgement,
        "The FuelVM deems that we've not encoded the bundle correctly. Investigate!"
    );
    Ok(())
}

#[tokio::test]
async fn enum_as_input() -> Result<(), Error> {
    abigen!(
        EnumTesting,
        "packages/fuels-abigen-macro/tests/test_projects/enum_as_input/out/debug\
        /enum_as_input-abi.json"
    );

    let wallet = launch_provider_and_get_wallet().await;

    let id = Contract::deploy(
        "tests/test_projects/enum_as_input/out/debug/enum_as_input.bin",
        &wallet,
        TxParameters::default(),
        StorageConfiguration::default(),
    )
    .await?;

    let instance = EnumTesting::new(id.to_string(), wallet);

    let expected = StandardEnum::Two(12345);
    let actual = instance.get_standard_enum().call().await?.value;
    assert_eq!(expected, actual);

    let fuelvm_judgement = instance
        .check_standard_enum_integrity(expected)
        .call()
        .await?
        .value;
    assert!(
        fuelvm_judgement,
        "The FuelVM deems that we've not encoded the standard enum correctly. Investigate!"
    );

    let expected = UnitEnum::Two();
    let actual = instance.get_unit_enum().call().await?.value;
    assert_eq!(actual, expected);

    let fuelvm_judgement = instance
        .check_unit_enum_integrity(expected)
        .call()
        .await?
        .value;
    assert!(
        fuelvm_judgement,
        "The FuelVM deems that we've not encoded the unit enum correctly. Investigate!"
    );
    Ok(())
}

#[tokio::test]
async fn nested_structs() -> Result<(), Error> {
    abigen!(
        NestedStructs,
        "packages/fuels-abigen-macro/tests/test_projects/nested_structs/out/debug\
        /nested_structs-abi.json"
    );

    let wallet = launch_provider_and_get_wallet().await;

    let id = Contract::deploy(
        "tests/test_projects/nested_structs/out/debug/nested_structs.bin",
        &wallet,
        TxParameters::default(),
        StorageConfiguration::default(),
    )
    .await?;

    let instance = NestedStructs::new(id.to_string(), wallet);

    let expected = AllStruct {
        some_struct: SomeStruct { par_1: 12345 },
    };

    let actual = instance.get_struct().call().await?.value;
    assert_eq!(actual, expected);

    let fuelvm_judgement = instance
        .check_struct_integrity(expected)
        .call()
        .await?
        .value;

    assert!(
        fuelvm_judgement,
        "The FuelVM deems that we've not encoded the argument correctly. Investigate!"
    );

    let memory_address = MemoryAddress {
        contract_id: ContractId::zeroed(),
        function_selector: 10,
        function_data: 0,
    };

    let call_data = CallData {
        memory_address,
        num_coins_to_forward: 10,
        asset_id_of_coins_to_forward: ContractId::zeroed(),
        amount_of_gas_to_forward: 5,
    };

    let actual = instance
        .nested_struct_with_reserved_keyword_substring(call_data.clone())
        .call()
        .await?
        .value;

    assert_eq!(actual, call_data);
    Ok(())
}

#[tokio::test]
<<<<<<< HEAD
=======
async fn nested_enums_are_correctly_encoded_decoded() -> Result<(), Error> {
    abigen!(
        MyContract,
        "packages/fuels-abigen-macro/tests/test_projects/nested_enums/out/debug/nested_enums-abi.json"
    );

    let wallet = launch_provider_and_get_wallet().await;

    let id = Contract::deploy(
        "tests/test_projects/nested_enums/out/debug/nested_enums.bin",
        &wallet,
        TxParameters::default(),
        StorageConfiguration::default(),
    )
    .await?;

    let instance = MyContract::new(id.to_string(), wallet.clone());

    let expected_enum = EnumLevel3::El2(EnumLevel2::El1(EnumLevel1::Num(42)));

    let response = instance.get_nested_enum().call().await?;

    assert_eq!(response.value, expected_enum);

    let response = instance
        .check_nested_enum_integrity(expected_enum)
        .call()
        .await?;

    assert!(
        response.value,
        "The FuelVM deems that we've not encoded the nested enum correctly. Investigate!"
    );

    let expected_some_address = Option::Some(Identity::Address(Address::zeroed()));

    let response = instance.get_some_address().call().await?;

    assert_eq!(response.value, expected_some_address);

    let expected_none = Option::None();

    let response = instance.get_none().call().await?;

    assert_eq!(response.value, expected_none);
    Ok(())
}

#[tokio::test]
>>>>>>> 72fdc018
async fn test_multi_call() -> Result<(), Error> {
    abigen!(
        MyContract,
        "packages/fuels-abigen-macro/tests/test_projects/contract_test/out/debug/contract_test-abi.json"
    );

    let wallet = launch_provider_and_get_wallet().await;

    let contract_id = Contract::deploy(
        "tests/test_projects/contract_test/out/debug/contract_test.bin",
        &wallet,
        TxParameters::default(),
        StorageConfiguration::default(),
    )
    .await?;

    let contract_instance = MyContract::new(contract_id.to_string(), wallet.clone());

    let call_handler_1 = contract_instance.initialize_counter(42);
    let call_handler_2 = contract_instance.get_array([42; 2].to_vec());

    let mut multi_call_handler = MultiContractCallHandler::new(wallet.clone());

    multi_call_handler
        .add_call(call_handler_1)
        .add_call(call_handler_2);

    let (counter, array): (u64, Vec<u64>) = multi_call_handler.call().await?.value;

    assert_eq!(counter, 42);
    assert_eq!(array, [42; 2]);

    Ok(())
}

#[tokio::test]
async fn test_multi_call_script_workflow() -> Result<(), Error> {
    abigen!(
        MyContract,
        "packages/fuels-abigen-macro/tests/test_projects/contract_test/out/debug/contract_test-abi.json"
    );

    let wallet = launch_provider_and_get_wallet().await;
    let client = &wallet.get_provider()?.client;

    let contract_id = Contract::deploy(
        "tests/test_projects/contract_test/out/debug/contract_test.bin",
        &wallet,
        TxParameters::default(),
        StorageConfiguration::default(),
    )
    .await?;

    let contract_instance = MyContract::new(contract_id.to_string(), wallet.clone());

    let call_handler_1 = contract_instance.initialize_counter(42);
    let call_handler_2 = contract_instance.get_array([42; 2].to_vec());

    let mut multi_call_handler = MultiContractCallHandler::new(wallet.clone());

    multi_call_handler
        .add_call(call_handler_1)
        .add_call(call_handler_2);

    let script = multi_call_handler.get_script().await;
    let receipts = script.call(client).await.unwrap();
    let (counter, array) = multi_call_handler
        .get_response::<(u64, Vec<u64>)>(receipts)?
        .value;

    assert_eq!(counter, 42);
    assert_eq!(array, [42; 2]);

    Ok(())
}

#[tokio::test]
async fn test_storage_initialization() -> Result<(), Error> {
    abigen!(
        MyContract,
        "packages/fuels-abigen-macro/tests/test_projects/contract_storage_test/out/debug/contract_storage_test-abi.json"
    );

    let wallet = launch_provider_and_get_wallet().await;

    // ANCHOR: storage_slot_create
    let key = Bytes32::from([1u8; 32]);
    let value = Bytes32::from([2u8; 32]);
    let storage_slot = StorageSlot::new(key, value);
    let storage_vec = vec![storage_slot.clone()];
    // ANCHOR_END: storage_slot_create

    // ANCHOR: manual_storage
    let contract_id = Contract::deploy_with_parameters(
        "tests/test_projects/contract_storage_test/out/debug/contract_storage_test.bin",
        &wallet,
        TxParameters::default(),
        StorageConfiguration::with_manual_storage(Some(storage_vec)),
        Salt::from([0; 32]),
    )
    .await?;
    // ANCHOR_END: manual_storage

    let contract_instance = MyContract::new(contract_id.to_string(), wallet.clone());

    let result = contract_instance
        .get_value_b256(key.into())
        .call()
        .await?
        .value;
    assert_eq!(result.as_slice(), value.as_slice());

    Ok(())
}

#[tokio::test]
async fn can_use_try_into_to_construct_struct_from_bytes() -> Result<(), Error> {
    abigen!(
        MyContract,
        "packages/fuels-abigen-macro/tests/test_projects/enum_inside_struct/out/debug\
        /enum_inside_struct-abi.json"
    );
    let cocktail_in_bytes: Vec<u8> = vec![
        0, 0, 0, 0, 0, 0, 0, 1, 0, 0, 0, 0, 0, 0, 0, 2, 0, 0, 0, 0, 0, 0, 0, 3,
    ];

    let expected = Cocktail {
        the_thing_you_mix_in: Shaker::Mojito(2),
        glass: 3,
    };

    // as slice
    let actual: Cocktail = cocktail_in_bytes[..].try_into()?;
    assert_eq!(actual, expected);

    // as ref
    let actual: Cocktail = (&cocktail_in_bytes).try_into()?;
    assert_eq!(actual, expected);

    // as value
    let actual: Cocktail = cocktail_in_bytes.try_into()?;
    assert_eq!(actual, expected);

    Ok(())
}

#[tokio::test]
async fn can_use_try_into_to_construct_enum_from_bytes() -> Result<(), Error> {
    abigen!(
        MyContract,
        "packages/fuels-abigen-macro/tests/test_projects/enum_inside_struct/out/debug\
        /enum_inside_struct-abi.json"
    );
    // ANCHOR: manual_decode
    let shaker_in_bytes: Vec<u8> = vec![0, 0, 0, 0, 0, 0, 0, 1, 0, 0, 0, 0, 0, 0, 0, 2];

    let expected = Shaker::Mojito(2);

    // as slice
    let actual: Shaker = shaker_in_bytes[..].try_into()?;
    assert_eq!(actual, expected);

    // as ref
    let actual: Shaker = (&shaker_in_bytes).try_into()?;
    assert_eq!(actual, expected);

    // as value
    let actual: Shaker = shaker_in_bytes.try_into()?;
    assert_eq!(actual, expected);

    // ANCHOR_END: manual_decode

    Ok(())
}

#[tokio::test]
<<<<<<< HEAD
async fn type_inside_enum() -> Result<(), Error> {
    abigen!(
        MyContract,
        "packages/fuels-abigen-macro/tests/test_projects/type_inside_enum/out/debug\
        /type_inside_enum-abi.json"
=======
async fn test_init_storage_automatically() -> Result<(), Error> {
    abigen!(
        MyContract,
        "packages/fuels-abigen-macro/tests/test_projects/contract_storage_test/out/debug/contract_storage_test-abi.json"
>>>>>>> 72fdc018
    );

    let wallet = launch_provider_and_get_wallet().await;

<<<<<<< HEAD
    let id = Contract::deploy(
        "tests/test_projects/type_inside_enum/out/debug/type_inside_enum.bin",
        &wallet,
        TxParameters::default(),
    )
    .await?;

    let instance = MyContract::new(id.to_string(), wallet.clone());

    let enum_string = SomeEnum::SomeStr("asdf".to_owned());
    let response = instance.str_inside_enum(enum_string.clone()).call().await?;
    assert_eq!(response.value, enum_string);

    let enum_array = SomeEnum::SomeArr(vec![1, 2, 3, 4, 5, 6, 7]);
    let response = instance.arr_inside_enum(enum_array.clone()).call().await?;
    assert_eq!(response.value, enum_array);

    let response = instance.return_struct_inside_enum(11).call().await?;
    let expected = Shaker::Cosmopolitan(Recipe { ice: 22, sugar: 99 });
    assert_eq!(response.value, expected);
    let struct_inside_enum = Shaker::Cosmopolitan(Recipe { ice: 22, sugar: 66 });
    let response = instance
        .take_struct_inside_enum(struct_inside_enum)
        .call()
        .await?;
    assert_eq!(response.value, 8888);
=======
    // ANCHOR: automatic_storage
    let contract_id = Contract::deploy_with_parameters(
        "tests/test_projects/contract_storage_test/out/debug/contract_storage_test.bin",
        &wallet,
        TxParameters::default(),
        StorageConfiguration::with_storage_path(
            Some("tests/test_projects/contract_storage_test/out/debug/contract_storage_test-storage_slots.json".to_string())),
        Salt::default(),
    )
        .await?;
    // ANCHOR_END: automatic_storage

    println!("Foo contract deployed @ {:x}", contract_id);

    let key1 =
        Bytes32::from_str("de9090cb50e71c2588c773487d1da7066d0c719849a7e58dc8b6397a25c567c0")
            .unwrap();
    let key2 =
        Bytes32::from_str("f383b0ce51358be57daa3b725fe44acdb2d880604e367199080b4379c41bb6ed")
            .unwrap();

    let contract_instance = MyContract::new(contract_id.to_string(), wallet.clone());

    let value = contract_instance.get_value_b256(*key1).call().await?.value;
    assert_eq!(value, [1u8; 32]);

    let value = contract_instance.get_value_u64(*key2).call().await?.value;
    assert_eq!(value, 64);
>>>>>>> 72fdc018

    Ok(())
}

#[tokio::test]
async fn contract_method_call_respects_maturity() -> anyhow::Result<()> {
    abigen!(
        MyContract,
        "packages/fuels-abigen-macro/tests/test_projects/transaction_block_height/out/debug/transaction_block_height-abi.json"
    );

    let wallet = launch_provider_and_get_wallet().await;

    let id = Contract::deploy(
        "tests/test_projects/transaction_block_height/out/debug/transaction_block_height.bin",
        &wallet,
        TxParameters::default(),
        StorageConfiguration::default(),
    )
    .await?;

    let instance = MyContract::new(id.to_string(), wallet.clone());

    let call_w_maturity = |call_maturity| {
        let mut prepared_call = instance.calling_this_will_produce_a_block();
        prepared_call.tx_parameters.maturity = call_maturity;
        prepared_call.call()
    };

    call_w_maturity(1).await.expect("Should have passed since we're calling with a maturity that is less or equal to the current block height");

    call_w_maturity(3).await.expect_err("Should have failed since we're calling with a maturity that is greater than the current block height");

    Ok(())
}

#[tokio::test]
async fn contract_deployment_respects_maturity() -> anyhow::Result<()> {
    abigen!(
        MyContract,
        "packages/fuels-abigen-macro/tests/test_projects/transaction_block_height/out/debug/transaction_block_height-abi.json"
    );

    let wallet = launch_provider_and_get_wallet().await;

    let deploy_w_maturity = |maturity| {
        let parameters = TxParameters {
            maturity,
            ..TxParameters::default()
        };
        Contract::deploy(
            "tests/test_projects/transaction_block_height/out/debug/transaction_block_height.bin",
            &wallet,
            parameters,
            StorageConfiguration::default(),
        )
    };

    let err = deploy_w_maturity(1).await.expect_err("Should not have been able to deploy the contract since the block height (0) is less than the requested maturity (1)");
    assert!(matches!(err, TransactionError(msg) if msg.contains("TransactionMaturity")));

    produce_blocks(&wallet, 1).await?;
    deploy_w_maturity(1)
        .await
        .expect("Should be able to deploy now since maturity (1) is <= than the block height (1)");

    Ok(())
}

#[tokio::test]
async fn can_increase_block_height() -> anyhow::Result<()> {
    // ANCHOR: uses_produce_blocks_to_increase_block_height
    let wallet = launch_provider_and_get_wallet().await;
    let provider = &wallet.get_provider().unwrap();

    assert_eq!(provider.latest_block_height().await?, 0);

    produce_blocks(&wallet, 3).await?;

    assert_eq!(provider.latest_block_height().await?, 3);
    // ANCHOR_END: uses_produce_blocks_to_increase_block_height
    Ok(())
}

#[tokio::test]
async fn gql_height_info_is_correct() -> anyhow::Result<()> {
    abigen!(
        MyContract,
        "packages/fuels-abigen-macro/tests/test_projects/transaction_block_height/out/debug/transaction_block_height-abi.json"
    );

    let wallet = launch_provider_and_get_wallet().await;
    let provider = &wallet.get_provider().unwrap();

    let id = Contract::deploy(
        "tests/test_projects/transaction_block_height/out/debug/transaction_block_height.bin",
        &wallet,
        TxParameters::default(),
        StorageConfiguration::default(),
    )
    .await?;
    let instance = MyContract::new(id.to_string(), wallet.clone());

    let block_height_from_contract = || async {
        Ok(instance.get_current_height().simulate().await?.value) as Result<u64, Error>
    };

    assert_eq!(provider.latest_block_height().await?, 1);
    assert_eq!(block_height_from_contract().await?, 1);

    produce_blocks(&wallet, 3).await?;

    assert_eq!(provider.latest_block_height().await?, 4);
    assert_eq!(block_height_from_contract().await?, 4);
    Ok(())
}<|MERGE_RESOLUTION|>--- conflicted
+++ resolved
@@ -1454,8 +1454,6 @@
 }
 
 #[tokio::test]
-<<<<<<< HEAD
-=======
 async fn workflow_struct_inside_enum() -> Result<(), Error> {
     abigen!(
         MyContract,
@@ -1486,7 +1484,6 @@
 }
 
 #[tokio::test]
->>>>>>> 72fdc018
 async fn test_logd_receipts() -> Result<(), Error> {
     abigen!(
         LoggingContract,
@@ -1854,8 +1851,6 @@
 }
 
 #[tokio::test]
-<<<<<<< HEAD
-=======
 async fn nested_enums_are_correctly_encoded_decoded() -> Result<(), Error> {
     abigen!(
         MyContract,
@@ -1905,7 +1900,6 @@
 }
 
 #[tokio::test]
->>>>>>> 72fdc018
 async fn test_multi_call() -> Result<(), Error> {
     abigen!(
         MyContract,
@@ -2082,23 +2076,15 @@
 }
 
 #[tokio::test]
-<<<<<<< HEAD
 async fn type_inside_enum() -> Result<(), Error> {
     abigen!(
         MyContract,
         "packages/fuels-abigen-macro/tests/test_projects/type_inside_enum/out/debug\
         /type_inside_enum-abi.json"
-=======
-async fn test_init_storage_automatically() -> Result<(), Error> {
-    abigen!(
-        MyContract,
-        "packages/fuels-abigen-macro/tests/test_projects/contract_storage_test/out/debug/contract_storage_test-abi.json"
->>>>>>> 72fdc018
-    );
-
-    let wallet = launch_provider_and_get_wallet().await;
-
-<<<<<<< HEAD
+    );
+
+    let wallet = launch_provider_and_get_wallet().await;
+
     let id = Contract::deploy(
         "tests/test_projects/type_inside_enum/out/debug/type_inside_enum.bin",
         &wallet,
@@ -2125,7 +2111,19 @@
         .call()
         .await?;
     assert_eq!(response.value, 8888);
-=======
+
+    Ok(())
+}
+
+#[tokio::test]
+async fn test_init_storage_automatically() -> Result<(), Error> {
+    abigen!(
+        MyContract,
+        "packages/fuels-abigen-macro/tests/test_projects/contract_storage_test/out/debug/contract_storage_test-abi.json"
+    );
+
+    let wallet = launch_provider_and_get_wallet().await;
+
     // ANCHOR: automatic_storage
     let contract_id = Contract::deploy_with_parameters(
         "tests/test_projects/contract_storage_test/out/debug/contract_storage_test.bin",
@@ -2154,7 +2152,6 @@
 
     let value = contract_instance.get_value_u64(*key2).call().await?.value;
     assert_eq!(value, 64);
->>>>>>> 72fdc018
 
     Ok(())
 }
