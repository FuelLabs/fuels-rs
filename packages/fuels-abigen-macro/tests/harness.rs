use fuel_core::service::Config;
use fuel_gql_client::fuel_tx::{AssetId, ContractId, Receipt};
use fuels::prelude::{
    launch_provider_and_get_single_wallet, setup_multiple_assets_coins, setup_single_asset_coins,
    setup_test_provider, CallParameters, Contract, Error, LocalWallet, Provider, Signer,
    TxParameters, DEFAULT_COIN_AMOUNT, DEFAULT_NUM_COINS,
};
use fuels_abigen_macro::abigen;
use fuels_core::tx::Address;
use fuels_core::Parameterize;
use fuels_core::{constants::BASE_ASSET_ID, Token};
use sha2::{Digest, Sha256};
use std::str::FromStr;
/// Note: all the tests and examples below require pre-compiled Sway projects.
/// To compile these projects, run `cargo run --bin build-test-projects`.
/// It will build all test projects, creating their respective binaries,
/// ABI files, and lock files. These are not to be committed to the repository.

/// #[ctor::ctor] Marks a function or static variable as a library/executable constructor.
/// This uses OS-specific linker sections to call a specific function at load time.
#[cfg(test)]
#[ctor::ctor]
fn init_tracing() {
    let _ = tracing_subscriber::fmt::try_init();
}

fn null_contract_id() -> String {
    // a null contract address ~[0u8;32]
    String::from("0000000000000000000000000000000000000000000000000000000000000000")
}

#[tokio::test]
async fn compile_bindings_from_contract_file() {
    // Generates the bindings from an ABI definition in a JSON file
    // The generated bindings can be accessed through `SimpleContract`.
    abigen!(
        SimpleContract,
        "packages/fuels-abigen-macro/tests/takes_ints_returns_bool.json",
    );

    let wallet = launch_provider_and_get_single_wallet().await;

    // `SimpleContract` is the name of the contract
    let contract_instance = SimpleContract::new(null_contract_id(), wallet);

    let call_handler = contract_instance.takes_ints_returns_bool(42);

    let encoded = format!(
        "{}{}",
        hex::encode(call_handler.contract_call.encoded_selector),
        hex::encode(call_handler.contract_call.encoded_args)
    );

    assert_eq!("000000009593586c000000000000002a", encoded);
}

#[tokio::test]
async fn compile_bindings_from_inline_contract() {
    // Generates the bindings from the an ABI definition inline.
    // The generated bindings can be accessed through `SimpleContract`.
    abigen!(
        SimpleContract,
        r#"
        [
            {
                "type": "function",
                "inputs": [
                    {
                        "name": "only_argument",
                        "type": "u32"
                    }
                ],
                "name": "takes_ints_returns_bool",
                "outputs": [
                    {
                        "name": "",
                        "type": "bool"
                    }
                ]
            }
        ]
        "#,
    );

    let wallet = launch_provider_and_get_single_wallet().await;
    //`SimpleContract` is the name of the contract
    let contract_instance = SimpleContract::new(null_contract_id(), wallet);

    let call_handler = contract_instance.takes_ints_returns_bool(42_u32);

    let encoded = format!(
        "{}{}",
        hex::encode(call_handler.contract_call.encoded_selector),
        hex::encode(call_handler.contract_call.encoded_args)
    );

    assert_eq!("000000009593586c000000000000002a", encoded);
}

#[tokio::test]
async fn compile_bindings_array_input() {
    // Generates the bindings from the an ABI definition inline.
    // The generated bindings can be accessed through `SimpleContract`.
    abigen!(
        SimpleContract,
        r#"
        [
            {
                "type":"contract",
                "inputs":[
                    {
                        "name":"arg",
                        "type":"[u16; 3]"
                    }
                ],
                "name":"takes_array",
                "outputs":[

                ]
            }
        ]
        "#,
    );

    let wallet = launch_provider_and_get_single_wallet().await;

    // `SimpleContract` is the name of the contract
    let contract_instance = SimpleContract::new(null_contract_id(), wallet);

    let input: Vec<u16> = vec![1, 2, 3, 4];
    let call_handler = contract_instance.takes_array(input);

    let encoded = format!(
        "{}{}",
        hex::encode(call_handler.contract_call.encoded_selector),
        hex::encode(call_handler.contract_call.encoded_args)
    );

    assert_eq!(
        "000000005898d3a40000000000000001000000000000000200000000000000030000000000000004",
        encoded
    );
}

#[tokio::test]
async fn compile_bindings_bool_array_input() {
    // Generates the bindings from the an ABI definition inline.
    // The generated bindings can be accessed through `SimpleContract`.
    abigen!(
        SimpleContract,
        r#"
        [
            {
                "type":"contract",
                "inputs":[
                    {
                        "name":"arg",
                        "type":"[bool; 3]"
                    }
                ],
                "name":"takes_array",
                "outputs":[

                ]
            }
        ]
        "#,
    );

    let wallet = launch_provider_and_get_single_wallet().await;

    // `SimpleContract` is the name of the contract
    let contract_instance = SimpleContract::new(null_contract_id(), wallet);

    let input: Vec<bool> = vec![true, false, true];
    let call_handler = contract_instance.takes_array(input);

    let encoded = format!(
        "{}{}",
        hex::encode(call_handler.contract_call.encoded_selector),
        hex::encode(call_handler.contract_call.encoded_args)
    );

    assert_eq!(
        "000000006fc82450000000000000000100000000000000000000000000000001",
        encoded
    );
}

#[tokio::test]
async fn compile_bindings_byte_input() {
    // Generates the bindings from the an ABI definition inline.
    // The generated bindings can be accessed through `SimpleContract`.
    abigen!(
        SimpleContract,
        r#"
        [
            {
                "type":"contract",
                "inputs":[
                    {
                        "name":"arg",
                        "type":"byte"
                    }
                ],
                "name":"takes_byte",
                "outputs":[

                ]
            }
        ]
        "#,
    );

    let wallet = launch_provider_and_get_single_wallet().await;

    // `SimpleContract` is the name of the contract
    let contract_instance = SimpleContract::new(null_contract_id(), wallet);

    let call_handler = contract_instance.takes_byte(10u8);

    let encoded = format!(
        "{}{}",
        hex::encode(call_handler.contract_call.encoded_selector),
        hex::encode(call_handler.contract_call.encoded_args)
    );

    assert_eq!("00000000a4bd3861000000000000000a", encoded);
}

#[tokio::test]
async fn compile_bindings_string_input() {
    // Generates the bindings from the an ABI definition inline.
    // The generated bindings can be accessed through `SimpleContract`.
    abigen!(
        SimpleContract,
        r#"
        [
            {
                "type":"contract",
                "inputs":[
                    {
                        "name":"arg",
                        "type":"str[23]"
                    }
                ],
                "name":"takes_string",
                "outputs":[

                ]
            }
        ]
        "#,
    );

    let wallet = launch_provider_and_get_single_wallet().await;

    // `SimpleContract` is the name of the contract
    let contract_instance = SimpleContract::new(null_contract_id(), wallet);

    let call_handler = contract_instance.takes_string("This is a full sentence".into());

    let encoded = format!(
        "{}{}",
        hex::encode(call_handler.contract_call.encoded_selector),
        hex::encode(call_handler.contract_call.encoded_args)
    );

    assert_eq!(
        "00000000d56e76515468697320697320612066756c6c2073656e74656e636500",
        encoded
    );
}

#[tokio::test]
async fn compile_bindings_b256_input() {
    // Generates the bindings from the an ABI definition inline.
    // The generated bindings can be accessed through `SimpleContract`.
    abigen!(
        SimpleContract,
        r#"
        [
            {
                "type":"contract",
                "inputs":[
                    {
                        "name":"arg",
                        "type":"b256"
                    }
                ],
                "name":"takes_b256",
                "outputs":[

                ]
            }
        ]
        "#,
    );

    let wallet = launch_provider_and_get_single_wallet().await;

    // `SimpleContract` is the name of the contract
    let contract_instance = SimpleContract::new(null_contract_id(), wallet);

    let mut hasher = Sha256::new();
    hasher.update("test string".as_bytes());

    let arg = hasher.finalize();

    let call_handler = contract_instance.takes_b256(arg.into());

    let encoded = format!(
        "{}{}",
        hex::encode(call_handler.contract_call.encoded_selector),
        hex::encode(call_handler.contract_call.encoded_args)
    );

    assert_eq!(
        "0000000054992852d5579c46dfcc7f18207013e65b44e4cb4e2c2298f4ac457ba8f82743f31e930b",
        encoded
    );
}

#[tokio::test]
async fn compile_bindings_struct_input() {
    // Generates the bindings from the an ABI definition inline.
    // The generated bindings can be accessed through `SimpleContract`.
    abigen!(
        SimpleContract,
        r#"
        [
            {
                "type":"contract",
                "inputs":[
                    {
                        "name":"value",
                        "type":"struct MyStruct",
                        "components": [
                            {
                                "name": "foo",
                                "type": "[u8; 2]"
                            },
                            {
                                "name": "bar",
                                "type": "str[4]"
                            }
                        ]
                    }
                ],
                "name":"takes_struct",
                "outputs":[]
            }
        ]
        "#,
    );
    // Because of the abigen! macro, `MyStruct` is now in scope
    // and can be used!
    let input = MyStruct {
        foo: vec![10, 2],
        bar: "fuel".to_string(),
    };

    let wallet = launch_provider_and_get_single_wallet().await;

    // `SimpleContract` is the name of the contract
    let contract_instance = SimpleContract::new(null_contract_id(), wallet);

    let call_handler = contract_instance.takes_struct(input);

    let encoded = format!(
        "{}{}",
        hex::encode(call_handler.contract_call.encoded_selector),
        hex::encode(call_handler.contract_call.encoded_args)
    );

    assert_eq!(
        "00000000ef5aac44000000000000000a00000000000000026675656c00000000",
        encoded
    );
}

#[tokio::test]
async fn compile_bindings_nested_struct_input() {
    // Generates the bindings from the an ABI definition inline.
    // The generated bindings can be accessed through `SimpleContract`.
    abigen!(
        SimpleContract,
        r#"
        [
            {
                "type":"contract",
                "inputs":[
                    {
                        "name":"top_value",
                        "type":"struct MyNestedStruct",
                        "components": [
                            {
                                "name": "x",
                                "type": "u16"
                            },
                            {
                                "name": "foo",
                                "type": "struct InnerStruct",
                                "components": [
                                    {
                                        "name":"a",
                                        "type": "bool"
                                    }
                                ]
                            }
                        ]
                    }
                ],
                "name":"takes_nested_struct",
                "outputs":[]
            }
        ]
        "#,
    );

    let inner_struct = InnerStruct { a: true };

    let input = MyNestedStruct {
        x: 10,
        foo: inner_struct,
    };

    let wallet = launch_provider_and_get_single_wallet().await;

    // `SimpleContract` is the name of the contract
    let contract_instance = SimpleContract::new(null_contract_id(), wallet);

    let call_handler = contract_instance.takes_nested_struct(input);

    let encoded = format!(
        "{}{}",
        hex::encode(call_handler.contract_call.encoded_selector),
        hex::encode(call_handler.contract_call.encoded_args)
    );

    assert_eq!("0000000088bf8a1b000000000000000a0000000000000001", encoded);
}

#[tokio::test]
async fn compile_bindings_enum_input() {
    // Generates the bindings from the an ABI definition inline.
    // The generated bindings can be accessed through `SimpleContract`.
    abigen!(
        SimpleContract,
        r#"
        [
            {
                "type":"contract",
                "inputs":[
                    {
                        "name":"my_enum",
                        "type":"enum MyEnum",
                        "components": [
                            {
                                "name": "x",
                                "type": "u32"
                            },
                            {
                                "name": "y",
                                "type": "bool"
                            }
                        ]
                    }
                ],
                "name":"takes_enum",
                "outputs":[]
            }
        ]
        "#,
    );

    let variant = MyEnum::X(42);

    let wallet = launch_provider_and_get_single_wallet().await;

    // `SimpleContract` is the name of the contract
    let contract_instance = SimpleContract::new(null_contract_id(), wallet);

    let call_handler = contract_instance.takes_enum(variant);

    let encoded = format!(
        "{}{}",
        hex::encode(call_handler.contract_call.encoded_selector),
        hex::encode(call_handler.contract_call.encoded_args)
    );
    let expected = "0000000021b2784f0000000000000000000000000000002a";
    assert_eq!(encoded, expected);
}

#[allow(clippy::blacklisted_name)]
#[tokio::test]
async fn create_struct_from_decoded_tokens() {
    // Generates the bindings from the an ABI definition inline.
    // The generated bindings can be accessed through `SimpleContract`.
    abigen!(
        SimpleContract,
        r#"
        [
            {
                "type":"contract",
                "inputs":[
                    {
                        "name":"my_val",
                        "type":"struct MyStruct",
                        "components": [
                            {
                                "name": "foo",
                                "type": "u8"
                            },
                            {
                                "name": "bar",
                                "type": "bool"
                            }
                        ]
                    }
                ],
                "name":"takes_struct",
                "outputs":[]
            }
        ]
        "#,
    );

    // Decoded tokens
    let foo = Token::U8(10);
    let bar = Token::Bool(true);

    // Create the struct using the decoded tokens.
    // `struct_from_tokens` is of type `MyStruct`.
    let struct_from_tokens = MyStruct::new_from_tokens(&[foo, bar]);

    assert_eq!(10, struct_from_tokens.foo);
    assert!(struct_from_tokens.bar);

    let wallet = launch_provider_and_get_single_wallet().await;

    // `SimpleContract` is the name of the contract
    let contract_instance = SimpleContract::new(null_contract_id(), wallet);

    let call_handler = contract_instance.takes_struct(struct_from_tokens);

    let encoded = format!(
        "{}{}",
        hex::encode(call_handler.contract_call.encoded_selector),
        hex::encode(call_handler.contract_call.encoded_args)
    );

    assert_eq!("00000000cb0b2f05000000000000000a0000000000000001", encoded);
}

#[tokio::test]
async fn create_nested_struct_from_decoded_tokens() {
    // Generates the bindings from the an ABI definition inline.
    // The generated bindings can be accessed through `SimpleContract`.
    abigen!(
        SimpleContract,
        r#"
        [
            {
                "type":"contract",
                "inputs":[
                    {
                        "name":"input",
                        "type":"struct MyNestedStruct",
                        "components": [
                            {
                                "name": "x",
                                "type": "u16"
                            },
                            {
                                "name": "y",
                                "type": "struct InnerStruct",
                                "components": [
                                    {
                                        "name":"a",
                                        "type": "bool"
                                    }
                                ]
                            }
                        ]
                    }
                ],
                "name":"takes_nested_struct",
                "outputs":[]
            }
        ]
        "#,
    );

    // Creating just the InnerStruct is possible
    let a = Token::Bool(true);
    let inner_struct_from_tokens = InnerStruct::new_from_tokens(&[a.clone()]);
    assert!(inner_struct_from_tokens.a);

    // Creating the whole nested struct `MyNestedStruct`
    // from tokens.
    // `x` is the token for the field `x` in `MyNestedStruct`
    // `a` is the token for the field `a` in `InnerStruct`
    let x = Token::U16(10);

    let nested_struct_from_tokens = MyNestedStruct::new_from_tokens(&[x, a]);

    assert_eq!(10, nested_struct_from_tokens.x);
    assert!(nested_struct_from_tokens.y.a);

    let wallet = launch_provider_and_get_single_wallet().await;

    // `SimpleContract` is the name of the contract
    let contract_instance = SimpleContract::new(null_contract_id(), wallet);

    let call_handler = contract_instance.takes_nested_struct(nested_struct_from_tokens);

    let encoded = format!(
        "{}{}",
        hex::encode(call_handler.contract_call.encoded_selector),
        hex::encode(call_handler.contract_call.encoded_args)
    );

    assert_eq!("0000000088bf8a1b000000000000000a0000000000000001", encoded);
}

#[tokio::test]
async fn type_safe_output_values() {
    // Generates the bindings from the an ABI definition inline.
    // The generated bindings can be accessed through `SimpleContract`.
    abigen!(
        MyContract,
        "packages/fuels-abigen-macro/tests/test_projects/contract_output_test/out/debug/contract_output_test-abi.json"
    );

    let wallet = launch_provider_and_get_single_wallet().await;

    let contract_id = Contract::deploy(
        "tests/test_projects/contract_output_test/out/debug/contract_output_test.bin",
        &wallet,
        TxParameters::default(),
    )
    .await
    .unwrap();
    println!("Contract deployed @ {:x}", contract_id);

    let contract_instance = MyContract::new(contract_id.to_string(), wallet);

    // `response`'s type matches the return type of `is_event()`
    let response = contract_instance.is_even(10).call().await.unwrap();
    assert!(response.value);

    // `response`'s type matches the return type of `return_my_string()`
    let response = contract_instance
        .return_my_string("fuel".to_string())
        .call()
        .await
        .unwrap();

    assert_eq!(response.value, "fuel");

    let my_struct = MyStruct { foo: 10, bar: true };

    let response = contract_instance
        .return_my_struct(my_struct)
        .call()
        .await
        .unwrap();

    assert_eq!(response.value.foo, 10);
    assert!(response.value.bar);
}

#[tokio::test]
async fn call_with_structs() {
    // Generates the bindings from the an ABI definition inline.
    // The generated bindings can be accessed through `MyContract`.
    abigen!(
        MyContract,
        "packages/fuels-abigen-macro/tests/test_projects/complex_types_contract/out/debug/contract_test-abi.json"
    );

    let wallet = launch_provider_and_get_single_wallet().await;

    let contract_id = Contract::deploy(
        "tests/test_projects/complex_types_contract/out/debug/contract_test.bin",
        &wallet,
        TxParameters::default(),
    )
    .await
    .unwrap();
    println!("Contract deployed @ {:x}", contract_id);

    let contract_instance = MyContract::new(contract_id.to_string(), wallet);
    let counter_config = CounterConfig {
        dummy: true,
        initial_value: 42,
    };

    let result = contract_instance
        .initialize_counter(counter_config) // Build the ABI call
        .call() // Perform the network call
        .await
        .unwrap();

    assert_eq!(42, result.value);

    let result = contract_instance
        .increment_counter(10)
        .call()
        .await
        .unwrap();

    assert_eq!(52, result.value);
}

#[tokio::test]
async fn call_with_empty_return() {
    // Generates the bindings from the an ABI definition inline.
    // The generated bindings can be accessed through `MyContract`.
    abigen!(
        MyContract,
        "packages/fuels-abigen-macro/tests/test_projects/call_empty_return/out/debug/contract_test-abi.json"
    );

    let wallet = launch_provider_and_get_single_wallet().await;

    let contract_id = Contract::deploy(
        "tests/test_projects/call_empty_return/out/debug/contract_test.bin",
        &wallet,
        TxParameters::default(),
    )
    .await
    .unwrap();
    println!("Contract deployed @ {:x}", contract_id);

    let contract_instance = MyContract::new(contract_id.to_string(), wallet);

    let _result = contract_instance
        .store_value(42) // Build the ABI call
        .call() // Perform the network call
        .await
        .unwrap();
}

#[tokio::test]
async fn abigen_different_structs_same_arg_name() {
    abigen!(
        MyContract,
        "packages/fuels-abigen-macro/tests/test_projects/two_structs/out/debug/two_structs-abi.json",
    );

    let wallet = launch_provider_and_get_single_wallet().await;

    let contract_id = Contract::deploy(
        "tests/test_projects/two_structs/out/debug/two_structs.bin",
        &wallet,
        TxParameters::default(),
    )
    .await
    .unwrap();
    println!("Contract deployed @ {:x}", contract_id);

    let contract_instance = MyContract::new(contract_id.to_string(), wallet);

    let param_one = StructOne { foo: 42 };
    let param_two = StructTwo { bar: 42 };

    let res_one = contract_instance.something(param_one).call().await.unwrap();

    assert_eq!(res_one.value, 43);

    let res_two = contract_instance
        .something_else(param_two)
        .call()
        .await
        .unwrap();

    assert_eq!(res_two.value, 41);
}

#[tokio::test]
async fn test_reverting_transaction() {
    abigen!(
        RevertingContract,
        "packages/fuels-abigen-macro/tests/test_projects/revert_transaction_error/out/debug/capture_revert_transaction_error-abi.json"
    );

    let wallet = launch_provider_and_get_single_wallet().await;

    let contract_id = Contract::deploy("tests/test_projects/revert_transaction_error/out/debug/capture_revert_transaction_error.bin", &wallet, TxParameters::default())
        .await
        .unwrap();
    let contract_instance = RevertingContract::new(contract_id.to_string(), wallet);
    println!("Contract deployed @ {:x}", contract_id);
    let result = contract_instance.make_transaction_fail(0).call().await;
    assert!(matches!(result, Err(Error::ContractCallError(..))));
}

#[tokio::test]
async fn multiple_read_calls() {
    abigen!(
        MyContract,
        "packages/fuels-abigen-macro/tests/test_projects/multiple_read_calls/out/debug/demo-abi.json"
    );

    let wallet = launch_provider_and_get_single_wallet().await;

    let contract_id = Contract::deploy(
        "tests/test_projects/multiple_read_calls/out/debug/demo.bin",
        &wallet,
        TxParameters::default(),
    )
    .await
    .unwrap();
    println!("Contract deployed @ {:x}", contract_id);
    let contract_instance = MyContract::new(contract_id.to_string(), wallet);

    contract_instance.store(42).call().await.unwrap();

    // Use "simulate" because the methods don't actually run a transaction, but just a dry-run
    // We can notice here that, thanks to this, we don't generate a TransactionId collision,
    // even if the transactions are theoretically the same.
    let stored = contract_instance.read(0).simulate().await.unwrap();

    assert_eq!(stored.value, 42);

    let stored = contract_instance.read(0).simulate().await.unwrap();

    assert_eq!(stored.value, 42);
}

#[tokio::test]
async fn test_methods_typeless_argument() {
    // Generates the bindings from the an ABI definition inline.
    // The generated bindings can be accessed through `MyContract`.
    abigen!(
        MyContract,
        "packages/fuels-abigen-macro/tests/test_projects/empty_arguments/out/debug/method_four_arguments-abi.json"
    );

    let wallet = launch_provider_and_get_single_wallet().await;

    let contract_id = Contract::deploy(
        "tests/test_projects/empty_arguments/out/debug/method_four_arguments.bin",
        &wallet,
        TxParameters::default(),
    )
    .await
    .unwrap();
    println!("Contract deployed @ {:x}", contract_id);

    let contract_instance = MyContract::new(contract_id.to_string(), wallet);

    let result = contract_instance
        .method_with_empty_argument()
        .call()
        .await
        .unwrap();
    assert_eq!(result.value, 63);
}

#[tokio::test]
async fn test_large_return_data() {
    abigen!(
        MyContract,
        "packages/fuels-abigen-macro/tests/test_projects/large_return_data/out/debug/contract_test-abi.json"
    );

    let wallet = launch_provider_and_get_single_wallet().await;

    let contract_id = Contract::deploy(
        "tests/test_projects/large_return_data/out/debug/contract_test.bin",
        &wallet,
        TxParameters::default(),
    )
    .await
    .unwrap();
    println!("Contract deployed @ {:x}", contract_id);

    let contract_instance = MyContract::new(contract_id.to_string(), wallet);

    let res = contract_instance.get_id().call().await.unwrap();

    assert_eq!(
        res.value,
        [
            255, 255, 255, 255, 255, 255, 255, 255, 255, 255, 255, 255, 255, 255, 255, 255, 255,
            255, 255, 255, 255, 255, 255, 255, 255, 255, 255, 255, 255, 255, 255, 255
        ]
    );

    // One word-sized string
    let res = contract_instance.get_small_string().call().await.unwrap();
    assert_eq!(res.value, "gggggggg");

    // Two word-sized string
    let res = contract_instance.get_large_string().call().await.unwrap();
    assert_eq!(res.value, "ggggggggg");

    // Large struct will be bigger than a `WORD`.
    let res = contract_instance.get_large_struct().call().await.unwrap();
    assert_eq!(res.value.foo, 12);
    assert_eq!(res.value.bar, 42);

    // Array will be returned in `ReturnData`.
    let res = contract_instance.get_large_array().call().await.unwrap();
    assert_eq!(res.value, &[1, 2]);

    let res = contract_instance.get_contract_id().call().await.unwrap();

    // First `value` is from `CallResponse`.
    // Second `value` is from Sway `ContractId` type.
    assert_eq!(
        res.value,
        ContractId::from([
            255, 255, 255, 255, 255, 255, 255, 255, 255, 255, 255, 255, 255, 255, 255, 255, 255,
            255, 255, 255, 255, 255, 255, 255, 255, 255, 255, 255, 255, 255, 255, 255
        ])
    );
}

#[tokio::test]
async fn test_provider_launch_and_connect() {
    abigen!(
        MyContract,
        "packages/fuels-abigen-macro/tests/test_projects/contract_test/out/debug/contract_test-abi.json"
    );

    let mut wallet = LocalWallet::new_random(None);

    let coins = setup_single_asset_coins(
        wallet.address(),
        BASE_ASSET_ID,
        DEFAULT_NUM_COINS,
        DEFAULT_COIN_AMOUNT,
    );
    let (launched_provider, address) = setup_test_provider(coins, Config::local_node()).await;
    let connected_provider = Provider::connect(address).await.unwrap();

    wallet.set_provider(connected_provider);

    let contract_id = Contract::deploy(
        "tests/test_projects/contract_test/out/debug/contract_test.bin",
        &wallet,
        TxParameters::default(),
    )
    .await
    .unwrap();
    println!("Contract deployed @ {:x}", contract_id);

    let contract_instance_connected = MyContract::new(contract_id.to_string(), wallet.clone());

    let result = contract_instance_connected
        .initialize_counter(42) // Build the ABI call
        .call() // Perform the network call
        .await
        .unwrap();
    assert_eq!(42, result.value);

    wallet.set_provider(launched_provider);
    let contract_instance_launched = MyContract::new(contract_id.to_string(), wallet);

    let result = contract_instance_launched
        .increment_counter(10)
        .call()
        .await
        .unwrap();
    assert_eq!(52, result.value);
}

#[tokio::test]
async fn test_contract_calling_contract() {
    // Tests a contract call that calls another contract (FooCaller calls FooContract underneath)
    abigen!(
        FooContract,
        "packages/fuels-abigen-macro/tests/test_projects/foo_contract/out/debug/foo_contract-abi.json"
    );

    abigen!(
        FooCaller,
        "packages/fuels-abigen-macro/tests/test_projects/foo_caller_contract/out/debug/foo_caller_contract-abi.json"
    );

    let wallet = launch_provider_and_get_single_wallet().await;

    // Load and deploy the first compiled contract
    let foo_contract_id = Contract::deploy(
        "tests/test_projects/foo_contract/out/debug/foo_contract.bin",
        &wallet,
        TxParameters::default(),
    )
    .await
    .unwrap();
    println!("Foo contract deployed @ {:x}", foo_contract_id);

    let foo_contract_instance = FooContract::new(foo_contract_id.to_string(), wallet.clone());

    // Call the contract directly; it just flips the bool value that's passed.
    let res = foo_contract_instance.foo(true).call().await.unwrap();
    assert!(!res.value);

    // Load and deploy the second compiled contract
    let foo_caller_contract_id = Contract::deploy(
        "tests/test_projects/foo_caller_contract/out/debug/foo_caller_contract.bin",
        &wallet,
        TxParameters::default(),
    )
    .await
    .unwrap();
    println!(
        "Foo caller contract deployed @ {:x}",
        foo_caller_contract_id
    );

    let foo_caller_contract_instance =
        FooCaller::new(foo_caller_contract_id.to_string(), wallet.clone());

    // Calls the contract that calls the `FooContract` contract, also just
    // flips the bool value passed to it.
    let res = foo_caller_contract_instance
        .call_foo_contract(*foo_contract_id, true)
        .set_contracts(&[foo_contract_id]) // Sets the external contract
        .call()
        .await
        .unwrap();

    assert!(!res.value);
}

#[tokio::test]
async fn test_gas_errors() {
    // Generates the bindings from the an ABI definition inline.
    // The generated bindings can be accessed through `MyContract`.
    abigen!(
        MyContract,
        "packages/fuels-abigen-macro/tests/test_projects/contract_test/out/debug/contract_test-abi.json"
    );

    let wallet = launch_provider_and_get_single_wallet().await;

    let contract_id = Contract::deploy(
        "tests/test_projects/contract_test/out/debug/contract_test.bin",
        &wallet,
        TxParameters::default(),
    )
    .await
    .unwrap();

    let contract_instance = MyContract::new(contract_id.to_string(), wallet);

    // Test for insufficient gas.
    let result = contract_instance
        .initialize_counter(42) // Build the ABI call
        .tx_params(TxParameters::new(
            Some(DEFAULT_COIN_AMOUNT),
            Some(100),
            None,
            None,
        ))
        .call() // Perform the network call
        .await
        .expect_err("should error");

    let expected = "Contract call error: Response errors; unexpected block execution error \
    InsufficientFeeAmount { provided: 1000000000, required: 100000000000 }, receipts:";
    assert!(result.to_string().starts_with(expected));

    // Test for running out of gas. Gas price as `None` will be 0.
    // Gas limit will be 100, this call will use more than 100 gas.
    let result = contract_instance
        .initialize_counter(42) // Build the ABI call
        .tx_params(TxParameters::new(None, Some(100), None, None))
        .call() // Perform the network call
        .await
        .expect_err("should error");

    let expected = "Contract call error: OutOfGas, receipts:";
    assert!(result.to_string().starts_with(expected));
}

#[tokio::test]
async fn test_amount_and_asset_forwarding() {
    abigen!(
        TestFuelCoinContract,
        "packages/fuels-abigen-macro/tests/test_projects/token_ops/out/debug/token_ops-abi.json"
    );

    let wallet = launch_provider_and_get_single_wallet().await;

    let id = Contract::deploy(
        "tests/test_projects/token_ops/out/debug/token_ops.bin",
        &wallet,
        TxParameters::default(),
    )
    .await
    .unwrap();

    let instance = TestFuelCoinContract::new(id.to_string(), wallet.clone());

    let mut balance_result = instance.get_balance(id, id).call().await.unwrap();
    assert_eq!(balance_result.value, 0);

    instance.mint_coins(5_000_000).call().await.unwrap();

    balance_result = instance.get_balance(id, id).call().await.unwrap();
    assert_eq!(balance_result.value, 5_000_000);

    let tx_params = TxParameters::new(None, Some(1_000_000), None, None);
    // Forward 1_000_000 coin amount of base asset_id
    // this is a big number for checking that amount can be a u64
    let call_params = CallParameters::new(Some(1_000_000), None);

    let response = instance
        .get_msg_amount()
        .tx_params(tx_params)
        .call_params(call_params)
        .call()
        .await
        .unwrap();

    assert_eq!(response.value, 1_000_000);

    let call_response = response
        .receipts
        .iter()
        .find(|&r| matches!(r, Receipt::Call { .. }));

    assert!(call_response.is_some());

    assert_eq!(call_response.unwrap().amount().unwrap(), 1_000_000);
    assert_eq!(call_response.unwrap().asset_id().unwrap(), &BASE_ASSET_ID);

    let address = wallet.address();

    // withdraw some tokens to wallet
    instance
        .transfer_coins_to_output(1_000_000, id, address)
        .append_variable_outputs(1)
        .call()
        .await
        .unwrap();

    let call_params = CallParameters::new(Some(0), Some(AssetId::from(*id)));
    let tx_params = TxParameters::new(None, Some(1_000_000), None, None);

    let response = instance
        .get_msg_amount()
        .tx_params(tx_params)
        .call_params(call_params)
        .call()
        .await
        .unwrap();

    assert_eq!(response.value, 0);

    let call_response = response
        .receipts
        .iter()
        .find(|&r| matches!(r, Receipt::Call { .. }));

    assert!(call_response.is_some());

    assert_eq!(call_response.unwrap().amount().unwrap(), 0);
    assert_eq!(
        call_response.unwrap().asset_id().unwrap(),
        &AssetId::from(*id)
    );
}

#[tokio::test]
async fn test_multiple_args() {
    abigen!(
        MyContract,
        "packages/fuels-abigen-macro/tests/test_projects/contract_test/out/debug/contract_test-abi.json"
    );

    let wallet = launch_provider_and_get_single_wallet().await;

    let id = Contract::deploy(
        "tests/test_projects/contract_test/out/debug/contract_test.bin",
        &wallet,
        TxParameters::default(),
    )
    .await
    .unwrap();

    let instance = MyContract::new(id.to_string(), wallet.clone());

    // Make sure we can call the contract with multiple arguments
    let response = instance.get(5, 6).call().await.unwrap();

    assert_eq!(response.value, 5);

    let t = MyType { x: 5, y: 6 };
    let response = instance.get_alt(t.clone()).call().await.unwrap();
    assert_eq!(response.value, t);

    let response = instance.get_single(5).call().await.unwrap();
    assert_eq!(response.value, 5);
}

#[tokio::test]
async fn test_tuples() {
    abigen!(
        MyContract,
        "packages/fuels-abigen-macro/tests/test_projects/tuples/out/debug/tuples-abi.json"
    );

    let wallet = launch_provider_and_get_single_wallet().await;

    let id = Contract::deploy(
        "tests/test_projects/tuples/out/debug/tuples.bin",
        &wallet,
        TxParameters::default(),
    )
    .await
    .unwrap();

    let instance = MyContract::new(id.to_string(), wallet.clone());

    let response = instance.returns_tuple((1, 2)).call().await.unwrap();

    assert_eq!(response.value, (1, 2));

    // Tuple with struct.
    let my_struct_tuple = (
        42,
        Person {
            name: "Jane".to_string(),
        },
    );
    let response = instance
        .returns_struct_in_tuple(my_struct_tuple.clone())
        .call()
        .await
        .unwrap();

    assert_eq!(response.value, my_struct_tuple);

    // Tuple with enum.
    let my_enum_tuple: (u64, State) = (42, State::A());

    let response = instance
        .returns_enum_in_tuple(my_enum_tuple.clone())
        .call()
        .await
        .unwrap();

    assert_eq!(response.value, my_enum_tuple);

    let id = *ContractId::zeroed();
    let my_b256_u8_tuple: ([u8; 32], u8) = (id, 10);

    let response = instance
        .tuple_with_b256(my_b256_u8_tuple)
        .call()
        .await
        .unwrap();

    assert_eq!(response.value, my_b256_u8_tuple);
}

#[tokio::test]
async fn test_arrays_with_custom_types() {
    // Generates the bindings from the an ABI definition inline.
    // The generated bindings can be accessed through `MyContract`.
    abigen!(
        MyContract,
        "packages/fuels-abigen-macro/tests/test_projects/contract_test/out/debug/contract_test-abi.json"
    );

    let wallet = launch_provider_and_get_single_wallet().await;

    let contract_id = Contract::deploy(
        "tests/test_projects/contract_test/out/debug/contract_test.bin",
        &wallet,
        TxParameters::default(),
    )
    .await
    .unwrap();

    println!("Contract deployed @ {:x}", contract_id);
    let contract_instance = MyContract::new(contract_id.to_string(), wallet);

    let persons = vec![
        Person {
            name: "John".to_string(),
        },
        Person {
            name: "Jane".to_string(),
        },
    ];

    let result = contract_instance
        .array_of_structs(persons)
        .call()
        .await
        .unwrap();

    assert_eq!("John", result.value[0].name);
    assert_eq!("Jane", result.value[1].name);

    let states = vec![State::A(), State::B()];

    let result = contract_instance
        .array_of_enums(states.clone())
        .call()
        .await
        .unwrap();

    assert_eq!(states[0], result.value[0]);
    assert_eq!(states[1], result.value[1]);
}

#[tokio::test]
async fn test_auth_msg_sender_from_sdk() {
    abigen!(
        AuthContract,
        "packages/fuels-abigen-macro/tests/test_projects/auth_testing_contract/out/debug/auth_testing_contract-abi.json"
    );

    let wallet = launch_provider_and_get_single_wallet().await;

    let id = Contract::deploy(
        "tests/test_projects/auth_testing_contract/out/debug/auth_testing_contract.bin",
        &wallet,
        TxParameters::default(),
    )
    .await
    .unwrap();

    let auth_instance = AuthContract::new(id.to_string(), wallet.clone());

    // Contract returns true if `msg_sender()` matches `wallet.address()`.
    let result = auth_instance
        .check_msg_sender(wallet.address())
        .call()
        .await
        .unwrap();

    assert!(result.value);
}

#[tokio::test]
async fn workflow_enum_inside_struct() {
    abigen!(
        MyContract,
        "packages/fuels-abigen-macro/tests/test_projects/enum_inside_struct/out/debug\
        /enum_inside_struct-abi.json"
    );

    let wallet = launch_provider_and_get_single_wallet().await;

    let id = Contract::deploy(
        "tests/test_projects/enum_inside_struct/out/debug/enum_inside_struct.bin",
        &wallet,
        TxParameters::default(),
    )
    .await
    .unwrap();
    let instance = MyContract::new(id.to_string(), wallet.clone());
    let result = instance.return_enum_inside_struct(11).call().await.unwrap();
    let expected = Cocktail {
        the_thing_you_mix_in: Shaker::Mojito(222),
        glass: 333,
    };
    assert_eq!(result.value, expected);
    let enum_inside_struct = Cocktail {
        the_thing_you_mix_in: Shaker::Cosmopolitan(444),
        glass: 555,
    };
    let result = instance
        .take_enum_inside_struct(enum_inside_struct)
        .call()
        .await
        .unwrap();
    assert_eq!(result.value, 6666)
}

#[tokio::test]
async fn workflow_struct_inside_enum() {
    abigen!(
        MyContract,
        "packages/fuels-abigen-macro/tests/test_projects/struct_inside_enum/out/debug/struct_inside_enum-abi.json"
    );

    let wallet = launch_provider_and_get_single_wallet().await;

    let id = Contract::deploy(
        "tests/test_projects/struct_inside_enum/out/debug/struct_inside_enum.bin",
        &wallet,
        TxParameters::default(),
    )
    .await
    .unwrap();

    let instance = MyContract::new(id.to_string(), wallet.clone());
    let result = instance.return_struct_inside_enum(11).call().await.unwrap();
    let expected = Shaker::Cosmopolitan(Recipe { ice: 22, sugar: 99 });
    assert_eq!(result.value, expected);
    let struct_inside_enum = Shaker::Cosmopolitan(Recipe { ice: 22, sugar: 66 });
    let result = instance
        .take_struct_inside_enum(struct_inside_enum)
        .call()
        .await
        .unwrap();
    assert_eq!(result.value, 8888);
}

#[tokio::test]
async fn test_logd_receipts() {
    abigen!(
        LoggingContract,
        "packages/fuels-abigen-macro/tests/test_projects/contract_logdata/out/debug/contract_logdata-abi.json"
    );

    let wallet = launch_provider_and_get_single_wallet().await;

    let id = Contract::deploy(
        "tests/test_projects/contract_logdata/out/debug/contract_logdata.bin",
        &wallet,
        TxParameters::default(),
    )
    .await
    .unwrap();
    let contract_instance = LoggingContract::new(id.to_string(), wallet.clone());
    let mut value = [0u8; 32];
    value[0] = 0xFF;
    value[1] = 0xEE;
    value[2] = 0xDD;
    value[12] = 0xAA;
    value[13] = 0xBB;
    value[14] = 0xCC;
    let result = contract_instance
        .use_logd_opcode(value, 3, 6)
        .call()
        .await
        .unwrap();
    assert_eq!(result.logs, vec!["ffeedd", "ffeedd000000"]);
    let result = contract_instance
        .use_logd_opcode(value, 14, 15)
        .call()
        .await
        .unwrap();
    assert_eq!(
        result.logs,
        vec![
            "ffeedd000000000000000000aabb",
            "ffeedd000000000000000000aabbcc"
        ]
    );
    let result = contract_instance.dont_use_logd().call().await.unwrap();
    assert!(result.logs.is_empty());
}

#[tokio::test]
async fn test_wallet_balance_api() {
    // Single asset
    let mut wallet = LocalWallet::new_random(None);
    let number_of_coins = 21;
    let amount_per_coin = 11;
    let coins = setup_single_asset_coins(
        wallet.address(),
        BASE_ASSET_ID,
        number_of_coins,
        amount_per_coin,
    );

    let (provider, _) = setup_test_provider(coins.clone(), Config::local_node()).await;
    wallet.set_provider(provider);
    for (_utxo_id, coin) in coins {
        let balance = wallet.get_asset_balance(&coin.asset_id).await;
        assert_eq!(balance.unwrap(), number_of_coins * amount_per_coin);
    }
    let balances = wallet.get_balances().await.unwrap();
    let expected_key = "0x".to_owned() + BASE_ASSET_ID.to_string().as_str();
    assert_eq!(balances.len(), 1); // only the base asset
    assert!(balances.contains_key(&expected_key));
    assert_eq!(
        *balances.get(&expected_key).unwrap(),
        number_of_coins * amount_per_coin
    );

    // Multiple assets
    let number_of_assets = 7;
    let coins_per_asset = 21;
    let amount_per_coin = 11;
    let (coins, asset_ids) = setup_multiple_assets_coins(
        wallet.address(),
        number_of_assets,
        coins_per_asset,
        amount_per_coin,
    );
    assert_eq!(coins.len() as u64, number_of_assets * coins_per_asset);
    assert_eq!(asset_ids.len() as u64, number_of_assets);
    let (provider, _) = setup_test_provider(coins.clone(), Config::local_node()).await;
    wallet.set_provider(provider);
    let balances = wallet.get_balances().await.unwrap();
    assert_eq!(balances.len() as u64, number_of_assets);
    for asset_id in asset_ids {
        let balance = wallet.get_asset_balance(&asset_id).await;
        assert_eq!(balance.unwrap(), coins_per_asset * amount_per_coin);
        let expected_key = "0x".to_owned() + asset_id.to_string().as_str();
        assert!(balances.contains_key(&expected_key));
        assert_eq!(
            *balances.get(&expected_key).unwrap(),
            coins_per_asset * amount_per_coin
        );
    }
}

#[tokio::test]
async fn sway_native_types_support() {
    abigen!(
        MyContract,
        "packages/fuels-abigen-macro/tests/test_projects/sway_native_types/out/debug/sway_native_types-abi.json"
    );

    let wallet = launch_provider_and_get_single_wallet().await;

    let id = Contract::deploy(
        "tests/test_projects/sway_native_types/out/debug/sway_native_types.bin",
        &wallet,
        TxParameters::default(),
    )
    .await
    .unwrap();

    let instance = MyContract::new(id.to_string(), wallet.clone());

    let user = User {
        weight: 10,
        address: Address::zeroed(),
    };
    let result = instance.wrapped_address(user).call().await.unwrap();

    assert_eq!(result.value.address, Address::zeroed());

    let result = instance
        .unwrapped_address(Address::zeroed())
        .call()
        .await
        .unwrap();

    assert_eq!(
        result.value,
        Address::from_str("0x0000000000000000000000000000000000000000000000000000000000000000")
            .unwrap()
    );
}

#[tokio::test]
async fn test_transaction_script_workflow() {
    abigen!(
        MyContract,
        "packages/fuels-abigen-macro/tests/test_projects/contract_test/out/debug/contract_test-abi.json"
    );

    let wallet = launch_provider_and_get_single_wallet().await;
    let client = &wallet.get_provider().unwrap().client;

    let contract_id = Contract::deploy(
        "tests/test_projects/contract_test/out/debug/contract_test.bin",
        &wallet,
        TxParameters::default(),
    )
    .await
    .unwrap();

    let contract_instance = MyContract::new(contract_id.to_string(), wallet.clone());

    let call_handler = contract_instance.initialize_counter(42);

    let script = call_handler.get_script().await;
    assert!(script.tx.is_script());

    let receipts = script.call(client).await.unwrap();

    let response = call_handler.get_response(receipts).unwrap();
    assert_eq!(response.value, 42);
}

#[tokio::test]
<<<<<<< HEAD
async fn nested_enums() {
    abigen!(
        MyContract,
        "packages/fuels-abigen-macro/tests/test_projects/nested_enums/out/debug/nested_enums-abi.json"
=======
async fn enums_are_correctly_encoded_and_decoded() {
    abigen!(
        EnumTesting,
        "packages/fuels-abigen-macro/tests/test_projects/enum_encoding/out/debug\
        /enum_encoding-abi.json"
>>>>>>> 87914968
    );

    let wallet = launch_provider_and_get_single_wallet().await;

    let id = Contract::deploy(
<<<<<<< HEAD
        "tests/test_projects/nested_enums/out/debug/nested_enums.bin",
=======
        "tests/test_projects/enum_encoding/out/debug/enum_encoding.bin",
>>>>>>> 87914968
        &wallet,
        TxParameters::default(),
    )
    .await
    .unwrap();

<<<<<<< HEAD
    let instance = MyContract::new(id.to_string(), wallet.clone());
    let expected = Option::Some(Identity::Address(Address::zeroed()));

    let result = instance.some_address().call().await.unwrap();

    assert_eq!(result.value, expected);

    let result = instance.none().call().await.unwrap();

    assert_eq!(result.value, Option::None());
=======
    let instance = EnumTesting::new(id.to_string(), wallet);

    // If we had a regression on the issue of enum encoding width, then we'll
    // probably end up mangling arg_2 and onward which will fail this test.
    let expected = Bundle {
        arg_1: EnumThatHasABigAndSmallVariant::Small(12345),
        arg_2: 6666,
        arg_3: 7777,
        arg_4: 8888,
    };
    let actual = instance.get_bundle().call().await.unwrap().value;
    assert_eq!(actual, expected);

    let sways_judgement = instance
        .check_bundle_integrity(expected)
        .call()
        .await
        .unwrap()
        .value;

    assert!(
        sways_judgement,
        "The FuelVM deems that we've not encoded the bundle correctly. Investigate!"
    );
}

#[tokio::test]
async fn enum_as_input() {
    abigen!(
        EnumTesting,
        "packages/fuels-abigen-macro/tests/test_projects/enum_as_input/out/debug\
        /enum_as_input-abi.json"
    );

    let wallet = launch_provider_and_get_single_wallet().await;

    let id = Contract::deploy(
        "tests/test_projects/enum_as_input/out/debug/enum_as_input.bin",
        &wallet,
        TxParameters::default(),
    )
    .await
    .unwrap();

    let instance = EnumTesting::new(id.to_string(), wallet);

    let expected = StandardEnum::Two(12345);
    let actual = instance.get_standard_enum().call().await.unwrap().value;
    assert_eq!(expected, actual);

    let sways_judgement = instance
        .check_standard_enum_integrity(expected)
        .call()
        .await
        .unwrap()
        .value;
    assert!(
        sways_judgement,
        "Sway deems that we've not encoded the standard enum correctly. Investigate!"
    );

    let expected = UnitEnum::Two();
    let actual = instance.get_unit_enum().call().await.unwrap().value;
    assert_eq!(actual, expected);

    let sways_judgement = instance
        .check_unit_enum_integrity(expected)
        .call()
        .await
        .unwrap()
        .value;
    assert!(
        sways_judgement,
        "Sway deems that we've not encoded the unit enum correctly. Investigate!"
    );
>>>>>>> 87914968
}<|MERGE_RESOLUTION|>--- conflicted
+++ resolved
@@ -1582,46 +1582,23 @@
 }
 
 #[tokio::test]
-<<<<<<< HEAD
-async fn nested_enums() {
-    abigen!(
-        MyContract,
-        "packages/fuels-abigen-macro/tests/test_projects/nested_enums/out/debug/nested_enums-abi.json"
-=======
 async fn enums_are_correctly_encoded_and_decoded() {
     abigen!(
         EnumTesting,
         "packages/fuels-abigen-macro/tests/test_projects/enum_encoding/out/debug\
         /enum_encoding-abi.json"
->>>>>>> 87914968
     );
 
     let wallet = launch_provider_and_get_single_wallet().await;
 
     let id = Contract::deploy(
-<<<<<<< HEAD
-        "tests/test_projects/nested_enums/out/debug/nested_enums.bin",
-=======
         "tests/test_projects/enum_encoding/out/debug/enum_encoding.bin",
->>>>>>> 87914968
-        &wallet,
-        TxParameters::default(),
-    )
-    .await
-    .unwrap();
-
-<<<<<<< HEAD
-    let instance = MyContract::new(id.to_string(), wallet.clone());
-    let expected = Option::Some(Identity::Address(Address::zeroed()));
-
-    let result = instance.some_address().call().await.unwrap();
-
-    assert_eq!(result.value, expected);
-
-    let result = instance.none().call().await.unwrap();
-
-    assert_eq!(result.value, Option::None());
-=======
+        &wallet,
+        TxParameters::default(),
+    )
+    .await
+    .unwrap();
+
     let instance = EnumTesting::new(id.to_string(), wallet);
 
     // If we had a regression on the issue of enum encoding width, then we'll
@@ -1697,5 +1674,33 @@
         sways_judgement,
         "Sway deems that we've not encoded the unit enum correctly. Investigate!"
     );
->>>>>>> 87914968
+}
+
+#[tokio::test]
+async fn nested_enums() {
+    abigen!(
+        MyContract,
+        "packages/fuels-abigen-macro/tests/test_projects/nested_enums/out/debug/nested_enums-abi.json"
+    );
+
+    let wallet = launch_provider_and_get_single_wallet().await;
+
+    let id = Contract::deploy(
+        "tests/test_projects/nested_enums/out/debug/nested_enums.bin",
+        &wallet,
+        TxParameters::default(),
+    )
+    .await
+    .unwrap();
+
+    let instance = MyContract::new(id.to_string(), wallet.clone());
+    let expected = Option::Some(Identity::Address(Address::zeroed()));
+
+    let result = instance.some_address().call().await.unwrap();
+
+    assert_eq!(result.value, expected);
+
+    let result = instance.none().call().await.unwrap();
+
+    assert_eq!(result.value, Option::None());
 }