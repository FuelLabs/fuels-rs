use fuel_gql_client::fuel_tx::{AssetId, ContractId, Receipt};
use sha2::{Digest, Sha256};
use std::str::FromStr;

use fuels::prelude::{
    abigen, launch_provider_and_get_wallet, setup_multiple_assets_coins, setup_single_asset_coins,
    setup_test_provider, CallParameters, Contract, Error, LocalWallet, Provider, ProviderError,
    Signer, TxParameters, DEFAULT_COIN_AMOUNT, DEFAULT_NUM_COINS,
};
use fuels_core::tx::Address;
use fuels_core::Tokenizable;
use fuels_core::{constants::BASE_ASSET_ID, Token};

/// Note: all the tests and examples below require pre-compiled Sway projects.
/// To compile these projects, run `cargo run --bin build-test-projects`.
/// It will build all test projects, creating their respective binaries,
/// ABI files, and lock files. These are not to be committed to the repository.

/// #[ctor::ctor] Marks a function or static variable as a library/executable constructor.
/// This uses OS-specific linker sections to call a specific function at load time.
#[cfg(test)]
#[ctor::ctor]
fn init_tracing() {
    let _ = tracing_subscriber::fmt::try_init();
}

fn null_contract_id() -> String {
    // a null contract address ~[0u8;32]
    String::from("0000000000000000000000000000000000000000000000000000000000000000")
}

#[tokio::test]
async fn compile_bindings_from_contract_file() {
    // Generates the bindings from an ABI definition in a JSON file
    // The generated bindings can be accessed through `SimpleContract`.
    abigen!(
        SimpleContract,
        "packages/fuels-abigen-macro/tests/takes_ints_returns_bool.json",
    );

    let wallet = launch_provider_and_get_wallet().await;

    // `SimpleContract` is the name of the contract
    let contract_instance = SimpleContract::new(null_contract_id(), wallet);

    let call_handler = contract_instance.takes_ints_returns_bool(42);

    let encoded = format!(
        "{}{}",
        hex::encode(call_handler.contract_call.encoded_selector),
        hex::encode(call_handler.contract_call.encoded_args)
    );

    assert_eq!("000000009593586c000000000000002a", encoded);
}

#[tokio::test]
async fn compile_bindings_from_inline_contract() -> Result<(), Error> {
    // ANCHOR: bindings_from_inline_contracts
    // Generates the bindings from the an ABI definition inline.
    // The generated bindings can be accessed through `SimpleContract`.
    abigen!(
        SimpleContract,
        r#"
        [
            {
                "type": "function",
                "inputs": [
                    {
                        "name": "only_argument",
                        "type": "u32"
                    }
                ],
                "name": "takes_ints_returns_bool",
                "outputs": [
                    {
                        "name": "",
                        "type": "bool"
                    }
                ]
            }
        ]
        "#,
    );

    let wallet = launch_provider_and_get_wallet().await;
    //`SimpleContract` is the name of the contract
    let contract_instance = SimpleContract::new(null_contract_id(), wallet);

    let call_handler = contract_instance.takes_ints_returns_bool(42_u32);

    let encoded = format!(
        "{}{}",
        hex::encode(call_handler.contract_call.encoded_selector),
        hex::encode(call_handler.contract_call.encoded_args)
    );

    assert_eq!("000000009593586c000000000000002a", encoded);
    // ANCHOR_END: bindings_from_inline_contracts
    Ok(())
}

#[tokio::test]
async fn compile_bindings_array_input() {
    // Generates the bindings from the an ABI definition inline.
    // The generated bindings can be accessed through `SimpleContract`.
    abigen!(
        SimpleContract,
        r#"
        [
            {
                "type":"contract",
                "inputs":[
                    {
                        "name":"arg",
                        "type":"[u16; 3]"
                    }
                ],
                "name":"takes_array",
                "outputs":[

                ]
            }
        ]
        "#,
    );

    let wallet = launch_provider_and_get_wallet().await;

    // `SimpleContract` is the name of the contract
    let contract_instance = SimpleContract::new(null_contract_id(), wallet);

    let input: Vec<u16> = vec![1, 2, 3, 4];
    let call_handler = contract_instance.takes_array(input);

    let encoded = format!(
        "{}{}",
        hex::encode(call_handler.contract_call.encoded_selector),
        hex::encode(call_handler.contract_call.encoded_args)
    );

    assert_eq!(
        "00000000101cbeb50000000000000001000000000000000200000000000000030000000000000004",
        encoded
    );
}

#[tokio::test]
async fn compile_bindings_bool_array_input() {
    // Generates the bindings from the an ABI definition inline.
    // The generated bindings can be accessed through `SimpleContract`.
    abigen!(
        SimpleContract,
        r#"
        [
            {
                "type":"contract",
                "inputs":[
                    {
                        "name":"arg",
                        "type":"[bool; 3]"
                    }
                ],
                "name":"takes_array",
                "outputs":[

                ]
            }
        ]
        "#,
    );

    let wallet = launch_provider_and_get_wallet().await;

    // `SimpleContract` is the name of the contract
    let contract_instance = SimpleContract::new(null_contract_id(), wallet);

    let input: Vec<bool> = vec![true, false, true];
    let call_handler = contract_instance.takes_array(input);

    let encoded = format!(
        "{}{}",
        hex::encode(call_handler.contract_call.encoded_selector),
        hex::encode(call_handler.contract_call.encoded_args)
    );

    assert_eq!(
        "000000000c228226000000000000000100000000000000000000000000000001",
        encoded
    );
}

#[tokio::test]
async fn compile_bindings_byte_input() {
    // Generates the bindings from the an ABI definition inline.
    // The generated bindings can be accessed through `SimpleContract`.
    abigen!(
        SimpleContract,
        r#"
        [
            {
                "type":"contract",
                "inputs":[
                    {
                        "name":"arg",
                        "type":"byte"
                    }
                ],
                "name":"takes_byte",
                "outputs":[

                ]
            }
        ]
        "#,
    );

    let wallet = launch_provider_and_get_wallet().await;

    // `SimpleContract` is the name of the contract
    let contract_instance = SimpleContract::new(null_contract_id(), wallet);

    let call_handler = contract_instance.takes_byte(10u8);

    let encoded = format!(
        "{}{}",
        hex::encode(call_handler.contract_call.encoded_selector),
        hex::encode(call_handler.contract_call.encoded_args)
    );

    assert_eq!("00000000a4bd3861000000000000000a", encoded);
}

#[tokio::test]
async fn compile_bindings_string_input() {
    // Generates the bindings from the an ABI definition inline.
    // The generated bindings can be accessed through `SimpleContract`.
    abigen!(
        SimpleContract,
        r#"
        [
            {
                "type":"contract",
                "inputs":[
                    {
                        "name":"arg",
                        "type":"str[23]"
                    }
                ],
                "name":"takes_string",
                "outputs":[

                ]
            }
        ]
        "#,
    );

    let wallet = launch_provider_and_get_wallet().await;

    // `SimpleContract` is the name of the contract
    let contract_instance = SimpleContract::new(null_contract_id(), wallet);

    let call_handler = contract_instance.takes_string("This is a full sentence".into());

    let encoded = format!(
        "{}{}",
        hex::encode(call_handler.contract_call.encoded_selector),
        hex::encode(call_handler.contract_call.encoded_args)
    );

    assert_eq!(
        "00000000d56e76515468697320697320612066756c6c2073656e74656e636500",
        encoded
    );
}

#[tokio::test]
async fn compile_bindings_b256_input() {
    // Generates the bindings from the an ABI definition inline.
    // The generated bindings can be accessed through `SimpleContract`.
    abigen!(
        SimpleContract,
        r#"
        [
            {
                "type":"contract",
                "inputs":[
                    {
                        "name":"arg",
                        "type":"b256"
                    }
                ],
                "name":"takes_b256",
                "outputs":[

                ]
            }
        ]
        "#,
    );

    let wallet = launch_provider_and_get_wallet().await;

    // `SimpleContract` is the name of the contract
    let contract_instance = SimpleContract::new(null_contract_id(), wallet);

    let mut hasher = Sha256::new();
    hasher.update("test string".as_bytes());

    let arg = hasher.finalize();

    let call_handler = contract_instance.takes_b256(arg.into());

    let encoded = format!(
        "{}{}",
        hex::encode(call_handler.contract_call.encoded_selector),
        hex::encode(call_handler.contract_call.encoded_args)
    );

    assert_eq!(
        "0000000054992852d5579c46dfcc7f18207013e65b44e4cb4e2c2298f4ac457ba8f82743f31e930b",
        encoded
    );
}

#[tokio::test]
async fn compile_bindings_struct_input() {
    // Generates the bindings from the an ABI definition inline.
    // The generated bindings can be accessed through `SimpleContract`.
    abigen!(
        SimpleContract,
        r#"
        [
            {
                "type":"contract",
                "inputs":[
                    {
                        "name":"value",
                        "type":"struct MyStruct",
                        "components": [
                            {
                                "name": "foo",
                                "type": "[u8; 2]"
                            },
                            {
                                "name": "bar",
                                "type": "str[4]"
                            }
                        ]
                    }
                ],
                "name":"takes_struct",
                "outputs":[]
            }
        ]
        "#,
    );
    // Because of the abigen! macro, `MyStruct` is now in scope
    // and can be used!
    let input = MyStruct {
        foo: vec![10, 2],
        bar: "fuel".to_string(),
    };

    let wallet = launch_provider_and_get_wallet().await;

    // `SimpleContract` is the name of the contract
    let contract_instance = SimpleContract::new(null_contract_id(), wallet);

    let call_handler = contract_instance.takes_struct(input);

    let encoded = format!(
        "{}{}",
        hex::encode(call_handler.contract_call.encoded_selector),
        hex::encode(call_handler.contract_call.encoded_args)
    );

    assert_eq!(
        "000000008d4ab9b0000000000000000a00000000000000026675656c00000000",
        encoded
    );
}

#[tokio::test]
async fn compile_bindings_nested_struct_input() {
    // Generates the bindings from the an ABI definition inline.
    // The generated bindings can be accessed through `SimpleContract`.
    abigen!(
        SimpleContract,
        r#"
        [
            {
                "type":"contract",
                "inputs":[
                    {
                        "name":"top_value",
                        "type":"struct MyNestedStruct",
                        "components": [
                            {
                                "name": "x",
                                "type": "u16"
                            },
                            {
                                "name": "foo",
                                "type": "struct InnerStruct",
                                "components": [
                                    {
                                        "name":"a",
                                        "type": "bool"
                                    }
                                ]
                            }
                        ]
                    }
                ],
                "name":"takes_nested_struct",
                "outputs":[]
            }
        ]
        "#,
    );

    let inner_struct = InnerStruct { a: true };

    let input = MyNestedStruct {
        x: 10,
        foo: inner_struct,
    };

    let wallet = launch_provider_and_get_wallet().await;

    // `SimpleContract` is the name of the contract
    let contract_instance = SimpleContract::new(null_contract_id(), wallet);

    let call_handler = contract_instance.takes_nested_struct(input);

    let encoded = format!(
        "{}{}",
        hex::encode(call_handler.contract_call.encoded_selector),
        hex::encode(call_handler.contract_call.encoded_args)
    );

    assert_eq!("0000000088bf8a1b000000000000000a0000000000000001", encoded);
}

#[tokio::test]
async fn compile_bindings_enum_input() {
    // Generates the bindings from the an ABI definition inline.
    // The generated bindings can be accessed through `SimpleContract`.
    abigen!(
        SimpleContract,
        r#"
        [
            {
                "type":"contract",
                "inputs":[
                    {
                        "name":"my_enum",
                        "type":"enum MyEnum",
                        "components": [
                            {
                                "name": "X",
                                "type": "u32"
                            },
                            {
                                "name": "Y",
                                "type": "bool"
                            }
                        ]
                    }
                ],
                "name":"takes_enum",
                "outputs":[]
            }
        ]
        "#,
    );

    let variant = MyEnum::X(42);

    let wallet = launch_provider_and_get_wallet().await;

    // `SimpleContract` is the name of the contract
    let contract_instance = SimpleContract::new(null_contract_id(), wallet);

    let call_handler = contract_instance.takes_enum(variant);

    let encoded = format!(
        "{}{}",
        hex::encode(call_handler.contract_call.encoded_selector),
        hex::encode(call_handler.contract_call.encoded_args)
    );
    let expected = "0000000021b2784f0000000000000000000000000000002a";
    assert_eq!(encoded, expected);
}

#[allow(clippy::blacklisted_name)]
#[tokio::test]
async fn create_struct_from_decoded_tokens() -> Result<(), Error> {
    // Generates the bindings from the an ABI definition inline.
    // The generated bindings can be accessed through `SimpleContract`.
    abigen!(
        SimpleContract,
        r#"
        [
            {
                "type":"contract",
                "inputs":[
                    {
                        "name":"my_val",
                        "type":"struct MyStruct",
                        "components": [
                            {
                                "name": "foo",
                                "type": "u8"
                            },
                            {
                                "name": "bar",
                                "type": "bool"
                            }
                        ]
                    }
                ],
                "name":"takes_struct",
                "outputs":[]
            }
        ]
        "#,
    );

    // Decoded tokens
    let foo = Token::U8(10);
    let bar = Token::Bool(true);

    // Create the struct using the decoded tokens.
    // `struct_from_tokens` is of type `MyStruct`.
    let struct_from_tokens = MyStruct::from_token(Token::Struct(vec![foo, bar]))?;

    assert_eq!(10, struct_from_tokens.foo);
    assert!(struct_from_tokens.bar);

    let wallet = launch_provider_and_get_wallet().await;

    // `SimpleContract` is the name of the contract
    let contract_instance = SimpleContract::new(null_contract_id(), wallet);

    let call_handler = contract_instance.takes_struct(struct_from_tokens);

    let encoded = format!(
        "{}{}",
        hex::encode(call_handler.contract_call.encoded_selector),
        hex::encode(call_handler.contract_call.encoded_args)
    );

    assert_eq!("00000000cb0b2f05000000000000000a0000000000000001", encoded);
    Ok(())
}

#[tokio::test]
async fn create_nested_struct_from_decoded_tokens() -> Result<(), Error> {
    // Generates the bindings from the an ABI definition inline.
    // The generated bindings can be accessed through `SimpleContract`.
    abigen!(
        SimpleContract,
        r#"
        [
            {
                "type":"contract",
                "inputs":[
                    {
                        "name":"input",
                        "type":"struct MyNestedStruct",
                        "components": [
                            {
                                "name": "x",
                                "type": "u16"
                            },
                            {
                                "name": "y",
                                "type": "struct InnerStruct",
                                "components": [
                                    {
                                        "name":"a",
                                        "type": "bool"
                                    }
                                ]
                            }
                        ]
                    }
                ],
                "name":"takes_nested_struct",
                "outputs":[]
            }
        ]
        "#,
    );

    // Creating just the InnerStruct is possible
    let a = Token::Bool(true);
    let inner_struct_token = Token::Struct(vec![a.clone()]);
    let inner_struct_from_tokens = InnerStruct::from_token(inner_struct_token.clone())?;
    assert!(inner_struct_from_tokens.a);

    // Creating the whole nested struct `MyNestedStruct`
    // from tokens.
    // `x` is the token for the field `x` in `MyNestedStruct`
    // `a` is the token for the field `a` in `InnerStruct`
    let x = Token::U16(10);

    let nested_struct_from_tokens =
        MyNestedStruct::from_token(Token::Struct(vec![x, inner_struct_token]))?;

    assert_eq!(10, nested_struct_from_tokens.x);
    assert!(nested_struct_from_tokens.y.a);

    let wallet = launch_provider_and_get_wallet().await;

    // `SimpleContract` is the name of the contract
    let contract_instance = SimpleContract::new(null_contract_id(), wallet);

    let call_handler = contract_instance.takes_nested_struct(nested_struct_from_tokens);

    let encoded = format!(
        "{}{}",
        hex::encode(call_handler.contract_call.encoded_selector),
        hex::encode(call_handler.contract_call.encoded_args)
    );

    assert_eq!("0000000088bf8a1b000000000000000a0000000000000001", encoded);
    Ok(())
}

#[tokio::test]
async fn type_safe_output_values() -> Result<(), Error> {
    // Generates the bindings from the an ABI definition inline.
    // The generated bindings can be accessed through `SimpleContract`.
    abigen!(
        MyContract,
        "packages/fuels-abigen-macro/tests/test_projects/contract_output_test/out/debug/contract_output_test-abi.json"
    );

    let wallet = launch_provider_and_get_wallet().await;

    let contract_id = Contract::deploy(
        "tests/test_projects/contract_output_test/out/debug/contract_output_test.bin",
        &wallet,
        TxParameters::default(),
    )
    .await?;
    println!("Contract deployed @ {:x}", contract_id);

    let contract_instance = MyContract::new(contract_id.to_string(), wallet);

    // `response`'s type matches the return type of `is_event()`
    let response = contract_instance.is_even(10).call().await?;
    assert!(response.value);

    // `response`'s type matches the return type of `return_my_string()`
    let response = contract_instance
        .return_my_string("fuel".to_string())
        .call()
        .await?;

    assert_eq!(response.value, "fuel");

    let my_struct = MyStruct { foo: 10, bar: true };

    let response = contract_instance.return_my_struct(my_struct).call().await?;

    assert_eq!(response.value.foo, 10);
    assert!(response.value.bar);
    Ok(())
}

#[tokio::test]
async fn call_with_structs() -> Result<(), Error> {
    // Generates the bindings from the an ABI definition inline.
    // The generated bindings can be accessed through `MyContract`.
    abigen!(
        MyContract,
        "packages/fuels-abigen-macro/tests/test_projects/complex_types_contract/out/debug/contract_test-abi.json"
    );

    let wallet = launch_provider_and_get_wallet().await;

    let contract_id = Contract::deploy(
        "tests/test_projects/complex_types_contract/out/debug/contract_test.bin",
        &wallet,
        TxParameters::default(),
    )
    .await?;
    println!("Contract deployed @ {:x}", contract_id);

    let contract_instance = MyContract::new(contract_id.to_string(), wallet);
    let counter_config = CounterConfig {
        dummy: true,
        initial_value: 42,
    };

    let response = contract_instance
        .initialize_counter(counter_config) // Build the ABI call
        .call() // Perform the network call
        .await?;

    assert_eq!(42, response.value);

    let response = contract_instance.increment_counter(10).call().await?;

    assert_eq!(52, response.value);
    Ok(())
}

#[tokio::test]
async fn call_with_empty_return() -> Result<(), Error> {
    // Generates the bindings from the an ABI definition inline.
    // The generated bindings can be accessed through `MyContract`.
    abigen!(
        MyContract,
        "packages/fuels-abigen-macro/tests/test_projects/call_empty_return/out/debug/contract_test-abi.json"
    );

    let wallet = launch_provider_and_get_wallet().await;

    let contract_id = Contract::deploy(
        "tests/test_projects/call_empty_return/out/debug/contract_test.bin",
        &wallet,
        TxParameters::default(),
    )
    .await?;
    println!("Contract deployed @ {:x}", contract_id);

    let contract_instance = MyContract::new(contract_id.to_string(), wallet);

    let _response = contract_instance
        .store_value(42) // Build the ABI call
        .call() // Perform the network call
        .await?;
    Ok(())
}

#[tokio::test]
async fn abigen_different_structs_same_arg_name() -> Result<(), Error> {
    abigen!(
        MyContract,
        "packages/fuels-abigen-macro/tests/test_projects/two_structs/out/debug/two_structs-abi.json",
    );

    let wallet = launch_provider_and_get_wallet().await;

    let contract_id = Contract::deploy(
        "tests/test_projects/two_structs/out/debug/two_structs.bin",
        &wallet,
        TxParameters::default(),
    )
    .await?;
    println!("Contract deployed @ {:x}", contract_id);

    let contract_instance = MyContract::new(contract_id.to_string(), wallet);

    let param_one = StructOne { foo: 42 };
    let param_two = StructTwo { bar: 42 };

    let res_one = contract_instance.something(param_one).call().await?;

    assert_eq!(res_one.value, 43);

    let res_two = contract_instance.something_else(param_two).call().await?;

    assert_eq!(res_two.value, 41);
    Ok(())
}

#[tokio::test]
async fn test_reverting_transaction() -> Result<(), Error> {
    abigen!(
        RevertingContract,
        "packages/fuels-abigen-macro/tests/test_projects/revert_transaction_error/out/debug/capture_revert_transaction_error-abi.json"
    );

    let wallet = launch_provider_and_get_wallet().await;

    let contract_id = Contract::deploy("tests/test_projects/revert_transaction_error/out/debug/capture_revert_transaction_error.bin", &wallet, TxParameters::default())
        .await?;
    let contract_instance = RevertingContract::new(contract_id.to_string(), wallet);
    println!("Contract deployed @ {:x}", contract_id);
    let response = contract_instance.make_transaction_fail(0).call().await;
    assert!(matches!(response, Err(Error::ContractCallError(..))));
    Ok(())
}

#[tokio::test]
async fn multiple_read_calls() -> Result<(), Error> {
    abigen!(
        MyContract,
        "packages/fuels-abigen-macro/tests/test_projects/multiple_read_calls/out/debug/demo-abi.json"
    );

    let wallet = launch_provider_and_get_wallet().await;

    let contract_id = Contract::deploy(
        "tests/test_projects/multiple_read_calls/out/debug/demo.bin",
        &wallet,
        TxParameters::default(),
    )
    .await?;
    println!("Contract deployed @ {:x}", contract_id);
    let contract_instance = MyContract::new(contract_id.to_string(), wallet);

    contract_instance.store(42).call().await?;

    // Use "simulate" because the methods don't actually run a transaction, but just a dry-run
    // We can notice here that, thanks to this, we don't generate a TransactionId collision,
    // even if the transactions are theoretically the same.
    let stored = contract_instance.read(0).simulate().await?;

    assert_eq!(stored.value, 42);

    let stored = contract_instance.read(0).simulate().await?;

    assert_eq!(stored.value, 42);
    Ok(())
}

#[tokio::test]
async fn test_methods_typeless_argument() -> Result<(), Error> {
    // Generates the bindings from the an ABI definition inline.
    // The generated bindings can be accessed through `MyContract`.
    abigen!(
        MyContract,
        "packages/fuels-abigen-macro/tests/test_projects/empty_arguments/out/debug/method_four_arguments-abi.json"
    );

    let wallet = launch_provider_and_get_wallet().await;

    let contract_id = Contract::deploy(
        "tests/test_projects/empty_arguments/out/debug/method_four_arguments.bin",
        &wallet,
        TxParameters::default(),
    )
    .await?;
    println!("Contract deployed @ {:x}", contract_id);

    let contract_instance = MyContract::new(contract_id.to_string(), wallet);

    let response = contract_instance
        .method_with_empty_argument()
        .call()
        .await?;
    assert_eq!(response.value, 63);
    Ok(())
}

#[tokio::test]
async fn test_large_return_data() -> Result<(), Error> {
    abigen!(
        MyContract,
        "packages/fuels-abigen-macro/tests/test_projects/large_return_data/out/debug/contract_test-abi.json"
    );

    let wallet = launch_provider_and_get_wallet().await;

    let contract_id = Contract::deploy(
        "tests/test_projects/large_return_data/out/debug/contract_test.bin",
        &wallet,
        TxParameters::default(),
    )
    .await?;
    println!("Contract deployed @ {:x}", contract_id);

    let contract_instance = MyContract::new(contract_id.to_string(), wallet);

    let res = contract_instance.get_id().call().await?;

    assert_eq!(
        res.value,
        [
            255, 255, 255, 255, 255, 255, 255, 255, 255, 255, 255, 255, 255, 255, 255, 255, 255,
            255, 255, 255, 255, 255, 255, 255, 255, 255, 255, 255, 255, 255, 255, 255
        ]
    );

    // One word-sized string
    let res = contract_instance.get_small_string().call().await?;
    assert_eq!(res.value, "gggggggg");

    // Two word-sized string
    let res = contract_instance.get_large_string().call().await?;
    assert_eq!(res.value, "ggggggggg");

    // Large struct will be bigger than a `WORD`.
    let res = contract_instance.get_large_struct().call().await?;
    assert_eq!(res.value.foo, 12);
    assert_eq!(res.value.bar, 42);

    // Array will be returned in `ReturnData`.
    let res = contract_instance.get_large_array().call().await?;
    assert_eq!(res.value, &[1, 2]);

    let res = contract_instance.get_contract_id().call().await?;

    // First `value` is from `CallResponse`.
    // Second `value` is from Sway `ContractId` type.
    assert_eq!(
        res.value,
        ContractId::from([
            255, 255, 255, 255, 255, 255, 255, 255, 255, 255, 255, 255, 255, 255, 255, 255, 255,
            255, 255, 255, 255, 255, 255, 255, 255, 255, 255, 255, 255, 255, 255, 255
        ])
    );
    Ok(())
}

#[tokio::test]
async fn test_provider_launch_and_connect() -> Result<(), Error> {
    abigen!(
        MyContract,
        "packages/fuels-abigen-macro/tests/test_projects/contract_test/out/debug/contract_test-abi.json"
    );

    let mut wallet = LocalWallet::new_random(None);

    let coins = setup_single_asset_coins(
        wallet.address(),
        BASE_ASSET_ID,
        DEFAULT_NUM_COINS,
        DEFAULT_COIN_AMOUNT,
    );
    let (launched_provider, address) = setup_test_provider(coins, None).await;
    let connected_provider = Provider::connect(address).await?;

    wallet.set_provider(connected_provider);

    let contract_id = Contract::deploy(
        "tests/test_projects/contract_test/out/debug/contract_test.bin",
        &wallet,
        TxParameters::default(),
    )
    .await?;
    println!("Contract deployed @ {:x}", contract_id);

    let contract_instance_connected = MyContract::new(contract_id.to_string(), wallet.clone());

    let response = contract_instance_connected
        .initialize_counter(42) // Build the ABI call
        .call() // Perform the network call
        .await?;
    assert_eq!(42, response.value);

    wallet.set_provider(launched_provider);
    let contract_instance_launched = MyContract::new(contract_id.to_string(), wallet);

    let response = contract_instance_launched
        .increment_counter(10)
        .call()
        .await?;
    assert_eq!(52, response.value);
    Ok(())
}

#[tokio::test]
async fn test_contract_calling_contract() -> Result<(), Error> {
    // Tests a contract call that calls another contract (FooCaller calls FooContract underneath)
    abigen!(
        FooContract,
        "packages/fuels-abigen-macro/tests/test_projects/foo_contract/out/debug/foo_contract-abi.json"
    );

    abigen!(
        FooCaller,
        "packages/fuels-abigen-macro/tests/test_projects/foo_caller_contract/out/debug/foo_caller_contract-abi.json"
    );

    let wallet = launch_provider_and_get_wallet().await;

    // Load and deploy the first compiled contract
    let foo_contract_id = Contract::deploy(
        "tests/test_projects/foo_contract/out/debug/foo_contract.bin",
        &wallet,
        TxParameters::default(),
    )
    .await?;
    println!("Foo contract deployed @ {:x}", foo_contract_id);

    let foo_contract_instance = FooContract::new(foo_contract_id.to_string(), wallet.clone());

    // Call the contract directly; it just flips the bool value that's passed.
    let res = foo_contract_instance.foo(true).call().await?;
    assert!(!res.value);

    // Load and deploy the second compiled contract
    let foo_caller_contract_id = Contract::deploy(
        "tests/test_projects/foo_caller_contract/out/debug/foo_caller_contract.bin",
        &wallet,
        TxParameters::default(),
    )
    .await?;
    println!(
        "Foo caller contract deployed @ {:x}",
        foo_caller_contract_id
    );

    let foo_caller_contract_instance =
        FooCaller::new(foo_caller_contract_id.to_string(), wallet.clone());

    // Calls the contract that calls the `FooContract` contract, also just
    // flips the bool value passed to it.
    // ANCHOR: external_contract
    let res = foo_caller_contract_instance
        .call_foo_contract(*foo_contract_id, true)
        .set_contracts(&[foo_contract_id]) // Sets the external contract
        .call()
        .await?;
    // ANCHOR_END: external_contract

    assert!(!res.value);
    Ok(())
}

#[tokio::test]
async fn test_gas_errors() -> Result<(), Error> {
    // Generates the bindings from the an ABI definition inline.
    // The generated bindings can be accessed through `MyContract`.
    abigen!(
        MyContract,
        "packages/fuels-abigen-macro/tests/test_projects/contract_test/out/debug/contract_test-abi.json"
    );

    let wallet = launch_provider_and_get_wallet().await;

    let contract_id = Contract::deploy(
        "tests/test_projects/contract_test/out/debug/contract_test.bin",
        &wallet,
        TxParameters::default(),
    )
    .await?;

    let contract_instance = MyContract::new(contract_id.to_string(), wallet);

    // Test for insufficient gas.
    let response = contract_instance
        .initialize_counter(42) // Build the ABI call
        .tx_params(TxParameters::new(
            Some(DEFAULT_COIN_AMOUNT),
            Some(100),
            None,
            None,
        ))
        .call() // Perform the network call
        .await
        .expect_err("should error");

    let expected = "Contract call error: OutOfGas, receipts:";
    assert!(response.to_string().starts_with(expected));

    // Test for running out of gas. Gas price as `None` will be 0.
    // Gas limit will be 100, this call will use more than 100 gas.
    let response = contract_instance
        .initialize_counter(42) // Build the ABI call
        .tx_params(TxParameters::new(None, Some(100), None, None))
        .call() // Perform the network call
        .await
        .expect_err("should error");

    let expected = "Contract call error: OutOfGas, receipts:";

    assert!(response.to_string().starts_with(expected));
    Ok(())
}

#[tokio::test]
async fn test_call_param_gas_errors() -> Result<(), Error> {
    abigen!(
        MyContract,
        "packages/fuels-abigen-macro/tests/test_projects/contract_test/out/debug/contract_test-abi.json"
    );

    let wallet = launch_provider_and_get_wallet().await;

    let contract_id = Contract::deploy(
        "tests/test_projects/contract_test/out/debug/contract_test.bin",
        &wallet,
        TxParameters::default(),
    )
    .await?;

    let contract_instance = MyContract::new(contract_id.to_string(), wallet);

    // Transaction gas_limit is sufficient, call gas_forwarded is too small
    let response = contract_instance
        .initialize_counter(42)
        .tx_params(TxParameters::new(None, Some(1000), None, None))
        .call_params(CallParameters::new(None, None, Some(1)))
        .call()
        .await
        .expect_err("should error");

    let expected = "Contract call error: OutOfGas, receipts:";
    assert!(response.to_string().starts_with(expected));

    // Call params gas_forwarded exceeds transaction limit
    let response = contract_instance
        .initialize_counter(42)
        .tx_params(TxParameters::new(None, Some(1), None, None))
        .call_params(CallParameters::new(None, None, Some(1000)))
        .call()
        .await
        .expect_err("should error");

    let expected = "Contract call error: OutOfGas, receipts:";
    assert!(response.to_string().starts_with(expected));
    Ok(())
}

#[tokio::test]
async fn test_amount_and_asset_forwarding() -> Result<(), Error> {
    abigen!(
        TestFuelCoinContract,
        "packages/fuels-abigen-macro/tests/test_projects/token_ops/out/debug/token_ops-abi.json"
    );

    let wallet = launch_provider_and_get_wallet().await;

    let id = Contract::deploy(
        "tests/test_projects/token_ops/out/debug/token_ops.bin",
        &wallet,
        TxParameters::default(),
    )
    .await?;

    let instance = TestFuelCoinContract::new(id.to_string(), wallet.clone());

    let mut balance_response = instance.get_balance(id, id).call().await?;
    assert_eq!(balance_response.value, 0);

    instance.mint_coins(5_000_000).call().await?;

    balance_response = instance.get_balance(id, id).call().await?;
    assert_eq!(balance_response.value, 5_000_000);

    let tx_params = TxParameters::new(None, Some(1_000_000), None, None);
    // Forward 1_000_000 coin amount of base asset_id
    // this is a big number for checking that amount can be a u64
    let call_params = CallParameters::new(Some(1_000_000), None, None);

    let response = instance
        .get_msg_amount()
        .tx_params(tx_params)
        .call_params(call_params)
        .call()
        .await?;

    assert_eq!(response.value, 1_000_000);

    let call_response = response
        .receipts
        .iter()
        .find(|&r| matches!(r, Receipt::Call { .. }));

    assert!(call_response.is_some());

    assert_eq!(call_response.unwrap().amount().unwrap(), 1_000_000);
    assert_eq!(call_response.unwrap().asset_id().unwrap(), &BASE_ASSET_ID);

    let address = wallet.address();

    // withdraw some tokens to wallet
    instance
        .transfer_coins_to_output(1_000_000, id, address)
        .append_variable_outputs(1)
        .call()
        .await?;

    let call_params = CallParameters::new(Some(0), Some(AssetId::from(*id)), None);
    let tx_params = TxParameters::new(None, Some(1_000_000), None, None);

    let response = instance
        .get_msg_amount()
        .tx_params(tx_params)
        .call_params(call_params)
        .call()
        .await?;

    assert_eq!(response.value, 0);

    let call_response = response
        .receipts
        .iter()
        .find(|&r| matches!(r, Receipt::Call { .. }));

    assert!(call_response.is_some());

    assert_eq!(call_response.unwrap().amount().unwrap(), 0);
    assert_eq!(
        call_response.unwrap().asset_id().unwrap(),
        &AssetId::from(*id)
    );
    Ok(())
}

#[tokio::test]
async fn test_multiple_args() -> Result<(), Error> {
    abigen!(
        MyContract,
        "packages/fuels-abigen-macro/tests/test_projects/contract_test/out/debug/contract_test-abi.json"
    );

    let wallet = launch_provider_and_get_wallet().await;

    let id = Contract::deploy(
        "tests/test_projects/contract_test/out/debug/contract_test.bin",
        &wallet,
        TxParameters::default(),
    )
    .await?;

    let instance = MyContract::new(id.to_string(), wallet.clone());

    // Make sure we can call the contract with multiple arguments
    let response = instance.get(5, 6).call().await?;

    assert_eq!(response.value, 5);

    let t = MyType { x: 5, y: 6 };
    let response = instance.get_alt(t.clone()).call().await?;
    assert_eq!(response.value, t);

    let response = instance.get_single(5).call().await?;
    assert_eq!(response.value, 5);
    Ok(())
}

#[tokio::test]
async fn test_tuples() -> Result<(), Error> {
    abigen!(
        MyContract,
        "packages/fuels-abigen-macro/tests/test_projects/tuples/out/debug/tuples-abi.json"
    );

    let wallet = launch_provider_and_get_wallet().await;

    let id = Contract::deploy(
        "tests/test_projects/tuples/out/debug/tuples.bin",
        &wallet,
        TxParameters::default(),
    )
    .await?;

    let instance = MyContract::new(id.to_string(), wallet.clone());

    let response = instance.returns_tuple((1, 2)).call().await?;

    assert_eq!(response.value, (1, 2));

    // Tuple with struct.
    let my_struct_tuple = (
        42,
        Person {
            name: "Jane".to_string(),
        },
    );
    let response = instance
        .returns_struct_in_tuple(my_struct_tuple.clone())
        .call()
        .await?;

    assert_eq!(response.value, my_struct_tuple);

    // Tuple with enum.
    let my_enum_tuple: (u64, State) = (42, State::A());

    let response = instance
        .returns_enum_in_tuple(my_enum_tuple.clone())
        .call()
        .await?;

    assert_eq!(response.value, my_enum_tuple);

    let id = *ContractId::zeroed();
    let my_b256_u8_tuple: ([u8; 32], u8) = (id, 10);

    let response = instance.tuple_with_b256(my_b256_u8_tuple).call().await?;

    assert_eq!(response.value, my_b256_u8_tuple);
    Ok(())
}

#[tokio::test]
async fn test_array() -> Result<(), Error> {
    abigen!(
        MyContract,
        "packages/fuels-abigen-macro/tests/test_projects/contract_test/out/debug/contract_test-abi.json"
    );

    let wallet = launch_provider_and_get_wallet().await;

    let contract_id = Contract::deploy(
        "tests/test_projects/contract_test/out/debug/contract_test.bin",
        &wallet,
        TxParameters::default(),
    )
    .await?;

    println!("Contract deployed @ {:x}", contract_id);
    let contract_instance = MyContract::new(contract_id.to_string(), wallet);

    assert_eq!(
        contract_instance
            .get_array([42; 2].to_vec())
            .call()
            .await?
            .value,
        [42; 2]
    );
    Ok(())
}

#[tokio::test]
async fn test_arrays_with_custom_types() -> Result<(), Error> {
    // Generates the bindings from the an ABI definition inline.
    // The generated bindings can be accessed through `MyContract`.
    abigen!(
        MyContract,
        "packages/fuels-abigen-macro/tests/test_projects/contract_test/out/debug/contract_test-abi.json"
    );

    let wallet = launch_provider_and_get_wallet().await;

    let contract_id = Contract::deploy(
        "tests/test_projects/contract_test/out/debug/contract_test.bin",
        &wallet,
        TxParameters::default(),
    )
    .await?;

    println!("Contract deployed @ {:x}", contract_id);
    let contract_instance = MyContract::new(contract_id.to_string(), wallet);

    let persons = vec![
        Person {
            name: "John".to_string(),
        },
        Person {
            name: "Jane".to_string(),
        },
    ];

    let response = contract_instance.array_of_structs(persons).call().await?;

    assert_eq!("John", response.value[0].name);
    assert_eq!("Jane", response.value[1].name);

    let states = vec![State::A(), State::B()];

    let response = contract_instance
        .array_of_enums(states.clone())
        .call()
        .await?;

    assert_eq!(states[0], response.value[0]);
    assert_eq!(states[1], response.value[1]);
    Ok(())
}

#[tokio::test]
async fn test_auth_msg_sender_from_sdk() -> Result<(), Error> {
    abigen!(
        AuthContract,
        "packages/fuels-abigen-macro/tests/test_projects/auth_testing_contract/out/debug/auth_testing_contract-abi.json"
    );

    let wallet = launch_provider_and_get_wallet().await;

    let id = Contract::deploy(
        "tests/test_projects/auth_testing_contract/out/debug/auth_testing_contract.bin",
        &wallet,
        TxParameters::default(),
    )
    .await?;

    let auth_instance = AuthContract::new(id.to_string(), wallet.clone());

    // Contract returns true if `msg_sender()` matches `wallet.address()`.
    let response = auth_instance
        .check_msg_sender(wallet.address())
        .call()
        .await?;

    assert!(response.value);
    Ok(())
}

#[tokio::test]
async fn workflow_enum_inside_struct() -> Result<(), Error> {
    abigen!(
        MyContract,
        "packages/fuels-abigen-macro/tests/test_projects/enum_inside_struct/out/debug\
        /enum_inside_struct-abi.json"
    );

    let wallet = launch_provider_and_get_wallet().await;

    let id = Contract::deploy(
        "tests/test_projects/enum_inside_struct/out/debug/enum_inside_struct.bin",
        &wallet,
        TxParameters::default(),
    )
    .await?;
    let instance = MyContract::new(id.to_string(), wallet.clone());
    let response = instance.return_enum_inside_struct(11).call().await?;
    let expected = Cocktail {
        the_thing_you_mix_in: Shaker::Mojito(222),
        glass: 333,
    };
    assert_eq!(response.value, expected);
    let enum_inside_struct = Cocktail {
        the_thing_you_mix_in: Shaker::Cosmopolitan(444),
        glass: 555,
    };
    let response = instance
        .take_enum_inside_struct(enum_inside_struct)
        .call()
        .await?;
    assert_eq!(response.value, 6666);
    Ok(())
}

#[tokio::test]
async fn workflow_struct_inside_enum() -> Result<(), Error> {
    abigen!(
        MyContract,
        "packages/fuels-abigen-macro/tests/test_projects/struct_inside_enum/out/debug/struct_inside_enum-abi.json"
    );

    let wallet = launch_provider_and_get_wallet().await;

    let id = Contract::deploy(
        "tests/test_projects/struct_inside_enum/out/debug/struct_inside_enum.bin",
        &wallet,
        TxParameters::default(),
    )
    .await?;

    let instance = MyContract::new(id.to_string(), wallet.clone());
    let response = instance.return_struct_inside_enum(11).call().await?;
    let expected = Shaker::Cosmopolitan(Recipe { ice: 22, sugar: 99 });
    assert_eq!(response.value, expected);
    let struct_inside_enum = Shaker::Cosmopolitan(Recipe { ice: 22, sugar: 66 });
    let response = instance
        .take_struct_inside_enum(struct_inside_enum)
        .call()
        .await?;
    assert_eq!(response.value, 8888);
    Ok(())
}

#[tokio::test]
async fn test_logd_receipts() -> Result<(), Error> {
    abigen!(
        LoggingContract,
        "packages/fuels-abigen-macro/tests/test_projects/contract_logdata/out/debug/contract_logdata-abi.json"
    );

    let wallet = launch_provider_and_get_wallet().await;

    let id = Contract::deploy(
        "tests/test_projects/contract_logdata/out/debug/contract_logdata.bin",
        &wallet,
        TxParameters::default(),
    )
    .await?;
    let contract_instance = LoggingContract::new(id.to_string(), wallet.clone());
    let mut value = [0u8; 32];
    value[0] = 0xFF;
    value[1] = 0xEE;
    value[2] = 0xDD;
    value[12] = 0xAA;
    value[13] = 0xBB;
    value[14] = 0xCC;
    let response = contract_instance
        .use_logd_opcode(value, 3, 6)
        .call()
        .await?;
    assert_eq!(response.logs, vec!["ffeedd", "ffeedd000000"]);
    let response = contract_instance
        .use_logd_opcode(value, 14, 15)
        .call()
        .await?;
    assert_eq!(
        response.logs,
        vec![
            "ffeedd000000000000000000aabb",
            "ffeedd000000000000000000aabbcc"
        ]
    );
    let response = contract_instance.dont_use_logd().call().await?;
    assert!(response.logs.is_empty());
    Ok(())
}

#[tokio::test]
async fn test_wallet_balance_api() -> Result<(), ProviderError> {
    // Single asset
    let mut wallet = LocalWallet::new_random(None);
    let number_of_coins = 21;
    let amount_per_coin = 11;
    let coins = setup_single_asset_coins(
        wallet.address(),
        BASE_ASSET_ID,
        number_of_coins,
        amount_per_coin,
    );

    let (provider, _) = setup_test_provider(coins.clone(), None).await;
    wallet.set_provider(provider);
    for (_utxo_id, coin) in coins {
        let balance = wallet.get_asset_balance(&coin.asset_id).await;
        assert_eq!(balance?, number_of_coins * amount_per_coin);
    }
    let balances = wallet.get_balances().await?;
    let expected_key = "0x".to_owned() + BASE_ASSET_ID.to_string().as_str();
    assert_eq!(balances.len(), 1); // only the base asset
    assert!(balances.contains_key(&expected_key));
    assert_eq!(
        *balances.get(&expected_key).unwrap(),
        number_of_coins * amount_per_coin
    );

    // Multiple assets
    let number_of_assets = 7;
    let coins_per_asset = 21;
    let amount_per_coin = 11;
    let (coins, asset_ids) = setup_multiple_assets_coins(
        wallet.address(),
        number_of_assets,
        coins_per_asset,
        amount_per_coin,
    );
    assert_eq!(coins.len() as u64, number_of_assets * coins_per_asset);
    assert_eq!(asset_ids.len() as u64, number_of_assets);
    let (provider, _) = setup_test_provider(coins.clone(), None).await;
    wallet.set_provider(provider);
    let balances = wallet.get_balances().await?;
    assert_eq!(balances.len() as u64, number_of_assets);
    for asset_id in asset_ids {
        let balance = wallet.get_asset_balance(&asset_id).await;
        assert_eq!(balance?, coins_per_asset * amount_per_coin);
        let expected_key = "0x".to_owned() + asset_id.to_string().as_str();
        assert!(balances.contains_key(&expected_key));
        assert_eq!(
            *balances.get(&expected_key).unwrap(),
            coins_per_asset * amount_per_coin
        );
    }
    Ok(())
}

#[tokio::test]
async fn sway_native_types_support() -> Result<(), Box<dyn std::error::Error>> {
    abigen!(
        MyContract,
        "packages/fuels-abigen-macro/tests/test_projects/sway_native_types/out/debug/sway_native_types-abi.json"
    );

    let wallet = launch_provider_and_get_wallet().await;

    let id = Contract::deploy(
        "tests/test_projects/sway_native_types/out/debug/sway_native_types.bin",
        &wallet,
        TxParameters::default(),
    )
    .await?;

    let instance = MyContract::new(id.to_string(), wallet.clone());

    let user = User {
        weight: 10,
        address: Address::zeroed(),
    };
    let response = instance.wrapped_address(user).call().await?;

    assert_eq!(response.value.address, Address::zeroed());

    let response = instance.unwrapped_address(Address::zeroed()).call().await?;

    assert_eq!(
        response.value,
        Address::from_str("0x0000000000000000000000000000000000000000000000000000000000000000")?
    );
    Ok(())
}

#[tokio::test]
async fn test_transaction_script_workflow() -> Result<(), Error> {
    abigen!(
        MyContract,
        "packages/fuels-abigen-macro/tests/test_projects/contract_test/out/debug/contract_test-abi.json"
    );

    let wallet = launch_provider_and_get_wallet().await;
    let client = &wallet.get_provider()?.client;

    let contract_id = Contract::deploy(
        "tests/test_projects/contract_test/out/debug/contract_test.bin",
        &wallet,
        TxParameters::default(),
    )
    .await?;

    let contract_instance = MyContract::new(contract_id.to_string(), wallet.clone());

    let call_handler = contract_instance.initialize_counter(42);

    let script = call_handler.get_script().await;
    assert!(script.tx.is_script());

    let receipts = script.call(client).await?;

    let response = call_handler.get_response(receipts)?;
    assert_eq!(response.value, 42);
    Ok(())
}

#[tokio::test]
async fn enum_coding_w_variable_width_variants() -> Result<(), Error> {
    abigen!(
        EnumTesting,
        "packages/fuels-abigen-macro/tests/test_projects/enum_encoding/out/debug\
        /enum_encoding-abi.json"
    );

    let wallet = launch_provider_and_get_wallet().await;

    let id = Contract::deploy(
        "tests/test_projects/enum_encoding/out/debug/enum_encoding.bin",
        &wallet,
        TxParameters::default(),
    )
    .await?;

    let instance = EnumTesting::new(id.to_string(), wallet);

    // If we had a regression on the issue of enum encoding width, then we'll
    // probably end up mangling arg_2 and onward which will fail this test.
    let expected = BigBundle {
        arg_1: EnumThatHasABigAndSmallVariant::Small(12345),
        arg_2: 6666,
        arg_3: 7777,
        arg_4: 8888,
    };
    let actual = instance.get_big_bundle().call().await?.value;
    assert_eq!(actual, expected);

    let fuelvm_judgement = instance
        .check_big_bundle_integrity(expected)
        .call()
        .await?
        .value;

    assert!(
        fuelvm_judgement,
        "The FuelVM deems that we've not encoded the bundle correctly. Investigate!"
    );
    Ok(())
}

#[tokio::test]
async fn enum_coding_w_unit_enums() -> Result<(), Error> {
    abigen!(
        EnumTesting,
        "packages/fuels-abigen-macro/tests/test_projects/enum_encoding/out/debug\
        /enum_encoding-abi.json"
    );

    let wallet = launch_provider_and_get_wallet().await;

    let id = Contract::deploy(
        "tests/test_projects/enum_encoding/out/debug/enum_encoding.bin",
        &wallet,
        TxParameters::default(),
    )
    .await?;

    let instance = EnumTesting::new(id.to_string(), wallet);

    // If we had a regression on the issue of unit enum encoding width, then
    // we'll end up mangling arg_2
    let expected = UnitBundle {
        arg_1: UnitEnum::var2(),
        arg_2: u64::MAX,
    };
    let actual = instance.get_unit_bundle().call().await?.value;
    assert_eq!(actual, expected);

    let fuelvm_judgement = instance
        .check_unit_bundle_integrity(expected)
        .call()
        .await?
        .value;

    assert!(
        fuelvm_judgement,
        "The FuelVM deems that we've not encoded the bundle correctly. Investigate!"
    );
    Ok(())
}

#[tokio::test]
async fn enum_as_input() -> Result<(), Error> {
    abigen!(
        EnumTesting,
        "packages/fuels-abigen-macro/tests/test_projects/enum_as_input/out/debug\
        /enum_as_input-abi.json"
    );

    let wallet = launch_provider_and_get_wallet().await;

    let id = Contract::deploy(
        "tests/test_projects/enum_as_input/out/debug/enum_as_input.bin",
        &wallet,
        TxParameters::default(),
    )
    .await?;

    let instance = EnumTesting::new(id.to_string(), wallet);

    let expected = StandardEnum::Two(12345);
    let actual = instance.get_standard_enum().call().await?.value;
    assert_eq!(expected, actual);

    let fuelvm_judgement = instance
        .check_standard_enum_integrity(expected)
        .call()
        .await?
        .value;
    assert!(
        fuelvm_judgement,
        "The FuelVM deems that we've not encoded the standard enum correctly. Investigate!"
    );

    let expected = UnitEnum::Two();
    let actual = instance.get_unit_enum().call().await?.value;
    assert_eq!(actual, expected);

    let fuelvm_judgement = instance
        .check_unit_enum_integrity(expected)
        .call()
        .await?
        .value;
    assert!(
        fuelvm_judgement,
        "The FuelVM deems that we've not encoded the unit enum correctly. Investigate!"
    );
    Ok(())
}

#[tokio::test]
async fn nested_structs() -> Result<(), Error> {
    abigen!(
        NestedStructs,
        "packages/fuels-abigen-macro/tests/test_projects/nested_structs/out/debug\
        /nested_structs-abi.json"
    );

    let wallet = launch_provider_and_get_wallet().await;

    let id = Contract::deploy(
        "tests/test_projects/nested_structs/out/debug/nested_structs.bin",
        &wallet,
        TxParameters::default(),
    )
    .await?;

    let instance = NestedStructs::new(id.to_string(), wallet);

    let expected = AllStruct {
        some_struct: SomeStruct { par_1: 12345 },
    };

    let actual = instance.get_struct().call().await?.value;
    assert_eq!(actual, expected);

    let fuelvm_judgement = instance
        .check_struct_integrity(expected)
        .call()
        .await?
        .value;

    assert!(
        fuelvm_judgement,
        "The FuelVM deems that we've not encoded the argument correctly. Investigate!"
    );

    let memory_address = MemoryAddress {
        contract_id: ContractId::zeroed(),
        function_selector: 10,
        function_data: 0,
    };

    let call_data = CallData {
        memory_address,
        num_coins_to_forward: 10,
        asset_id_of_coins_to_forward: ContractId::zeroed(),
        amount_of_gas_to_forward: 5,
    };

    let actual = instance
        .nested_struct_with_reserved_keyword_substring(call_data.clone())
        .call()
        .await?
        .value;

    assert_eq!(actual, call_data);
    Ok(())
}

#[tokio::test]
async fn nested_enums_are_correctly_encoded_decoded() -> Result<(), Error> {
    abigen!(
        MyContract,
        "packages/fuels-abigen-macro/tests/test_projects/nested_enums/out/debug/nested_enums-abi.json"
    );

    let wallet = launch_provider_and_get_wallet().await;

    let id = Contract::deploy(
        "tests/test_projects/nested_enums/out/debug/nested_enums.bin",
        &wallet,
        TxParameters::default(),
    )
    .await?;

    let instance = MyContract::new(id.to_string(), wallet.clone());

    let expected_enum = EnumLevel3::El2(EnumLevel2::El1(EnumLevel1::Num(42)));

    let response = instance.get_nested_enum().call().await?;

    assert_eq!(response.value, expected_enum);

    let response = instance
        .check_nested_enum_integrity(expected_enum)
        .call()
        .await?;

    assert!(
        response.value,
        "The FuelVM deems that we've not encoded the nested enum correctly. Investigate!"
    );

    let expected_some_address = Option::Some(Identity::Address(Address::zeroed()));

    let response = instance.get_some_address().call().await?;

    assert_eq!(response.value, expected_some_address);

    let expected_none = Option::None();

    let response = instance.get_none().call().await?;

    assert_eq!(response.value, expected_none);
<<<<<<< HEAD
}

#[tokio::test]
async fn can_use_try_into_to_construct_struct_from_bytes() -> Result<(), Error> {
    abigen!(
        MyContract,
        "packages/fuels-abigen-macro/tests/test_projects/enum_inside_struct/out/debug\
        /enum_inside_struct-abi.json"
    );
    let cocktail_in_bytes: Vec<u8> = vec![
        0, 0, 0, 0, 0, 0, 0, 1, 0, 0, 0, 0, 0, 0, 0, 2, 0, 0, 0, 0, 0, 0, 0, 3,
    ];

    let expected = Cocktail {
        the_thing_you_mix_in: Shaker::Mojito(2),
        glass: 3,
    };

    // as slice
    let actual: Cocktail = cocktail_in_bytes[..].try_into()?;
    assert_eq!(actual, expected);

    // as ref
    let actual: Cocktail = (&cocktail_in_bytes).try_into()?;
    assert_eq!(actual, expected);

    // as value
    let actual: Cocktail = cocktail_in_bytes.try_into()?;
    assert_eq!(actual, expected);

    Ok(())
}

#[tokio::test]
async fn can_use_try_into_to_construct_enum_from_bytes() -> Result<(), Error> {
    abigen!(
        MyContract,
        "packages/fuels-abigen-macro/tests/test_projects/enum_inside_struct/out/debug\
        /enum_inside_struct-abi.json"
    );
    let shaker_in_bytes: Vec<u8> = vec![0, 0, 0, 0, 0, 0, 0, 1, 0, 0, 0, 0, 0, 0, 0, 2];

    let expected = Shaker::Mojito(2);

    // as slice
    let actual: Shaker = shaker_in_bytes[..].try_into()?;
    assert_eq!(actual, expected);

    // as ref
    let actual: Shaker = (&shaker_in_bytes).try_into()?;
    assert_eq!(actual, expected);

    // as value
    let actual: Shaker = shaker_in_bytes.try_into()?;
    assert_eq!(actual, expected);

=======
>>>>>>> ad721b31
    Ok(())
}<|MERGE_RESOLUTION|>--- conflicted
+++ resolved
@@ -1859,7 +1859,7 @@
     let response = instance.get_none().call().await?;
 
     assert_eq!(response.value, expected_none);
-<<<<<<< HEAD
+    Ok(())
 }
 
 #[tokio::test]
@@ -1916,7 +1916,5 @@
     let actual: Shaker = shaker_in_bytes.try_into()?;
     assert_eq!(actual, expected);
 
-=======
->>>>>>> ad721b31
     Ok(())
 }