use fuel_gql_client::fuel_tx::{AssetId, ContractId, Receipt};
use fuels::contract::contract::MultiContractCallHandler;
use fuels::prelude::{
    abigen, launch_provider_and_get_wallet, setup_multiple_assets_coins, setup_single_asset_coins,
    setup_test_provider, CallParameters, Contract, Error, LocalWallet, Provider, ProviderError,
    Signer, TxParameters, DEFAULT_COIN_AMOUNT, DEFAULT_NUM_COINS,
};
use fuels::test_helpers::add_blocks;
use fuels_core::tx::Address;
use fuels_core::Tokenizable;
use fuels_core::{constants::BASE_ASSET_ID, Token};
use sha2::{Digest, Sha256};
use std::str::FromStr;

/// Note: all the tests and examples below require pre-compiled Sway projects.
/// To compile these projects, run `cargo run --bin build-test-projects`.
/// It will build all test projects, creating their respective binaries,
/// ABI files, and lock files. These are not to be committed to the repository.

/// #[ctor::ctor] Marks a function or static variable as a library/executable constructor.
/// This uses OS-specific linker sections to call a specific function at load time.
#[cfg(test)]
#[ctor::ctor]
fn init_tracing() {
    let _ = tracing_subscriber::fmt::try_init();
}

fn null_contract_id() -> String {
    // a null contract address ~[0u8;32]
    String::from("0000000000000000000000000000000000000000000000000000000000000000")
}

#[tokio::test]
async fn compile_bindings_from_contract_file() {
    // Generates the bindings from an ABI definition in a JSON file
    // The generated bindings can be accessed through `SimpleContract`.
    abigen!(
        SimpleContract,
        "packages/fuels-abigen-macro/tests/takes_ints_returns_bool.json",
    );

    let wallet = launch_provider_and_get_wallet().await;

    // `SimpleContract` is the name of the contract
    let contract_instance = SimpleContract::new(null_contract_id(), wallet);

    let call_handler = contract_instance.takes_ints_returns_bool(42);

    let encoded = format!(
        "{}{}",
        hex::encode(call_handler.contract_call.encoded_selector),
        hex::encode(call_handler.contract_call.encoded_args)
    );

    assert_eq!("000000009593586c000000000000002a", encoded);
}

#[tokio::test]
async fn compile_bindings_from_inline_contract() -> Result<(), Error> {
    // ANCHOR: bindings_from_inline_contracts
    // Generates the bindings from the an ABI definition inline.
    // The generated bindings can be accessed through `SimpleContract`.
    abigen!(
        SimpleContract,
        r#"
        [
            {
                "type": "function",
                "inputs": [
                    {
                        "name": "only_argument",
                        "type": "u32"
                    }
                ],
                "name": "takes_ints_returns_bool",
                "outputs": [
                    {
                        "name": "",
                        "type": "bool"
                    }
                ]
            }
        ]
        "#,
    );

    let wallet = launch_provider_and_get_wallet().await;
    //`SimpleContract` is the name of the contract
    let contract_instance = SimpleContract::new(null_contract_id(), wallet);

    let call_handler = contract_instance.takes_ints_returns_bool(42_u32);

    let encoded = format!(
        "{}{}",
        hex::encode(call_handler.contract_call.encoded_selector),
        hex::encode(call_handler.contract_call.encoded_args)
    );

    assert_eq!("000000009593586c000000000000002a", encoded);
    // ANCHOR_END: bindings_from_inline_contracts
    Ok(())
}

#[tokio::test]
async fn compile_bindings_array_input() {
    // Generates the bindings from the an ABI definition inline.
    // The generated bindings can be accessed through `SimpleContract`.
    abigen!(
        SimpleContract,
        r#"
        [
            {
                "type":"contract",
                "inputs":[
                    {
                        "name":"arg",
                        "type":"[u16; 3]"
                    }
                ],
                "name":"takes_array",
                "outputs":[

                ]
            }
        ]
        "#,
    );

    let wallet = launch_provider_and_get_wallet().await;

    // `SimpleContract` is the name of the contract
    let contract_instance = SimpleContract::new(null_contract_id(), wallet);

    let input: Vec<u16> = vec![1, 2, 3, 4];
    let call_handler = contract_instance.takes_array(input);

    let encoded = format!(
        "{}{}",
        hex::encode(call_handler.contract_call.encoded_selector),
        hex::encode(call_handler.contract_call.encoded_args)
    );

    assert_eq!(
        "00000000101cbeb50000000000000001000000000000000200000000000000030000000000000004",
        encoded
    );
}

#[tokio::test]
async fn compile_bindings_bool_array_input() {
    // Generates the bindings from the an ABI definition inline.
    // The generated bindings can be accessed through `SimpleContract`.
    abigen!(
        SimpleContract,
        r#"
        [
            {
                "type":"contract",
                "inputs":[
                    {
                        "name":"arg",
                        "type":"[bool; 3]"
                    }
                ],
                "name":"takes_array",
                "outputs":[

                ]
            }
        ]
        "#,
    );

    let wallet = launch_provider_and_get_wallet().await;

    // `SimpleContract` is the name of the contract
    let contract_instance = SimpleContract::new(null_contract_id(), wallet);

    let input: Vec<bool> = vec![true, false, true];
    let call_handler = contract_instance.takes_array(input);

    let encoded = format!(
        "{}{}",
        hex::encode(call_handler.contract_call.encoded_selector),
        hex::encode(call_handler.contract_call.encoded_args)
    );

    assert_eq!(
        "000000000c228226000000000000000100000000000000000000000000000001",
        encoded
    );
}

#[tokio::test]
async fn compile_bindings_byte_input() {
    // Generates the bindings from the an ABI definition inline.
    // The generated bindings can be accessed through `SimpleContract`.
    abigen!(
        SimpleContract,
        r#"
        [
            {
                "type":"contract",
                "inputs":[
                    {
                        "name":"arg",
                        "type":"byte"
                    }
                ],
                "name":"takes_byte",
                "outputs":[

                ]
            }
        ]
        "#,
    );

    let wallet = launch_provider_and_get_wallet().await;

    // `SimpleContract` is the name of the contract
    let contract_instance = SimpleContract::new(null_contract_id(), wallet);

    let call_handler = contract_instance.takes_byte(10u8);

    let encoded = format!(
        "{}{}",
        hex::encode(call_handler.contract_call.encoded_selector),
        hex::encode(call_handler.contract_call.encoded_args)
    );

    assert_eq!("00000000a4bd3861000000000000000a", encoded);
}

#[tokio::test]
async fn compile_bindings_string_input() {
    // Generates the bindings from the an ABI definition inline.
    // The generated bindings can be accessed through `SimpleContract`.
    abigen!(
        SimpleContract,
        r#"
        [
            {
                "type":"contract",
                "inputs":[
                    {
                        "name":"arg",
                        "type":"str[23]"
                    }
                ],
                "name":"takes_string",
                "outputs":[

                ]
            }
        ]
        "#,
    );

    let wallet = launch_provider_and_get_wallet().await;

    // `SimpleContract` is the name of the contract
    let contract_instance = SimpleContract::new(null_contract_id(), wallet);

    let call_handler = contract_instance.takes_string("This is a full sentence".into());

    let encoded = format!(
        "{}{}",
        hex::encode(call_handler.contract_call.encoded_selector),
        hex::encode(call_handler.contract_call.encoded_args)
    );

    assert_eq!(
        "00000000d56e76515468697320697320612066756c6c2073656e74656e636500",
        encoded
    );
}

#[tokio::test]
async fn compile_bindings_b256_input() {
    // Generates the bindings from the an ABI definition inline.
    // The generated bindings can be accessed through `SimpleContract`.
    abigen!(
        SimpleContract,
        r#"
        [
            {
                "type":"contract",
                "inputs":[
                    {
                        "name":"arg",
                        "type":"b256"
                    }
                ],
                "name":"takes_b256",
                "outputs":[

                ]
            }
        ]
        "#,
    );

    let wallet = launch_provider_and_get_wallet().await;

    // `SimpleContract` is the name of the contract
    let contract_instance = SimpleContract::new(null_contract_id(), wallet);

    let mut hasher = Sha256::new();
    hasher.update("test string".as_bytes());

    let arg = hasher.finalize();

    let call_handler = contract_instance.takes_b256(arg.into());

    let encoded = format!(
        "{}{}",
        hex::encode(call_handler.contract_call.encoded_selector),
        hex::encode(call_handler.contract_call.encoded_args)
    );

    assert_eq!(
        "0000000054992852d5579c46dfcc7f18207013e65b44e4cb4e2c2298f4ac457ba8f82743f31e930b",
        encoded
    );
}

#[tokio::test]
async fn compile_bindings_struct_input() {
    // Generates the bindings from the an ABI definition inline.
    // The generated bindings can be accessed through `SimpleContract`.
    abigen!(
        SimpleContract,
        r#"
        [
            {
                "type":"contract",
                "inputs":[
                    {
                        "name":"value",
                        "type":"struct MyStruct",
                        "components": [
                            {
                                "name": "foo",
                                "type": "[u8; 2]"
                            },
                            {
                                "name": "bar",
                                "type": "str[4]"
                            }
                        ]
                    }
                ],
                "name":"takes_struct",
                "outputs":[]
            }
        ]
        "#,
    );
    // Because of the abigen! macro, `MyStruct` is now in scope
    // and can be used!
    let input = MyStruct {
        foo: vec![10, 2],
        bar: "fuel".to_string(),
    };

    let wallet = launch_provider_and_get_wallet().await;

    // `SimpleContract` is the name of the contract
    let contract_instance = SimpleContract::new(null_contract_id(), wallet);

    let call_handler = contract_instance.takes_struct(input);

    let encoded = format!(
        "{}{}",
        hex::encode(call_handler.contract_call.encoded_selector),
        hex::encode(call_handler.contract_call.encoded_args)
    );

    assert_eq!(
        "000000008d4ab9b0000000000000000a00000000000000026675656c00000000",
        encoded
    );
}

#[tokio::test]
async fn compile_bindings_nested_struct_input() {
    // Generates the bindings from the an ABI definition inline.
    // The generated bindings can be accessed through `SimpleContract`.
    abigen!(
        SimpleContract,
        r#"
        [
            {
                "type":"contract",
                "inputs":[
                    {
                        "name":"top_value",
                        "type":"struct MyNestedStruct",
                        "components": [
                            {
                                "name": "x",
                                "type": "u16"
                            },
                            {
                                "name": "foo",
                                "type": "struct InnerStruct",
                                "components": [
                                    {
                                        "name":"a",
                                        "type": "bool"
                                    }
                                ]
                            }
                        ]
                    }
                ],
                "name":"takes_nested_struct",
                "outputs":[]
            }
        ]
        "#,
    );

    let inner_struct = InnerStruct { a: true };

    let input = MyNestedStruct {
        x: 10,
        foo: inner_struct,
    };

    let wallet = launch_provider_and_get_wallet().await;

    // `SimpleContract` is the name of the contract
    let contract_instance = SimpleContract::new(null_contract_id(), wallet);

    let call_handler = contract_instance.takes_nested_struct(input);

    let encoded = format!(
        "{}{}",
        hex::encode(call_handler.contract_call.encoded_selector),
        hex::encode(call_handler.contract_call.encoded_args)
    );

    assert_eq!("0000000088bf8a1b000000000000000a0000000000000001", encoded);
}

#[tokio::test]
async fn compile_bindings_enum_input() {
    // Generates the bindings from the an ABI definition inline.
    // The generated bindings can be accessed through `SimpleContract`.
    abigen!(
        SimpleContract,
        r#"
        [
            {
                "type":"contract",
                "inputs":[
                    {
                        "name":"my_enum",
                        "type":"enum MyEnum",
                        "components": [
                            {
                                "name": "X",
                                "type": "u32"
                            },
                            {
                                "name": "Y",
                                "type": "bool"
                            }
                        ]
                    }
                ],
                "name":"takes_enum",
                "outputs":[]
            }
        ]
        "#,
    );

    let variant = MyEnum::X(42);

    let wallet = launch_provider_and_get_wallet().await;

    // `SimpleContract` is the name of the contract
    let contract_instance = SimpleContract::new(null_contract_id(), wallet);

    let call_handler = contract_instance.takes_enum(variant);

    let encoded = format!(
        "{}{}",
        hex::encode(call_handler.contract_call.encoded_selector),
        hex::encode(call_handler.contract_call.encoded_args)
    );
    let expected = "0000000021b2784f0000000000000000000000000000002a";
    assert_eq!(encoded, expected);
}

#[allow(clippy::blacklisted_name)]
#[tokio::test]
async fn create_struct_from_decoded_tokens() -> Result<(), Error> {
    // Generates the bindings from the an ABI definition inline.
    // The generated bindings can be accessed through `SimpleContract`.
    abigen!(
        SimpleContract,
        r#"
        [
            {
                "type":"contract",
                "inputs":[
                    {
                        "name":"my_val",
                        "type":"struct MyStruct",
                        "components": [
                            {
                                "name": "foo",
                                "type": "u8"
                            },
                            {
                                "name": "bar",
                                "type": "bool"
                            }
                        ]
                    }
                ],
                "name":"takes_struct",
                "outputs":[]
            }
        ]
        "#,
    );

    // Decoded tokens
    let foo = Token::U8(10);
    let bar = Token::Bool(true);

    // Create the struct using the decoded tokens.
    // `struct_from_tokens` is of type `MyStruct`.
    let struct_from_tokens = MyStruct::from_token(Token::Struct(vec![foo, bar]))?;

    assert_eq!(10, struct_from_tokens.foo);
    assert!(struct_from_tokens.bar);

    let wallet = launch_provider_and_get_wallet().await;

    // `SimpleContract` is the name of the contract
    let contract_instance = SimpleContract::new(null_contract_id(), wallet);

    let call_handler = contract_instance.takes_struct(struct_from_tokens);

    let encoded = format!(
        "{}{}",
        hex::encode(call_handler.contract_call.encoded_selector),
        hex::encode(call_handler.contract_call.encoded_args)
    );

    assert_eq!("00000000cb0b2f05000000000000000a0000000000000001", encoded);
    Ok(())
}

#[tokio::test]
async fn create_nested_struct_from_decoded_tokens() -> Result<(), Error> {
    // Generates the bindings from the an ABI definition inline.
    // The generated bindings can be accessed through `SimpleContract`.
    abigen!(
        SimpleContract,
        r#"
        [
            {
                "type":"contract",
                "inputs":[
                    {
                        "name":"input",
                        "type":"struct MyNestedStruct",
                        "components": [
                            {
                                "name": "x",
                                "type": "u16"
                            },
                            {
                                "name": "y",
                                "type": "struct InnerStruct",
                                "components": [
                                    {
                                        "name":"a",
                                        "type": "bool"
                                    }
                                ]
                            }
                        ]
                    }
                ],
                "name":"takes_nested_struct",
                "outputs":[]
            }
        ]
        "#,
    );

    // Creating just the InnerStruct is possible
    let a = Token::Bool(true);
    let inner_struct_token = Token::Struct(vec![a.clone()]);
    let inner_struct_from_tokens = InnerStruct::from_token(inner_struct_token.clone())?;
    assert!(inner_struct_from_tokens.a);

    // Creating the whole nested struct `MyNestedStruct`
    // from tokens.
    // `x` is the token for the field `x` in `MyNestedStruct`
    // `a` is the token for the field `a` in `InnerStruct`
    let x = Token::U16(10);

    let nested_struct_from_tokens =
        MyNestedStruct::from_token(Token::Struct(vec![x, inner_struct_token]))?;

    assert_eq!(10, nested_struct_from_tokens.x);
    assert!(nested_struct_from_tokens.y.a);

    let wallet = launch_provider_and_get_wallet().await;

    // `SimpleContract` is the name of the contract
    let contract_instance = SimpleContract::new(null_contract_id(), wallet);

    let call_handler = contract_instance.takes_nested_struct(nested_struct_from_tokens);

    let encoded = format!(
        "{}{}",
        hex::encode(call_handler.contract_call.encoded_selector),
        hex::encode(call_handler.contract_call.encoded_args)
    );

    assert_eq!("0000000088bf8a1b000000000000000a0000000000000001", encoded);
    Ok(())
}

#[tokio::test]
async fn type_safe_output_values() -> Result<(), Error> {
    // Generates the bindings from the an ABI definition inline.
    // The generated bindings can be accessed through `SimpleContract`.
    abigen!(
        MyContract,
        "packages/fuels-abigen-macro/tests/test_projects/contract_output_test/out/debug/contract_output_test-abi.json"
    );

    let wallet = launch_provider_and_get_wallet().await;

    let contract_id = Contract::deploy(
        "tests/test_projects/contract_output_test/out/debug/contract_output_test.bin",
        &wallet,
        TxParameters::default(),
    )
    .await?;
    println!("Contract deployed @ {:x}", contract_id);

    let contract_instance = MyContract::new(contract_id.to_string(), wallet);

    // `response`'s type matches the return type of `is_event()`
    let response = contract_instance.is_even(10).call().await?;
    assert!(response.value);

    // `response`'s type matches the return type of `return_my_string()`
    let response = contract_instance
        .return_my_string("fuel".to_string())
        .call()
        .await?;

    assert_eq!(response.value, "fuel");

    let my_struct = MyStruct { foo: 10, bar: true };

    let response = contract_instance.return_my_struct(my_struct).call().await?;

    assert_eq!(response.value.foo, 10);
    assert!(response.value.bar);
    Ok(())
}

#[tokio::test]
async fn call_with_structs() -> Result<(), Error> {
    // Generates the bindings from the an ABI definition inline.
    // The generated bindings can be accessed through `MyContract`.
    abigen!(
        MyContract,
        "packages/fuels-abigen-macro/tests/test_projects/complex_types_contract/out/debug/contract_test-abi.json"
    );

    let wallet = launch_provider_and_get_wallet().await;

    let contract_id = Contract::deploy(
        "tests/test_projects/complex_types_contract/out/debug/contract_test.bin",
        &wallet,
        TxParameters::default(),
    )
    .await?;
    println!("Contract deployed @ {:x}", contract_id);

    let contract_instance = MyContract::new(contract_id.to_string(), wallet);
    let counter_config = CounterConfig {
        dummy: true,
        initial_value: 42,
    };

    let response = contract_instance
        .initialize_counter(counter_config) // Build the ABI call
        .call() // Perform the network call
        .await?;

    assert_eq!(42, response.value);

    let response = contract_instance.increment_counter(10).call().await?;

    assert_eq!(52, response.value);
    Ok(())
}

#[tokio::test]
async fn call_with_empty_return() -> Result<(), Error> {
    // Generates the bindings from the an ABI definition inline.
    // The generated bindings can be accessed through `MyContract`.
    abigen!(
        MyContract,
        "packages/fuels-abigen-macro/tests/test_projects/call_empty_return/out/debug/contract_test-abi.json"
    );

    let wallet = launch_provider_and_get_wallet().await;

    let contract_id = Contract::deploy(
        "tests/test_projects/call_empty_return/out/debug/contract_test.bin",
        &wallet,
        TxParameters::default(),
    )
    .await?;
    println!("Contract deployed @ {:x}", contract_id);

    let contract_instance = MyContract::new(contract_id.to_string(), wallet);

    let _response = contract_instance
        .store_value(42) // Build the ABI call
        .call() // Perform the network call
        .await?;
    Ok(())
}

#[tokio::test]
async fn abigen_different_structs_same_arg_name() -> Result<(), Error> {
    abigen!(
        MyContract,
        "packages/fuels-abigen-macro/tests/test_projects/two_structs/out/debug/two_structs-abi.json",
    );

    let wallet = launch_provider_and_get_wallet().await;

    let contract_id = Contract::deploy(
        "tests/test_projects/two_structs/out/debug/two_structs.bin",
        &wallet,
        TxParameters::default(),
    )
    .await?;
    println!("Contract deployed @ {:x}", contract_id);

    let contract_instance = MyContract::new(contract_id.to_string(), wallet);

    let param_one = StructOne { foo: 42 };
    let param_two = StructTwo { bar: 42 };

    let res_one = contract_instance.something(param_one).call().await?;

    assert_eq!(res_one.value, 43);

    let res_two = contract_instance.something_else(param_two).call().await?;

    assert_eq!(res_two.value, 41);
    Ok(())
}

#[tokio::test]
async fn test_reverting_transaction() -> Result<(), Error> {
    abigen!(
        RevertingContract,
        "packages/fuels-abigen-macro/tests/test_projects/revert_transaction_error/out/debug/capture_revert_transaction_error-abi.json"
    );

    let wallet = launch_provider_and_get_wallet().await;

    let contract_id = Contract::deploy("tests/test_projects/revert_transaction_error/out/debug/capture_revert_transaction_error.bin", &wallet, TxParameters::default())
        .await?;
    let contract_instance = RevertingContract::new(contract_id.to_string(), wallet);
    println!("Contract deployed @ {:x}", contract_id);
    let response = contract_instance.make_transaction_fail(0).call().await;
    assert!(matches!(response, Err(Error::ContractCallError(..))));
    Ok(())
}

#[tokio::test]
async fn multiple_read_calls() -> Result<(), Error> {
    abigen!(
        MyContract,
        "packages/fuels-abigen-macro/tests/test_projects/multiple_read_calls/out/debug/demo-abi.json"
    );

    let wallet = launch_provider_and_get_wallet().await;

    let contract_id = Contract::deploy(
        "tests/test_projects/multiple_read_calls/out/debug/demo.bin",
        &wallet,
        TxParameters::default(),
    )
    .await?;
    println!("Contract deployed @ {:x}", contract_id);
    let contract_instance = MyContract::new(contract_id.to_string(), wallet);

    contract_instance.store(42).call().await?;

    // Use "simulate" because the methods don't actually run a transaction, but just a dry-run
    // We can notice here that, thanks to this, we don't generate a TransactionId collision,
    // even if the transactions are theoretically the same.
    let stored = contract_instance.read(0).simulate().await?;

    assert_eq!(stored.value, 42);

    let stored = contract_instance.read(0).simulate().await?;

    assert_eq!(stored.value, 42);
    Ok(())
}

#[tokio::test]
async fn test_methods_typeless_argument() -> Result<(), Error> {
    // Generates the bindings from the an ABI definition inline.
    // The generated bindings can be accessed through `MyContract`.
    abigen!(
        MyContract,
        "packages/fuels-abigen-macro/tests/test_projects/empty_arguments/out/debug/method_four_arguments-abi.json"
    );

    let wallet = launch_provider_and_get_wallet().await;

    let contract_id = Contract::deploy(
        "tests/test_projects/empty_arguments/out/debug/method_four_arguments.bin",
        &wallet,
        TxParameters::default(),
    )
    .await?;
    println!("Contract deployed @ {:x}", contract_id);

    let contract_instance = MyContract::new(contract_id.to_string(), wallet);

    let response = contract_instance
        .method_with_empty_argument()
        .call()
        .await?;
    assert_eq!(response.value, 63);
    Ok(())
}

#[tokio::test]
async fn test_large_return_data() -> Result<(), Error> {
    abigen!(
        MyContract,
        "packages/fuels-abigen-macro/tests/test_projects/large_return_data/out/debug/contract_test-abi.json"
    );

    let wallet = launch_provider_and_get_wallet().await;

    let contract_id = Contract::deploy(
        "tests/test_projects/large_return_data/out/debug/contract_test.bin",
        &wallet,
        TxParameters::default(),
    )
    .await?;
    println!("Contract deployed @ {:x}", contract_id);

    let contract_instance = MyContract::new(contract_id.to_string(), wallet);

    let res = contract_instance.get_id().call().await?;

    assert_eq!(
        res.value,
        [
            255, 255, 255, 255, 255, 255, 255, 255, 255, 255, 255, 255, 255, 255, 255, 255, 255,
            255, 255, 255, 255, 255, 255, 255, 255, 255, 255, 255, 255, 255, 255, 255
        ]
    );

    // One word-sized string
    let res = contract_instance.get_small_string().call().await?;
    assert_eq!(res.value, "gggggggg");

    // Two word-sized string
    let res = contract_instance.get_large_string().call().await?;
    assert_eq!(res.value, "ggggggggg");

    // Large struct will be bigger than a `WORD`.
    let res = contract_instance.get_large_struct().call().await?;
    assert_eq!(res.value.foo, 12);
    assert_eq!(res.value.bar, 42);

    // Array will be returned in `ReturnData`.
    let res = contract_instance.get_large_array().call().await?;
    assert_eq!(res.value, &[1, 2]);

    let res = contract_instance.get_contract_id().call().await?;

    // First `value` is from `CallResponse`.
    // Second `value` is from Sway `ContractId` type.
    assert_eq!(
        res.value,
        ContractId::from([
            255, 255, 255, 255, 255, 255, 255, 255, 255, 255, 255, 255, 255, 255, 255, 255, 255,
            255, 255, 255, 255, 255, 255, 255, 255, 255, 255, 255, 255, 255, 255, 255
        ])
    );
    Ok(())
}

#[tokio::test]
async fn test_provider_launch_and_connect() -> Result<(), Error> {
    abigen!(
        MyContract,
        "packages/fuels-abigen-macro/tests/test_projects/contract_test/out/debug/contract_test-abi.json"
    );

    let mut wallet = LocalWallet::new_random(None);

    let coins = setup_single_asset_coins(
        wallet.address(),
        BASE_ASSET_ID,
        DEFAULT_NUM_COINS,
        DEFAULT_COIN_AMOUNT,
    );
    let (launched_provider, address) = setup_test_provider(coins, None).await;
    let connected_provider = Provider::connect(address).await?;

    wallet.set_provider(connected_provider);

    let contract_id = Contract::deploy(
        "tests/test_projects/contract_test/out/debug/contract_test.bin",
        &wallet,
        TxParameters::default(),
    )
    .await?;
    println!("Contract deployed @ {:x}", contract_id);

    let contract_instance_connected = MyContract::new(contract_id.to_string(), wallet.clone());

    let response = contract_instance_connected
        .initialize_counter(42) // Build the ABI call
        .call() // Perform the network call
        .await?;
    assert_eq!(42, response.value);

    wallet.set_provider(launched_provider);
    let contract_instance_launched = MyContract::new(contract_id.to_string(), wallet);

    let response = contract_instance_launched
        .increment_counter(10)
        .call()
        .await?;
    assert_eq!(52, response.value);
    Ok(())
}

#[tokio::test]
async fn test_contract_calling_contract() -> Result<(), Error> {
    // Tests a contract call that calls another contract (FooCaller calls FooContract underneath)
    abigen!(
        FooContract,
        "packages/fuels-abigen-macro/tests/test_projects/foo_contract/out/debug/foo_contract-abi.json"
    );

    abigen!(
        FooCaller,
        "packages/fuels-abigen-macro/tests/test_projects/foo_caller_contract/out/debug/foo_caller_contract-abi.json"
    );

    let wallet = launch_provider_and_get_wallet().await;

    // Load and deploy the first compiled contract
    let foo_contract_id = Contract::deploy(
        "tests/test_projects/foo_contract/out/debug/foo_contract.bin",
        &wallet,
        TxParameters::default(),
    )
    .await?;
    println!("Foo contract deployed @ {:x}", foo_contract_id);

    let foo_contract_instance = FooContract::new(foo_contract_id.to_string(), wallet.clone());

    // Call the contract directly; it just flips the bool value that's passed.
    let res = foo_contract_instance.foo(true).call().await?;
    assert!(!res.value);

    // Load and deploy the second compiled contract
    let foo_caller_contract_id = Contract::deploy(
        "tests/test_projects/foo_caller_contract/out/debug/foo_caller_contract.bin",
        &wallet,
        TxParameters::default(),
    )
    .await?;
    println!(
        "Foo caller contract deployed @ {:x}",
        foo_caller_contract_id
    );

    let foo_caller_contract_instance =
        FooCaller::new(foo_caller_contract_id.to_string(), wallet.clone());

    // Calls the contract that calls the `FooContract` contract, also just
    // flips the bool value passed to it.
    // ANCHOR: external_contract
    let res = foo_caller_contract_instance
        .call_foo_contract(*foo_contract_id, true)
        .set_contracts(&[foo_contract_id]) // Sets the external contract
        .call()
        .await?;
    // ANCHOR_END: external_contract

    assert!(!res.value);
    Ok(())
}

#[tokio::test]
async fn test_gas_errors() -> Result<(), Error> {
    // Generates the bindings from the an ABI definition inline.
    // The generated bindings can be accessed through `MyContract`.
    abigen!(
        MyContract,
        "packages/fuels-abigen-macro/tests/test_projects/contract_test/out/debug/contract_test-abi.json"
    );

    let wallet = launch_provider_and_get_wallet().await;

    let contract_id = Contract::deploy(
        "tests/test_projects/contract_test/out/debug/contract_test.bin",
        &wallet,
        TxParameters::default(),
    )
    .await?;

    let contract_instance = MyContract::new(contract_id.to_string(), wallet);

    // Test for insufficient gas.
    let response = contract_instance
        .initialize_counter(42) // Build the ABI call
        .tx_params(TxParameters::new(
            Some(DEFAULT_COIN_AMOUNT),
            Some(100),
            None,
            None,
        ))
        .call() // Perform the network call
        .await
        .expect_err("should error");

    let expected = "Contract call error: OutOfGas, receipts:";
    assert!(response.to_string().starts_with(expected));

    // Test for running out of gas. Gas price as `None` will be 0.
    // Gas limit will be 100, this call will use more than 100 gas.
    let response = contract_instance
        .initialize_counter(42) // Build the ABI call
        .tx_params(TxParameters::new(None, Some(100), None, None))
        .call() // Perform the network call
        .await
        .expect_err("should error");

    let expected = "Contract call error: OutOfGas, receipts:";

    assert!(response.to_string().starts_with(expected));
    Ok(())
}

#[tokio::test]
async fn test_call_param_gas_errors() -> Result<(), Error> {
    abigen!(
        MyContract,
        "packages/fuels-abigen-macro/tests/test_projects/contract_test/out/debug/contract_test-abi.json"
    );

    let wallet = launch_provider_and_get_wallet().await;

    let contract_id = Contract::deploy(
        "tests/test_projects/contract_test/out/debug/contract_test.bin",
        &wallet,
        TxParameters::default(),
    )
    .await?;

    let contract_instance = MyContract::new(contract_id.to_string(), wallet);

    // Transaction gas_limit is sufficient, call gas_forwarded is too small
    let response = contract_instance
        .initialize_counter(42)
        .tx_params(TxParameters::new(None, Some(1000), None, None))
        .call_params(CallParameters::new(None, None, Some(1)))
        .call()
        .await
        .expect_err("should error");

    let expected = "Contract call error: OutOfGas, receipts:";
    assert!(response.to_string().starts_with(expected));

    // Call params gas_forwarded exceeds transaction limit
    let response = contract_instance
        .initialize_counter(42)
        .tx_params(TxParameters::new(None, Some(1), None, None))
        .call_params(CallParameters::new(None, None, Some(1000)))
        .call()
        .await
        .expect_err("should error");

    let expected = "Contract call error: OutOfGas, receipts:";
    assert!(response.to_string().starts_with(expected));
    Ok(())
}

#[tokio::test]
async fn test_amount_and_asset_forwarding() -> Result<(), Error> {
    abigen!(
        TestFuelCoinContract,
        "packages/fuels-abigen-macro/tests/test_projects/token_ops/out/debug/token_ops-abi.json"
    );

    let wallet = launch_provider_and_get_wallet().await;

    let id = Contract::deploy(
        "tests/test_projects/token_ops/out/debug/token_ops.bin",
        &wallet,
        TxParameters::default(),
    )
    .await?;

    let instance = TestFuelCoinContract::new(id.to_string(), wallet.clone());

    let mut balance_response = instance.get_balance(id, id).call().await?;
    assert_eq!(balance_response.value, 0);

    instance.mint_coins(5_000_000).call().await?;

    balance_response = instance.get_balance(id, id).call().await?;
    assert_eq!(balance_response.value, 5_000_000);

    let tx_params = TxParameters::new(None, Some(1_000_000), None, None);
    // Forward 1_000_000 coin amount of base asset_id
    // this is a big number for checking that amount can be a u64
    let call_params = CallParameters::new(Some(1_000_000), None, None);

    let response = instance
        .get_msg_amount()
        .tx_params(tx_params)
        .call_params(call_params)
        .call()
        .await?;

    assert_eq!(response.value, 1_000_000);

    let call_response = response
        .receipts
        .iter()
        .find(|&r| matches!(r, Receipt::Call { .. }));

    assert!(call_response.is_some());

    assert_eq!(call_response.unwrap().amount().unwrap(), 1_000_000);
    assert_eq!(call_response.unwrap().asset_id().unwrap(), &BASE_ASSET_ID);

    let address = wallet.address();

    // withdraw some tokens to wallet
    instance
        .transfer_coins_to_output(1_000_000, id, address)
        .append_variable_outputs(1)
        .call()
        .await?;

    let call_params = CallParameters::new(Some(0), Some(AssetId::from(*id)), None);
    let tx_params = TxParameters::new(None, Some(1_000_000), None, None);

    let response = instance
        .get_msg_amount()
        .tx_params(tx_params)
        .call_params(call_params)
        .call()
        .await?;

    assert_eq!(response.value, 0);

    let call_response = response
        .receipts
        .iter()
        .find(|&r| matches!(r, Receipt::Call { .. }));

    assert!(call_response.is_some());

    assert_eq!(call_response.unwrap().amount().unwrap(), 0);
    assert_eq!(
        call_response.unwrap().asset_id().unwrap(),
        &AssetId::from(*id)
    );
    Ok(())
}

#[tokio::test]
async fn test_multiple_args() -> Result<(), Error> {
    abigen!(
        MyContract,
        "packages/fuels-abigen-macro/tests/test_projects/contract_test/out/debug/contract_test-abi.json"
    );

    let wallet = launch_provider_and_get_wallet().await;

    let id = Contract::deploy(
        "tests/test_projects/contract_test/out/debug/contract_test.bin",
        &wallet,
        TxParameters::default(),
    )
    .await?;

    let instance = MyContract::new(id.to_string(), wallet.clone());

    // Make sure we can call the contract with multiple arguments
    let response = instance.get(5, 6).call().await?;

    assert_eq!(response.value, 5);

    let t = MyType { x: 5, y: 6 };
    let response = instance.get_alt(t.clone()).call().await?;
    assert_eq!(response.value, t);

    let response = instance.get_single(5).call().await?;
    assert_eq!(response.value, 5);
    Ok(())
}

#[tokio::test]
async fn test_tuples() -> Result<(), Error> {
    abigen!(
        MyContract,
        "packages/fuels-abigen-macro/tests/test_projects/tuples/out/debug/tuples-abi.json"
    );

    let wallet = launch_provider_and_get_wallet().await;

    let id = Contract::deploy(
        "tests/test_projects/tuples/out/debug/tuples.bin",
        &wallet,
        TxParameters::default(),
    )
    .await?;

    let instance = MyContract::new(id.to_string(), wallet.clone());

    let response = instance.returns_tuple((1, 2)).call().await?;

    assert_eq!(response.value, (1, 2));

    // Tuple with struct.
    let my_struct_tuple = (
        42,
        Person {
            name: "Jane".to_string(),
        },
    );
    let response = instance
        .returns_struct_in_tuple(my_struct_tuple.clone())
        .call()
        .await?;

    assert_eq!(response.value, my_struct_tuple);

    // Tuple with enum.
    let my_enum_tuple: (u64, State) = (42, State::A());

    let response = instance
        .returns_enum_in_tuple(my_enum_tuple.clone())
        .call()
        .await?;

    assert_eq!(response.value, my_enum_tuple);

    let id = *ContractId::zeroed();
    let my_b256_u8_tuple: ([u8; 32], u8) = (id, 10);

    let response = instance.tuple_with_b256(my_b256_u8_tuple).call().await?;

    assert_eq!(response.value, my_b256_u8_tuple);
    Ok(())
}

#[tokio::test]
async fn test_array() -> Result<(), Error> {
    abigen!(
        MyContract,
        "packages/fuels-abigen-macro/tests/test_projects/contract_test/out/debug/contract_test-abi.json"
    );

    let wallet = launch_provider_and_get_wallet().await;

    let contract_id = Contract::deploy(
        "tests/test_projects/contract_test/out/debug/contract_test.bin",
        &wallet,
        TxParameters::default(),
    )
    .await?;

    println!("Contract deployed @ {:x}", contract_id);
    let contract_instance = MyContract::new(contract_id.to_string(), wallet);

    assert_eq!(
        contract_instance
            .get_array([42; 2].to_vec())
            .call()
            .await?
            .value,
        [42; 2]
    );
    Ok(())
}

#[tokio::test]
async fn test_arrays_with_custom_types() -> Result<(), Error> {
    // Generates the bindings from the an ABI definition inline.
    // The generated bindings can be accessed through `MyContract`.
    abigen!(
        MyContract,
        "packages/fuels-abigen-macro/tests/test_projects/contract_test/out/debug/contract_test-abi.json"
    );

    let wallet = launch_provider_and_get_wallet().await;

    let contract_id = Contract::deploy(
        "tests/test_projects/contract_test/out/debug/contract_test.bin",
        &wallet,
        TxParameters::default(),
    )
    .await?;

    println!("Contract deployed @ {:x}", contract_id);
    let contract_instance = MyContract::new(contract_id.to_string(), wallet);

    let persons = vec![
        Person {
            name: "John".to_string(),
        },
        Person {
            name: "Jane".to_string(),
        },
    ];

    let response = contract_instance.array_of_structs(persons).call().await?;

    assert_eq!("John", response.value[0].name);
    assert_eq!("Jane", response.value[1].name);

    let states = vec![State::A(), State::B()];

    let response = contract_instance
        .array_of_enums(states.clone())
        .call()
        .await?;

    assert_eq!(states[0], response.value[0]);
    assert_eq!(states[1], response.value[1]);
    Ok(())
}

#[tokio::test]
async fn test_auth_msg_sender_from_sdk() -> Result<(), Error> {
    abigen!(
        AuthContract,
        "packages/fuels-abigen-macro/tests/test_projects/auth_testing_contract/out/debug/auth_testing_contract-abi.json"
    );

    let wallet = launch_provider_and_get_wallet().await;

    let id = Contract::deploy(
        "tests/test_projects/auth_testing_contract/out/debug/auth_testing_contract.bin",
        &wallet,
        TxParameters::default(),
    )
    .await?;

    let auth_instance = AuthContract::new(id.to_string(), wallet.clone());

    // Contract returns true if `msg_sender()` matches `wallet.address()`.
    let response = auth_instance
        .check_msg_sender(wallet.address())
        .call()
        .await?;

    assert!(response.value);
    Ok(())
}

#[tokio::test]
async fn workflow_enum_inside_struct() -> Result<(), Error> {
    abigen!(
        MyContract,
        "packages/fuels-abigen-macro/tests/test_projects/enum_inside_struct/out/debug\
        /enum_inside_struct-abi.json"
    );

    let wallet = launch_provider_and_get_wallet().await;

    let id = Contract::deploy(
        "tests/test_projects/enum_inside_struct/out/debug/enum_inside_struct.bin",
        &wallet,
        TxParameters::default(),
    )
    .await?;
    let instance = MyContract::new(id.to_string(), wallet.clone());
    let response = instance.return_enum_inside_struct(11).call().await?;
    let expected = Cocktail {
        the_thing_you_mix_in: Shaker::Mojito(222),
        glass: 333,
    };
    assert_eq!(response.value, expected);
    let enum_inside_struct = Cocktail {
        the_thing_you_mix_in: Shaker::Cosmopolitan(444),
        glass: 555,
    };
    let response = instance
        .take_enum_inside_struct(enum_inside_struct)
        .call()
        .await?;
    assert_eq!(response.value, 6666);
    Ok(())
}

#[tokio::test]
async fn workflow_struct_inside_enum() -> Result<(), Error> {
    abigen!(
        MyContract,
        "packages/fuels-abigen-macro/tests/test_projects/struct_inside_enum/out/debug/struct_inside_enum-abi.json"
    );

    let wallet = launch_provider_and_get_wallet().await;

    let id = Contract::deploy(
        "tests/test_projects/struct_inside_enum/out/debug/struct_inside_enum.bin",
        &wallet,
        TxParameters::default(),
    )
    .await?;

    let instance = MyContract::new(id.to_string(), wallet.clone());
    let response = instance.return_struct_inside_enum(11).call().await?;
    let expected = Shaker::Cosmopolitan(Recipe { ice: 22, sugar: 99 });
    assert_eq!(response.value, expected);
    let struct_inside_enum = Shaker::Cosmopolitan(Recipe { ice: 22, sugar: 66 });
    let response = instance
        .take_struct_inside_enum(struct_inside_enum)
        .call()
        .await?;
    assert_eq!(response.value, 8888);
    Ok(())
}

#[tokio::test]
async fn test_logd_receipts() -> Result<(), Error> {
    abigen!(
        LoggingContract,
        "packages/fuels-abigen-macro/tests/test_projects/contract_logdata/out/debug/contract_logdata-abi.json"
    );

    let wallet = launch_provider_and_get_wallet().await;

    let id = Contract::deploy(
        "tests/test_projects/contract_logdata/out/debug/contract_logdata.bin",
        &wallet,
        TxParameters::default(),
    )
    .await?;
    let contract_instance = LoggingContract::new(id.to_string(), wallet.clone());
    let mut value = [0u8; 32];
    value[0] = 0xFF;
    value[1] = 0xEE;
    value[2] = 0xDD;
    value[12] = 0xAA;
    value[13] = 0xBB;
    value[14] = 0xCC;
    let response = contract_instance
        .use_logd_opcode(value, 3, 6)
        .call()
        .await?;
    assert_eq!(response.logs, vec!["ffeedd", "ffeedd000000"]);
    let response = contract_instance
        .use_logd_opcode(value, 14, 15)
        .call()
        .await?;
    assert_eq!(
        response.logs,
        vec![
            "ffeedd000000000000000000aabb",
            "ffeedd000000000000000000aabbcc"
        ]
    );
    let response = contract_instance.dont_use_logd().call().await?;
    assert!(response.logs.is_empty());
    Ok(())
}

#[tokio::test]
async fn test_wallet_balance_api() -> Result<(), ProviderError> {
    // Single asset
    let mut wallet = LocalWallet::new_random(None);
    let number_of_coins = 21;
    let amount_per_coin = 11;
    let coins = setup_single_asset_coins(
        wallet.address(),
        BASE_ASSET_ID,
        number_of_coins,
        amount_per_coin,
    );

    let (provider, _) = setup_test_provider(coins.clone(), None).await;
    wallet.set_provider(provider);
    for (_utxo_id, coin) in coins {
        let balance = wallet.get_asset_balance(&coin.asset_id).await;
        assert_eq!(balance?, number_of_coins * amount_per_coin);
    }
    let balances = wallet.get_balances().await?;
    let expected_key = "0x".to_owned() + BASE_ASSET_ID.to_string().as_str();
    assert_eq!(balances.len(), 1); // only the base asset
    assert!(balances.contains_key(&expected_key));
    assert_eq!(
        *balances.get(&expected_key).unwrap(),
        number_of_coins * amount_per_coin
    );

    // Multiple assets
    let number_of_assets = 7;
    let coins_per_asset = 21;
    let amount_per_coin = 11;
    let (coins, asset_ids) = setup_multiple_assets_coins(
        wallet.address(),
        number_of_assets,
        coins_per_asset,
        amount_per_coin,
    );
    assert_eq!(coins.len() as u64, number_of_assets * coins_per_asset);
    assert_eq!(asset_ids.len() as u64, number_of_assets);
    let (provider, _) = setup_test_provider(coins.clone(), None).await;
    wallet.set_provider(provider);
    let balances = wallet.get_balances().await?;
    assert_eq!(balances.len() as u64, number_of_assets);
    for asset_id in asset_ids {
        let balance = wallet.get_asset_balance(&asset_id).await;
        assert_eq!(balance?, coins_per_asset * amount_per_coin);
        let expected_key = "0x".to_owned() + asset_id.to_string().as_str();
        assert!(balances.contains_key(&expected_key));
        assert_eq!(
            *balances.get(&expected_key).unwrap(),
            coins_per_asset * amount_per_coin
        );
    }
    Ok(())
}

#[tokio::test]
async fn sway_native_types_support() -> Result<(), Box<dyn std::error::Error>> {
    abigen!(
        MyContract,
        "packages/fuels-abigen-macro/tests/test_projects/sway_native_types/out/debug/sway_native_types-abi.json"
    );

    let wallet = launch_provider_and_get_wallet().await;

    let id = Contract::deploy(
        "tests/test_projects/sway_native_types/out/debug/sway_native_types.bin",
        &wallet,
        TxParameters::default(),
    )
    .await?;

    let instance = MyContract::new(id.to_string(), wallet.clone());

    let user = User {
        weight: 10,
        address: Address::zeroed(),
    };
    let response = instance.wrapped_address(user).call().await?;

    assert_eq!(response.value.address, Address::zeroed());

    let response = instance.unwrapped_address(Address::zeroed()).call().await?;

    assert_eq!(
        response.value,
        Address::from_str("0x0000000000000000000000000000000000000000000000000000000000000000")?
    );
    Ok(())
}

#[tokio::test]
async fn test_transaction_script_workflow() -> Result<(), Error> {
    abigen!(
        MyContract,
        "packages/fuels-abigen-macro/tests/test_projects/contract_test/out/debug/contract_test-abi.json"
    );

    let wallet = launch_provider_and_get_wallet().await;
    let client = &wallet.get_provider()?.client;

    let contract_id = Contract::deploy(
        "tests/test_projects/contract_test/out/debug/contract_test.bin",
        &wallet,
        TxParameters::default(),
    )
    .await?;

    let contract_instance = MyContract::new(contract_id.to_string(), wallet.clone());

    let call_handler = contract_instance.initialize_counter(42);

    let script = call_handler.get_script().await;
    assert!(script.tx.is_script());

    let receipts = script.call(client).await?;

    let response = call_handler.get_response(receipts)?;
    assert_eq!(response.value, 42);
    Ok(())
}

#[tokio::test]
async fn enum_coding_w_variable_width_variants() -> Result<(), Error> {
    abigen!(
        EnumTesting,
        "packages/fuels-abigen-macro/tests/test_projects/enum_encoding/out/debug\
        /enum_encoding-abi.json"
    );

    let wallet = launch_provider_and_get_wallet().await;

    let id = Contract::deploy(
        "tests/test_projects/enum_encoding/out/debug/enum_encoding.bin",
        &wallet,
        TxParameters::default(),
    )
    .await?;

    let instance = EnumTesting::new(id.to_string(), wallet);

    // If we had a regression on the issue of enum encoding width, then we'll
    // probably end up mangling arg_2 and onward which will fail this test.
    let expected = BigBundle {
        arg_1: EnumThatHasABigAndSmallVariant::Small(12345),
        arg_2: 6666,
        arg_3: 7777,
        arg_4: 8888,
    };
    let actual = instance.get_big_bundle().call().await?.value;
    assert_eq!(actual, expected);

    let fuelvm_judgement = instance
        .check_big_bundle_integrity(expected)
        .call()
        .await?
        .value;

    assert!(
        fuelvm_judgement,
        "The FuelVM deems that we've not encoded the bundle correctly. Investigate!"
    );
    Ok(())
}

#[tokio::test]
async fn enum_coding_w_unit_enums() -> Result<(), Error> {
    abigen!(
        EnumTesting,
        "packages/fuels-abigen-macro/tests/test_projects/enum_encoding/out/debug\
        /enum_encoding-abi.json"
    );

    let wallet = launch_provider_and_get_wallet().await;

    let id = Contract::deploy(
        "tests/test_projects/enum_encoding/out/debug/enum_encoding.bin",
        &wallet,
        TxParameters::default(),
    )
    .await?;

    let instance = EnumTesting::new(id.to_string(), wallet);

    // If we had a regression on the issue of unit enum encoding width, then
    // we'll end up mangling arg_2
    let expected = UnitBundle {
        arg_1: UnitEnum::var2(),
        arg_2: u64::MAX,
    };
    let actual = instance.get_unit_bundle().call().await?.value;
    assert_eq!(actual, expected);

    let fuelvm_judgement = instance
        .check_unit_bundle_integrity(expected)
        .call()
        .await?
        .value;

    assert!(
        fuelvm_judgement,
        "The FuelVM deems that we've not encoded the bundle correctly. Investigate!"
    );
    Ok(())
}

#[tokio::test]
async fn enum_as_input() -> Result<(), Error> {
    abigen!(
        EnumTesting,
        "packages/fuels-abigen-macro/tests/test_projects/enum_as_input/out/debug\
        /enum_as_input-abi.json"
    );

    let wallet = launch_provider_and_get_wallet().await;

    let id = Contract::deploy(
        "tests/test_projects/enum_as_input/out/debug/enum_as_input.bin",
        &wallet,
        TxParameters::default(),
    )
    .await?;

    let instance = EnumTesting::new(id.to_string(), wallet);

    let expected = StandardEnum::Two(12345);
    let actual = instance.get_standard_enum().call().await?.value;
    assert_eq!(expected, actual);

    let fuelvm_judgement = instance
        .check_standard_enum_integrity(expected)
        .call()
        .await?
        .value;
    assert!(
        fuelvm_judgement,
        "The FuelVM deems that we've not encoded the standard enum correctly. Investigate!"
    );

    let expected = UnitEnum::Two();
    let actual = instance.get_unit_enum().call().await?.value;
    assert_eq!(actual, expected);

    let fuelvm_judgement = instance
        .check_unit_enum_integrity(expected)
        .call()
        .await?
        .value;
    assert!(
        fuelvm_judgement,
        "The FuelVM deems that we've not encoded the unit enum correctly. Investigate!"
    );
    Ok(())
}

#[tokio::test]
async fn nested_structs() -> Result<(), Error> {
    abigen!(
        NestedStructs,
        "packages/fuels-abigen-macro/tests/test_projects/nested_structs/out/debug\
        /nested_structs-abi.json"
    );

    let wallet = launch_provider_and_get_wallet().await;

    let id = Contract::deploy(
        "tests/test_projects/nested_structs/out/debug/nested_structs.bin",
        &wallet,
        TxParameters::default(),
    )
    .await?;

    let instance = NestedStructs::new(id.to_string(), wallet);

    let expected = AllStruct {
        some_struct: SomeStruct { par_1: 12345 },
    };

    let actual = instance.get_struct().call().await?.value;
    assert_eq!(actual, expected);

    let fuelvm_judgement = instance
        .check_struct_integrity(expected)
        .call()
        .await?
        .value;

    assert!(
        fuelvm_judgement,
        "The FuelVM deems that we've not encoded the argument correctly. Investigate!"
    );

    let memory_address = MemoryAddress {
        contract_id: ContractId::zeroed(),
        function_selector: 10,
        function_data: 0,
    };

    let call_data = CallData {
        memory_address,
        num_coins_to_forward: 10,
        asset_id_of_coins_to_forward: ContractId::zeroed(),
        amount_of_gas_to_forward: 5,
    };

    let actual = instance
        .nested_struct_with_reserved_keyword_substring(call_data.clone())
        .call()
        .await?
        .value;

    assert_eq!(actual, call_data);
    Ok(())
}

#[tokio::test]
async fn nested_enums_are_correctly_encoded_decoded() -> Result<(), Error> {
    abigen!(
        MyContract,
        "packages/fuels-abigen-macro/tests/test_projects/nested_enums/out/debug/nested_enums-abi.json"
    );

    let wallet = launch_provider_and_get_wallet().await;

    let id = Contract::deploy(
        "tests/test_projects/nested_enums/out/debug/nested_enums.bin",
        &wallet,
        TxParameters::default(),
    )
    .await?;

    let instance = MyContract::new(id.to_string(), wallet.clone());

    let expected_enum = EnumLevel3::El2(EnumLevel2::El1(EnumLevel1::Num(42)));

    let response = instance.get_nested_enum().call().await?;

    assert_eq!(response.value, expected_enum);

    let response = instance
        .check_nested_enum_integrity(expected_enum)
        .call()
        .await?;

    assert!(
        response.value,
        "The FuelVM deems that we've not encoded the nested enum correctly. Investigate!"
    );

    let expected_some_address = Option::Some(Identity::Address(Address::zeroed()));

    let response = instance.get_some_address().call().await?;

    assert_eq!(response.value, expected_some_address);

    let expected_none = Option::None();

    let response = instance.get_none().call().await?;

    assert_eq!(response.value, expected_none);
    Ok(())
}

#[tokio::test]
<<<<<<< HEAD
async fn contract_deployment_respects_maturity() -> anyhow::Result<()> {
    abigen!(
        MyContract,
        "packages/fuels-abigen-macro/tests/test_projects/transaction_block_height/out/debug/transaction_block_height-abi.json"
=======
async fn test_multi_call() -> Result<(), Error> {
    abigen!(
        MyContract,
        "packages/fuels-abigen-macro/tests/test_projects/contract_test/out/debug/contract_test-abi.json"
>>>>>>> a730d6a4
    );

    let wallet = launch_provider_and_get_wallet().await;

<<<<<<< HEAD
    let parameters = TxParameters {
        maturity: 1,
        ..Default::default()
    };

    let deploy_the_contract = || {
        Contract::deploy(
            "tests/test_projects/transaction_block_height/out/debug/transaction_block_height.bin",
            &wallet,
            parameters,
        )
    };

    deploy_the_contract()
        .await
        .err()
        .expect("Should have failed because the block height was less than the requested maturity");

    add_blocks(&wallet, 1).await?;

    deploy_the_contract().await.expect(
        "Should have passed because the block height was greater or equal than the requested maturity",
    );
=======
    let contract_id = Contract::deploy(
        "tests/test_projects/contract_test/out/debug/contract_test.bin",
        &wallet,
        TxParameters::default(),
    )
    .await?;

    let contract_instance = MyContract::new(contract_id.to_string(), wallet.clone());

    let call_handler_1 = contract_instance.initialize_counter(42);
    let call_handler_2 = contract_instance.get_array([42; 2].to_vec());

    let mut multi_call_handler = MultiContractCallHandler::new(wallet.clone());

    multi_call_handler
        .add_call(call_handler_1)
        .add_call(call_handler_2);

    let (counter, array): (u64, Vec<u64>) = multi_call_handler.call().await?.value;

    assert_eq!(counter, 42);
    assert_eq!(array, [42; 2]);
>>>>>>> a730d6a4

    Ok(())
}

#[tokio::test]
<<<<<<< HEAD
async fn contract_method_call_respects_maturity() -> anyhow::Result<()> {
    abigen!(
        MyContract,
        "packages/fuels-abigen-macro/tests/test_projects/transaction_block_height/out/debug/transaction_block_height-abi.json"
    );

    let wallet = launch_provider_and_get_wallet().await;
    let provider = &wallet.get_provider().unwrap().clone();

    let parameters = TxParameters::default();

    let id = Contract::deploy(
        "tests/test_projects/transaction_block_height/out/debug/transaction_block_height.bin",
        &wallet,
        parameters,
    )
    .await?;

    let instance = MyContract::new(id.to_string(), wallet.clone());

    let call_w_maturity = |call_maturity| {
        let mut prepared_call = instance.test_function();
        prepared_call.tx_parameters.maturity = call_maturity;
        prepared_call.call()
    };

    assert_eq!(provider.latest_block_height().await?, 1);
    call_w_maturity(1).await.expect("Should have passed since we're calling with a maturity that is less or equal to the current block height");

    assert_eq!(provider.latest_block_height().await?, 2);
    call_w_maturity(3).await.err().expect("Should have failed since we're calling with a maturity that is greater than the current block height");

    Ok(())
}

#[tokio::test]
async fn can_increase_block_height() -> anyhow::Result<()> {
    // ANCHOR: uses_add_blocks_to_increase_block_height
    let wallet = launch_provider_and_get_wallet().await;
    let provider = &wallet.get_provider().unwrap();

    assert_eq!(provider.latest_block_height().await?, 0);

    add_blocks(&wallet, 3).await?;

    assert_eq!(provider.latest_block_height().await?, 3);
    // ANCHOR_END: uses_add_blocks_to_increase_block_height
=======
async fn test_multi_call_script_workflow() -> Result<(), Error> {
    abigen!(
        MyContract,
        "packages/fuels-abigen-macro/tests/test_projects/contract_test/out/debug/contract_test-abi.json"
    );

    let wallet = launch_provider_and_get_wallet().await;
    let client = &wallet.get_provider()?.client;

    let contract_id = Contract::deploy(
        "tests/test_projects/contract_test/out/debug/contract_test.bin",
        &wallet,
        TxParameters::default(),
    )
    .await?;

    let contract_instance = MyContract::new(contract_id.to_string(), wallet.clone());

    let call_handler_1 = contract_instance.initialize_counter(42);
    let call_handler_2 = contract_instance.get_array([42; 2].to_vec());

    let mut multi_call_handler = MultiContractCallHandler::new(wallet.clone());

    multi_call_handler
        .add_call(call_handler_1)
        .add_call(call_handler_2);

    let script = multi_call_handler.get_script().await;
    let receipts = script.call(client).await.unwrap();
    let (counter, array) = multi_call_handler
        .get_response::<(u64, Vec<u64>)>(receipts)?
        .value;

    assert_eq!(counter, 42);
    assert_eq!(array, [42; 2]);

>>>>>>> a730d6a4
    Ok(())
}<|MERGE_RESOLUTION|>--- conflicted
+++ resolved
@@ -1864,46 +1864,14 @@
 }
 
 #[tokio::test]
-<<<<<<< HEAD
-async fn contract_deployment_respects_maturity() -> anyhow::Result<()> {
-    abigen!(
-        MyContract,
-        "packages/fuels-abigen-macro/tests/test_projects/transaction_block_height/out/debug/transaction_block_height-abi.json"
-=======
 async fn test_multi_call() -> Result<(), Error> {
     abigen!(
         MyContract,
         "packages/fuels-abigen-macro/tests/test_projects/contract_test/out/debug/contract_test-abi.json"
->>>>>>> a730d6a4
-    );
-
-    let wallet = launch_provider_and_get_wallet().await;
-
-<<<<<<< HEAD
-    let parameters = TxParameters {
-        maturity: 1,
-        ..Default::default()
-    };
-
-    let deploy_the_contract = || {
-        Contract::deploy(
-            "tests/test_projects/transaction_block_height/out/debug/transaction_block_height.bin",
-            &wallet,
-            parameters,
-        )
-    };
-
-    deploy_the_contract()
-        .await
-        .err()
-        .expect("Should have failed because the block height was less than the requested maturity");
-
-    add_blocks(&wallet, 1).await?;
-
-    deploy_the_contract().await.expect(
-        "Should have passed because the block height was greater or equal than the requested maturity",
-    );
-=======
+    );
+
+    let wallet = launch_provider_and_get_wallet().await;
+
     let contract_id = Contract::deploy(
         "tests/test_projects/contract_test/out/debug/contract_test.bin",
         &wallet,
@@ -1926,13 +1894,51 @@
 
     assert_eq!(counter, 42);
     assert_eq!(array, [42; 2]);
->>>>>>> a730d6a4
-
-    Ok(())
-}
-
-#[tokio::test]
-<<<<<<< HEAD
+
+    Ok(())
+}
+
+#[tokio::test]
+async fn test_multi_call_script_workflow() -> Result<(), Error> {
+    abigen!(
+        MyContract,
+        "packages/fuels-abigen-macro/tests/test_projects/contract_test/out/debug/contract_test-abi.json"
+    );
+
+    let wallet = launch_provider_and_get_wallet().await;
+    let client = &wallet.get_provider()?.client;
+
+    let contract_id = Contract::deploy(
+        "tests/test_projects/contract_test/out/debug/contract_test.bin",
+        &wallet,
+        TxParameters::default(),
+    )
+    .await?;
+
+    let contract_instance = MyContract::new(contract_id.to_string(), wallet.clone());
+
+    let call_handler_1 = contract_instance.initialize_counter(42);
+    let call_handler_2 = contract_instance.get_array([42; 2].to_vec());
+
+    let mut multi_call_handler = MultiContractCallHandler::new(wallet.clone());
+
+    multi_call_handler
+        .add_call(call_handler_1)
+        .add_call(call_handler_2);
+
+    let script = multi_call_handler.get_script().await;
+    let receipts = script.call(client).await.unwrap();
+    let (counter, array) = multi_call_handler
+        .get_response::<(u64, Vec<u64>)>(receipts)?
+        .value;
+
+    assert_eq!(counter, 42);
+    assert_eq!(array, [42; 2]);
+
+    Ok(())
+}
+
+#[tokio::test]
 async fn contract_method_call_respects_maturity() -> anyhow::Result<()> {
     abigen!(
         MyContract,
@@ -1980,43 +1986,5 @@
 
     assert_eq!(provider.latest_block_height().await?, 3);
     // ANCHOR_END: uses_add_blocks_to_increase_block_height
-=======
-async fn test_multi_call_script_workflow() -> Result<(), Error> {
-    abigen!(
-        MyContract,
-        "packages/fuels-abigen-macro/tests/test_projects/contract_test/out/debug/contract_test-abi.json"
-    );
-
-    let wallet = launch_provider_and_get_wallet().await;
-    let client = &wallet.get_provider()?.client;
-
-    let contract_id = Contract::deploy(
-        "tests/test_projects/contract_test/out/debug/contract_test.bin",
-        &wallet,
-        TxParameters::default(),
-    )
-    .await?;
-
-    let contract_instance = MyContract::new(contract_id.to_string(), wallet.clone());
-
-    let call_handler_1 = contract_instance.initialize_counter(42);
-    let call_handler_2 = contract_instance.get_array([42; 2].to_vec());
-
-    let mut multi_call_handler = MultiContractCallHandler::new(wallet.clone());
-
-    multi_call_handler
-        .add_call(call_handler_1)
-        .add_call(call_handler_2);
-
-    let script = multi_call_handler.get_script().await;
-    let receipts = script.call(client).await.unwrap();
-    let (counter, array) = multi_call_handler
-        .get_response::<(u64, Vec<u64>)>(receipts)?
-        .value;
-
-    assert_eq!(counter, 42);
-    assert_eq!(array, [42; 2]);
-
->>>>>>> a730d6a4
     Ok(())
 }