use fuel_core::service::Config;
<<<<<<< HEAD
use fuel_gql_client::fuel_tx::{AssetId, ContractId, Receipt, Salt};
use fuels::prelude::run_script;
use fuels::{
    prelude::{
        launch_provider_and_get_single_wallet, launch_provider_and_get_wallets, setup_coins,
        setup_test_provider, CallParameters, Contract, Error, LocalWallet, Provider, Signer,
        TxParameters, DEFAULT_COIN_AMOUNT, DEFAULT_NUM_COINS,
    },
    test_helpers::WalletsConfig,
=======
use fuel_gql_client::fuel_tx::{AssetId, ContractId, Receipt};
use fuels::prelude::{
    launch_provider_and_get_single_wallet, setup_coins, setup_test_provider, CallParameters,
    Contract, Error, LocalWallet, Provider, Signer, TxParameters, DEFAULT_COIN_AMOUNT,
    DEFAULT_NUM_COINS,
>>>>>>> c83d4ae6
};
use fuels_abigen_macro::abigen;
use fuels_core::{constants::NATIVE_ASSET_ID, Token};
use sha2::{Digest, Sha256};

/// Note: all the tests and examples below require pre-compiled Sway projects.
/// To compile these projects, run `cargo run --bin build-test-projects`.
/// It will build all test projects, creating their respective binaries,
/// ABI files, and lock files. These are not to be committed to the repository.

/// #[ctor::ctor] Marks a function or static variable as a library/executable constructor.
/// This uses OS-specific linker sections to call a specific function at load time.
#[cfg(test)]
#[ctor::ctor]
fn init_tracing() {
    let _ = tracing_subscriber::fmt::try_init();
}

fn null_contract_id() -> String {
    // a null contract address ~[0u8;32]
    String::from("0000000000000000000000000000000000000000000000000000000000000000")
}

#[tokio::test]
async fn compile_bindings_from_contract_file() {
    // Generates the bindings from an ABI definition in a JSON file
    // The generated bindings can be accessed through `SimpleContract`.
    abigen!(
        SimpleContract,
        "packages/fuels-abigen-macro/tests/takes_ints_returns_bool.json",
    );

    let wallet = launch_provider_and_get_single_wallet().await;

    // `SimpleContract` is the name of the contract
    let contract_instance = SimpleContract::new(null_contract_id(), wallet);

    // Calls the function defined in the JSON ABI.
    // Note that this is type-safe, if the function does exist
    // in the JSON ABI, this won't compile!
    // Currently this prints `0000000003b568d4000000000000002a000000000000000a`
    // The encoded contract call. Soon it'll be able to perform the
    // actual call.
    let contract_call = contract_instance.takes_ints_returns_bool(42);

    // Then you'll be able to use `.call()` to actually call the contract with the
    // specified function:
    // function.call().unwrap();
    // Or you might want to just `contract_instance.takes_u32_returns_bool(42 as u32).call()?`

    let encoded = format!(
        "{}{}",
        hex::encode(contract_call.encoded_selector),
        hex::encode(contract_call.encoded_args)
    );

    assert_eq!("000000009593586c000000000000002a", encoded);
}

#[tokio::test]
async fn compile_bindings_from_inline_contract() {
    // Generates the bindings from the an ABI definition inline.
    // The generated bindings can be accessed through `SimpleContract`.
    abigen!(
        SimpleContract,
        r#"
        [
            {
                "type": "function",
                "inputs": [
                    {
                        "name": "only_argument",
                        "type": "u32"
                    }
                ],
                "name": "takes_ints_returns_bool",
                "outputs": [
                    {
                        "name": "",
                        "type": "bool"
                    }
                ]
            }
        ]
        "#,
    );

    let wallet = launch_provider_and_get_single_wallet().await;
    //`SimpleContract` is the name of the contract
    let contract_instance = SimpleContract::new(null_contract_id(), wallet);

    let contract_call = contract_instance.takes_ints_returns_bool(42_u32);

    let encoded = format!(
        "{}{}",
        hex::encode(contract_call.encoded_selector),
        hex::encode(contract_call.encoded_args)
    );

    assert_eq!("000000009593586c000000000000002a", encoded);
}

#[tokio::test]
async fn compile_bindings_array_input() {
    // Generates the bindings from the an ABI definition inline.
    // The generated bindings can be accessed through `SimpleContract`.
    abigen!(
        SimpleContract,
        r#"
        [
            {
                "type":"contract",
                "inputs":[
                    {
                        "name":"arg",
                        "type":"[u16; 3]"
                    }
                ],
                "name":"takes_array",
                "outputs":[

                ]
            }
        ]
        "#,
    );

    let wallet = launch_provider_and_get_single_wallet().await;

    // `SimpleContract` is the name of the contract
    let contract_instance = SimpleContract::new(null_contract_id(), wallet);

    let input: Vec<u16> = vec![1, 2, 3, 4];
    let contract_call = contract_instance.takes_array(input);

    let encoded = format!(
        "{}{}",
        hex::encode(contract_call.encoded_selector),
        hex::encode(contract_call.encoded_args)
    );

    assert_eq!(
        "000000005898d3a40000000000000001000000000000000200000000000000030000000000000004",
        encoded
    );
}

#[tokio::test]
async fn compile_bindings_bool_array_input() {
    // Generates the bindings from the an ABI definition inline.
    // The generated bindings can be accessed through `SimpleContract`.
    abigen!(
        SimpleContract,
        r#"
        [
            {
                "type":"contract",
                "inputs":[
                    {
                        "name":"arg",
                        "type":"[bool; 3]"
                    }
                ],
                "name":"takes_array",
                "outputs":[

                ]
            }
        ]
        "#,
    );

    let wallet = launch_provider_and_get_single_wallet().await;

    // `SimpleContract` is the name of the contract
    let contract_instance = SimpleContract::new(null_contract_id(), wallet);

    let input: Vec<bool> = vec![true, false, true];
    let contract_call = contract_instance.takes_array(input);

    let encoded = format!(
        "{}{}",
        hex::encode(contract_call.encoded_selector),
        hex::encode(contract_call.encoded_args)
    );

    assert_eq!(
        "000000006fc82450000000000000000100000000000000000000000000000001",
        encoded
    );
}

#[tokio::test]
async fn compile_bindings_byte_input() {
    // Generates the bindings from the an ABI definition inline.
    // The generated bindings can be accessed through `SimpleContract`.
    abigen!(
        SimpleContract,
        r#"
        [
            {
                "type":"contract",
                "inputs":[
                    {
                        "name":"arg",
                        "type":"byte"
                    }
                ],
                "name":"takes_byte",
                "outputs":[

                ]
            }
        ]
        "#,
    );

    let wallet = launch_provider_and_get_single_wallet().await;

    // `SimpleContract` is the name of the contract
    let contract_instance = SimpleContract::new(null_contract_id(), wallet);

    let contract_call = contract_instance.takes_byte(10u8);

    let encoded = format!(
        "{}{}",
        hex::encode(contract_call.encoded_selector),
        hex::encode(contract_call.encoded_args)
    );

    assert_eq!("00000000a4bd3861000000000000000a", encoded);
}

#[tokio::test]
async fn compile_bindings_string_input() {
    // Generates the bindings from the an ABI definition inline.
    // The generated bindings can be accessed through `SimpleContract`.
    abigen!(
        SimpleContract,
        r#"
        [
            {
                "type":"contract",
                "inputs":[
                    {
                        "name":"arg",
                        "type":"str[23]"
                    }
                ],
                "name":"takes_string",
                "outputs":[

                ]
            }
        ]
        "#,
    );

    let wallet = launch_provider_and_get_single_wallet().await;

    // `SimpleContract` is the name of the contract
    let contract_instance = SimpleContract::new(null_contract_id(), wallet);

    let contract_call = contract_instance.takes_string("This is a full sentence".into());

    let encoded = format!(
        "{}{}",
        hex::encode(contract_call.encoded_selector),
        hex::encode(contract_call.encoded_args)
    );

    assert_eq!(
        "00000000d56e76515468697320697320612066756c6c2073656e74656e636500",
        encoded
    );
}

#[tokio::test]
async fn compile_bindings_b256_input() {
    // Generates the bindings from the an ABI definition inline.
    // The generated bindings can be accessed through `SimpleContract`.
    abigen!(
        SimpleContract,
        r#"
        [
            {
                "type":"contract",
                "inputs":[
                    {
                        "name":"arg",
                        "type":"b256"
                    }
                ],
                "name":"takes_b256",
                "outputs":[

                ]
            }
        ]
        "#,
    );

    let wallet = launch_provider_and_get_single_wallet().await;

    // `SimpleContract` is the name of the contract
    let contract_instance = SimpleContract::new(null_contract_id(), wallet);

    let mut hasher = Sha256::new();
    hasher.update("test string".as_bytes());

    let arg = hasher.finalize();

    let contract_call = contract_instance.takes_b256(arg.into());

    let encoded = format!(
        "{}{}",
        hex::encode(contract_call.encoded_selector),
        hex::encode(contract_call.encoded_args)
    );

    assert_eq!(
        "0000000054992852d5579c46dfcc7f18207013e65b44e4cb4e2c2298f4ac457ba8f82743f31e930b",
        encoded
    );
}

#[tokio::test]
async fn compile_bindings_struct_input() {
    // Generates the bindings from the an ABI definition inline.
    // The generated bindings can be accessed through `SimpleContract`.
    abigen!(
        SimpleContract,
        r#"
        [
            {
                "type":"contract",
                "inputs":[
                    {
                        "name":"value",
                        "type":"struct MyStruct",
                        "components": [
                            {
                                "name": "foo",
                                "type": "[u8; 2]"
                            },
                            {
                                "name": "bar",
                                "type": "str[4]"
                            }
                        ]
                    }
                ],
                "name":"takes_struct",
                "outputs":[]
            }
        ]
        "#,
    );
    // Because of the abigen! macro, `MyStruct` is now in scope
    // and can be used!
    let input = MyStruct {
        foo: vec![10, 2],
        bar: "fuel".to_string(),
    };

    let wallet = launch_provider_and_get_single_wallet().await;

    // `SimpleContract` is the name of the contract
    let contract_instance = SimpleContract::new(null_contract_id(), wallet);

    let contract_call = contract_instance.takes_struct(input);

    let encoded = format!(
        "{}{}",
        hex::encode(contract_call.encoded_selector),
        hex::encode(contract_call.encoded_args)
    );

    assert_eq!(
        "00000000ef5aac44000000000000000a00000000000000026675656c00000000",
        encoded
    );
}

#[tokio::test]
async fn compile_bindings_nested_struct_input() {
    // Generates the bindings from the an ABI definition inline.
    // The generated bindings can be accessed through `SimpleContract`.
    abigen!(
        SimpleContract,
        r#"
        [
            {
                "type":"contract",
                "inputs":[
                    {
                        "name":"top_value",
                        "type":"struct MyNestedStruct",
                        "components": [
                            {
                                "name": "x",
                                "type": "u16"
                            },
                            {
                                "name": "foo",
                                "type": "struct InnerStruct",
                                "components": [
                                    {
                                        "name":"a",
                                        "type": "bool"
                                    }
                                ]
                            }
                        ]
                    }
                ],
                "name":"takes_nested_struct",
                "outputs":[]
            }
        ]
        "#,
    );

    let inner_struct = InnerStruct { a: true };

    let input = MyNestedStruct {
        x: 10,
        foo: inner_struct,
    };

    let wallet = launch_provider_and_get_single_wallet().await;

    // `SimpleContract` is the name of the contract
    let contract_instance = SimpleContract::new(null_contract_id(), wallet);

    let contract_call = contract_instance.takes_nested_struct(input);

    let encoded = format!(
        "{}{}",
        hex::encode(contract_call.encoded_selector),
        hex::encode(contract_call.encoded_args)
    );

    assert_eq!("0000000088bf8a1b000000000000000a0000000000000001", encoded);
}

#[tokio::test]
async fn compile_bindings_enum_input() {
    // Generates the bindings from the an ABI definition inline.
    // The generated bindings can be accessed through `SimpleContract`.
    abigen!(
        SimpleContract,
        r#"
        [
            {
                "type":"contract",
                "inputs":[
                    {
                        "name":"my_enum",
                        "type":"enum MyEnum",
                        "components": [
                            {
                                "name": "x",
                                "type": "u32"
                            },
                            {
                                "name": "y",
                                "type": "bool"
                            }
                        ]
                    }
                ],
                "name":"takes_enum",
                "outputs":[]
            }
        ]
        "#,
    );

    let variant = MyEnum::X(42);

    let wallet = launch_provider_and_get_single_wallet().await;

    // `SimpleContract` is the name of the contract
    let contract_instance = SimpleContract::new(null_contract_id(), wallet);

    let contract_call = contract_instance.takes_enum(variant);

    let encoded = format!(
        "{}{}",
        hex::encode(contract_call.encoded_selector),
        hex::encode(contract_call.encoded_args)
    );
    let expected = "0000000021b2784f0000000000000000000000000000002a";
    assert_eq!(encoded, expected);
}

#[allow(clippy::blacklisted_name)]
#[tokio::test]
async fn create_struct_from_decoded_tokens() {
    // Generates the bindings from the an ABI definition inline.
    // The generated bindings can be accessed through `SimpleContract`.
    abigen!(
        SimpleContract,
        r#"
        [
            {
                "type":"contract",
                "inputs":[
                    {
                        "name":"my_val",
                        "type":"struct MyStruct",
                        "components": [
                            {
                                "name": "foo",
                                "type": "u8"
                            },
                            {
                                "name": "bar",
                                "type": "bool"
                            }
                        ]
                    }
                ],
                "name":"takes_struct",
                "outputs":[]
            }
        ]
        "#,
    );

    // Decoded tokens
    let foo = Token::U8(10);
    let bar = Token::Bool(true);

    // Create the struct using the decoded tokens.
    // `struct_from_tokens` is of type `MyStruct`.
    let struct_from_tokens = MyStruct::new_from_tokens(&[foo, bar]);

    assert_eq!(10, struct_from_tokens.foo);
    assert!(struct_from_tokens.bar);

    let wallet = launch_provider_and_get_single_wallet().await;

    // `SimpleContract` is the name of the contract
    let contract_instance = SimpleContract::new(null_contract_id(), wallet);

    let contract_call = contract_instance.takes_struct(struct_from_tokens);

    let encoded = format!(
        "{}{}",
        hex::encode(contract_call.encoded_selector),
        hex::encode(contract_call.encoded_args)
    );

    assert_eq!("00000000cb0b2f05000000000000000a0000000000000001", encoded);
}

#[tokio::test]
async fn create_nested_struct_from_decoded_tokens() {
    // Generates the bindings from the an ABI definition inline.
    // The generated bindings can be accessed through `SimpleContract`.
    abigen!(
        SimpleContract,
        r#"
        [
            {
                "type":"contract",
                "inputs":[
                    {
                        "name":"input",
                        "type":"struct MyNestedStruct",
                        "components": [
                            {
                                "name": "x",
                                "type": "u16"
                            },
                            {
                                "name": "y",
                                "type": "struct InnerStruct",
                                "components": [
                                    {
                                        "name":"a",
                                        "type": "bool"
                                    }
                                ]
                            }
                        ]
                    }
                ],
                "name":"takes_nested_struct",
                "outputs":[]
            }
        ]
        "#,
    );

    // Creating just the InnerStruct is possible
    let a = Token::Bool(true);
    let inner_struct_from_tokens = InnerStruct::new_from_tokens(&[a.clone()]);
    assert!(inner_struct_from_tokens.a);

    // Creating the whole nested struct `MyNestedStruct`
    // from tokens.
    // `x` is the token for the field `x` in `MyNestedStruct`
    // `a` is the token for the field `a` in `InnerStruct`
    let x = Token::U16(10);

    let nested_struct_from_tokens = MyNestedStruct::new_from_tokens(&[x, a]);

    assert_eq!(10, nested_struct_from_tokens.x);
    assert!(nested_struct_from_tokens.y.a);

    let wallet = launch_provider_and_get_single_wallet().await;

    // `SimpleContract` is the name of the contract
    let contract_instance = SimpleContract::new(null_contract_id(), wallet);

    let contract_call = contract_instance.takes_nested_struct(nested_struct_from_tokens);

    let encoded = format!(
        "{}{}",
        hex::encode(contract_call.encoded_selector),
        hex::encode(contract_call.encoded_args)
    );

    assert_eq!("0000000088bf8a1b000000000000000a0000000000000001", encoded);
}

#[tokio::test]
async fn type_safe_output_values() {
    // Generates the bindings from the an ABI definition inline.
    // The generated bindings can be accessed through `SimpleContract`.
    abigen!(
        MyContract,
        "packages/fuels-abigen-macro/tests/test_projects/contract_output_test/out/debug/contract_output_test-abi.json"
    );

    let wallet = launch_provider_and_get_single_wallet().await;

    let contract_id = Contract::deploy(
        "tests/test_projects/contract_output_test/out/debug/contract_output_test.bin",
        &wallet,
        TxParameters::default(),
    )
    .await
    .unwrap();
    println!("Contract deployed @ {:x}", contract_id);

    let contract_instance = MyContract::new(contract_id.to_string(), wallet);

    // `response`'s type matches the return type of `is_event()`
    let response = contract_instance.is_even(10).call().await.unwrap();
    assert!(response.value);

    // `response`'s type matches the return type of `return_my_string()`
    let response = contract_instance
        .return_my_string("fuel".to_string())
        .call()
        .await
        .unwrap();

    assert_eq!(response.value, "fuel");

    let my_struct = MyStruct { foo: 10, bar: true };

    let response = contract_instance
        .return_my_struct(my_struct)
        .call()
        .await
        .unwrap();

    assert_eq!(response.value.foo, 10);
    assert!(response.value.bar);
}

#[tokio::test]
async fn call_with_structs() {
    // Generates the bindings from the an ABI definition inline.
    // The generated bindings can be accessed through `MyContract`.
    abigen!(
        MyContract,
        "packages/fuels-abigen-macro/tests/test_projects/complex_types_contract/out/debug/contract_test-abi.json"
    );

    let wallet = launch_provider_and_get_single_wallet().await;

    let contract_id = Contract::deploy(
        "tests/test_projects/complex_types_contract/out/debug/contract_test.bin",
        &wallet,
        TxParameters::default(),
    )
    .await
    .unwrap();
    println!("Contract deployed @ {:x}", contract_id);

    let contract_instance = MyContract::new(contract_id.to_string(), wallet);
    let counter_config = CounterConfig {
        dummy: true,
        initial_value: 42,
    };

    let result = contract_instance
        .initialize_counter(counter_config) // Build the ABI call
        .call() // Perform the network call
        .await
        .unwrap();

    assert_eq!(42, result.value);

    let result = contract_instance
        .increment_counter(10)
        .call()
        .await
        .unwrap();

    assert_eq!(52, result.value);
}

#[tokio::test]
async fn call_with_empty_return() {
    // Generates the bindings from the an ABI definition inline.
    // The generated bindings can be accessed through `MyContract`.
    abigen!(
        MyContract,
        "packages/fuels-abigen-macro/tests/test_projects/call_empty_return/out/debug/contract_test-abi.json"
    );

    let wallet = launch_provider_and_get_single_wallet().await;

    let contract_id = Contract::deploy(
        "tests/test_projects/call_empty_return/out/debug/contract_test.bin",
        &wallet,
        TxParameters::default(),
    )
    .await
    .unwrap();
    println!("Contract deployed @ {:x}", contract_id);

    let contract_instance = MyContract::new(contract_id.to_string(), wallet);

    let _result = contract_instance
        .store_value(42) // Build the ABI call
        .call() // Perform the network call
        .await
        .unwrap();
}

#[tokio::test]
async fn abigen_different_structs_same_arg_name() {
    abigen!(
        MyContract,
        "packages/fuels-abigen-macro/tests/test_projects/two_structs/out/debug/two_structs-abi.json",
    );

    let wallet = launch_provider_and_get_single_wallet().await;

    let contract_id = Contract::deploy(
        "tests/test_projects/two_structs/out/debug/two_structs.bin",
        &wallet,
        TxParameters::default(),
    )
    .await
    .unwrap();
    println!("Contract deployed @ {:x}", contract_id);

    let contract_instance = MyContract::new(contract_id.to_string(), wallet);

    let param_one = StructOne { foo: 42 };
    let param_two = StructTwo { bar: 42 };

    let res_one = contract_instance.something(param_one).call().await.unwrap();

    assert_eq!(res_one.value, 43);

    let res_two = contract_instance
        .something_else(param_two)
        .call()
        .await
        .unwrap();

    assert_eq!(res_two.value, 41);
}

#[tokio::test]
async fn test_reverting_transaction() {
    abigen!(
        RevertingContract,
        "packages/fuels-abigen-macro/tests/test_projects/revert_transaction_error/out/debug/capture_revert_transaction_error-abi.json"
    );

    let wallet = launch_provider_and_get_single_wallet().await;

    let contract_id = Contract::deploy("tests/test_projects/revert_transaction_error/out/debug/capture_revert_transaction_error.bin", &wallet, TxParameters::default())
        .await
        .unwrap();
    let contract_instance = RevertingContract::new(contract_id.to_string(), wallet);
    println!("Contract deployed @ {:x}", contract_id);
    let result = contract_instance.make_transaction_fail(0).call().await;
    assert!(matches!(result, Err(Error::ContractCallError(..))));
}

#[tokio::test]
async fn multiple_read_calls() {
    abigen!(
        MyContract,
        "packages/fuels-abigen-macro/tests/test_projects/multiple_read_calls/out/debug/demo-abi.json"
    );

    let wallet = launch_provider_and_get_single_wallet().await;

    let contract_id = Contract::deploy(
        "tests/test_projects/multiple_read_calls/out/debug/demo.bin",
        &wallet,
        TxParameters::default(),
    )
    .await
    .unwrap();
    println!("Contract deployed @ {:x}", contract_id);
    let contract_instance = MyContract::new(contract_id.to_string(), wallet);

    contract_instance.store(42).call().await.unwrap();

    // Use "simulate" because the methods don't actually run a transaction, but just a dry-run
    // We can notice here that, thanks to this, we don't generate a TransactionId collision,
    // even if the transactions are theoretically the same.
    let stored = contract_instance.read(0).simulate().await.unwrap();

    assert_eq!(stored.value, 42);

    let stored = contract_instance.read(0).simulate().await.unwrap();

    assert_eq!(stored.value, 42);
}

#[tokio::test]
async fn test_methods_typeless_argument() {
    // Generates the bindings from the an ABI definition inline.
    // The generated bindings can be accessed through `MyContract`.
    abigen!(
        MyContract,
        "packages/fuels-abigen-macro/tests/test_projects/empty_arguments/out/debug/method_four_arguments-abi.json"
    );

    let wallet = launch_provider_and_get_single_wallet().await;

    let contract_id = Contract::deploy(
        "tests/test_projects/empty_arguments/out/debug/method_four_arguments.bin",
        &wallet,
        TxParameters::default(),
    )
    .await
    .unwrap();
    println!("Contract deployed @ {:x}", contract_id);

    let contract_instance = MyContract::new(contract_id.to_string(), wallet);

    let result = contract_instance
        .method_with_empty_argument()
        .call()
        .await
        .unwrap();
    assert_eq!(result.value, 63);
}

#[tokio::test]
async fn test_large_return_data() {
    abigen!(
        MyContract,
        "packages/fuels-abigen-macro/tests/test_projects/large_return_data/out/debug/contract_test-abi.json"
    );

    let wallet = launch_provider_and_get_single_wallet().await;

    let contract_id = Contract::deploy(
        "tests/test_projects/large_return_data/out/debug/contract_test.bin",
        &wallet,
        TxParameters::default(),
    )
    .await
    .unwrap();
    println!("Contract deployed @ {:x}", contract_id);

    let contract_instance = MyContract::new(contract_id.to_string(), wallet);

    let res = contract_instance.get_id().call().await.unwrap();

    assert_eq!(
        res.value,
        [
            255, 255, 255, 255, 255, 255, 255, 255, 255, 255, 255, 255, 255, 255, 255, 255, 255,
            255, 255, 255, 255, 255, 255, 255, 255, 255, 255, 255, 255, 255, 255, 255
        ]
    );

    // One word-sized string
    let res = contract_instance.get_small_string().call().await.unwrap();
    assert_eq!(res.value, "gggggggg");

    // Two word-sized string
    let res = contract_instance.get_large_string().call().await.unwrap();
    assert_eq!(res.value, "ggggggggg");

    // Large struct will be bigger than a `WORD`.
    let res = contract_instance.get_large_struct().call().await.unwrap();
    assert_eq!(res.value.foo, 12);
    assert_eq!(res.value.bar, 42);

    // Array will be returned in `ReturnData`.
    let res = contract_instance.get_large_array().call().await.unwrap();
    assert_eq!(res.value, &[1, 2]);

    let res = contract_instance.get_contract_id().call().await.unwrap();

    // First `value` is from `CallResponse`.
    // Second `value` is from Sway `ContractId` type.
    assert_eq!(
        res.value,
        ContractId::from([
            255, 255, 255, 255, 255, 255, 255, 255, 255, 255, 255, 255, 255, 255, 255, 255, 255,
            255, 255, 255, 255, 255, 255, 255, 255, 255, 255, 255, 255, 255, 255, 255
        ])
    );
}

#[tokio::test]
async fn test_provider_launch_and_connect() {
    abigen!(
        MyContract,
        "packages/fuels-abigen-macro/tests/test_projects/contract_test/out/debug/contract_test-abi.json"
    );

    let mut wallet = LocalWallet::new_random(None);

    let coins = setup_coins(wallet.address(), DEFAULT_NUM_COINS, DEFAULT_COIN_AMOUNT);
    let (launched_provider, address) = setup_test_provider(coins, Config::local_node()).await;
    let connected_provider = Provider::connect(address).await.unwrap();

    wallet.set_provider(connected_provider);

    let contract_id = Contract::deploy(
        "tests/test_projects/contract_test/out/debug/contract_test.bin",
        &wallet,
        TxParameters::default(),
    )
    .await
    .unwrap();
    println!("Contract deployed @ {:x}", contract_id);

    let contract_instance_connected = MyContract::new(contract_id.to_string(), wallet.clone());

    let result = contract_instance_connected
        .initialize_counter(42) // Build the ABI call
        .call() // Perform the network call
        .await
        .unwrap();
    assert_eq!(42, result.value);

    wallet.set_provider(launched_provider);
    let contract_instance_launched = MyContract::new(contract_id.to_string(), wallet);

    let result = contract_instance_launched
        .increment_counter(10)
        .call()
        .await
        .unwrap();
    assert_eq!(52, result.value);
}

#[tokio::test]
async fn test_contract_calling_contract() {
    // Tests a contract call that calls another contract (FooCaller calls FooContract underneath)
    abigen!(
        FooContract,
        "packages/fuels-abigen-macro/tests/test_projects/foo_contract/out/debug/foo_contract-abi.json"
    );

    abigen!(
        FooCaller,
        "packages/fuels-abigen-macro/tests/test_projects/foo_caller_contract/out/debug/foo_caller_contract-abi.json"
    );

    let wallet = launch_provider_and_get_single_wallet().await;

    // Load and deploy the first compiled contract
    let foo_contract_id = Contract::deploy(
        "tests/test_projects/foo_contract/out/debug/foo_contract.bin",
        &wallet,
        TxParameters::default(),
    )
    .await
    .unwrap();
    println!("Foo contract deployed @ {:x}", foo_contract_id);

    let foo_contract_instance = FooContract::new(foo_contract_id.to_string(), wallet.clone());

    // Call the contract directly; it just flips the bool value that's passed.
    let res = foo_contract_instance.foo(true).call().await.unwrap();
    assert!(!res.value);

    // Load and deploy the second compiled contract
    let foo_caller_contract_id = Contract::deploy(
        "tests/test_projects/foo_caller_contract/out/debug/foo_caller_contract.bin",
        &wallet,
        TxParameters::default(),
    )
    .await
    .unwrap();
    println!(
        "Foo caller contract deployed @ {:x}",
        foo_caller_contract_id
    );

    let foo_caller_contract_instance =
        FooCaller::new(foo_caller_contract_id.to_string(), wallet.clone());

    // Calls the contract that calls the `FooContract` contract, also just
    // flips the bool value passed to it.
    let res = foo_caller_contract_instance
        .call_foo_contract(*foo_contract_id, true)
        .set_contracts(&[foo_contract_id]) // Sets the external contract
        .call()
        .await
        .unwrap();

    assert!(!res.value);
}

#[tokio::test]
async fn test_gas_errors() {
    // Generates the bindings from the an ABI definition inline.
    // The generated bindings can be accessed through `MyContract`.
    abigen!(
        MyContract,
        "packages/fuels-abigen-macro/tests/test_projects/contract_test/out/debug/contract_test-abi.json"
    );

    let wallet = launch_provider_and_get_single_wallet().await;

    let contract_id = Contract::deploy(
        "tests/test_projects/contract_test/out/debug/contract_test.bin",
        &wallet,
        TxParameters::default(),
    )
    .await
    .unwrap();

    let contract_instance = MyContract::new(contract_id.to_string(), wallet);

    // Test for insufficient gas.
    let result = contract_instance
        .initialize_counter(42) // Build the ABI call
        .tx_params(TxParameters::new(
            Some(DEFAULT_COIN_AMOUNT),
            Some(100),
            None,
            None,
        ))
        .call() // Perform the network call
        .await
        .expect_err("should error");

    let expected = "Contract call error: Response errors; unexpected block execution error \
    InsufficientFeeAmount { provided: 1000000000, required: 100000000000 }, receipts:";
    assert!(result.to_string().starts_with(expected));

    // Test for running out of gas. Gas price as `None` will be 0.
    // Gas limit will be 100, this call will use more than 100 gas.
    let result = contract_instance
        .initialize_counter(42) // Build the ABI call
        .tx_params(TxParameters::new(None, Some(100), None, None))
        .call() // Perform the network call
        .await
        .expect_err("should error");

    let expected = "Contract call error: OutOfGas, receipts:";
    assert!(result.to_string().starts_with(expected));
}

#[tokio::test]
async fn test_amount_and_asset_forwarding() {
    abigen!(
        TestFuelCoinContract,
        "packages/fuels-abigen-macro/tests/test_projects/token_ops/out/debug/token_ops-abi.json"
    );

    let wallet = launch_provider_and_get_single_wallet().await;

    let id = Contract::deploy(
        "tests/test_projects/token_ops/out/debug/token_ops.bin",
        &wallet,
        TxParameters::default(),
    )
    .await
    .unwrap();

    let instance = TestFuelCoinContract::new(id.to_string(), wallet.clone());

    let mut balance_result = instance.get_balance(id, id).call().await.unwrap();
    assert_eq!(balance_result.value, 0);

    instance.mint_coins(5_000_000).call().await.unwrap();

    balance_result = instance.get_balance(id, id).call().await.unwrap();
    assert_eq!(balance_result.value, 5_000_000);

    let tx_params = TxParameters::new(None, Some(1_000_000), None, None);
    // Forward 1_000_000 coin amount of native asset_id
    // this is a big number for checking that amount can be a u64
    let call_params = CallParameters::new(Some(1_000_000), None);

    let response = instance
        .get_msg_amount()
        .tx_params(tx_params)
        .call_params(call_params)
        .call()
        .await
        .unwrap();

    assert_eq!(response.value, 1_000_000);

    let call_response = response
        .receipts
        .iter()
        .find(|&r| matches!(r, Receipt::Call { .. }));

    assert!(call_response.is_some());

    assert_eq!(call_response.unwrap().amount().unwrap(), 1_000_000);
    assert_eq!(call_response.unwrap().asset_id().unwrap(), &NATIVE_ASSET_ID);

    let address = wallet.address();

    // withdraw some tokens to wallet
    instance
        .transfer_coins_to_output(1_000_000, id, address)
        .append_variable_outputs(1)
        .call()
        .await
        .unwrap();

    let call_params = CallParameters::new(Some(0), Some(AssetId::from(*id)));
    let tx_params = TxParameters::new(None, Some(1_000_000), None, None);

    let response = instance
        .get_msg_amount()
        .tx_params(tx_params)
        .call_params(call_params)
        .call()
        .await
        .unwrap();

    assert_eq!(response.value, 0);

    let call_response = response
        .receipts
        .iter()
        .find(|&r| matches!(r, Receipt::Call { .. }));

    assert!(call_response.is_some());

    assert_eq!(call_response.unwrap().amount().unwrap(), 0);
    assert_eq!(
        call_response.unwrap().asset_id().unwrap(),
        &AssetId::from(*id)
    );
}

#[tokio::test]
async fn test_multiple_args() {
    abigen!(
        MyContract,
        "packages/fuels-abigen-macro/tests/test_projects/contract_test/out/debug/contract_test-abi.json"
    );

    let wallet = launch_provider_and_get_single_wallet().await;

    let id = Contract::deploy(
        "tests/test_projects/contract_test/out/debug/contract_test.bin",
        &wallet,
        TxParameters::default(),
    )
    .await
    .unwrap();

    let instance = MyContract::new(id.to_string(), wallet.clone());

    // Make sure we can call the contract with multiple arguments
    let response = instance.get(5, 6).call().await.unwrap();

    assert_eq!(response.value, 5);

    let t = MyType { x: 5, y: 6 };
    let response = instance.get_alt(t).call().await.unwrap();
    assert_eq!(response.value, 5);

    let response = instance.get_single(5).call().await.unwrap();
    assert_eq!(response.value, 5);
}

#[tokio::test]
async fn test_tuples() {
    abigen!(
        MyContract,
        "packages/fuels-abigen-macro/tests/test_projects/tuples/out/debug/tuples-abi.json"
    );

    let wallet = launch_provider_and_get_single_wallet().await;

    let id = Contract::deploy(
        "tests/test_projects/tuples/out/debug/tuples.bin",
        &wallet,
        TxParameters::default(),
    )
    .await
    .unwrap();

    let instance = MyContract::new(id.to_string(), wallet.clone());

    let response = instance.returns_tuple((1, 2)).call().await.unwrap();

    assert_eq!(response.value, (1, 2));
}

#[tokio::test]
async fn test_auth_msg_sender_from_sdk() {
    abigen!(
        AuthContract,
        "packages/fuels-abigen-macro/tests/test_projects/auth_testing_contract/out/debug/auth_testing_contract-abi.json"
    );

    let wallet = launch_provider_and_get_single_wallet().await;

    let id = Contract::deploy(
        "tests/test_projects/auth_testing_contract/out/debug/auth_testing_contract.bin",
        &wallet,
        TxParameters::default(),
    )
    .await
    .unwrap();

    let auth_instance = AuthContract::new(id.to_string(), wallet.clone());

    // Contract returns true if `msg_sender()` matches `wallet.address()`.
    let result = auth_instance
        .check_msg_sender(wallet.address())
        .call()
        .await
        .unwrap();

    assert!(result.value);
}

#[tokio::test]
async fn workflow_enum_inside_struct() {
    abigen!(
        MyContract,
        "packages/fuels-abigen-macro/tests/test_projects/enum_inside_struct/out/debug\
        /enum_inside_struct-abi.json"
    );

    let wallet = launch_provider_and_get_single_wallet().await;

    let id = Contract::deploy(
        "tests/test_projects/enum_inside_struct/out/debug/enum_inside_struct.bin",
        &wallet,
        TxParameters::default(),
    )
    .await
    .unwrap();
    let instance = MyContract::new(id.to_string(), wallet.clone());
    let result = instance.return_enum_inside_struct(11).call().await.unwrap();
    let expected = Cocktail {
        the_thing_you_mix_in: Shaker::Mojito(222),
        glass: 333,
    };
    assert_eq!(result.value, expected);
    let enum_inside_struct = Cocktail {
        the_thing_you_mix_in: Shaker::Cosmopolitan(444),
        glass: 555,
    };
    let result = instance
        .take_enum_inside_struct(enum_inside_struct)
        .call()
        .await
        .unwrap();
    assert_eq!(result.value, 6666)
}

#[tokio::test]
async fn workflow_struct_inside_enum() {
    abigen!(
        MyContract,
        "packages/fuels-abigen-macro/tests/test_projects/struct_inside_enum/out/debug/struct_inside_enum-abi.json"
    );

    let wallet = launch_provider_and_get_single_wallet().await;

    let id = Contract::deploy(
        "tests/test_projects/struct_inside_enum/out/debug/struct_inside_enum.bin",
        &wallet,
        TxParameters::default(),
    )
    .await
    .unwrap();

    let instance = MyContract::new(id.to_string(), wallet.clone());
    let result = instance.return_struct_inside_enum(11).call().await.unwrap();
    let expected = Shaker::Cosmopolitan(Recipe { ice: 22, sugar: 99 });
    assert_eq!(result.value, expected);
    let struct_inside_enum = Shaker::Cosmopolitan(Recipe { ice: 22, sugar: 66 });
    let result = instance
        .take_struct_inside_enum(struct_inside_enum)
        .call()
        .await
        .unwrap();
    assert_eq!(result.value, 8888);
}

#[tokio::test]
async fn workflow_use_enum_input() {
    abigen!(
        MyContract,
        "packages/fuels-abigen-macro/tests/test_projects/use_enum_input/out/debug/use_enum_input-abi.json"
    );

    let wallet = launch_provider_and_get_single_wallet().await;

    let id = Contract::deploy(
        "tests/test_projects/use_enum_input/out/debug/use_enum_input.bin",
        &wallet,
        TxParameters::default(),
    )
    .await
    .unwrap();

    let instance = MyContract::new(id.to_string(), wallet.clone());
    let enum_input = Shaker::Cosmopolitan(255);
    let result = instance.use_enum_as_input(enum_input).call().await.unwrap();
    assert_eq!(result.value, 9876);
}

#[tokio::test]
async fn test_logd_receipts() {
    abigen!(
        LoggingContract,
        "packages/fuels-abigen-macro/tests/test_projects/contract_logdata/out/debug/contract_logdata-abi.json"
    );

    let wallet = launch_provider_and_get_single_wallet().await;

    let id = Contract::deploy(
        "tests/test_projects/contract_logdata/out/debug/contract_logdata.bin",
        &wallet,
        TxParameters::default(),
    )
    .await
    .unwrap();
    let contract_instance = LoggingContract::new(id.to_string(), wallet.clone());
    let mut value = [0u8; 32];
    value[0] = 0xFF;
    value[1] = 0xEE;
    value[2] = 0xDD;
    value[12] = 0xAA;
    value[13] = 0xBB;
    value[14] = 0xCC;
    let result = contract_instance
        .use_logd_opcode(value, 3, 6)
        .call()
        .await
        .unwrap();
    assert_eq!(result.logs, vec!["ffeedd", "ffeedd000000"]);
    let result = contract_instance
        .use_logd_opcode(value, 14, 15)
        .call()
        .await
        .unwrap();
    assert_eq!(
        result.logs,
        vec![
            "ffeedd000000000000000000aabb",
            "ffeedd000000000000000000aabbcc"
        ]
    );
    let result = contract_instance.dont_use_logd().call().await.unwrap();
    assert!(result.logs.is_empty());
}

#[tokio::test]
async fn unit_type_enums() {
    abigen!(
        MyContract,
        "packages/fuels-abigen-macro/tests/test_projects/use_enum_input/out/debug/use_enum_input-abi.json"
    );

    let wallet = launch_provider_and_get_single_wallet().await;
    let id = Contract::deploy(
        "tests/test_projects/use_enum_input/out/debug/use_enum_input.bin",
        &wallet,
        TxParameters::default(),
    )
    .await
    .unwrap();

    let instance = MyContract::new(id.to_string(), wallet.clone());
    let unit_type_enum = BimBamBoum::Bim();
    let result = instance
        .use_unit_type_enum(unit_type_enum)
        .call()
        .await
        .unwrap();
    assert_eq!(result.value, BimBamBoum::Boum());
}

#[tokio::test]
// This does not currently test for multiple assets, this is tracked in #321.
async fn test_wallet_balance_api() {
    let mut wallet = LocalWallet::new_random(None);
    let coins = setup_coins(wallet.address(), 21, 11);
    let (provider, _) = setup_test_provider(coins.clone(), Config::local_node()).await;
    wallet.set_provider(provider);
    for (_utxo_id, coin) in coins {
        let balance = wallet.get_asset_balance(&coin.asset_id).await;
        assert_eq!(balance.unwrap(), 231);
    }
    let balances = wallet.get_balances().await.unwrap();
    let expected_key = "0x".to_owned() + NATIVE_ASSET_ID.to_string().as_str();
    assert_eq!(balances.len(), 1);
    assert!(balances.contains_key(&expected_key));
    assert_eq!(*balances.get(&expected_key).unwrap(), 231)
}

#[tokio::test]
async fn test_require_sway() {
    let path_to_bin = "tests/test_projects/require/out/debug/require.bin";
    let return_val = run_script(path_to_bin).await;
    assert_eq!(1, return_val[0].val().unwrap());
}

#[tokio::test]
async fn test_logging_sway() {
    let path_to_bin = "tests/test_projects/logging/out/debug/logging.bin";
    let return_val = run_script(path_to_bin).await;

    let correct_hex =
        hex::decode("ef86afa9696cf0dc6385e2c407a6e159a1103cefb7e2ae0636fb33d3cb2a9e4a");

    assert_eq!(correct_hex.unwrap(), return_val[0].data().unwrap());
}<|MERGE_RESOLUTION|>--- conflicted
+++ resolved
@@ -1,21 +1,14 @@
 use fuel_core::service::Config;
-<<<<<<< HEAD
 use fuel_gql_client::fuel_tx::{AssetId, ContractId, Receipt, Salt};
 use fuels::prelude::run_script;
 use fuels::{
     prelude::{
+        launch_provider_and_get_single_wallet, setup_test_provider,
         launch_provider_and_get_single_wallet, launch_provider_and_get_wallets, setup_coins,
         setup_test_provider, CallParameters, Contract, Error, LocalWallet, Provider, Signer,
         TxParameters, DEFAULT_COIN_AMOUNT, DEFAULT_NUM_COINS,
     },
     test_helpers::WalletsConfig,
-=======
-use fuel_gql_client::fuel_tx::{AssetId, ContractId, Receipt};
-use fuels::prelude::{
-    launch_provider_and_get_single_wallet, setup_coins, setup_test_provider, CallParameters,
-    Contract, Error, LocalWallet, Provider, Signer, TxParameters, DEFAULT_COIN_AMOUNT,
-    DEFAULT_NUM_COINS,
->>>>>>> c83d4ae6
 };
 use fuels_abigen_macro::abigen;
 use fuels_core::{constants::NATIVE_ASSET_ID, Token};
