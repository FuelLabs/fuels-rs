use fuel_tx::{AssetId, ContractId, Receipt, Salt};
use fuels_abigen_macro::abigen;
use fuels_rs::prelude::*;
use rand::rngs::StdRng;
use rand::{Rng, SeedableRng};
use sha2::{Digest, Sha256};

fn null_contract_id() -> String {
    // a null contract address ~[0u8;32]
    String::from("0000000000000000000000000000000000000000000000000000000000000000")
}

#[tokio::test]
async fn compile_bindings_from_contract_file() {
    // Generates the bindings from an ABI definition in a JSON file
    // The generated bindings can be accessed through `SimpleContract`.
    abigen!(
        SimpleContract,
        "packages/fuels-abigen-macro/tests/takes_ints_returns_bool.json",
    );

    let (provider, wallet) = setup_test_provider_and_wallet().await;

    // `SimpleContract` is the name of the contract
    let contract_instance = SimpleContract::new(null_contract_id(), provider, wallet);

    // Calls the function defined in the JSON ABI.
    // Note that this is type-safe, if the function does exist
    // in the JSON ABI, this won't compile!
    // Currently this prints `0000000003b568d4000000000000002a000000000000000a`
    // The encoded contract call. Soon it'll be able to perform the
    // actual call.
    let contract_call = contract_instance.takes_ints_returns_bool(42);

    // Then you'll be able to use `.call()` to actually call the contract with the
    // specified function:
    // function.call().unwrap();
    // Or you might want to just `contract_instance.takes_u32_returns_bool(42 as u32).call()?`

    let encoded = format!(
        "{}{}",
        hex::encode(contract_call.encoded_selector),
        hex::encode(contract_call.encoded_args)
    );

    assert_eq!("000000009593586c000000000000002a", encoded);
}

#[tokio::test]
async fn compile_bindings_from_inline_contract() {
    // Generates the bindings from the an ABI definition inline.
    // The generated bindings can be accessed through `SimpleContract`.
    abigen!(
        SimpleContract,
        r#"
        [
            {
                "type": "function",
                "inputs": [
                    {
                        "name": "only_argument",
                        "type": "u32"
                    }
                ],
                "name": "takes_ints_returns_bool",
                "outputs": [
                    {
                        "name": "",
                        "type": "bool"
                    }
                ]
            }
        ]
        "#,
    );

    let (provider, wallet) = setup_test_provider_and_wallet().await;
    //`SimpleContract` is the name of the contract
    let contract_instance = SimpleContract::new(null_contract_id(), provider, wallet);

    let contract_call = contract_instance.takes_ints_returns_bool(42_u32);

    let encoded = format!(
        "{}{}",
        hex::encode(contract_call.encoded_selector),
        hex::encode(contract_call.encoded_args)
    );

    assert_eq!("000000009593586c000000000000002a", encoded);
}

#[tokio::test]
async fn compile_bindings_array_input() {
    // Generates the bindings from the an ABI definition inline.
    // The generated bindings can be accessed through `SimpleContract`.
    abigen!(
        SimpleContract,
        r#"
        [
            {
                "type":"contract",
                "inputs":[
                    {
                        "name":"arg",
                        "type":"[u16; 3]"
                    }
                ],
                "name":"takes_array",
                "outputs":[

                ]
            }
        ]
        "#,
    );

    let (provider, wallet) = setup_test_provider_and_wallet().await;

    // `SimpleContract` is the name of the contract
    let contract_instance = SimpleContract::new(null_contract_id(), provider, wallet);

    let input: Vec<u16> = vec![1, 2, 3, 4];
    let contract_call = contract_instance.takes_array(input);

    let encoded = format!(
        "{}{}",
        hex::encode(contract_call.encoded_selector),
        hex::encode(contract_call.encoded_args)
    );

    assert_eq!(
        "000000005898d3a40000000000000001000000000000000200000000000000030000000000000004",
        encoded
    );
}

#[tokio::test]
async fn compile_bindings_bool_array_input() {
    // Generates the bindings from the an ABI definition inline.
    // The generated bindings can be accessed through `SimpleContract`.
    abigen!(
        SimpleContract,
        r#"
        [
            {
                "type":"contract",
                "inputs":[
                    {
                        "name":"arg",
                        "type":"[bool; 3]"
                    }
                ],
                "name":"takes_array",
                "outputs":[

                ]
            }
        ]
        "#,
    );

    let (provider, wallet) = setup_test_provider_and_wallet().await;

    // `SimpleContract` is the name of the contract
    let contract_instance = SimpleContract::new(null_contract_id(), provider, wallet);

    let input: Vec<bool> = vec![true, false, true];
    let contract_call = contract_instance.takes_array(input);

    let encoded = format!(
        "{}{}",
        hex::encode(contract_call.encoded_selector),
        hex::encode(contract_call.encoded_args)
    );

    assert_eq!(
        "000000006fc82450000000000000000100000000000000000000000000000001",
        encoded
    );
}

#[tokio::test]
async fn compile_bindings_byte_input() {
    // Generates the bindings from the an ABI definition inline.
    // The generated bindings can be accessed through `SimpleContract`.
    abigen!(
        SimpleContract,
        r#"
        [
            {
                "type":"contract",
                "inputs":[
                    {
                        "name":"arg",
                        "type":"byte"
                    }
                ],
                "name":"takes_byte",
                "outputs":[

                ]
            }
        ]
        "#,
    );

    let (provider, wallet) = setup_test_provider_and_wallet().await;

    // `SimpleContract` is the name of the contract
    let contract_instance = SimpleContract::new(null_contract_id(), provider, wallet);

    let contract_call = contract_instance.takes_byte(10 as u8);

    let encoded = format!(
        "{}{}",
        hex::encode(contract_call.encoded_selector),
        hex::encode(contract_call.encoded_args)
    );

    assert_eq!("00000000a4bd3861000000000000000a", encoded);
}

#[tokio::test]
async fn compile_bindings_string_input() {
    // Generates the bindings from the an ABI definition inline.
    // The generated bindings can be accessed through `SimpleContract`.
    abigen!(
        SimpleContract,
        r#"
        [
            {
                "type":"contract",
                "inputs":[
                    {
                        "name":"arg",
                        "type":"str[23]"
                    }
                ],
                "name":"takes_string",
                "outputs":[

                ]
            }
        ]
        "#,
    );

    let (provider, wallet) = setup_test_provider_and_wallet().await;

    // `SimpleContract` is the name of the contract
    let contract_instance = SimpleContract::new(null_contract_id(), provider, wallet);

    let contract_call = contract_instance.takes_string("This is a full sentence".into());

    let encoded = format!(
        "{}{}",
        hex::encode(contract_call.encoded_selector),
        hex::encode(contract_call.encoded_args)
    );

    assert_eq!(
        "00000000d56e76515468697320697320612066756c6c2073656e74656e636500",
        encoded
    );
}

#[tokio::test]
async fn compile_bindings_b256_input() {
    // Generates the bindings from the an ABI definition inline.
    // The generated bindings can be accessed through `SimpleContract`.
    abigen!(
        SimpleContract,
        r#"
        [
            {
                "type":"contract",
                "inputs":[
                    {
                        "name":"arg",
                        "type":"b256"
                    }
                ],
                "name":"takes_b256",
                "outputs":[

                ]
            }
        ]
        "#,
    );

    let (provider, wallet) = setup_test_provider_and_wallet().await;

    // `SimpleContract` is the name of the contract
    let contract_instance = SimpleContract::new(null_contract_id(), provider, wallet);

    let mut hasher = Sha256::new();
    hasher.update("test string".as_bytes());

    let arg = hasher.finalize();

    let contract_call = contract_instance.takes_b256(arg.into());

    let encoded = format!(
        "{}{}",
        hex::encode(contract_call.encoded_selector),
        hex::encode(contract_call.encoded_args)
    );

    assert_eq!(
        "0000000054992852d5579c46dfcc7f18207013e65b44e4cb4e2c2298f4ac457ba8f82743f31e930b",
        encoded
    );
}

#[tokio::test]
async fn compile_bindings_struct_input() {
    // Generates the bindings from the an ABI definition inline.
    // The generated bindings can be accessed through `SimpleContract`.
    abigen!(
        SimpleContract,
        r#"
        [
            {
                "type":"contract",
                "inputs":[
                    {
                        "name":"value",
                        "type":"struct MyStruct",
                        "components": [
                            {
                                "name": "foo",
                                "type": "[u8; 2]"
                            },
                            {
                                "name": "bar",
                                "type": "str[4]"
                            }
                        ]
                    }
                ],
                "name":"takes_struct",
                "outputs":[]
            }
        ]
        "#,
    );
    // Because of the abigen! macro, `MyStruct` is now in scope
    // and can be used!
    let input = MyStruct {
        foo: vec![10, 2],
        bar: "fuel".to_string(),
    };

    let (provider, wallet) = setup_test_provider_and_wallet().await;

    // `SimpleContract` is the name of the contract
    let contract_instance = SimpleContract::new(null_contract_id(), provider, wallet);

    let contract_call = contract_instance.takes_struct(input);

    let encoded = format!(
        "{}{}",
        hex::encode(contract_call.encoded_selector),
        hex::encode(contract_call.encoded_args)
    );

    assert_eq!(
        "00000000ef5aac44000000000000000a00000000000000026675656c00000000",
        encoded
    );
}

#[tokio::test]
async fn compile_bindings_nested_struct_input() {
    // Generates the bindings from the an ABI definition inline.
    // The generated bindings can be accessed through `SimpleContract`.
    abigen!(
        SimpleContract,
        r#"
        [
            {
                "type":"contract",
                "inputs":[
                    {
                        "name":"top_value",
                        "type":"struct MyNestedStruct",
                        "components": [
                            {
                                "name": "x",
                                "type": "u16"
                            },
                            {
                                "name": "foo",
                                "type": "struct InnerStruct",
                                "components": [
                                    {
                                        "name":"a",
                                        "type": "bool"
                                    }
                                ]
                            }
                        ]
                    }
                ],
                "name":"takes_nested_struct",
                "outputs":[]
            }
        ]
        "#,
    );

    let inner_struct = InnerStruct { a: true };

    let input = MyNestedStruct {
        x: 10,
        foo: inner_struct,
    };

    let (provider, wallet) = setup_test_provider_and_wallet().await;

    // `SimpleContract` is the name of the contract
    let contract_instance = SimpleContract::new(null_contract_id(), provider, wallet);

    let contract_call = contract_instance.takes_nested_struct(input);

    let encoded = format!(
        "{}{}",
        hex::encode(contract_call.encoded_selector),
        hex::encode(contract_call.encoded_args)
    );

    assert_eq!("0000000088bf8a1b000000000000000a0000000000000001", encoded);
}

#[tokio::test]
async fn compile_bindings_enum_input() {
    // Generates the bindings from the an ABI definition inline.
    // The generated bindings can be accessed through `SimpleContract`.
    abigen!(
        SimpleContract,
        r#"
        [
            {
                "type":"contract",
                "inputs":[
                    {
                        "name":"my_enum",
                        "type":"enum MyEnum",
                        "components": [
                            {
                                "name": "x",
                                "type": "u32"
                            },
                            {
                                "name": "y",
                                "type": "bool"
                            }
                        ]
                    }
                ],
                "name":"takes_enum",
                "outputs":[]
            }
        ]
        "#,
    );

    let variant = MyEnum::X(42);

    let (provider, wallet) = setup_test_provider_and_wallet().await;

    // `SimpleContract` is the name of the contract
    let contract_instance = SimpleContract::new(null_contract_id(), provider, wallet);

    let contract_call = contract_instance.takes_enum(variant);

    let encoded = format!(
        "{}{}",
        hex::encode(contract_call.encoded_selector),
        hex::encode(contract_call.encoded_args)
    );

    assert_eq!("00000000082e0dfa0000000000000000000000000000002a", encoded);
}

#[tokio::test]
async fn create_struct_from_decoded_tokens() {
    // Generates the bindings from the an ABI definition inline.
    // The generated bindings can be accessed through `SimpleContract`.
    abigen!(
        SimpleContract,
        r#"
        [
            {
                "type":"contract",
                "inputs":[
                    {
                        "name":"my_val",
                        "type":"struct MyStruct",
                        "components": [
                            {
                                "name": "foo",
                                "type": "u8"
                            },
                            {
                                "name": "bar",
                                "type": "bool"
                            }
                        ]
                    }
                ],
                "name":"takes_struct",
                "outputs":[]
            }
        ]
        "#,
    );

    // Decoded tokens
    let foo = Token::U8(10);
    let bar = Token::Bool(true);

    // Create the struct using the decoded tokens.
    // `struct_from_tokens` is of type `MyStruct`.
    let struct_from_tokens = MyStruct::new_from_tokens(&[foo, bar]);

    assert_eq!(10, struct_from_tokens.foo);
    assert!(struct_from_tokens.bar);

    let (provider, wallet) = setup_test_provider_and_wallet().await;

    // `SimpleContract` is the name of the contract
    let contract_instance = SimpleContract::new(null_contract_id(), provider, wallet);

    let contract_call = contract_instance.takes_struct(struct_from_tokens);

    let encoded = format!(
        "{}{}",
        hex::encode(contract_call.encoded_selector),
        hex::encode(contract_call.encoded_args)
    );

    assert_eq!("00000000cb0b2f05000000000000000a0000000000000001", encoded);
}

#[tokio::test]
async fn create_nested_struct_from_decoded_tokens() {
    // Generates the bindings from the an ABI definition inline.
    // The generated bindings can be accessed through `SimpleContract`.
    abigen!(
        SimpleContract,
        r#"
        [
            {
                "type":"contract",
                "inputs":[
                    {
                        "name":"input",
                        "type":"struct MyNestedStruct",
                        "components": [
                            {
                                "name": "x",
                                "type": "u16"
                            },
                            {
                                "name": "y",
                                "type": "struct InnerStruct",
                                "components": [
                                    {
                                        "name":"a",
                                        "type": "bool"
                                    }
                                ]
                            }
                        ]
                    }
                ],
                "name":"takes_nested_struct",
                "outputs":[]
            }
        ]
        "#,
    );

    // Creating just the InnerStruct is possible
    let a = Token::Bool(true);
    let inner_struct_from_tokens = InnerStruct::new_from_tokens(&[a.clone()]);
    assert!(inner_struct_from_tokens.a);

    // Creating the whole nested struct `MyNestedStruct`
    // from tokens.
    // `x` is the token for the field `x` in `MyNestedStruct`
    // `a` is the token for the field `a` in `InnerStruct`
    let x = Token::U16(10);

    let nested_struct_from_tokens = MyNestedStruct::new_from_tokens(&[x, a]);

    assert_eq!(10, nested_struct_from_tokens.x);
    assert!(nested_struct_from_tokens.y.a);

    let (provider, wallet) = setup_test_provider_and_wallet().await;

    // `SimpleContract` is the name of the contract
    let contract_instance = SimpleContract::new(null_contract_id(), provider, wallet);

    let contract_call = contract_instance.takes_nested_struct(nested_struct_from_tokens);

    let encoded = format!(
        "{}{}",
        hex::encode(contract_call.encoded_selector),
        hex::encode(contract_call.encoded_args)
    );

    assert_eq!("0000000088bf8a1b000000000000000a0000000000000001", encoded);
}

#[tokio::test]
async fn example_workflow() {
    let mut rng = StdRng::seed_from_u64(2322u64);

    // Generates the bindings from the an ABI definition inline.
    // The generated bindings can be accessed through `MyContract`.
    abigen!(
        MyContract,
        "packages/fuels-abigen-macro/tests/test_projects/contract_test/out/debug/contract_test-abi.json"
    );

    // Build the contract
    let salt: [u8; 32] = rng.gen();
    let salt = Salt::from(salt);

    let compiled = Contract::load_sway_contract(
        "tests/test_projects/contract_test/out/debug/contract_test.bin",
        salt,
    )
    .unwrap();

    let (provider, wallet) = setup_test_provider_and_wallet().await;
    let contract_id = Contract::deploy(
        &compiled,
        &provider.clone(),
        &wallet,
        TxParameters::default(),
    )
    .await
    .unwrap();

    println!("Contract deployed @ {:x}", contract_id);
    let contract_instance = MyContract::new(contract_id.to_string(), provider, wallet);

    let result = contract_instance
        .initialize_counter(42) // Build the ABI call
        .tx_params(TxParameters::new(None, Some(1_000_000), None, None))
        .call() // Perform the network call
        .await
        .unwrap();

    assert_eq!(42, result.value);

    let result = contract_instance
        .increment_counter(10)
        .call()
        .await
        .unwrap();

    assert_eq!(52, result.value);
}

// TODO https://github.com/FuelLabs/fuels-rs/issues/201
#[tokio::test]
#[ignore]
async fn type_safe_output_values() {
    let rng = &mut StdRng::seed_from_u64(2322u64);

    // Generates the bindings from the an ABI definition inline.
    // The generated bindings can be accessed through `SimpleContract`.
    abigen!(
        MyContract,
        "packages/fuels-abigen-macro/tests/test_projects/contract_output_test/out/debug/contract_test-abi.json"
    );

    // Build the contract
    let salt: [u8; 32] = rng.gen();
    let salt = Salt::from(salt);

    let compiled = Contract::load_sway_contract(
        "tests/test_projects/contract_output_test/out/debug/contract_test.bin",
        salt,
    )
    .unwrap();

    let (provider, wallet) = setup_test_provider_and_wallet().await;
    let contract_id = Contract::deploy(&compiled, &provider, &wallet, TxParameters::default())
        .await
        .unwrap();
    println!("Contract deployed @ {:x}", contract_id);

    let contract_instance = MyContract::new(contract_id.to_string(), provider, wallet);

    // `response`'s type matches the return type of `is_event()`
    let response = contract_instance.is_even(10).call().await.unwrap();
    assert!(response.value);

    // `response`'s type matches the return type of `return_my_string()`
    let response = contract_instance
        .return_my_string("fuel".to_string())
        .call()
        .await
        .unwrap();

    assert_eq!(response.value, "fuel");

    let my_struct = MyStruct { foo: 10, bar: true };

    let response = contract_instance
        .return_my_struct(my_struct)
        .call()
        .await
        .unwrap();

    assert_eq!(response.value.foo, 10);
    assert!(response.value.bar);
}

#[tokio::test]
async fn call_with_structs() {
    let rng = &mut StdRng::seed_from_u64(2322u64);

    // Generates the bindings from the an ABI definition inline.
    // The generated bindings can be accessed through `MyContract`.
    abigen!(
        MyContract,
        "packages/fuels-abigen-macro/tests/test_projects/complex_types_contract/out/debug/contract_test-abi.json"
    );

    // Build the contract
    let salt: [u8; 32] = rng.gen();
    let salt = Salt::from(salt);

    let compiled = Contract::load_sway_contract(
        "tests/test_projects/complex_types_contract/out/debug/contract_test.bin",
        salt,
    )
    .unwrap();

    let (provider, wallet) = setup_test_provider_and_wallet().await;
    let contract_id = Contract::deploy(&compiled, &provider, &wallet, TxParameters::default())
        .await
        .unwrap();
    println!("Contract deployed @ {:x}", contract_id);

    let contract_instance = MyContract::new(contract_id.to_string(), provider, wallet);
    let counter_config = CounterConfig {
        dummy: true,
        initial_value: 42,
    };

    let result = contract_instance
        .initialize_counter(counter_config) // Build the ABI call
        .call() // Perform the network call
        .await
        .unwrap();

    assert_eq!(42, result.value);

    let result = contract_instance
        .increment_counter(10)
        .call()
        .await
        .unwrap();

    assert_eq!(52, result.value);
}

#[tokio::test]
async fn call_with_empty_return() {
    let rng = &mut StdRng::seed_from_u64(2322u64);

    // Generates the bindings from the an ABI definition inline.
    // The generated bindings can be accessed through `MyContract`.
    abigen!(
        MyContract,
        "packages/fuels-abigen-macro/tests/test_projects/call_empty_return/out/debug/contract_test-abi.json"
    );

    // Build the contract
    let salt: [u8; 32] = rng.gen();
    let salt = Salt::from(salt);

    let compiled = Contract::load_sway_contract(
        "tests/test_projects/call_empty_return/out/debug/contract_test.bin",
        salt,
    )
    .unwrap();

    let (provider, wallet) = setup_test_provider_and_wallet().await;
    let contract_id = Contract::deploy(&compiled, &provider, &wallet, TxParameters::default())
        .await
        .unwrap();
    println!("Contract deployed @ {:x}", contract_id);

    let contract_instance = MyContract::new(contract_id.to_string(), provider, wallet);

    let _result = contract_instance
        .store_value(42) // Build the ABI call
        .call() // Perform the network call
        .await
        .unwrap();
}

#[tokio::test]
async fn abigen_different_structs_same_arg_name() {
    let rng = &mut StdRng::seed_from_u64(2322u64);

    abigen!(
        MyContract,
        "packages/fuels-abigen-macro/tests/test_projects/two_structs/out/debug/two_structs-abi.json",
    );

    // Build the contract
    let salt: [u8; 32] = rng.gen();
    let salt = Salt::from(salt);

    let compiled = Contract::load_sway_contract(
        "tests/test_projects/two_structs/out/debug/two_structs.bin",
        salt,
    )
    .unwrap();

    let (provider, wallet) = setup_test_provider_and_wallet().await;
    let contract_id = Contract::deploy(&compiled, &provider, &wallet, TxParameters::default())
        .await
        .unwrap();
    println!("Contract deployed @ {:x}", contract_id);

    let contract_instance = MyContract::new(contract_id.to_string(), provider, wallet);

    let param_one = StructOne { foo: 42 };
    let param_two = StructTwo { bar: 42 };

    let res_one = contract_instance.something(param_one).call().await.unwrap();

    assert_eq!(res_one.value, 43);

    let res_two = contract_instance
        .something_else(param_two)
        .call()
        .await
        .unwrap();

    assert_eq!(res_two.value, 41);
}

#[tokio::test]
async fn test_reverting_transaction() {
    let rng = &mut StdRng::seed_from_u64(2322u64);

    abigen!(
        RevertingContract,
        "packages/fuels-abigen-macro/tests/test_projects/revert_transaction_error/out/debug/capture_revert_transaction_error-abi.json"
    );

    // Build the contract
    let salt: [u8; 32] = rng.gen();
    let salt = Salt::from(salt);

    let compiled =
    Contract::load_sway_contract("tests/test_projects/revert_transaction_error/out/debug/capture_revert_transaction_error.bin", salt)
        .unwrap();

    let (provider, wallet) = setup_test_provider_and_wallet().await;
    let contract_id = Contract::deploy(&compiled, &provider, &wallet, TxParameters::default())
        .await
        .unwrap();
    let contract_instance = RevertingContract::new(contract_id.to_string(), provider, wallet);
    println!("Contract deployed @ {:x}", contract_id);
    let result = contract_instance.make_transaction_fail(0).call().await;
    assert!(matches!(result, Err(Error::ContractCallError(_))));
}

#[tokio::test]
async fn multiple_read_calls() {
    let rng = &mut StdRng::seed_from_u64(2322u64);
    abigen!(
        MyContract,
        "packages/fuels-abigen-macro/tests/test_projects/multiple_read_calls/out/debug/demo-abi.json"
    );

    // Build the contract
    let salt: [u8; 32] = rng.gen();
    let salt = Salt::from(salt);
    let compiled = Contract::load_sway_contract(
        "tests/test_projects/multiple_read_calls/out/debug/demo.bin",
        salt,
    )
    .unwrap();

    let (provider, wallet) = setup_test_provider_and_wallet().await;
    let contract_id = Contract::deploy(&compiled, &provider, &wallet, TxParameters::default())
        .await
        .unwrap();
    println!("Contract deployed @ {:x}", contract_id);
    let contract_instance = MyContract::new(contract_id.to_string(), provider, wallet);

    contract_instance.store(42).call().await.unwrap();

    // Use "simulate" because the methods don't actually run a transaction, but just a dry-run
    // We can notice here that, thanks to this, we don't generate a TransactionId collision,
    // even if the transactions are theoretically the same.
    let stored = contract_instance.read(0).simulate().await.unwrap();

    assert_eq!(stored.value, 42);

    let stored = contract_instance.read(0).simulate().await.unwrap();

    assert_eq!(stored.value, 42);
}

#[tokio::test]
async fn test_methods_typeless_argument() {
    let rng = &mut StdRng::seed_from_u64(2322u64);

    // Generates the bindings from the an ABI definition inline.
    // The generated bindings can be accessed through `MyContract`.
    abigen!(
        MyContract,
        "packages/fuels-abigen-macro/tests/test_projects/empty_arguments/out/debug/method_four_arguments-abi.json"
    );

    // Build the contract
    let salt: [u8; 32] = rng.gen();
    let salt = Salt::from(salt);

    let compiled = Contract::load_sway_contract(
        "tests/test_projects/empty_arguments/out/debug/method_four_arguments.bin",
        salt,
    )
    .unwrap();

    let (provider, wallet) = setup_test_provider_and_wallet().await;
    let contract_id = Contract::deploy(&compiled, &provider, &wallet, TxParameters::default())
        .await
        .unwrap();
    println!("Contract deployed @ {:x}", contract_id);

    let contract_instance = MyContract::new(contract_id.to_string(), provider, wallet);

    let result = contract_instance
        .method_with_empty_argument()
        .call()
        .await
        .unwrap();
    assert_eq!(result.value, 63);
}

#[tokio::test]
async fn test_connect_to_deployed_contract() {
    let rng = &mut StdRng::seed_from_u64(2322u64);

    abigen!(
        MyContract,
        "packages/fuels-abigen-macro/tests/test_projects/contract_test/out/debug/contract_test-abi.json"
    );

    // Build and deploy contract
    let salt: [u8; 32] = rng.gen();
    let salt = Salt::from(salt);

    let compiled = Contract::load_sway_contract(
        "tests/test_projects/contract_test/out/debug/contract_test.bin",
        salt,
    )
    .unwrap();

    let (provider, wallet) = setup_test_provider_and_wallet().await;
    let contract_id = Contract::deploy(&compiled, &provider, &wallet, TxParameters::default())
        .await
        .unwrap();
    println!("Contract deployed @ {:x}", contract_id);

    let deployed_contract_instance =
        MyContract::new(contract_id.to_string(), provider.clone(), wallet.clone());

    // Check that the deployed contract works as expected.
    let result = deployed_contract_instance
        .initialize_counter(21)
        .call()
        .await
        .unwrap();
    assert_eq!(result.value, 21);

    let result = deployed_contract_instance
        .increment_counter(21)
        .call()
        .await
        .unwrap();
    assert_eq!(result.value, 42);

    let result = deployed_contract_instance
        .get_counter()
        .call()
        .await
        .unwrap();
    assert_eq!(result.value, 42);

    // Create a new contract instance by connecting to
    // the previously deployed contract.
    let connected_contract_instance = MyContract::new(contract_id.to_string(), provider, wallet);

    // Check that it works as expected.
    let result = connected_contract_instance
        .initialize_counter(111)
        .call()
        .await
        .unwrap();
    assert_eq!(result.value, 111);

    let result = connected_contract_instance
        .increment_counter(9)
        .call()
        .await
        .unwrap();
    assert_eq!(result.value, 120);

    let result = connected_contract_instance
        .get_counter()
        .call()
        .await
        .unwrap();
    assert_eq!(result.value, 120);

    // Check that the originally deployed contract is in the same state.
    let result = deployed_contract_instance
        .get_counter()
        .call()
        .await
        .unwrap();
    assert_eq!(result.value, 120);
}

#[tokio::test]
async fn test_large_return_data() {
    let rng = &mut StdRng::seed_from_u64(2322u64);

    abigen!(
        MyContract,
        "packages/fuels-abigen-macro/tests/test_projects/large_return_data/out/debug/contract_test-abi.json"
    );

    let salt: [u8; 32] = rng.gen();
    let salt = Salt::from(salt);

    let compiled = Contract::load_sway_contract(
        "tests/test_projects/large_return_data/out/debug/contract_test.bin",
        salt,
    )
    .unwrap();

    let (provider, wallet) = setup_test_provider_and_wallet().await;
    let contract_id = Contract::deploy(&compiled, &provider, &wallet, TxParameters::default())
        .await
        .unwrap();
    println!("Contract deployed @ {:x}", contract_id);

    let contract_instance = MyContract::new(contract_id.to_string(), provider, wallet);

    let res = contract_instance.get_id().call().await.unwrap();

    assert_eq!(
        res.value,
        [
            255, 255, 255, 255, 255, 255, 255, 255, 255, 255, 255, 255, 255, 255, 255, 255, 255,
            255, 255, 255, 255, 255, 255, 255, 255, 255, 255, 255, 255, 255, 255, 255
        ]
    );

    // TODO https://github.com/FuelLabs/fuels-rs/issues/201
    // One word-sized string
    // let res = contract_instance.get_small_string().call().await.unwrap();
    // assert_eq!(res.value, "gggggggg");

    // Two word-sized string
    let res = contract_instance.get_large_string().call().await.unwrap();
    assert_eq!(res.value, "ggggggggg");

    // Large struct will be bigger than a `WORD`.
    let res = contract_instance.get_large_struct().call().await.unwrap();
    assert_eq!(res.value.foo, 12);
    assert_eq!(res.value.bar, 42);

    // Array will be returned in `ReturnData`.
    let res = contract_instance.get_large_array().call().await.unwrap();
    assert_eq!(res.value, &[1, 2]);

    let res = contract_instance.get_contract_id().call().await.unwrap();

    // First `value` is from `CallResponse`.
    // Second `value` is from Sway `ContractId` type.
    assert_eq!(
        res.value,
        ContractId::from([
            255, 255, 255, 255, 255, 255, 255, 255, 255, 255, 255, 255, 255, 255, 255, 255, 255,
            255, 255, 255, 255, 255, 255, 255, 255, 255, 255, 255, 255, 255, 255, 255
        ])
    );
}

#[tokio::test]
#[ignore]
async fn test_provider_launch_and_connect() {
    let rng = &mut StdRng::seed_from_u64(2322u64);

    abigen!(
        MyContract,
        "packages/fuels-abigen-macro/tests/test_projects/contract_test/out/debug/contract_test-abi.json"
    );

    // Build and deploy contract
    let salt: [u8; 32] = rng.gen();
    let salt = Salt::from(salt);

    let compiled = Contract::load_sway_contract(
        "tests/test_projects/contract_test/out/debug/contract_test.bin",
        salt,
    )
    .unwrap();

    let (pk, coins) = setup_address_and_coins(10, 10);
    let (launched_provider, address) = setup_test_provider(coins).await;
    let connected_provider = Provider::connect(address).await.unwrap();

    let wallet = LocalWallet::new_from_private_key(pk, launched_provider.clone()).unwrap();
    let contract_id = Contract::deploy(
        &compiled,
        &connected_provider,
        &wallet,
        TxParameters::default(),
    )
    .await
    .unwrap();
    println!("Contract deployed @ {:x}", contract_id);

    let contract_instance_connected =
        MyContract::new(contract_id.to_string(), connected_provider, wallet.clone());

    let contract_instance_launched =
        MyContract::new(contract_id.to_string(), launched_provider, wallet);

    let result = contract_instance_connected
        .initialize_counter(42) // Build the ABI call
        .call() // Perform the network call
        .await
        .unwrap();
    assert_eq!(42, result.value);

    let result = contract_instance_launched
        .increment_counter(10)
        .call()
        .await
        .unwrap();
    assert_eq!(52, result.value);
}

#[tokio::test]
async fn test_contract_calling_contract() {
    let rng = &mut StdRng::seed_from_u64(2322u64);

    // Tests a contract call that calls another contract (FooCaller calls FooContract underneath)
    abigen!(
        FooContract,
        "packages/fuels-abigen-macro/tests/test_projects/foo_contract/out/debug/foo_contract-abi.json"
    );

    abigen!(
        FooCaller,
        "packages/fuels-abigen-macro/tests/test_projects/foo_caller_contract/out/debug/foo_caller_contract-abi.json"
    );

    let salt: [u8; 32] = rng.gen();
    let salt = Salt::from(salt);

    // Load the first compiled contract
    let compiled = Contract::load_sway_contract(
        "tests/test_projects/foo_contract/out/debug/foo_contract.bin",
        salt,
    )
    .unwrap();

    let (provider, wallet) = setup_test_provider_and_wallet().await;

    let foo_contract_id = Contract::deploy(&compiled, &provider, &wallet, TxParameters::default())
        .await
        .unwrap();
    println!("Foo contract deployed @ {:x}", foo_contract_id);

    let foo_contract_instance = FooContract::new(
        foo_contract_id.to_string(),
        provider.clone(),
        wallet.clone(),
    );

    // Call the contract directly; it just flips the bool value that's passed.
    let res = foo_contract_instance.foo(true).call().await.unwrap();
    assert!(!res.value);

    // Compile and deploy second contract
    let compiled = Contract::load_sway_contract(
        "tests/test_projects/foo_caller_contract/out/debug/foo_caller_contract.bin",
        salt,
    )
    .unwrap();

    let foo_caller_contract_id =
        Contract::deploy(&compiled, &provider, &wallet, TxParameters::default())
            .await
            .unwrap();
    println!(
        "Foo caller contract deployed @ {:x}",
        foo_caller_contract_id
    );

    let foo_caller_contract_instance = FooCaller::new(
        foo_caller_contract_id.to_string(),
        provider.clone(),
        wallet.clone(),
    );

    // Calls the contract that calls the `FooContract` contract, also just
    // flips the bool value passed to it.
    let res = foo_caller_contract_instance
        .call_foo_contract(true)
        .set_contracts(&[foo_contract_id]) // Sets the external contract
        .call()
        .await
        .unwrap();

    assert!(!res.value);
}

#[tokio::test]
async fn test_gas_errors() {
    let mut rng = StdRng::seed_from_u64(2322u64);

    // Generates the bindings from the an ABI definition inline.
    // The generated bindings can be accessed through `MyContract`.
    abigen!(
        MyContract,
        "packages/fuels-abigen-macro/tests/test_projects/contract_test/out/debug/contract_test-abi.json"
    );

    // Build the contract
    let salt: [u8; 32] = rng.gen();
    let salt = Salt::from(salt);

    let compiled = Contract::load_sway_contract(
        "tests/test_projects/contract_test/out/debug/contract_test.bin",
        salt,
    )
    .unwrap();

    let (provider, wallet) = setup_test_provider_and_wallet().await;
    let contract_id = Contract::deploy(
        &compiled,
        &provider.clone(),
        &wallet,
        TxParameters::default(),
    )
    .await
    .unwrap();

    let contract_instance = MyContract::new(contract_id.to_string(), provider, wallet);

    // Test for insufficient gas.
    let result = contract_instance
        .initialize_counter(42) // Build the ABI call
        .tx_params(TxParameters::new(
            Some(DEFAULT_INITIAL_BALANCE),
            Some(100),
            None,
            None,
        ))
        .call() // Perform the network call
        .await
        .expect_err("should error");

    assert_eq!("Contract call error: Response errors; unexpected block execution error InsufficientGas { provided: 1000000000, required: 100000000000 }", result.to_string());

    // Test for running out of gas. Gas price as `None` will be 0.
    // Gas limit will be 100, this call will use more than 100 gas.
    let result = contract_instance
        .initialize_counter(42) // Build the ABI call
        .tx_params(TxParameters::new(None, Some(100), None, None))
        .call() // Perform the network call
        .await
        .expect_err("should error");

    assert_eq!("Contract call error: OutOfGas", result.to_string());
}

#[tokio::test]
async fn test_amount_and_asset_forwarding() {
    abigen!(
        TestFuelCoinContract,
        "packages/fuels-abigen-macro/tests/test_projects/token_ops/out/debug/token_ops-abi.json"
    );

    let salt = Salt::from([0u8; 32]);
    let compiled = Contract::load_sway_contract(
        "tests/test_projects/token_ops/out/debug/token_ops.bin",
        salt,
    )
    .unwrap();

    let (provider, wallet) = setup_test_provider_and_wallet().await;

    let id = Contract::deploy(&compiled, &provider, &wallet, TxParameters::default())
        .await
        .unwrap();

    let instance = TestFuelCoinContract::new(id.to_string(), provider.clone(), wallet.clone());

    let mut balance_result = instance.get_balance(id, id).call().await.unwrap();
    assert_eq!(balance_result.value, 0);

    instance.mint_coins(5_000_000).call().await.unwrap();

    balance_result = instance.get_balance(id, id).call().await.unwrap();
    assert_eq!(balance_result.value, 5_000_000);

    let tx_params = TxParameters::new(None, Some(1_000_000), None, None);
    // Forward 1_000_000 coin amount of native asset_id
    // this is a big number for checking that amount can be a u64
    let call_params = CallParameters::new(Some(1_000_000), None);

    let response = instance
        .get_msg_amount()
        .tx_params(tx_params)
        .call_params(call_params)
        .call()
        .await
        .unwrap();

    assert_eq!(response.value, 1_000_000);

    let call_response = response
        .receipts
        .iter()
        .find(|&r| matches!(r, Receipt::Call { .. }));

    assert!(call_response.is_some());

    assert_eq!(call_response.unwrap().amount().unwrap(), 1_000_000);
    assert_eq!(call_response.unwrap().asset_id().unwrap(), &NATIVE_ASSET_ID);

    let address = wallet.address();

    // withdraw some tokens to wallet
    instance
        .transfer_coins_to_output(1_000_000, id, address)
        .append_variable_outputs(1)
        .call()
        .await
        .unwrap();

    let call_params = CallParameters::new(Some(0), Some(AssetId::from(*id)));
    let tx_params = TxParameters::new(None, Some(1_000_000), None, None);

    let response = instance
        .get_msg_amount()
        .tx_params(tx_params)
        .call_params(call_params)
        .call()
        .await
        .unwrap();

    assert_eq!(response.value, 0);

    let call_response = response
        .receipts
        .iter()
        .find(|&r| matches!(r, Receipt::Call { .. }));

    assert!(call_response.is_some());

    assert_eq!(call_response.unwrap().amount().unwrap(), 0);
    assert_eq!(
        call_response.unwrap().asset_id().unwrap(),
        &AssetId::from(*id)
    );
}

#[tokio::test]
async fn test_multiple_args() {
    let mut rng = StdRng::seed_from_u64(2322u64);

    abigen!(
        MyContract,
        "packages/fuels-abigen-macro/tests/test_projects/contract_test/out/debug/contract_test-abi.json"
    );

    // Build the contract
    let salt: [u8; 32] = rng.gen();
    let salt = Salt::from(salt);

    let compiled = Contract::load_sway_contract(
        "tests/test_projects/contract_test/out/debug/contract_test.bin",
        salt,
    )
    .unwrap();

    let (provider, wallet) = setup_test_provider_and_wallet().await;

    let id = Contract::deploy(&compiled, &provider, &wallet, TxParameters::default())
        .await
        .unwrap();

    let instance = MyContract::new(id.to_string(), provider.clone(), wallet.clone());

    // Make sure we can call the contract with multiple arguments
    let response = instance.get(5, 6).call().await.unwrap();

    assert_eq!(response.value, 5);

    let t = MyType { x: 5, y: 6 };
    let response = instance.get_alt(t).call().await.unwrap();
    assert_eq!(response.value, 5);

    let response = instance.get_single(5).call().await.unwrap();
    assert_eq!(response.value, 5);
}

#[tokio::test]
<<<<<<< HEAD
async fn test_auth_msg_sender_from_sdk() {
    let mut rng = StdRng::seed_from_u64(2322u64);

    abigen!(
        AuthContract,
        "packages/fuels-abigen-macro/tests/test_projects/auth_testing_contract/out/debug/auth_testing_contract-abi.json"
    );

    let salt: [u8; 32] = rng.gen();
    let salt = Salt::from(salt);

    let (provider, wallet) = setup_test_provider_and_wallet().await;
    let compiled = Contract::load_sway_contract(
        "tests/test_projects/auth_testing_contract/out/debug/auth_testing_contract.bin",
        salt,
    )
    .unwrap();
=======
async fn test_tuples() {
    let mut rng = StdRng::seed_from_u64(2322u64);

    abigen!(
        MyContract,
        "packages/fuels-abigen-macro/tests/test_projects/tuples/out/debug/tuples-abi.json"
    );

    // Build the contract
    let salt: [u8; 32] = rng.gen();
    let salt = Salt::from(salt);

    let compiled =
        Contract::load_sway_contract("tests/test_projects/tuples/out/debug/tuples.bin", salt)
            .unwrap();

    let (provider, wallet) = setup_test_provider_and_wallet().await;
>>>>>>> a86dffea

    let id = Contract::deploy(&compiled, &provider, &wallet, TxParameters::default())
        .await
        .unwrap();

<<<<<<< HEAD
    let auth_instance = AuthContract::new(id.to_string(), provider.clone(), wallet.clone());

    let result = auth_instance
        .returns_msg_sender_address(wallet.address())
        .call()
        .await
        .unwrap();

    assert!(result.value);
=======
    let instance = MyContract::new(id.to_string(), provider.clone(), wallet.clone());

    let response = instance.returns_tuple((1, 2)).call().await.unwrap();
    assert_eq!(response.value, (1, 2));
>>>>>>> a86dffea
}<|MERGE_RESOLUTION|>--- conflicted
+++ resolved
@@ -1431,25 +1431,6 @@
 }
 
 #[tokio::test]
-<<<<<<< HEAD
-async fn test_auth_msg_sender_from_sdk() {
-    let mut rng = StdRng::seed_from_u64(2322u64);
-
-    abigen!(
-        AuthContract,
-        "packages/fuels-abigen-macro/tests/test_projects/auth_testing_contract/out/debug/auth_testing_contract-abi.json"
-    );
-
-    let salt: [u8; 32] = rng.gen();
-    let salt = Salt::from(salt);
-
-    let (provider, wallet) = setup_test_provider_and_wallet().await;
-    let compiled = Contract::load_sway_contract(
-        "tests/test_projects/auth_testing_contract/out/debug/auth_testing_contract.bin",
-        salt,
-    )
-    .unwrap();
-=======
 async fn test_tuples() {
     let mut rng = StdRng::seed_from_u64(2322u64);
 
@@ -1467,13 +1448,40 @@
             .unwrap();
 
     let (provider, wallet) = setup_test_provider_and_wallet().await;
->>>>>>> a86dffea
 
     let id = Contract::deploy(&compiled, &provider, &wallet, TxParameters::default())
         .await
         .unwrap();
 
-<<<<<<< HEAD
+    let instance = MyContract::new(id.to_string(), provider.clone(), wallet.clone());
+
+    let response = instance.returns_tuple((1, 2)).call().await.unwrap();
+    assert_eq!(response.value, (1, 2));
+}
+
+#[tokio::test]
+async fn test_auth_msg_sender_from_sdk() {
+    let mut rng = StdRng::seed_from_u64(2322u64);
+
+    abigen!(
+        AuthContract,
+        "packages/fuels-abigen-macro/tests/test_projects/auth_testing_contract/out/debug/auth_testing_contract-abi.json"
+    );
+
+    let salt: [u8; 32] = rng.gen();
+    let salt = Salt::from(salt);
+
+    let (provider, wallet) = setup_test_provider_and_wallet().await;
+    let compiled = Contract::load_sway_contract(
+        "tests/test_projects/auth_testing_contract/out/debug/auth_testing_contract.bin",
+        salt,
+    )
+    .unwrap();
+
+    let id = Contract::deploy(&compiled, &provider, &wallet, TxParameters::default())
+        .await
+        .unwrap();
+
     let auth_instance = AuthContract::new(id.to_string(), provider.clone(), wallet.clone());
 
     let result = auth_instance
@@ -1483,10 +1491,4 @@
         .unwrap();
 
     assert!(result.value);
-=======
-    let instance = MyContract::new(id.to_string(), provider.clone(), wallet.clone());
-
-    let response = instance.returns_tuple((1, 2)).call().await.unwrap();
-    assert_eq!(response.value, (1, 2));
->>>>>>> a86dffea
 }