--- conflicted
+++ resolved
@@ -1,11 +1,10 @@
 use fuel_core::service::Config;
 use fuel_gql_client::fuel_tx::{AssetId, ContractId, Receipt};
 use fuels::prelude::{
-<<<<<<< HEAD
     launch_provider_and_get_single_wallet, launch_provider_and_get_single_wallet_bin, setup_coins,
-=======
+    setup_test_provider, CallParameters, Contract, Error, LocalWallet, Provider, Signer,
+    TxParameters, DEFAULT_COIN_AMOUNT, DEFAULT_NUM_COINS,
     launch_provider_and_get_single_wallet, setup_multiple_assets_coins, setup_single_asset_coins,
->>>>>>> f313cd88
     setup_test_provider, CallParameters, Contract, Error, LocalWallet, Provider, Signer,
     TxParameters, DEFAULT_COIN_AMOUNT, DEFAULT_NUM_COINS,
 };
@@ -1447,71 +1446,6 @@
     }
     let balances = wallet.get_balances().await.unwrap();
     let expected_key = "0x".to_owned() + NATIVE_ASSET_ID.to_string().as_str();
-<<<<<<< HEAD
-
-    println!("{}", wallet.address());
-
-    assert_eq!(balances.len(), 1);
-    assert!(balances.contains_key(&expected_key));
-    assert_eq!(*balances.get(&expected_key).unwrap(), 231)
-}
-
-#[tokio::test]
-#[ignore]
-async fn test_tuples_using_fuel_core_bin() {
-    abigen!(
-        MyContract,
-        "packages/fuels-abigen-macro/tests/test_projects/tuples/out/debug/tuples-abi.json"
-    );
-
-    let (mut running_node, wallet) = launch_provider_and_get_single_wallet_bin().await;
-
-    let id = Contract::deploy(
-        "tests/test_projects/tuples/out/debug/tuples.bin",
-        &wallet,
-        TxParameters::default(),
-    )
-    .await
-    .unwrap();
-
-    let instance = MyContract::new(id.to_string(), wallet.clone());
-
-    let response = instance.returns_tuple((1, 2)).call().await.unwrap();
-
-    let _ = running_node.kill().await;
-    assert_eq!(response.value, (1, 2));
-}
-
-#[tokio::test]
-#[ignore]
-async fn unit_type_enums_using_fuel_core_bin() {
-    abigen!(
-        MyContract,
-        "packages/fuels-abigen-macro/tests/test_projects/use_enum_input/out/debug/use_enum_input-abi.json"
-    );
-
-    let (mut running_node, wallet) = launch_provider_and_get_single_wallet_bin().await;
-
-    let id = Contract::deploy(
-        "tests/test_projects/use_enum_input/out/debug/use_enum_input.bin",
-        &wallet,
-        TxParameters::default(),
-    )
-    .await
-    .unwrap();
-
-    let instance = MyContract::new(id.to_string(), wallet.clone());
-    let unit_type_enum = BimBamBoum::Bim();
-    let result = instance
-        .use_unit_type_enum(unit_type_enum)
-        .call()
-        .await
-        .unwrap();
-
-    let _ = running_node.kill().await;
-
-    assert_eq!(result.value, BimBamBoum::Boum());
-=======
     assert_eq!(balances.len(), 1); // only the native asset
     assert!(balances.contains_key(&expected_key));
     assert_eq!(
@@ -1545,5 +1479,61 @@
             coins_per_asset * amount_per_coin
         );
     }
->>>>>>> f313cd88
+}
+
+#[tokio::test]
+#[ignore]
+async fn test_tuples_using_fuel_core_bin() {
+    abigen!(
+        MyContract,
+        "packages/fuels-abigen-macro/tests/test_projects/tuples/out/debug/tuples-abi.json"
+    );
+
+    let (mut running_node, wallet) = launch_provider_and_get_single_wallet_bin().await;
+
+    let id = Contract::deploy(
+        "tests/test_projects/tuples/out/debug/tuples.bin",
+        &wallet,
+        TxParameters::default(),
+    )
+    .await
+    .unwrap();
+
+    let instance = MyContract::new(id.to_string(), wallet.clone());
+
+    let response = instance.returns_tuple((1, 2)).call().await.unwrap();
+
+    let _ = running_node.kill().await;
+    assert_eq!(response.value, (1, 2));
+}
+
+#[tokio::test]
+#[ignore]
+async fn unit_type_enums_using_fuel_core_bin() {
+    abigen!(
+        MyContract,
+        "packages/fuels-abigen-macro/tests/test_projects/use_enum_input/out/debug/use_enum_input-abi.json"
+    );
+
+    let (mut running_node, wallet) = launch_provider_and_get_single_wallet_bin().await;
+
+    let id = Contract::deploy(
+        "tests/test_projects/use_enum_input/out/debug/use_enum_input.bin",
+        &wallet,
+        TxParameters::default(),
+    )
+    .await
+    .unwrap();
+
+    let instance = MyContract::new(id.to_string(), wallet.clone());
+    let unit_type_enum = BimBamBoum::Bim();
+    let result = instance
+        .use_unit_type_enum(unit_type_enum)
+        .call()
+        .await
+        .unwrap();
+
+    let _ = running_node.kill().await;
+
+    assert_eq!(result.value, BimBamBoum::Boum());
 }