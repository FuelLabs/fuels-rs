--- conflicted
+++ resolved
@@ -1972,7 +1972,6 @@
 }
 
 #[tokio::test]
-<<<<<<< HEAD
 async fn test_storage_initialization() -> Result<(), Error> {
     abigen!(
         MyContract,
@@ -1999,7 +1998,10 @@
 
     let value = contract_instance.get_value(key).call().await?.value;
     assert_eq!(value.as_slice(), storage_slot.value().as_slice());
-=======
+  
+    Ok(())
+}
+
 async fn can_use_try_into_to_construct_struct_from_bytes() -> Result<(), Error> {
     abigen!(
         MyContract,
@@ -2055,7 +2057,6 @@
     assert_eq!(actual, expected);
 
     // ANCHOR_END: manual_decode
->>>>>>> 8498ca7a
 
     Ok(())
 }