--- conflicted
+++ resolved
@@ -1893,7 +1893,174 @@
     let response = instance.get_none().call().await?;
 
     assert_eq!(response.value, expected_none);
-<<<<<<< HEAD
+    Ok(())
+}
+
+#[tokio::test]
+async fn test_multi_call() -> Result<(), Error> {
+    abigen!(
+        MyContract,
+        "packages/fuels-abigen-macro/tests/test_projects/contract_test/out/debug/contract_test-abi.json"
+    );
+
+    let wallet = launch_provider_and_get_wallet().await;
+
+    let contract_id = Contract::deploy(
+        "tests/test_projects/contract_test/out/debug/contract_test.bin",
+        &wallet,
+        TxParameters::default(),
+        vec![],
+    )
+    .await?;
+
+    let contract_instance = MyContract::new(contract_id.to_string(), wallet.clone());
+
+    let call_handler_1 = contract_instance.initialize_counter(42);
+    let call_handler_2 = contract_instance.get_array([42; 2].to_vec());
+
+    let mut multi_call_handler = MultiContractCallHandler::new(wallet.clone());
+
+    multi_call_handler
+        .add_call(call_handler_1)
+        .add_call(call_handler_2);
+
+    let (counter, array): (u64, Vec<u64>) = multi_call_handler.call().await?.value;
+
+    assert_eq!(counter, 42);
+    assert_eq!(array, [42; 2]);
+
+    Ok(())
+}
+
+#[tokio::test]
+async fn test_multi_call_script_workflow() -> Result<(), Error> {
+    abigen!(
+        MyContract,
+        "packages/fuels-abigen-macro/tests/test_projects/contract_test/out/debug/contract_test-abi.json"
+    );
+
+    let wallet = launch_provider_and_get_wallet().await;
+    let client = &wallet.get_provider()?.client;
+
+    let contract_id = Contract::deploy(
+        "tests/test_projects/contract_test/out/debug/contract_test.bin",
+        &wallet,
+        TxParameters::default(),
+        vec![],
+    )
+    .await?;
+
+    let contract_instance = MyContract::new(contract_id.to_string(), wallet.clone());
+
+    let call_handler_1 = contract_instance.initialize_counter(42);
+    let call_handler_2 = contract_instance.get_array([42; 2].to_vec());
+
+    let mut multi_call_handler = MultiContractCallHandler::new(wallet.clone());
+
+    multi_call_handler
+        .add_call(call_handler_1)
+        .add_call(call_handler_2);
+
+    let script = multi_call_handler.get_script().await;
+    let receipts = script.call(client).await.unwrap();
+    let (counter, array) = multi_call_handler
+        .get_response::<(u64, Vec<u64>)>(receipts)?
+        .value;
+
+    assert_eq!(counter, 42);
+    assert_eq!(array, [42; 2]);
+
+    Ok(())
+}
+
+#[tokio::test]
+async fn test_storage_initialization() -> Result<(), Error> {
+    abigen!(
+        MyContract,
+        "packages/fuels-abigen-macro/tests/test_projects/storage/out/debug/storage-abi.json"
+    );
+
+    let wallet = launch_provider_and_get_wallet().await;
+
+    let storage_slot = create_storage_slot("slot", 42);
+
+    let contract_id = Contract::deploy(
+        "tests/test_projects/storage/out/debug/storage.bin",
+        &wallet,
+        TxParameters::default(),
+        vec![storage_slot.clone()],
+    )
+    .await?;
+
+    let contract_instance = MyContract::new(contract_id.to_string(), wallet.clone());
+
+    // from Bytes32 to [u8; 32]
+    let key = **storage_slot.key();
+
+    let value = contract_instance.get_value(key).call().await?.value;
+    assert_eq!(value.as_slice(), storage_slot.value().as_slice());
+
+    Ok(())
+}
+
+#[tokio::test]
+async fn can_use_try_into_to_construct_struct_from_bytes() -> Result<(), Error> {
+    abigen!(
+        MyContract,
+        "packages/fuels-abigen-macro/tests/test_projects/enum_inside_struct/out/debug\
+        /enum_inside_struct-abi.json"
+    );
+    let cocktail_in_bytes: Vec<u8> = vec![
+        0, 0, 0, 0, 0, 0, 0, 1, 0, 0, 0, 0, 0, 0, 0, 2, 0, 0, 0, 0, 0, 0, 0, 3,
+    ];
+
+    let expected = Cocktail {
+        the_thing_you_mix_in: Shaker::Mojito(2),
+        glass: 3,
+    };
+
+    // as slice
+    let actual: Cocktail = cocktail_in_bytes[..].try_into()?;
+    assert_eq!(actual, expected);
+
+    // as ref
+    let actual: Cocktail = (&cocktail_in_bytes).try_into()?;
+    assert_eq!(actual, expected);
+
+    // as value
+    let actual: Cocktail = cocktail_in_bytes.try_into()?;
+    assert_eq!(actual, expected);
+
+    Ok(())
+}
+
+#[tokio::test]
+async fn can_use_try_into_to_construct_enum_from_bytes() -> Result<(), Error> {
+    abigen!(
+        MyContract,
+        "packages/fuels-abigen-macro/tests/test_projects/enum_inside_struct/out/debug\
+        /enum_inside_struct-abi.json"
+    );
+    // ANCHOR: manual_decode
+    let shaker_in_bytes: Vec<u8> = vec![0, 0, 0, 0, 0, 0, 0, 1, 0, 0, 0, 0, 0, 0, 0, 2];
+
+    let expected = Shaker::Mojito(2);
+
+    // as slice
+    let actual: Shaker = shaker_in_bytes[..].try_into()?;
+    assert_eq!(actual, expected);
+
+    // as ref
+    let actual: Shaker = (&shaker_in_bytes).try_into()?;
+    assert_eq!(actual, expected);
+
+    // as value
+    let actual: Shaker = shaker_in_bytes.try_into()?;
+    assert_eq!(actual, expected);
+
+    // ANCHOR_END: manual_decode
+
+    Ok(())
 }
 
 #[tokio::test]
@@ -1901,22 +2068,11 @@
     abigen!(
         MyContract,
         "packages/fuels-abigen-macro/tests/test_projects/contract_storage_test/out/debug/contract_storage_test-abi.json"
-=======
-    Ok(())
-}
-
-#[tokio::test]
-async fn test_multi_call() -> Result<(), Error> {
-    abigen!(
-        MyContract,
-        "packages/fuels-abigen-macro/tests/test_projects/contract_test/out/debug/contract_test-abi.json"
->>>>>>> 821ded08
     );
 
     let wallet = launch_provider_and_get_wallet().await;
 
     let contract_id = Contract::deploy(
-<<<<<<< HEAD
         "tests/test_projects/contract_storage_test/out/debug/contract_storage_test.bin",
         &wallet,
         TxParameters::default(),
@@ -1939,161 +2095,6 @@
 
     let value = contract_instance.get_value_u64(*key2).call().await?.value;
     assert_eq!(value, 64);
-=======
-        "tests/test_projects/contract_test/out/debug/contract_test.bin",
-        &wallet,
-        TxParameters::default(),
-        vec![],
-    )
-    .await?;
-
-    let contract_instance = MyContract::new(contract_id.to_string(), wallet.clone());
-
-    let call_handler_1 = contract_instance.initialize_counter(42);
-    let call_handler_2 = contract_instance.get_array([42; 2].to_vec());
-
-    let mut multi_call_handler = MultiContractCallHandler::new(wallet.clone());
-
-    multi_call_handler
-        .add_call(call_handler_1)
-        .add_call(call_handler_2);
-
-    let (counter, array): (u64, Vec<u64>) = multi_call_handler.call().await?.value;
-
-    assert_eq!(counter, 42);
-    assert_eq!(array, [42; 2]);
-
-    Ok(())
-}
-
-#[tokio::test]
-async fn test_multi_call_script_workflow() -> Result<(), Error> {
-    abigen!(
-        MyContract,
-        "packages/fuels-abigen-macro/tests/test_projects/contract_test/out/debug/contract_test-abi.json"
-    );
-
-    let wallet = launch_provider_and_get_wallet().await;
-    let client = &wallet.get_provider()?.client;
-
-    let contract_id = Contract::deploy(
-        "tests/test_projects/contract_test/out/debug/contract_test.bin",
-        &wallet,
-        TxParameters::default(),
-        vec![],
-    )
-    .await?;
-
-    let contract_instance = MyContract::new(contract_id.to_string(), wallet.clone());
-
-    let call_handler_1 = contract_instance.initialize_counter(42);
-    let call_handler_2 = contract_instance.get_array([42; 2].to_vec());
-
-    let mut multi_call_handler = MultiContractCallHandler::new(wallet.clone());
-
-    multi_call_handler
-        .add_call(call_handler_1)
-        .add_call(call_handler_2);
-
-    let script = multi_call_handler.get_script().await;
-    let receipts = script.call(client).await.unwrap();
-    let (counter, array) = multi_call_handler
-        .get_response::<(u64, Vec<u64>)>(receipts)?
-        .value;
-
-    assert_eq!(counter, 42);
-    assert_eq!(array, [42; 2]);
-
-    Ok(())
-}
-
-#[tokio::test]
-async fn test_storage_initialization() -> Result<(), Error> {
-    abigen!(
-        MyContract,
-        "packages/fuels-abigen-macro/tests/test_projects/storage/out/debug/storage-abi.json"
-    );
-
-    let wallet = launch_provider_and_get_wallet().await;
-
-    let storage_slot = create_storage_slot("slot", 42);
-
-    let contract_id = Contract::deploy(
-        "tests/test_projects/storage/out/debug/storage.bin",
-        &wallet,
-        TxParameters::default(),
-        vec![storage_slot.clone()],
-    )
-    .await?;
-
-    let contract_instance = MyContract::new(contract_id.to_string(), wallet.clone());
-
-    // from Bytes32 to [u8; 32]
-    let key = **storage_slot.key();
-
-    let value = contract_instance.get_value(key).call().await?.value;
-    assert_eq!(value.as_slice(), storage_slot.value().as_slice());
-
-    Ok(())
-}
-
-#[tokio::test]
-async fn can_use_try_into_to_construct_struct_from_bytes() -> Result<(), Error> {
-    abigen!(
-        MyContract,
-        "packages/fuels-abigen-macro/tests/test_projects/enum_inside_struct/out/debug\
-        /enum_inside_struct-abi.json"
-    );
-    let cocktail_in_bytes: Vec<u8> = vec![
-        0, 0, 0, 0, 0, 0, 0, 1, 0, 0, 0, 0, 0, 0, 0, 2, 0, 0, 0, 0, 0, 0, 0, 3,
-    ];
-
-    let expected = Cocktail {
-        the_thing_you_mix_in: Shaker::Mojito(2),
-        glass: 3,
-    };
-
-    // as slice
-    let actual: Cocktail = cocktail_in_bytes[..].try_into()?;
-    assert_eq!(actual, expected);
-
-    // as ref
-    let actual: Cocktail = (&cocktail_in_bytes).try_into()?;
-    assert_eq!(actual, expected);
-
-    // as value
-    let actual: Cocktail = cocktail_in_bytes.try_into()?;
-    assert_eq!(actual, expected);
-
-    Ok(())
-}
-
-#[tokio::test]
-async fn can_use_try_into_to_construct_enum_from_bytes() -> Result<(), Error> {
-    abigen!(
-        MyContract,
-        "packages/fuels-abigen-macro/tests/test_projects/enum_inside_struct/out/debug\
-        /enum_inside_struct-abi.json"
-    );
-    // ANCHOR: manual_decode
-    let shaker_in_bytes: Vec<u8> = vec![0, 0, 0, 0, 0, 0, 0, 1, 0, 0, 0, 0, 0, 0, 0, 2];
-
-    let expected = Shaker::Mojito(2);
-
-    // as slice
-    let actual: Shaker = shaker_in_bytes[..].try_into()?;
-    assert_eq!(actual, expected);
-
-    // as ref
-    let actual: Shaker = (&shaker_in_bytes).try_into()?;
-    assert_eq!(actual, expected);
-
-    // as value
-    let actual: Shaker = shaker_in_bytes.try_into()?;
-    assert_eq!(actual, expected);
-
-    // ANCHOR_END: manual_decode
->>>>>>> 821ded08
 
     Ok(())
 }