use fuel_gql_client::fuel_tx::{AssetId, ContractId, Receipt};
use fuels::contract::contract::MultiContractCallHandler;
use fuels::prelude::Error::TransactionError;
use fuels::prelude::{
    abigen, launch_provider_and_get_wallet, setup_multiple_assets_coins, setup_single_asset_coins,
    setup_test_provider, CallParameters, Contract, Error, LocalWallet, Provider, ProviderError,
    Salt, Signer, TxParameters, DEFAULT_COIN_AMOUNT, DEFAULT_NUM_COINS,
};
use fuels::test_helpers::produce_blocks;
use fuels_core::tx::{Address, Bytes32, StorageSlot};
use fuels_core::Tokenizable;
use fuels_core::{constants::BASE_ASSET_ID, Token};
use sha2::{Digest, Sha256};
use std::str::FromStr;

/// Note: all the tests and examples below require pre-compiled Sway projects.
/// To compile these projects, run `cargo run --bin build-test-projects`.
/// It will build all test projects, creating their respective binaries,
/// ABI files, and lock files. These are not to be committed to the repository.

/// #[ctor::ctor] Marks a function or static variable as a library/executable constructor.
/// This uses OS-specific linker sections to call a specific function at load time.
#[cfg(test)]
#[ctor::ctor]
fn init_tracing() {
    let _ = tracing_subscriber::fmt::try_init();
}

fn null_contract_id() -> String {
    // a null contract address ~[0u8;32]
    String::from("0000000000000000000000000000000000000000000000000000000000000000")
}

#[tokio::test]
async fn compile_bindings_from_contract_file() {
    // Generates the bindings from an ABI definition in a JSON file
    // The generated bindings can be accessed through `SimpleContract`.
    abigen!(
        SimpleContract,
        "packages/fuels-abigen-macro/tests/takes_ints_returns_bool.json",
    );

    let wallet = launch_provider_and_get_wallet().await;

    // `SimpleContract` is the name of the contract
    let contract_instance = SimpleContract::new(null_contract_id(), wallet);

    let call_handler = contract_instance.takes_ints_returns_bool(42);

    let encoded = format!(
        "{}{}",
        hex::encode(call_handler.contract_call.encoded_selector),
        hex::encode(call_handler.contract_call.encoded_args)
    );

    assert_eq!("000000009593586c000000000000002a", encoded);
}

#[tokio::test]
async fn compile_bindings_from_inline_contract() -> Result<(), Error> {
    // ANCHOR: bindings_from_inline_contracts
    // Generates the bindings from the an ABI definition inline.
    // The generated bindings can be accessed through `SimpleContract`.
    abigen!(
        SimpleContract,
        r#"
        [
            {
                "type": "function",
                "inputs": [
                    {
                        "name": "only_argument",
                        "type": "u32"
                    }
                ],
                "name": "takes_ints_returns_bool",
                "outputs": [
                    {
                        "name": "",
                        "type": "bool"
                    }
                ]
            }
        ]
        "#,
    );

    let wallet = launch_provider_and_get_wallet().await;
    //`SimpleContract` is the name of the contract
    let contract_instance = SimpleContract::new(null_contract_id(), wallet);

    let call_handler = contract_instance.takes_ints_returns_bool(42_u32);

    let encoded = format!(
        "{}{}",
        hex::encode(call_handler.contract_call.encoded_selector),
        hex::encode(call_handler.contract_call.encoded_args)
    );

    assert_eq!("000000009593586c000000000000002a", encoded);
    // ANCHOR_END: bindings_from_inline_contracts
    Ok(())
}

#[tokio::test]
async fn compile_bindings_array_input() {
    // Generates the bindings from the an ABI definition inline.
    // The generated bindings can be accessed through `SimpleContract`.
    abigen!(
        SimpleContract,
        r#"
        [
            {
                "type":"contract",
                "inputs":[
                    {
                        "name":"arg",
                        "type":"[u16; 3]"
                    }
                ],
                "name":"takes_array",
                "outputs":[

                ]
            }
        ]
        "#,
    );

    let wallet = launch_provider_and_get_wallet().await;

    // `SimpleContract` is the name of the contract
    let contract_instance = SimpleContract::new(null_contract_id(), wallet);

    let input: Vec<u16> = vec![1, 2, 3, 4];
    let call_handler = contract_instance.takes_array(input);

    let encoded = format!(
        "{}{}",
        hex::encode(call_handler.contract_call.encoded_selector),
        hex::encode(call_handler.contract_call.encoded_args)
    );

    assert_eq!(
        "00000000101cbeb50000000000000001000000000000000200000000000000030000000000000004",
        encoded
    );
}

#[tokio::test]
async fn compile_bindings_bool_array_input() {
    // Generates the bindings from the an ABI definition inline.
    // The generated bindings can be accessed through `SimpleContract`.
    abigen!(
        SimpleContract,
        r#"
        [
            {
                "type":"contract",
                "inputs":[
                    {
                        "name":"arg",
                        "type":"[bool; 3]"
                    }
                ],
                "name":"takes_array",
                "outputs":[

                ]
            }
        ]
        "#,
    );

    let wallet = launch_provider_and_get_wallet().await;

    // `SimpleContract` is the name of the contract
    let contract_instance = SimpleContract::new(null_contract_id(), wallet);

    let input: Vec<bool> = vec![true, false, true];
    let call_handler = contract_instance.takes_array(input);

    let encoded = format!(
        "{}{}",
        hex::encode(call_handler.contract_call.encoded_selector),
        hex::encode(call_handler.contract_call.encoded_args)
    );

    assert_eq!(
        "000000000c228226000000000000000100000000000000000000000000000001",
        encoded
    );
}

#[tokio::test]
async fn compile_bindings_byte_input() {
    // Generates the bindings from the an ABI definition inline.
    // The generated bindings can be accessed through `SimpleContract`.
    abigen!(
        SimpleContract,
        r#"
        [
            {
                "type":"contract",
                "inputs":[
                    {
                        "name":"arg",
                        "type":"byte"
                    }
                ],
                "name":"takes_byte",
                "outputs":[

                ]
            }
        ]
        "#,
    );

    let wallet = launch_provider_and_get_wallet().await;

    // `SimpleContract` is the name of the contract
    let contract_instance = SimpleContract::new(null_contract_id(), wallet);

    let call_handler = contract_instance.takes_byte(10u8);

    let encoded = format!(
        "{}{}",
        hex::encode(call_handler.contract_call.encoded_selector),
        hex::encode(call_handler.contract_call.encoded_args)
    );

    assert_eq!("00000000a4bd3861000000000000000a", encoded);
}

#[tokio::test]
async fn compile_bindings_string_input() {
    // Generates the bindings from the an ABI definition inline.
    // The generated bindings can be accessed through `SimpleContract`.
    abigen!(
        SimpleContract,
        r#"
        [
            {
                "type":"contract",
                "inputs":[
                    {
                        "name":"arg",
                        "type":"str[23]"
                    }
                ],
                "name":"takes_string",
                "outputs":[

                ]
            }
        ]
        "#,
    );

    let wallet = launch_provider_and_get_wallet().await;

    // `SimpleContract` is the name of the contract
    let contract_instance = SimpleContract::new(null_contract_id(), wallet);

    let call_handler = contract_instance.takes_string("This is a full sentence".into());

    let encoded = format!(
        "{}{}",
        hex::encode(call_handler.contract_call.encoded_selector),
        hex::encode(call_handler.contract_call.encoded_args)
    );

    assert_eq!(
        "00000000d56e76515468697320697320612066756c6c2073656e74656e636500",
        encoded
    );
}

#[tokio::test]
async fn compile_bindings_b256_input() {
    // Generates the bindings from the an ABI definition inline.
    // The generated bindings can be accessed through `SimpleContract`.
    abigen!(
        SimpleContract,
        r#"
        [
            {
                "type":"contract",
                "inputs":[
                    {
                        "name":"arg",
                        "type":"b256"
                    }
                ],
                "name":"takes_b256",
                "outputs":[

                ]
            }
        ]
        "#,
    );

    let wallet = launch_provider_and_get_wallet().await;

    // `SimpleContract` is the name of the contract
    let contract_instance = SimpleContract::new(null_contract_id(), wallet);

    let mut hasher = Sha256::new();
    hasher.update("test string".as_bytes());

    let arg = hasher.finalize();

    let call_handler = contract_instance.takes_b256(arg.into());

    let encoded = format!(
        "{}{}",
        hex::encode(call_handler.contract_call.encoded_selector),
        hex::encode(call_handler.contract_call.encoded_args)
    );

    assert_eq!(
        "0000000054992852d5579c46dfcc7f18207013e65b44e4cb4e2c2298f4ac457ba8f82743f31e930b",
        encoded
    );
}

#[tokio::test]
async fn compile_bindings_struct_input() {
    // Generates the bindings from the an ABI definition inline.
    // The generated bindings can be accessed through `SimpleContract`.
    abigen!(
        SimpleContract,
        r#"
        [
            {
                "type":"contract",
                "inputs":[
                    {
                        "name":"value",
                        "type":"struct MyStruct",
                        "components": [
                            {
                                "name": "foo",
                                "type": "[u8; 2]"
                            },
                            {
                                "name": "bar",
                                "type": "str[4]"
                            }
                        ]
                    }
                ],
                "name":"takes_struct",
                "outputs":[]
            }
        ]
        "#,
    );
    // Because of the abigen! macro, `MyStruct` is now in scope
    // and can be used!
    let input = MyStruct {
        foo: vec![10, 2],
        bar: "fuel".to_string(),
    };

    let wallet = launch_provider_and_get_wallet().await;

    // `SimpleContract` is the name of the contract
    let contract_instance = SimpleContract::new(null_contract_id(), wallet);

    let call_handler = contract_instance.takes_struct(input);

    let encoded = format!(
        "{}{}",
        hex::encode(call_handler.contract_call.encoded_selector),
        hex::encode(call_handler.contract_call.encoded_args)
    );

    assert_eq!(
        "000000008d4ab9b0000000000000000a00000000000000026675656c00000000",
        encoded
    );
}

#[tokio::test]
async fn compile_bindings_nested_struct_input() {
    // Generates the bindings from the an ABI definition inline.
    // The generated bindings can be accessed through `SimpleContract`.
    abigen!(
        SimpleContract,
        r#"
        [
            {
                "type":"contract",
                "inputs":[
                    {
                        "name":"top_value",
                        "type":"struct MyNestedStruct",
                        "components": [
                            {
                                "name": "x",
                                "type": "u16"
                            },
                            {
                                "name": "foo",
                                "type": "struct InnerStruct",
                                "components": [
                                    {
                                        "name":"a",
                                        "type": "bool"
                                    }
                                ]
                            }
                        ]
                    }
                ],
                "name":"takes_nested_struct",
                "outputs":[]
            }
        ]
        "#,
    );

    let inner_struct = InnerStruct { a: true };

    let input = MyNestedStruct {
        x: 10,
        foo: inner_struct,
    };

    let wallet = launch_provider_and_get_wallet().await;

    // `SimpleContract` is the name of the contract
    let contract_instance = SimpleContract::new(null_contract_id(), wallet);

    let call_handler = contract_instance.takes_nested_struct(input);

    let encoded = format!(
        "{}{}",
        hex::encode(call_handler.contract_call.encoded_selector),
        hex::encode(call_handler.contract_call.encoded_args)
    );

    assert_eq!("0000000088bf8a1b000000000000000a0000000000000001", encoded);
}

#[tokio::test]
async fn compile_bindings_enum_input() {
    // Generates the bindings from the an ABI definition inline.
    // The generated bindings can be accessed through `SimpleContract`.
    abigen!(
        SimpleContract,
        r#"
        [
            {
                "type":"contract",
                "inputs":[
                    {
                        "name":"my_enum",
                        "type":"enum MyEnum",
                        "components": [
                            {
                                "name": "X",
                                "type": "u32"
                            },
                            {
                                "name": "Y",
                                "type": "bool"
                            }
                        ]
                    }
                ],
                "name":"takes_enum",
                "outputs":[]
            }
        ]
        "#,
    );

    let variant = MyEnum::X(42);

    let wallet = launch_provider_and_get_wallet().await;

    // `SimpleContract` is the name of the contract
    let contract_instance = SimpleContract::new(null_contract_id(), wallet);

    let call_handler = contract_instance.takes_enum(variant);

    let encoded = format!(
        "{}{}",
        hex::encode(call_handler.contract_call.encoded_selector),
        hex::encode(call_handler.contract_call.encoded_args)
    );
    let expected = "0000000021b2784f0000000000000000000000000000002a";
    assert_eq!(encoded, expected);
}

#[allow(clippy::blacklisted_name)]
#[tokio::test]
async fn create_struct_from_decoded_tokens() -> Result<(), Error> {
    // Generates the bindings from the an ABI definition inline.
    // The generated bindings can be accessed through `SimpleContract`.
    abigen!(
        SimpleContract,
        r#"
        [
            {
                "type":"contract",
                "inputs":[
                    {
                        "name":"my_val",
                        "type":"struct MyStruct",
                        "components": [
                            {
                                "name": "foo",
                                "type": "u8"
                            },
                            {
                                "name": "bar",
                                "type": "bool"
                            }
                        ]
                    }
                ],
                "name":"takes_struct",
                "outputs":[]
            }
        ]
        "#,
    );

    // Decoded tokens
    let foo = Token::U8(10);
    let bar = Token::Bool(true);

    // Create the struct using the decoded tokens.
    // `struct_from_tokens` is of type `MyStruct`.
    let struct_from_tokens = MyStruct::from_token(Token::Struct(vec![foo, bar]))?;

    assert_eq!(10, struct_from_tokens.foo);
    assert!(struct_from_tokens.bar);

    let wallet = launch_provider_and_get_wallet().await;

    // `SimpleContract` is the name of the contract
    let contract_instance = SimpleContract::new(null_contract_id(), wallet);

    let call_handler = contract_instance.takes_struct(struct_from_tokens);

    let encoded = format!(
        "{}{}",
        hex::encode(call_handler.contract_call.encoded_selector),
        hex::encode(call_handler.contract_call.encoded_args)
    );

    assert_eq!("00000000cb0b2f05000000000000000a0000000000000001", encoded);
    Ok(())
}

#[tokio::test]
async fn create_nested_struct_from_decoded_tokens() -> Result<(), Error> {
    // Generates the bindings from the an ABI definition inline.
    // The generated bindings can be accessed through `SimpleContract`.
    abigen!(
        SimpleContract,
        r#"
        [
            {
                "type":"contract",
                "inputs":[
                    {
                        "name":"input",
                        "type":"struct MyNestedStruct",
                        "components": [
                            {
                                "name": "x",
                                "type": "u16"
                            },
                            {
                                "name": "y",
                                "type": "struct InnerStruct",
                                "components": [
                                    {
                                        "name":"a",
                                        "type": "bool"
                                    }
                                ]
                            }
                        ]
                    }
                ],
                "name":"takes_nested_struct",
                "outputs":[]
            }
        ]
        "#,
    );

    // Creating just the InnerStruct is possible
    let a = Token::Bool(true);
    let inner_struct_token = Token::Struct(vec![a.clone()]);
    let inner_struct_from_tokens = InnerStruct::from_token(inner_struct_token.clone())?;
    assert!(inner_struct_from_tokens.a);

    // Creating the whole nested struct `MyNestedStruct`
    // from tokens.
    // `x` is the token for the field `x` in `MyNestedStruct`
    // `a` is the token for the field `a` in `InnerStruct`
    let x = Token::U16(10);

    let nested_struct_from_tokens =
        MyNestedStruct::from_token(Token::Struct(vec![x, inner_struct_token]))?;

    assert_eq!(10, nested_struct_from_tokens.x);
    assert!(nested_struct_from_tokens.y.a);

    let wallet = launch_provider_and_get_wallet().await;

    // `SimpleContract` is the name of the contract
    let contract_instance = SimpleContract::new(null_contract_id(), wallet);

    let call_handler = contract_instance.takes_nested_struct(nested_struct_from_tokens);

    let encoded = format!(
        "{}{}",
        hex::encode(call_handler.contract_call.encoded_selector),
        hex::encode(call_handler.contract_call.encoded_args)
    );

    assert_eq!("0000000088bf8a1b000000000000000a0000000000000001", encoded);
    Ok(())
}

#[tokio::test]
async fn type_safe_output_values() -> Result<(), Error> {
    // Generates the bindings from the an ABI definition inline.
    // The generated bindings can be accessed through `SimpleContract`.
    abigen!(
        MyContract,
        "packages/fuels-abigen-macro/tests/test_projects/contract_output_test/out/debug/contract_output_test-abi.json"
    );

    let wallet = launch_provider_and_get_wallet().await;

    let contract_id = Contract::deploy(
        "tests/test_projects/contract_output_test/out/debug/contract_output_test.bin",
        &wallet,
        TxParameters::default(),
    )
    .await?;
    println!("Contract deployed @ {:x}", contract_id);

    let contract_instance = MyContract::new(contract_id.to_string(), wallet);

    // `response`'s type matches the return type of `is_event()`
    let response = contract_instance.is_even(10).call().await?;
    assert!(response.value);

    // `response`'s type matches the return type of `return_my_string()`
    let response = contract_instance
        .return_my_string("fuel".to_string())
        .call()
        .await?;

    assert_eq!(response.value, "fuel");

    let my_struct = MyStruct { foo: 10, bar: true };

    let response = contract_instance.return_my_struct(my_struct).call().await?;

    assert_eq!(response.value.foo, 10);
    assert!(response.value.bar);
    Ok(())
}

#[tokio::test]
async fn call_with_structs() -> Result<(), Error> {
    // Generates the bindings from the an ABI definition inline.
    // The generated bindings can be accessed through `MyContract`.
    abigen!(
        MyContract,
        "packages/fuels-abigen-macro/tests/test_projects/complex_types_contract/out/debug/contract_test-abi.json"
    );

    let wallet = launch_provider_and_get_wallet().await;

    let contract_id = Contract::deploy(
        "tests/test_projects/complex_types_contract/out/debug/contract_test.bin",
        &wallet,
        TxParameters::default(),
    )
    .await?;
    println!("Contract deployed @ {:x}", contract_id);

    let contract_instance = MyContract::new(contract_id.to_string(), wallet);
    let counter_config = CounterConfig {
        dummy: true,
        initial_value: 42,
    };

    let response = contract_instance
        .initialize_counter(counter_config) // Build the ABI call
        .call() // Perform the network call
        .await?;

    assert_eq!(42, response.value);

    let response = contract_instance.increment_counter(10).call().await?;

    assert_eq!(52, response.value);
    Ok(())
}

#[tokio::test]
async fn call_with_empty_return() -> Result<(), Error> {
    // Generates the bindings from the an ABI definition inline.
    // The generated bindings can be accessed through `MyContract`.
    abigen!(
        MyContract,
        "packages/fuels-abigen-macro/tests/test_projects/call_empty_return/out/debug/contract_test-abi.json"
    );

    let wallet = launch_provider_and_get_wallet().await;

    let contract_id = Contract::deploy(
        "tests/test_projects/call_empty_return/out/debug/contract_test.bin",
        &wallet,
        TxParameters::default(),
    )
    .await?;
    println!("Contract deployed @ {:x}", contract_id);

    let contract_instance = MyContract::new(contract_id.to_string(), wallet);

    let _response = contract_instance
        .store_value(42) // Build the ABI call
        .call() // Perform the network call
        .await?;
    Ok(())
}

#[tokio::test]
async fn abigen_different_structs_same_arg_name() -> Result<(), Error> {
    abigen!(
        MyContract,
        "packages/fuels-abigen-macro/tests/test_projects/two_structs/out/debug/two_structs-abi.json",
    );

    let wallet = launch_provider_and_get_wallet().await;

    let contract_id = Contract::deploy(
        "tests/test_projects/two_structs/out/debug/two_structs.bin",
        &wallet,
        TxParameters::default(),
    )
    .await?;
    println!("Contract deployed @ {:x}", contract_id);

    let contract_instance = MyContract::new(contract_id.to_string(), wallet);

    let param_one = StructOne { foo: 42 };
    let param_two = StructTwo { bar: 42 };

    let res_one = contract_instance.something(param_one).call().await?;

    assert_eq!(res_one.value, 43);

    let res_two = contract_instance.something_else(param_two).call().await?;

    assert_eq!(res_two.value, 41);
    Ok(())
}

#[tokio::test]
async fn test_reverting_transaction() -> Result<(), Error> {
    abigen!(
        RevertingContract,
        "packages/fuels-abigen-macro/tests/test_projects/revert_transaction_error/out/debug/capture_revert_transaction_error-abi.json"
    );

    let wallet = launch_provider_and_get_wallet().await;

    let contract_id = Contract::deploy(
        "tests/test_projects/revert_transaction_error/out/debug/capture_revert_transaction_error.bin",
        &wallet,
        TxParameters::default(),
    )
        .await?;
    let contract_instance = RevertingContract::new(contract_id.to_string(), wallet);
    println!("Contract deployed @ {:x}", contract_id);
    let response = contract_instance.make_transaction_fail(0).call().await;
    assert!(matches!(response, Err(Error::ContractCallError(..))));
    Ok(())
}

#[tokio::test]
async fn multiple_read_calls() -> Result<(), Error> {
    abigen!(
        MyContract,
        "packages/fuels-abigen-macro/tests/test_projects/multiple_read_calls/out/debug/demo-abi.json"
    );

    let wallet = launch_provider_and_get_wallet().await;

    let contract_id = Contract::deploy(
        "tests/test_projects/multiple_read_calls/out/debug/demo.bin",
        &wallet,
        TxParameters::default(),
    )
    .await?;
    println!("Contract deployed @ {:x}", contract_id);
    let contract_instance = MyContract::new(contract_id.to_string(), wallet);

    contract_instance.store(42).call().await?;

    // Use "simulate" because the methods don't actually run a transaction, but just a dry-run
    // We can notice here that, thanks to this, we don't generate a TransactionId collision,
    // even if the transactions are theoretically the same.
    let stored = contract_instance.read(0).simulate().await?;

    assert_eq!(stored.value, 42);

    let stored = contract_instance.read(0).simulate().await?;

    assert_eq!(stored.value, 42);
    Ok(())
}

#[tokio::test]
async fn test_methods_typeless_argument() -> Result<(), Error> {
    // Generates the bindings from the an ABI definition inline.
    // The generated bindings can be accessed through `MyContract`.
    abigen!(
        MyContract,
        "packages/fuels-abigen-macro/tests/test_projects/empty_arguments/out/debug/method_four_arguments-abi.json"
    );

    let wallet = launch_provider_and_get_wallet().await;

    let contract_id = Contract::deploy(
        "tests/test_projects/empty_arguments/out/debug/method_four_arguments.bin",
        &wallet,
        TxParameters::default(),
    )
    .await?;
    println!("Contract deployed @ {:x}", contract_id);

    let contract_instance = MyContract::new(contract_id.to_string(), wallet);

    let response = contract_instance
        .method_with_empty_argument()
        .call()
        .await?;
    assert_eq!(response.value, 63);
    Ok(())
}

#[tokio::test]
async fn test_large_return_data() -> Result<(), Error> {
    abigen!(
        MyContract,
        "packages/fuels-abigen-macro/tests/test_projects/large_return_data/out/debug/contract_test-abi.json"
    );

    let wallet = launch_provider_and_get_wallet().await;

    let contract_id = Contract::deploy(
        "tests/test_projects/large_return_data/out/debug/contract_test.bin",
        &wallet,
        TxParameters::default(),
    )
    .await?;
    println!("Contract deployed @ {:x}", contract_id);

    let contract_instance = MyContract::new(contract_id.to_string(), wallet);

    let res = contract_instance.get_id().call().await?;

    assert_eq!(
        res.value,
        [
            255, 255, 255, 255, 255, 255, 255, 255, 255, 255, 255, 255, 255, 255, 255, 255, 255,
            255, 255, 255, 255, 255, 255, 255, 255, 255, 255, 255, 255, 255, 255, 255
        ]
    );

    // One word-sized string
    let res = contract_instance.get_small_string().call().await?;
    assert_eq!(res.value, "gggggggg");

    // Two word-sized string
    let res = contract_instance.get_large_string().call().await?;
    assert_eq!(res.value, "ggggggggg");

    // Large struct will be bigger than a `WORD`.
    let res = contract_instance.get_large_struct().call().await?;
    assert_eq!(res.value.foo, 12);
    assert_eq!(res.value.bar, 42);

    // Array will be returned in `ReturnData`.
    let res = contract_instance.get_large_array().call().await?;
    assert_eq!(res.value, &[1, 2]);

    let res = contract_instance.get_contract_id().call().await?;

    // First `value` is from `CallResponse`.
    // Second `value` is from Sway `ContractId` type.
    assert_eq!(
        res.value,
        ContractId::from([
            255, 255, 255, 255, 255, 255, 255, 255, 255, 255, 255, 255, 255, 255, 255, 255, 255,
            255, 255, 255, 255, 255, 255, 255, 255, 255, 255, 255, 255, 255, 255, 255
        ])
    );
    Ok(())
}

#[tokio::test]
async fn test_provider_launch_and_connect() -> Result<(), Error> {
    abigen!(
        MyContract,
        "packages/fuels-abigen-macro/tests/test_projects/contract_test/out/debug/contract_test-abi.json"
    );

    let mut wallet = LocalWallet::new_random(None);

    let coins = setup_single_asset_coins(
        wallet.address(),
        BASE_ASSET_ID,
        DEFAULT_NUM_COINS,
        DEFAULT_COIN_AMOUNT,
    );
    let (launched_provider, address) = setup_test_provider(coins, None).await;
    let connected_provider = Provider::connect(address).await?;

    wallet.set_provider(connected_provider);

    let contract_id = Contract::deploy(
        "tests/test_projects/contract_test/out/debug/contract_test.bin",
        &wallet,
        TxParameters::default(),
    )
    .await?;
    println!("Contract deployed @ {:x}", contract_id);

    let contract_instance_connected = MyContract::new(contract_id.to_string(), wallet.clone());

    let response = contract_instance_connected
        .initialize_counter(42) // Build the ABI call
        .call() // Perform the network call
        .await?;
    assert_eq!(42, response.value);

    wallet.set_provider(launched_provider);
    let contract_instance_launched = MyContract::new(contract_id.to_string(), wallet);

    let response = contract_instance_launched
        .increment_counter(10)
        .call()
        .await?;
    assert_eq!(52, response.value);
    Ok(())
}

#[tokio::test]
async fn test_contract_calling_contract() -> Result<(), Error> {
    // Tests a contract call that calls another contract (FooCaller calls FooContract underneath)
    abigen!(
        FooContract,
        "packages/fuels-abigen-macro/tests/test_projects/foo_contract/out/debug/foo_contract-abi.json"
    );

    abigen!(
        FooCaller,
        "packages/fuels-abigen-macro/tests/test_projects/foo_caller_contract/out/debug/foo_caller_contract-abi.json"
    );

    let wallet = launch_provider_and_get_wallet().await;

    // Load and deploy the first compiled contract
    let foo_contract_id = Contract::deploy(
        "tests/test_projects/foo_contract/out/debug/foo_contract.bin",
        &wallet,
        TxParameters::default(),
    )
    .await?;
    println!("Foo contract deployed @ {:x}", foo_contract_id);

    let foo_contract_instance = FooContract::new(foo_contract_id.to_string(), wallet.clone());

    // Call the contract directly; it just flips the bool value that's passed.
    let res = foo_contract_instance.foo(true).call().await?;
    assert!(!res.value);

    // Load and deploy the second compiled contract
    let foo_caller_contract_id = Contract::deploy(
        "tests/test_projects/foo_caller_contract/out/debug/foo_caller_contract.bin",
        &wallet,
        TxParameters::default(),
    )
    .await?;
    println!(
        "Foo caller contract deployed @ {:x}",
        foo_caller_contract_id
    );

    let foo_caller_contract_instance =
        FooCaller::new(foo_caller_contract_id.to_string(), wallet.clone());

    // Calls the contract that calls the `FooContract` contract, also just
    // flips the bool value passed to it.
    // ANCHOR: external_contract
    let res = foo_caller_contract_instance
        .call_foo_contract(*foo_contract_id, true)
        .set_contracts(&[foo_contract_id]) // Sets the external contract
        .call()
        .await?;
    // ANCHOR_END: external_contract

    assert!(!res.value);
    Ok(())
}

#[tokio::test]
async fn test_gas_errors() -> Result<(), Error> {
    // Generates the bindings from the an ABI definition inline.
    // The generated bindings can be accessed through `MyContract`.
    abigen!(
        MyContract,
        "packages/fuels-abigen-macro/tests/test_projects/contract_test/out/debug/contract_test-abi.json"
    );

    let wallet = launch_provider_and_get_wallet().await;

    let contract_id = Contract::deploy(
        "tests/test_projects/contract_test/out/debug/contract_test.bin",
        &wallet,
        TxParameters::default(),
    )
    .await?;

    let contract_instance = MyContract::new(contract_id.to_string(), wallet);

    // Test for insufficient gas.
    let response = contract_instance
        .initialize_counter(42) // Build the ABI call
        .tx_params(TxParameters::new(
            Some(DEFAULT_COIN_AMOUNT),
            Some(100),
            None,
            None,
        ))
        .call() // Perform the network call
        .await
        .expect_err("should error");

    let expected = "Contract call error: OutOfGas, receipts:";
    assert!(response.to_string().starts_with(expected));

    // Test for running out of gas. Gas price as `None` will be 0.
    // Gas limit will be 100, this call will use more than 100 gas.
    let response = contract_instance
        .initialize_counter(42) // Build the ABI call
        .tx_params(TxParameters::new(None, Some(100), None, None))
        .call() // Perform the network call
        .await
        .expect_err("should error");

    let expected = "Contract call error: OutOfGas, receipts:";

    assert!(response.to_string().starts_with(expected));
    Ok(())
}

#[tokio::test]
async fn test_call_param_gas_errors() -> Result<(), Error> {
    abigen!(
        MyContract,
        "packages/fuels-abigen-macro/tests/test_projects/contract_test/out/debug/contract_test-abi.json"
    );

    let wallet = launch_provider_and_get_wallet().await;

    let contract_id = Contract::deploy(
        "tests/test_projects/contract_test/out/debug/contract_test.bin",
        &wallet,
        TxParameters::default(),
    )
    .await?;

    let contract_instance = MyContract::new(contract_id.to_string(), wallet);

    // Transaction gas_limit is sufficient, call gas_forwarded is too small
    let response = contract_instance
        .initialize_counter(42)
        .tx_params(TxParameters::new(None, Some(1000), None, None))
        .call_params(CallParameters::new(None, None, Some(1)))
        .call()
        .await
        .expect_err("should error");

    let expected = "Contract call error: OutOfGas, receipts:";
    assert!(response.to_string().starts_with(expected));

    // Call params gas_forwarded exceeds transaction limit
    let response = contract_instance
        .initialize_counter(42)
        .tx_params(TxParameters::new(None, Some(1), None, None))
        .call_params(CallParameters::new(None, None, Some(1000)))
        .call()
        .await
        .expect_err("should error");

    let expected = "Contract call error: OutOfGas, receipts:";
    assert!(response.to_string().starts_with(expected));
    Ok(())
}

#[tokio::test]
async fn test_amount_and_asset_forwarding() -> Result<(), Error> {
    abigen!(
        TestFuelCoinContract,
        "packages/fuels-abigen-macro/tests/test_projects/token_ops/out/debug/token_ops-abi.json"
    );

    let wallet = launch_provider_and_get_wallet().await;

    let id = Contract::deploy(
        "tests/test_projects/token_ops/out/debug/token_ops.bin",
        &wallet,
        TxParameters::default(),
    )
    .await?;

    let instance = TestFuelCoinContract::new(id.to_string(), wallet.clone());

    let mut balance_response = instance.get_balance(id, id).call().await?;
    assert_eq!(balance_response.value, 0);

    instance.mint_coins(5_000_000).call().await?;

    balance_response = instance.get_balance(id, id).call().await?;
    assert_eq!(balance_response.value, 5_000_000);

    let tx_params = TxParameters::new(None, Some(1_000_000), None, None);
    // Forward 1_000_000 coin amount of base asset_id
    // this is a big number for checking that amount can be a u64
    let call_params = CallParameters::new(Some(1_000_000), None, None);

    let response = instance
        .get_msg_amount()
        .tx_params(tx_params)
        .call_params(call_params)
        .call()
        .await?;

    assert_eq!(response.value, 1_000_000);

    let call_response = response
        .receipts
        .iter()
        .find(|&r| matches!(r, Receipt::Call { .. }));

    assert!(call_response.is_some());

    assert_eq!(call_response.unwrap().amount().unwrap(), 1_000_000);
    assert_eq!(call_response.unwrap().asset_id().unwrap(), &BASE_ASSET_ID);

    let address = wallet.address();

    // withdraw some tokens to wallet
    instance
        .transfer_coins_to_output(1_000_000, id, address)
        .append_variable_outputs(1)
        .call()
        .await?;

    let call_params = CallParameters::new(Some(0), Some(AssetId::from(*id)), None);
    let tx_params = TxParameters::new(None, Some(1_000_000), None, None);

    let response = instance
        .get_msg_amount()
        .tx_params(tx_params)
        .call_params(call_params)
        .call()
        .await?;

    assert_eq!(response.value, 0);

    let call_response = response
        .receipts
        .iter()
        .find(|&r| matches!(r, Receipt::Call { .. }));

    assert!(call_response.is_some());

    assert_eq!(call_response.unwrap().amount().unwrap(), 0);
    assert_eq!(
        call_response.unwrap().asset_id().unwrap(),
        &AssetId::from(*id)
    );
    Ok(())
}

#[tokio::test]
async fn test_multiple_args() -> Result<(), Error> {
    abigen!(
        MyContract,
        "packages/fuels-abigen-macro/tests/test_projects/contract_test/out/debug/contract_test-abi.json"
    );

    let wallet = launch_provider_and_get_wallet().await;

    let id = Contract::deploy(
        "tests/test_projects/contract_test/out/debug/contract_test.bin",
        &wallet,
        TxParameters::default(),
    )
    .await?;

    let instance = MyContract::new(id.to_string(), wallet.clone());

    // Make sure we can call the contract with multiple arguments
    let response = instance.get(5, 6).call().await?;

    assert_eq!(response.value, 5);

    let t = MyType { x: 5, y: 6 };
    let response = instance.get_alt(t.clone()).call().await?;
    assert_eq!(response.value, t);

    let response = instance.get_single(5).call().await?;
    assert_eq!(response.value, 5);
    Ok(())
}

#[tokio::test]
async fn test_tuples() -> Result<(), Error> {
    abigen!(
        MyContract,
        "packages/fuels-abigen-macro/tests/test_projects/tuples/out/debug/tuples-abi.json"
    );

    let wallet = launch_provider_and_get_wallet().await;

    let id = Contract::deploy(
        "tests/test_projects/tuples/out/debug/tuples.bin",
        &wallet,
        TxParameters::default(),
    )
    .await?;

    let instance = MyContract::new(id.to_string(), wallet.clone());

    let response = instance.returns_tuple((1, 2)).call().await?;

    assert_eq!(response.value, (1, 2));

    // Tuple with struct.
    let my_struct_tuple = (
        42,
        Person {
            name: "Jane".to_string(),
        },
    );
    let response = instance
        .returns_struct_in_tuple(my_struct_tuple.clone())
        .call()
        .await?;

    assert_eq!(response.value, my_struct_tuple);

    // Tuple with enum.
    let my_enum_tuple: (u64, State) = (42, State::A());

    let response = instance
        .returns_enum_in_tuple(my_enum_tuple.clone())
        .call()
        .await?;

    assert_eq!(response.value, my_enum_tuple);

    let id = *ContractId::zeroed();
    let my_b256_u8_tuple: ([u8; 32], u8) = (id, 10);

    let response = instance.tuple_with_b256(my_b256_u8_tuple).call().await?;

    assert_eq!(response.value, my_b256_u8_tuple);
    Ok(())
}

#[tokio::test]
async fn test_array() -> Result<(), Error> {
    abigen!(
        MyContract,
        "packages/fuels-abigen-macro/tests/test_projects/contract_test/out/debug/contract_test-abi.json"
    );

    let wallet = launch_provider_and_get_wallet().await;

    let contract_id = Contract::deploy(
        "tests/test_projects/contract_test/out/debug/contract_test.bin",
        &wallet,
        TxParameters::default(),
    )
    .await?;

    println!("Contract deployed @ {:x}", contract_id);
    let contract_instance = MyContract::new(contract_id.to_string(), wallet);

    assert_eq!(
        contract_instance
            .get_array([42; 2].to_vec())
            .call()
            .await?
            .value,
        [42; 2]
    );
    Ok(())
}

#[tokio::test]
async fn test_arrays_with_custom_types() -> Result<(), Error> {
    // Generates the bindings from the an ABI definition inline.
    // The generated bindings can be accessed through `MyContract`.
    abigen!(
        MyContract,
        "packages/fuels-abigen-macro/tests/test_projects/contract_test/out/debug/contract_test-abi.json"
    );

    let wallet = launch_provider_and_get_wallet().await;

    let contract_id = Contract::deploy(
        "tests/test_projects/contract_test/out/debug/contract_test.bin",
        &wallet,
        TxParameters::default(),
    )
    .await?;

    println!("Contract deployed @ {:x}", contract_id);
    let contract_instance = MyContract::new(contract_id.to_string(), wallet);

    let persons = vec![
        Person {
            name: "John".to_string(),
        },
        Person {
            name: "Jane".to_string(),
        },
    ];

    let response = contract_instance.array_of_structs(persons).call().await?;

    assert_eq!("John", response.value[0].name);
    assert_eq!("Jane", response.value[1].name);

    let states = vec![State::A(), State::B()];

    let response = contract_instance
        .array_of_enums(states.clone())
        .call()
        .await?;

    assert_eq!(states[0], response.value[0]);
    assert_eq!(states[1], response.value[1]);
    Ok(())
}

#[tokio::test]
async fn test_auth_msg_sender_from_sdk() -> Result<(), Error> {
    abigen!(
        AuthContract,
        "packages/fuels-abigen-macro/tests/test_projects/auth_testing_contract/out/debug/auth_testing_contract-abi.json"
    );

    let wallet = launch_provider_and_get_wallet().await;

    let id = Contract::deploy(
        "tests/test_projects/auth_testing_contract/out/debug/auth_testing_contract.bin",
        &wallet,
        TxParameters::default(),
    )
    .await?;

    let auth_instance = AuthContract::new(id.to_string(), wallet.clone());

    // Contract returns true if `msg_sender()` matches `wallet.address()`.
    let response = auth_instance
        .check_msg_sender(wallet.address())
        .call()
        .await?;

    assert!(response.value);
    Ok(())
}

#[tokio::test]
async fn workflow_enum_inside_struct() -> Result<(), Error> {
    abigen!(
        MyContract,
        "packages/fuels-abigen-macro/tests/test_projects/enum_inside_struct/out/debug\
        /enum_inside_struct-abi.json"
    );

    let wallet = launch_provider_and_get_wallet().await;

    let id = Contract::deploy(
        "tests/test_projects/enum_inside_struct/out/debug/enum_inside_struct.bin",
        &wallet,
        TxParameters::default(),
    )
    .await?;
    let instance = MyContract::new(id.to_string(), wallet.clone());
    let response = instance.return_enum_inside_struct(11).call().await?;
    let expected = Cocktail {
        the_thing_you_mix_in: Shaker::Mojito(222),
        glass: 333,
    };
    assert_eq!(response.value, expected);
    let enum_inside_struct = Cocktail {
        the_thing_you_mix_in: Shaker::Cosmopolitan(444),
        glass: 555,
    };
    let response = instance
        .take_enum_inside_struct(enum_inside_struct)
        .call()
        .await?;
    assert_eq!(response.value, 6666);
    Ok(())
}

#[tokio::test]
async fn workflow_struct_inside_enum() -> Result<(), Error> {
    abigen!(
        MyContract,
        "packages/fuels-abigen-macro/tests/test_projects/struct_inside_enum/out/debug/struct_inside_enum-abi.json"
    );

    let wallet = launch_provider_and_get_wallet().await;

    let id = Contract::deploy(
        "tests/test_projects/struct_inside_enum/out/debug/struct_inside_enum.bin",
        &wallet,
        TxParameters::default(),
    )
    .await?;

    let instance = MyContract::new(id.to_string(), wallet.clone());
    let response = instance.return_struct_inside_enum(11).call().await?;
    let expected = Shaker::Cosmopolitan(Recipe { ice: 22, sugar: 99 });
    assert_eq!(response.value, expected);
    let struct_inside_enum = Shaker::Cosmopolitan(Recipe { ice: 22, sugar: 66 });
    let response = instance
        .take_struct_inside_enum(struct_inside_enum)
        .call()
        .await?;
    assert_eq!(response.value, 8888);
    Ok(())
}

#[tokio::test]
async fn test_logd_receipts() -> Result<(), Error> {
    abigen!(
        LoggingContract,
        "packages/fuels-abigen-macro/tests/test_projects/contract_logdata/out/debug/contract_logdata-abi.json"
    );

    let wallet = launch_provider_and_get_wallet().await;

    let id = Contract::deploy(
        "tests/test_projects/contract_logdata/out/debug/contract_logdata.bin",
        &wallet,
        TxParameters::default(),
    )
    .await?;
    let contract_instance = LoggingContract::new(id.to_string(), wallet.clone());
    let mut value = [0u8; 32];
    value[0] = 0xFF;
    value[1] = 0xEE;
    value[2] = 0xDD;
    value[12] = 0xAA;
    value[13] = 0xBB;
    value[14] = 0xCC;
    let response = contract_instance
        .use_logd_opcode(value, 3, 6)
        .call()
        .await?;
    assert_eq!(response.logs, vec!["ffeedd", "ffeedd000000"]);
    let response = contract_instance
        .use_logd_opcode(value, 14, 15)
        .call()
        .await?;
    assert_eq!(
        response.logs,
        vec![
            "ffeedd000000000000000000aabb",
            "ffeedd000000000000000000aabbcc"
        ]
    );
    let response = contract_instance.dont_use_logd().call().await?;
    assert!(response.logs.is_empty());
    Ok(())
}

#[tokio::test]
async fn test_wallet_balance_api() -> Result<(), ProviderError> {
    // Single asset
    let mut wallet = LocalWallet::new_random(None);
    let number_of_coins = 21;
    let amount_per_coin = 11;
    let coins = setup_single_asset_coins(
        wallet.address(),
        BASE_ASSET_ID,
        number_of_coins,
        amount_per_coin,
    );

    let (provider, _) = setup_test_provider(coins.clone(), None).await;
    wallet.set_provider(provider);
    for (_utxo_id, coin) in coins {
        let balance = wallet.get_asset_balance(&coin.asset_id).await;
        assert_eq!(balance?, number_of_coins * amount_per_coin);
    }
    let balances = wallet.get_balances().await?;
    let expected_key = "0x".to_owned() + BASE_ASSET_ID.to_string().as_str();
    assert_eq!(balances.len(), 1); // only the base asset
    assert!(balances.contains_key(&expected_key));
    assert_eq!(
        *balances.get(&expected_key).unwrap(),
        number_of_coins * amount_per_coin
    );

    // Multiple assets
    let number_of_assets = 7;
    let coins_per_asset = 21;
    let amount_per_coin = 11;
    let (coins, asset_ids) = setup_multiple_assets_coins(
        wallet.address(),
        number_of_assets,
        coins_per_asset,
        amount_per_coin,
    );
    assert_eq!(coins.len() as u64, number_of_assets * coins_per_asset);
    assert_eq!(asset_ids.len() as u64, number_of_assets);
    let (provider, _) = setup_test_provider(coins.clone(), None).await;
    wallet.set_provider(provider);
    let balances = wallet.get_balances().await?;
    assert_eq!(balances.len() as u64, number_of_assets);
    for asset_id in asset_ids {
        let balance = wallet.get_asset_balance(&asset_id).await;
        assert_eq!(balance?, coins_per_asset * amount_per_coin);
        let expected_key = "0x".to_owned() + asset_id.to_string().as_str();
        assert!(balances.contains_key(&expected_key));
        assert_eq!(
            *balances.get(&expected_key).unwrap(),
            coins_per_asset * amount_per_coin
        );
    }
    Ok(())
}

#[tokio::test]
async fn sway_native_types_support() -> Result<(), Box<dyn std::error::Error>> {
    abigen!(
        MyContract,
        "packages/fuels-abigen-macro/tests/test_projects/sway_native_types/out/debug/sway_native_types-abi.json"
    );

    let wallet = launch_provider_and_get_wallet().await;

    let id = Contract::deploy(
        "tests/test_projects/sway_native_types/out/debug/sway_native_types.bin",
        &wallet,
        TxParameters::default(),
    )
    .await?;

    let instance = MyContract::new(id.to_string(), wallet.clone());

    let user = User {
        weight: 10,
        address: Address::zeroed(),
    };
    let response = instance.wrapped_address(user).call().await?;

    assert_eq!(response.value.address, Address::zeroed());

    let response = instance.unwrapped_address(Address::zeroed()).call().await?;

    assert_eq!(
        response.value,
        Address::from_str("0x0000000000000000000000000000000000000000000000000000000000000000")?
    );
    Ok(())
}

#[tokio::test]
async fn test_transaction_script_workflow() -> Result<(), Error> {
    abigen!(
        MyContract,
        "packages/fuels-abigen-macro/tests/test_projects/contract_test/out/debug/contract_test-abi.json"
    );

    let wallet = launch_provider_and_get_wallet().await;
    let client = &wallet.get_provider()?.client;

    let contract_id = Contract::deploy(
        "tests/test_projects/contract_test/out/debug/contract_test.bin",
        &wallet,
        TxParameters::default(),
    )
    .await?;

    let contract_instance = MyContract::new(contract_id.to_string(), wallet.clone());

    let call_handler = contract_instance.initialize_counter(42);

    let script = call_handler.get_script().await;
    assert!(script.tx.is_script());

    let receipts = script.call(client).await?;

    let response = call_handler.get_response(receipts)?;
    assert_eq!(response.value, 42);
    Ok(())
}

#[tokio::test]
async fn enum_coding_w_variable_width_variants() -> Result<(), Error> {
    abigen!(
        EnumTesting,
        "packages/fuels-abigen-macro/tests/test_projects/enum_encoding/out/debug\
        /enum_encoding-abi.json"
    );

    let wallet = launch_provider_and_get_wallet().await;

    let id = Contract::deploy(
        "tests/test_projects/enum_encoding/out/debug/enum_encoding.bin",
        &wallet,
        TxParameters::default(),
    )
    .await?;

    let instance = EnumTesting::new(id.to_string(), wallet);

    // If we had a regression on the issue of enum encoding width, then we'll
    // probably end up mangling arg_2 and onward which will fail this test.
    let expected = BigBundle {
        arg_1: EnumThatHasABigAndSmallVariant::Small(12345),
        arg_2: 6666,
        arg_3: 7777,
        arg_4: 8888,
    };
    let actual = instance.get_big_bundle().call().await?.value;
    assert_eq!(actual, expected);

    let fuelvm_judgement = instance
        .check_big_bundle_integrity(expected)
        .call()
        .await?
        .value;

    assert!(
        fuelvm_judgement,
        "The FuelVM deems that we've not encoded the bundle correctly. Investigate!"
    );
    Ok(())
}

#[tokio::test]
async fn enum_coding_w_unit_enums() -> Result<(), Error> {
    abigen!(
        EnumTesting,
        "packages/fuels-abigen-macro/tests/test_projects/enum_encoding/out/debug\
        /enum_encoding-abi.json"
    );

    let wallet = launch_provider_and_get_wallet().await;

    let id = Contract::deploy(
        "tests/test_projects/enum_encoding/out/debug/enum_encoding.bin",
        &wallet,
        TxParameters::default(),
    )
    .await?;

    let instance = EnumTesting::new(id.to_string(), wallet);

    // If we had a regression on the issue of unit enum encoding width, then
    // we'll end up mangling arg_2
    let expected = UnitBundle {
        arg_1: UnitEnum::var2(),
        arg_2: u64::MAX,
    };
    let actual = instance.get_unit_bundle().call().await?.value;
    assert_eq!(actual, expected);

    let fuelvm_judgement = instance
        .check_unit_bundle_integrity(expected)
        .call()
        .await?
        .value;

    assert!(
        fuelvm_judgement,
        "The FuelVM deems that we've not encoded the bundle correctly. Investigate!"
    );
    Ok(())
}

#[tokio::test]
async fn enum_as_input() -> Result<(), Error> {
    abigen!(
        EnumTesting,
        "packages/fuels-abigen-macro/tests/test_projects/enum_as_input/out/debug\
        /enum_as_input-abi.json"
    );

    let wallet = launch_provider_and_get_wallet().await;

    let id = Contract::deploy(
        "tests/test_projects/enum_as_input/out/debug/enum_as_input.bin",
        &wallet,
        TxParameters::default(),
    )
    .await?;

    let instance = EnumTesting::new(id.to_string(), wallet);

    let expected = StandardEnum::Two(12345);
    let actual = instance.get_standard_enum().call().await?.value;
    assert_eq!(expected, actual);

    let fuelvm_judgement = instance
        .check_standard_enum_integrity(expected)
        .call()
        .await?
        .value;
    assert!(
        fuelvm_judgement,
        "The FuelVM deems that we've not encoded the standard enum correctly. Investigate!"
    );

    let expected = UnitEnum::Two();
    let actual = instance.get_unit_enum().call().await?.value;
    assert_eq!(actual, expected);

    let fuelvm_judgement = instance
        .check_unit_enum_integrity(expected)
        .call()
        .await?
        .value;
    assert!(
        fuelvm_judgement,
        "The FuelVM deems that we've not encoded the unit enum correctly. Investigate!"
    );
    Ok(())
}

#[tokio::test]
async fn nested_structs() -> Result<(), Error> {
    abigen!(
        NestedStructs,
        "packages/fuels-abigen-macro/tests/test_projects/nested_structs/out/debug\
        /nested_structs-abi.json"
    );

    let wallet = launch_provider_and_get_wallet().await;

    let id = Contract::deploy(
        "tests/test_projects/nested_structs/out/debug/nested_structs.bin",
        &wallet,
        TxParameters::default(),
    )
    .await?;

    let instance = NestedStructs::new(id.to_string(), wallet);

    let expected = AllStruct {
        some_struct: SomeStruct { par_1: 12345 },
    };

    let actual = instance.get_struct().call().await?.value;
    assert_eq!(actual, expected);

    let fuelvm_judgement = instance
        .check_struct_integrity(expected)
        .call()
        .await?
        .value;

    assert!(
        fuelvm_judgement,
        "The FuelVM deems that we've not encoded the argument correctly. Investigate!"
    );

    let memory_address = MemoryAddress {
        contract_id: ContractId::zeroed(),
        function_selector: 10,
        function_data: 0,
    };

    let call_data = CallData {
        memory_address,
        num_coins_to_forward: 10,
        asset_id_of_coins_to_forward: ContractId::zeroed(),
        amount_of_gas_to_forward: 5,
    };

    let actual = instance
        .nested_struct_with_reserved_keyword_substring(call_data.clone())
        .call()
        .await?
        .value;

    assert_eq!(actual, call_data);
    Ok(())
}

#[tokio::test]
async fn nested_enums_are_correctly_encoded_decoded() -> Result<(), Error> {
    abigen!(
        MyContract,
        "packages/fuels-abigen-macro/tests/test_projects/nested_enums/out/debug/nested_enums-abi.json"
    );

    let wallet = launch_provider_and_get_wallet().await;

    let id = Contract::deploy(
        "tests/test_projects/nested_enums/out/debug/nested_enums.bin",
        &wallet,
        TxParameters::default(),
    )
    .await?;

    let instance = MyContract::new(id.to_string(), wallet.clone());

    let expected_enum = EnumLevel3::El2(EnumLevel2::El1(EnumLevel1::Num(42)));

    let response = instance.get_nested_enum().call().await?;

    assert_eq!(response.value, expected_enum);

    let response = instance
        .check_nested_enum_integrity(expected_enum)
        .call()
        .await?;

    assert!(
        response.value,
        "The FuelVM deems that we've not encoded the nested enum correctly. Investigate!"
    );

    let expected_some_address = Option::Some(Identity::Address(Address::zeroed()));

    let response = instance.get_some_address().call().await?;

    assert_eq!(response.value, expected_some_address);

    let expected_none = Option::None();

    let response = instance.get_none().call().await?;

    assert_eq!(response.value, expected_none);
    Ok(())
}

#[tokio::test]
async fn test_multi_call() -> Result<(), Error> {
    abigen!(
        MyContract,
        "packages/fuels-abigen-macro/tests/test_projects/contract_test/out/debug/contract_test-abi.json"
    );

    let wallet = launch_provider_and_get_wallet().await;

    let contract_id = Contract::deploy(
        "tests/test_projects/contract_test/out/debug/contract_test.bin",
        &wallet,
        TxParameters::default(),
    )
    .await?;

    let contract_instance = MyContract::new(contract_id.to_string(), wallet.clone());

    let call_handler_1 = contract_instance.initialize_counter(42);
    let call_handler_2 = contract_instance.get_array([42; 2].to_vec());

    let mut multi_call_handler = MultiContractCallHandler::new(wallet.clone());

    multi_call_handler
        .add_call(call_handler_1)
        .add_call(call_handler_2);

    let (counter, array): (u64, Vec<u64>) = multi_call_handler.call().await?.value;

    assert_eq!(counter, 42);
    assert_eq!(array, [42; 2]);

    Ok(())
}

#[tokio::test]
async fn test_multi_call_script_workflow() -> Result<(), Error> {
    abigen!(
        MyContract,
        "packages/fuels-abigen-macro/tests/test_projects/contract_test/out/debug/contract_test-abi.json"
    );

    let wallet = launch_provider_and_get_wallet().await;
    let client = &wallet.get_provider()?.client;

    let contract_id = Contract::deploy(
        "tests/test_projects/contract_test/out/debug/contract_test.bin",
        &wallet,
        TxParameters::default(),
    )
    .await?;

    let contract_instance = MyContract::new(contract_id.to_string(), wallet.clone());

    let call_handler_1 = contract_instance.initialize_counter(42);
    let call_handler_2 = contract_instance.get_array([42; 2].to_vec());

    let mut multi_call_handler = MultiContractCallHandler::new(wallet.clone());

    multi_call_handler
        .add_call(call_handler_1)
        .add_call(call_handler_2);

    let script = multi_call_handler.get_script().await;
    let receipts = script.call(client).await.unwrap();
    let (counter, array) = multi_call_handler
        .get_response::<(u64, Vec<u64>)>(receipts)?
        .value;

    assert_eq!(counter, 42);
    assert_eq!(array, [42; 2]);

    Ok(())
}

#[tokio::test]
async fn test_storage_initialization() -> Result<(), Error> {
    abigen!(
        MyContract,
        "packages/fuels-abigen-macro/tests/test_projects/storage/out/debug/storage-abi.json"
    );

    let wallet = launch_provider_and_get_wallet().await;

    // ANCHOR: storage_slot_create
    let key = Bytes32::from([1u8; 32]);
    let value = Bytes32::from([2u8; 32]);
    let storage_slot = StorageSlot::new(key, value);
    // ANCHOR_END: storage_slot_create

    // ANCHOR: manual_storage
    let contract_id = Contract::deploy_with_parameters(
        "tests/test_projects/storage/out/debug/storage.bin",
        &wallet,
        TxParameters::default(),
        vec![storage_slot.clone()],
        Salt::from([0; 32]),
    )
    .await?;
    // ANCHOR_END: manual_storage

    let contract_instance = MyContract::new(contract_id.to_string(), wallet.clone());

    let result = contract_instance.get_value(key.into()).call().await?.value;
    assert_eq!(result.as_slice(), value.as_slice());

    Ok(())
}

#[tokio::test]
async fn can_use_try_into_to_construct_struct_from_bytes() -> Result<(), Error> {
    abigen!(
        MyContract,
        "packages/fuels-abigen-macro/tests/test_projects/enum_inside_struct/out/debug\
        /enum_inside_struct-abi.json"
    );
    let cocktail_in_bytes: Vec<u8> = vec![
        0, 0, 0, 0, 0, 0, 0, 1, 0, 0, 0, 0, 0, 0, 0, 2, 0, 0, 0, 0, 0, 0, 0, 3,
    ];

    let expected = Cocktail {
        the_thing_you_mix_in: Shaker::Mojito(2),
        glass: 3,
    };

    // as slice
    let actual: Cocktail = cocktail_in_bytes[..].try_into()?;
    assert_eq!(actual, expected);

    // as ref
    let actual: Cocktail = (&cocktail_in_bytes).try_into()?;
    assert_eq!(actual, expected);

    // as value
    let actual: Cocktail = cocktail_in_bytes.try_into()?;
    assert_eq!(actual, expected);

    Ok(())
}

#[tokio::test]
async fn can_use_try_into_to_construct_enum_from_bytes() -> Result<(), Error> {
    abigen!(
        MyContract,
        "packages/fuels-abigen-macro/tests/test_projects/enum_inside_struct/out/debug\
        /enum_inside_struct-abi.json"
    );
    // ANCHOR: manual_decode
    let shaker_in_bytes: Vec<u8> = vec![0, 0, 0, 0, 0, 0, 0, 1, 0, 0, 0, 0, 0, 0, 0, 2];

    let expected = Shaker::Mojito(2);

    // as slice
    let actual: Shaker = shaker_in_bytes[..].try_into()?;
    assert_eq!(actual, expected);

    // as ref
    let actual: Shaker = (&shaker_in_bytes).try_into()?;
    assert_eq!(actual, expected);

    // as value
    let actual: Shaker = shaker_in_bytes.try_into()?;
    assert_eq!(actual, expected);

    // ANCHOR_END: manual_decode

    Ok(())
}

#[tokio::test]
<<<<<<< HEAD
async fn string_and_array_inside_enum() -> Result<(), Error> {
    abigen!(
        MyContract,
        "packages/fuels-abigen-macro/tests/test_projects/string_and_array_inside_enum/out/debug\
        /string_and_array_inside_enum-abi.json"
=======
async fn contract_method_call_respects_maturity() -> anyhow::Result<()> {
    abigen!(
        MyContract,
        "packages/fuels-abigen-macro/tests/test_projects/transaction_block_height/out/debug/transaction_block_height-abi.json"
>>>>>>> 0a403a50
    );

    let wallet = launch_provider_and_get_wallet().await;

    let id = Contract::deploy(
<<<<<<< HEAD
        "tests/test_projects/string_and_array_inside_enum/out/debug/string_and_array_inside_enum.bin",
        &wallet,
        TxParameters::default(),
    )
        .await?;

    let instance = MyContract::new(id.to_string(), wallet.clone());

    let enum_string = SomeEnum::SomeStr("asdf".to_owned());
    let enum_array = SomeEnum::SomeArr(vec![1, 2, 3, 4, 5, 6, 7]);

    let response = instance.str_inside_enum(enum_string.clone()).call().await?;
    assert_eq!(response.value, enum_string);

    let response = instance.arr_inside_enum(enum_array.clone()).call().await?;
    assert_eq!(response.value, enum_array);

    Ok(())
=======
        "tests/test_projects/transaction_block_height/out/debug/transaction_block_height.bin",
        &wallet,
        TxParameters::default(),
    )
    .await?;

    let instance = MyContract::new(id.to_string(), wallet.clone());

    let call_w_maturity = |call_maturity| {
        let mut prepared_call = instance.calling_this_will_produce_a_block();
        prepared_call.tx_parameters.maturity = call_maturity;
        prepared_call.call()
    };

    call_w_maturity(1).await.expect("Should have passed since we're calling with a maturity that is less or equal to the current block height");

    call_w_maturity(3).await.expect_err("Should have failed since we're calling with a maturity that is greater than the current block height");

    Ok(())
}

#[tokio::test]
async fn contract_deployment_respects_maturity() -> anyhow::Result<()> {
    abigen!(
        MyContract,
        "packages/fuels-abigen-macro/tests/test_projects/transaction_block_height/out/debug/transaction_block_height-abi.json"
    );

    let wallet = launch_provider_and_get_wallet().await;

    let deploy_w_maturity = |maturity| {
        let parameters = TxParameters {
            maturity,
            ..TxParameters::default()
        };
        Contract::deploy(
            "tests/test_projects/transaction_block_height/out/debug/transaction_block_height.bin",
            &wallet,
            parameters,
        )
    };

    let err = deploy_w_maturity(1).await.expect_err("Should not have been able to deploy the contract since the block height (0) is less than the requested maturity (1)");
    assert!(matches!(err, TransactionError(msg) if msg.contains("TransactionMaturity")));

    produce_blocks(&wallet, 1).await?;
    deploy_w_maturity(1)
        .await
        .expect("Should be able to deploy now since maturity (1) is <= than the block height (1)");

    Ok(())
}

#[tokio::test]
async fn can_increase_block_height() -> anyhow::Result<()> {
    // ANCHOR: uses_produce_blocks_to_increase_block_height
    let wallet = launch_provider_and_get_wallet().await;
    let provider = &wallet.get_provider().unwrap();

    assert_eq!(provider.latest_block_height().await?, 0);

    produce_blocks(&wallet, 3).await?;

    assert_eq!(provider.latest_block_height().await?, 3);
    // ANCHOR_END: uses_produce_blocks_to_increase_block_height
    Ok(())
}

#[tokio::test]
async fn gql_height_info_is_correct() -> anyhow::Result<()> {
    abigen!(
        MyContract,
        "packages/fuels-abigen-macro/tests/test_projects/transaction_block_height/out/debug/transaction_block_height-abi.json"
    );

    let wallet = launch_provider_and_get_wallet().await;
    let provider = &wallet.get_provider().unwrap();

    let id = Contract::deploy(
        "tests/test_projects/transaction_block_height/out/debug/transaction_block_height.bin",
        &wallet,
        TxParameters::default(),
    )
    .await?;
    let instance = MyContract::new(id.to_string(), wallet.clone());

    let block_height_from_contract = || async {
        Ok(instance.get_current_height().simulate().await?.value) as Result<u64, Error>
    };

    assert_eq!(provider.latest_block_height().await?, 1);
    assert_eq!(block_height_from_contract().await?, 1);

    produce_blocks(&wallet, 3).await?;

    assert_eq!(provider.latest_block_height().await?, 4);
    assert_eq!(block_height_from_contract().await?, 4);
    Ok(())
>>>>>>> 0a403a50
}<|MERGE_RESOLUTION|>--- conflicted
+++ resolved
@@ -2038,24 +2038,16 @@
 }
 
 #[tokio::test]
-<<<<<<< HEAD
 async fn string_and_array_inside_enum() -> Result<(), Error> {
     abigen!(
         MyContract,
         "packages/fuels-abigen-macro/tests/test_projects/string_and_array_inside_enum/out/debug\
         /string_and_array_inside_enum-abi.json"
-=======
-async fn contract_method_call_respects_maturity() -> anyhow::Result<()> {
-    abigen!(
-        MyContract,
-        "packages/fuels-abigen-macro/tests/test_projects/transaction_block_height/out/debug/transaction_block_height-abi.json"
->>>>>>> 0a403a50
     );
 
     let wallet = launch_provider_and_get_wallet().await;
 
     let id = Contract::deploy(
-<<<<<<< HEAD
         "tests/test_projects/string_and_array_inside_enum/out/debug/string_and_array_inside_enum.bin",
         &wallet,
         TxParameters::default(),
@@ -2074,7 +2066,17 @@
     assert_eq!(response.value, enum_array);
 
     Ok(())
-=======
+}
+
+async fn contract_method_call_respects_maturity() -> anyhow::Result<()> {
+    abigen!(
+        MyContract,
+        "packages/fuels-abigen-macro/tests/test_projects/transaction_block_height/out/debug/transaction_block_height-abi.json"
+    );
+
+    let wallet = launch_provider_and_get_wallet().await;
+
+    let id = Contract::deploy(
         "tests/test_projects/transaction_block_height/out/debug/transaction_block_height.bin",
         &wallet,
         TxParameters::default(),
@@ -2173,5 +2175,4 @@
     assert_eq!(provider.latest_block_height().await?, 4);
     assert_eq!(block_height_from_contract().await?, 4);
     Ok(())
->>>>>>> 0a403a50
 }