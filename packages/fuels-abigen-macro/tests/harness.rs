--- conflicted
+++ resolved
@@ -1,21 +1,13 @@
 use fuel_gql_client::fuel_tx::{AssetId, ContractId, Receipt};
 use fuels::contract::contract::MultiContractCallHandler;
 use fuels::prelude::{
-<<<<<<< HEAD
     abigen, create_storage_slot, launch_provider_and_get_wallet, setup_multiple_assets_coins,
     setup_single_asset_coins, setup_test_provider, CallParameters, Contract, Error, LocalWallet,
-    Provider, ProviderError, Signer, TxParameters, DEFAULT_COIN_AMOUNT, DEFAULT_NUM_COINS,
+    Provider, ProviderError,Salt, Signer, TxParameters, DEFAULT_COIN_AMOUNT, DEFAULT_NUM_COINS,
 };
 use fuels::signers::fuel_crypto::fuel_types::Bytes32;
 use fuels_core::parameters::StorageConfiguration;
-use fuels_core::tx::Address;
-=======
-    abigen, launch_provider_and_get_wallet, setup_multiple_assets_coins, setup_single_asset_coins,
-    setup_test_provider, CallParameters, Contract, Error, LocalWallet, Provider, ProviderError,
-    Salt, Signer, TxParameters, DEFAULT_COIN_AMOUNT, DEFAULT_NUM_COINS,
-};
 use fuels_core::tx::{Address, Bytes32, StorageSlot};
->>>>>>> 83089a2a
 use fuels_core::Tokenizable;
 use fuels_core::{constants::BASE_ASSET_ID, Token};
 use sha2::{Digest, Sha256};
@@ -798,10 +790,7 @@
         "tests/test_projects/revert_transaction_error/out/debug/capture_revert_transaction_error.bin",
         &wallet,
         TxParameters::default(),
-<<<<<<< HEAD
-        StorageConfiguration::default(),
-=======
->>>>>>> 83089a2a
+        StorageConfiguration::default(),
     )
         .await?;
     let contract_instance = RevertingContract::new(contract_id.to_string(), wallet);
@@ -1994,25 +1983,6 @@
 
     let wallet = launch_provider_and_get_wallet().await;
 
-<<<<<<< HEAD
-    let storage_slot = create_storage_slot("slot", 42);
-
-    let contract_id = Contract::deploy(
-        "tests/test_projects/storage/out/debug/storage.bin",
-        &wallet,
-        TxParameters::default(),
-        StorageConfiguration::with_manuel_storage(Some(vec![storage_slot.clone()])),
-    )
-    .await?;
-
-    let contract_instance = MyContract::new(contract_id.to_string(), wallet.clone());
-
-    // from Bytes32 to [u8; 32]
-    let key = **storage_slot.key();
-
-    let value = contract_instance.get_value(key).call().await?.value;
-    assert_eq!(value.as_slice(), storage_slot.value().as_slice());
-=======
     // ANCHOR: storage_slot_create
     let key = Bytes32::from([1u8; 32]);
     let value = Bytes32::from([2u8; 32]);
@@ -2034,7 +2004,6 @@
 
     let result = contract_instance.get_value(key.into()).call().await?.value;
     assert_eq!(result.as_slice(), value.as_slice());
->>>>>>> 83089a2a
 
     Ok(())
 }
