--- conflicted
+++ resolved
@@ -227,31 +227,31 @@
             }
         ]
         "#,
-        );
-
-        let wallet = launch_provider_and_get_single_wallet().await;
-
-        // `SimpleContract` is the name of the contract
-        let contract_instance = SimpleContract::new(null_contract_id(), wallet);
-
-        let contract_call = contract_instance.takes_byte(10u8);
-
-        let encoded = format!(
-            "{}{}",
-            hex::encode(contract_call.encoded_selector),
-            hex::encode(contract_call.encoded_args)
-        );
-
-        assert_eq!("00000000a4bd3861000000000000000a", encoded);
-    }
-
-    #[tokio::test]
-    async fn compile_bindings_string_input() {
-        // Generates the bindings from the an ABI definition inline.
-        // The generated bindings can be accessed through `SimpleContract`.
-        abigen!(
-            SimpleContract,
-            r#"
+    );
+
+    let wallet = launch_provider_and_get_single_wallet().await;
+
+    // `SimpleContract` is the name of the contract
+    let contract_instance = SimpleContract::new(null_contract_id(), wallet);
+
+    let contract_call = contract_instance.takes_byte(10u8);
+
+    let encoded = format!(
+        "{}{}",
+        hex::encode(contract_call.encoded_selector),
+        hex::encode(contract_call.encoded_args)
+    );
+
+    assert_eq!("00000000a4bd3861000000000000000a", encoded);
+}
+
+#[tokio::test]
+async fn compile_bindings_string_input() {
+    // Generates the bindings from the an ABI definition inline.
+    // The generated bindings can be accessed through `SimpleContract`.
+    abigen!(
+        SimpleContract,
+        r#"
         [
             {
                 "type":"contract",
@@ -268,34 +268,34 @@
             }
         ]
         "#,
-        );
-
-        let wallet = launch_provider_and_get_single_wallet().await;
-
-        // `SimpleContract` is the name of the contract
-        let contract_instance = SimpleContract::new(null_contract_id(), wallet);
-
-        let contract_call = contract_instance.takes_string("This is a full sentence".into());
-
-        let encoded = format!(
-            "{}{}",
-            hex::encode(contract_call.encoded_selector),
-            hex::encode(contract_call.encoded_args)
-        );
-
-        assert_eq!(
-            "00000000d56e76515468697320697320612066756c6c2073656e74656e636500",
-            encoded
-        );
-    }
-
-    #[tokio::test]
-    async fn compile_bindings_b256_input() {
-        // Generates the bindings from the an ABI definition inline.
-        // The generated bindings can be accessed through `SimpleContract`.
-        abigen!(
-            SimpleContract,
-            r#"
+    );
+
+    let wallet = launch_provider_and_get_single_wallet().await;
+
+    // `SimpleContract` is the name of the contract
+    let contract_instance = SimpleContract::new(null_contract_id(), wallet);
+
+    let contract_call = contract_instance.takes_string("This is a full sentence".into());
+
+    let encoded = format!(
+        "{}{}",
+        hex::encode(contract_call.encoded_selector),
+        hex::encode(contract_call.encoded_args)
+    );
+
+    assert_eq!(
+        "00000000d56e76515468697320697320612066756c6c2073656e74656e636500",
+        encoded
+    );
+}
+
+#[tokio::test]
+async fn compile_bindings_b256_input() {
+    // Generates the bindings from the an ABI definition inline.
+    // The generated bindings can be accessed through `SimpleContract`.
+    abigen!(
+        SimpleContract,
+        r#"
         [
             {
                 "type":"contract",
@@ -312,39 +312,39 @@
             }
         ]
         "#,
-        );
-
-        let wallet = launch_provider_and_get_single_wallet().await;
-
-        // `SimpleContract` is the name of the contract
-        let contract_instance = SimpleContract::new(null_contract_id(), wallet);
-
-        let mut hasher = Sha256::new();
-        hasher.update("test string".as_bytes());
-
-        let arg = hasher.finalize();
-
-        let contract_call = contract_instance.takes_b256(arg.into());
-
-        let encoded = format!(
-            "{}{}",
-            hex::encode(contract_call.encoded_selector),
-            hex::encode(contract_call.encoded_args)
-        );
-
-        assert_eq!(
-            "0000000054992852d5579c46dfcc7f18207013e65b44e4cb4e2c2298f4ac457ba8f82743f31e930b",
-            encoded
-        );
-    }
-
-    #[tokio::test]
-    async fn compile_bindings_struct_input() {
-        // Generates the bindings from the an ABI definition inline.
-        // The generated bindings can be accessed through `SimpleContract`.
-        abigen!(
-            SimpleContract,
-            r#"
+    );
+
+    let wallet = launch_provider_and_get_single_wallet().await;
+
+    // `SimpleContract` is the name of the contract
+    let contract_instance = SimpleContract::new(null_contract_id(), wallet);
+
+    let mut hasher = Sha256::new();
+    hasher.update("test string".as_bytes());
+
+    let arg = hasher.finalize();
+
+    let contract_call = contract_instance.takes_b256(arg.into());
+
+    let encoded = format!(
+        "{}{}",
+        hex::encode(contract_call.encoded_selector),
+        hex::encode(contract_call.encoded_args)
+    );
+
+    assert_eq!(
+        "0000000054992852d5579c46dfcc7f18207013e65b44e4cb4e2c2298f4ac457ba8f82743f31e930b",
+        encoded
+    );
+}
+
+#[tokio::test]
+async fn compile_bindings_struct_input() {
+    // Generates the bindings from the an ABI definition inline.
+    // The generated bindings can be accessed through `SimpleContract`.
+    abigen!(
+        SimpleContract,
+        r#"
         [
             {
                 "type":"contract",
@@ -369,40 +369,40 @@
             }
         ]
         "#,
-        );
-        // Because of the abigen! macro, `MyStruct` is now in scope
-        // and can be used!
-        let input = MyStruct {
-            foo: vec![10, 2],
-            bar: "fuel".to_string(),
-        };
-
-        let wallet = launch_provider_and_get_single_wallet().await;
-
-        // `SimpleContract` is the name of the contract
-        let contract_instance = SimpleContract::new(null_contract_id(), wallet);
-
-        let contract_call = contract_instance.takes_struct(input);
-
-        let encoded = format!(
-            "{}{}",
-            hex::encode(contract_call.encoded_selector),
-            hex::encode(contract_call.encoded_args)
-        );
-
-        assert_eq!(
-            "00000000ef5aac44000000000000000a00000000000000026675656c00000000",
-            encoded
-        );
-    }
-
-    #[tokio::test]
-    async fn compile_bindings_nested_struct_input() {
-        // Generates the bindings from the an ABI definition inline.
-        // The generated bindings can be accessed through `SimpleContract`.
-        abigen!(
-            SimpleContract,
-            r#"
+    );
+    // Because of the abigen! macro, `MyStruct` is now in scope
+    // and can be used!
+    let input = MyStruct {
+        foo: vec![10, 2],
+        bar: "fuel".to_string(),
+    };
+
+    let wallet = launch_provider_and_get_single_wallet().await;
+
+    // `SimpleContract` is the name of the contract
+    let contract_instance = SimpleContract::new(null_contract_id(), wallet);
+
+    let contract_call = contract_instance.takes_struct(input);
+
+    let encoded = format!(
+        "{}{}",
+        hex::encode(contract_call.encoded_selector),
+        hex::encode(contract_call.encoded_args)
+    );
+
+    assert_eq!(
+        "00000000ef5aac44000000000000000a00000000000000026675656c00000000",
+        encoded
+    );
+}
+
+#[tokio::test]
+async fn compile_bindings_nested_struct_input() {
+    // Generates the bindings from the an ABI definition inline.
+    // The generated bindings can be accessed through `SimpleContract`.
+    abigen!(
+        SimpleContract,
+        r#"
         [
             {
                 "type":"contract",
@@ -433,38 +433,38 @@
             }
         ]
         "#,
-        );
-
-        let inner_struct = InnerStruct { a: true };
-
-        let input = MyNestedStruct {
-            x: 10,
-            foo: inner_struct,
-        };
-
-        let wallet = launch_provider_and_get_single_wallet().await;
-
-        // `SimpleContract` is the name of the contract
-        let contract_instance = SimpleContract::new(null_contract_id(), wallet);
-
-        let contract_call = contract_instance.takes_nested_struct(input);
-
-        let encoded = format!(
-            "{}{}",
-            hex::encode(contract_call.encoded_selector),
-            hex::encode(contract_call.encoded_args)
-        );
-
-        assert_eq!("0000000088bf8a1b000000000000000a0000000000000001", encoded);
-    }
-
-    #[tokio::test]
-    async fn compile_bindings_enum_input() {
-        // Generates the bindings from the an ABI definition inline.
-        // The generated bindings can be accessed through `SimpleContract`.
-        abigen!(
-            SimpleContract,
-            r#"
+    );
+
+    let inner_struct = InnerStruct { a: true };
+
+    let input = MyNestedStruct {
+        x: 10,
+        foo: inner_struct,
+    };
+
+    let wallet = launch_provider_and_get_single_wallet().await;
+
+    // `SimpleContract` is the name of the contract
+    let contract_instance = SimpleContract::new(null_contract_id(), wallet);
+
+    let contract_call = contract_instance.takes_nested_struct(input);
+
+    let encoded = format!(
+        "{}{}",
+        hex::encode(contract_call.encoded_selector),
+        hex::encode(contract_call.encoded_args)
+    );
+
+    assert_eq!("0000000088bf8a1b000000000000000a0000000000000001", encoded);
+}
+
+#[tokio::test]
+async fn compile_bindings_enum_input() {
+    // Generates the bindings from the an ABI definition inline.
+    // The generated bindings can be accessed through `SimpleContract`.
+    abigen!(
+        SimpleContract,
+        r#"
         [
             {
                 "type":"contract",
@@ -489,34 +489,34 @@
             }
         ]
         "#,
-        );
-
-        let variant = MyEnum::X(42);
-
-        let wallet = launch_provider_and_get_single_wallet().await;
-
-        // `SimpleContract` is the name of the contract
-        let contract_instance = SimpleContract::new(null_contract_id(), wallet);
-
-        let contract_call = contract_instance.takes_enum(variant);
-
-        let encoded = format!(
-            "{}{}",
-            hex::encode(contract_call.encoded_selector),
-            hex::encode(contract_call.encoded_args)
-        );
-        let expected = "0000000021b2784f0000000000000000000000000000002a";
-        assert_eq!(encoded, expected);
-    }
-
-    #[allow(clippy::blacklisted_name)]
-    #[tokio::test]
-    async fn create_struct_from_decoded_tokens() {
-        // Generates the bindings from the an ABI definition inline.
-        // The generated bindings can be accessed through `SimpleContract`.
-        abigen!(
-            SimpleContract,
-            r#"
+    );
+
+    let variant = MyEnum::X(42);
+
+    let wallet = launch_provider_and_get_single_wallet().await;
+
+    // `SimpleContract` is the name of the contract
+    let contract_instance = SimpleContract::new(null_contract_id(), wallet);
+
+    let contract_call = contract_instance.takes_enum(variant);
+
+    let encoded = format!(
+        "{}{}",
+        hex::encode(contract_call.encoded_selector),
+        hex::encode(contract_call.encoded_args)
+    );
+    let expected = "0000000021b2784f0000000000000000000000000000002a";
+    assert_eq!(encoded, expected);
+}
+
+#[allow(clippy::blacklisted_name)]
+#[tokio::test]
+async fn create_struct_from_decoded_tokens() {
+    // Generates the bindings from the an ABI definition inline.
+    // The generated bindings can be accessed through `SimpleContract`.
+    abigen!(
+        SimpleContract,
+        r#"
         [
             {
                 "type":"contract",
@@ -541,42 +541,42 @@
             }
         ]
         "#,
-        );
-
-        // Decoded tokens
-        let foo = Token::U8(10);
-        let bar = Token::Bool(true);
-
-        // Create the struct using the decoded tokens.
-        // `struct_from_tokens` is of type `MyStruct`.
-        let struct_from_tokens = MyStruct::new_from_tokens(&[foo, bar]);
-
-        assert_eq!(10, struct_from_tokens.foo);
-        assert!(struct_from_tokens.bar);
-
-        let wallet = launch_provider_and_get_single_wallet().await;
-
-        // `SimpleContract` is the name of the contract
-        let contract_instance = SimpleContract::new(null_contract_id(), wallet);
-
-        let contract_call = contract_instance.takes_struct(struct_from_tokens);
-
-        let encoded = format!(
-            "{}{}",
-            hex::encode(contract_call.encoded_selector),
-            hex::encode(contract_call.encoded_args)
-        );
-
-        assert_eq!("00000000cb0b2f05000000000000000a0000000000000001", encoded);
-    }
-
-    #[tokio::test]
-    async fn create_nested_struct_from_decoded_tokens() {
-        // Generates the bindings from the an ABI definition inline.
-        // The generated bindings can be accessed through `SimpleContract`.
-        abigen!(
-            SimpleContract,
-            r#"
+    );
+
+    // Decoded tokens
+    let foo = Token::U8(10);
+    let bar = Token::Bool(true);
+
+    // Create the struct using the decoded tokens.
+    // `struct_from_tokens` is of type `MyStruct`.
+    let struct_from_tokens = MyStruct::new_from_tokens(&[foo, bar]);
+
+    assert_eq!(10, struct_from_tokens.foo);
+    assert!(struct_from_tokens.bar);
+
+    let wallet = launch_provider_and_get_single_wallet().await;
+
+    // `SimpleContract` is the name of the contract
+    let contract_instance = SimpleContract::new(null_contract_id(), wallet);
+
+    let contract_call = contract_instance.takes_struct(struct_from_tokens);
+
+    let encoded = format!(
+        "{}{}",
+        hex::encode(contract_call.encoded_selector),
+        hex::encode(contract_call.encoded_args)
+    );
+
+    assert_eq!("00000000cb0b2f05000000000000000a0000000000000001", encoded);
+}
+
+#[tokio::test]
+async fn create_nested_struct_from_decoded_tokens() {
+    // Generates the bindings from the an ABI definition inline.
+    // The generated bindings can be accessed through `SimpleContract`.
+    abigen!(
+        SimpleContract,
+        r#"
         [
             {
                 "type":"contract",
@@ -607,593 +607,583 @@
             }
         ]
         "#,
-        );
-
-        // Creating just the InnerStruct is possible
-        let a = Token::Bool(true);
-        let inner_struct_from_tokens = InnerStruct::new_from_tokens(&[a.clone()]);
-        assert!(inner_struct_from_tokens.a);
-
-        // Creating the whole nested struct `MyNestedStruct`
-        // from tokens.
-        // `x` is the token for the field `x` in `MyNestedStruct`
-        // `a` is the token for the field `a` in `InnerStruct`
-        let x = Token::U16(10);
-
-        let nested_struct_from_tokens = MyNestedStruct::new_from_tokens(&[x, a]);
-
-        assert_eq!(10, nested_struct_from_tokens.x);
-        assert!(nested_struct_from_tokens.y.a);
-
-        let wallet = launch_provider_and_get_single_wallet().await;
-
-        // `SimpleContract` is the name of the contract
-        let contract_instance = SimpleContract::new(null_contract_id(), wallet);
-
-        let contract_call = contract_instance.takes_nested_struct(nested_struct_from_tokens);
-
-        let encoded = format!(
-            "{}{}",
-            hex::encode(contract_call.encoded_selector),
-            hex::encode(contract_call.encoded_args)
-        );
-
-        assert_eq!("0000000088bf8a1b000000000000000a0000000000000001", encoded);
-    }
-
-    #[tokio::test]
-    async fn type_safe_output_values() {
-        // Generates the bindings from the an ABI definition inline.
-        // The generated bindings can be accessed through `SimpleContract`.
-        abigen!(
+    );
+
+    // Creating just the InnerStruct is possible
+    let a = Token::Bool(true);
+    let inner_struct_from_tokens = InnerStruct::new_from_tokens(&[a.clone()]);
+    assert!(inner_struct_from_tokens.a);
+
+    // Creating the whole nested struct `MyNestedStruct`
+    // from tokens.
+    // `x` is the token for the field `x` in `MyNestedStruct`
+    // `a` is the token for the field `a` in `InnerStruct`
+    let x = Token::U16(10);
+
+    let nested_struct_from_tokens = MyNestedStruct::new_from_tokens(&[x, a]);
+
+    assert_eq!(10, nested_struct_from_tokens.x);
+    assert!(nested_struct_from_tokens.y.a);
+
+    let wallet = launch_provider_and_get_single_wallet().await;
+
+    // `SimpleContract` is the name of the contract
+    let contract_instance = SimpleContract::new(null_contract_id(), wallet);
+
+    let contract_call = contract_instance.takes_nested_struct(nested_struct_from_tokens);
+
+    let encoded = format!(
+        "{}{}",
+        hex::encode(contract_call.encoded_selector),
+        hex::encode(contract_call.encoded_args)
+    );
+
+    assert_eq!("0000000088bf8a1b000000000000000a0000000000000001", encoded);
+}
+
+#[tokio::test]
+async fn type_safe_output_values() {
+    // Generates the bindings from the an ABI definition inline.
+    // The generated bindings can be accessed through `SimpleContract`.
+    abigen!(
         MyContract,
         "packages/fuels-abigen-macro/tests/test_projects/contract_output_test/out/debug/contract_output_test-abi.json"
     );
 
-        let wallet = launch_provider_and_get_single_wallet().await;
-
-        let contract_id = Contract::deploy(
-            "tests/test_projects/contract_output_test/out/debug/contract_output_test.bin",
-            &wallet,
-            TxParameters::default(),
-        )
-        .await
-        .unwrap();
-        println!("Contract deployed @ {:x}", contract_id);
-
-        let contract_instance = MyContract::new(contract_id.to_string(), wallet);
-
-        // `response`'s type matches the return type of `is_event()`
-        let response = contract_instance.is_even(10).call().await.unwrap();
-        assert!(response.value);
-
-        // `response`'s type matches the return type of `return_my_string()`
-        let response = contract_instance
-            .return_my_string("fuel".to_string())
-            .call()
-            .await
-            .unwrap();
-
-        assert_eq!(response.value, "fuel");
-
-        let my_struct = MyStruct { foo: 10, bar: true };
-
-        let response = contract_instance
-            .return_my_struct(my_struct)
-            .call()
-            .await
-            .unwrap();
-
-        assert_eq!(response.value.foo, 10);
-        assert!(response.value.bar);
-    }
-
-    #[tokio::test]
-    async fn call_with_structs() {
-        // Generates the bindings from the an ABI definition inline.
-        // The generated bindings can be accessed through `MyContract`.
-        abigen!(
+    let wallet = launch_provider_and_get_single_wallet().await;
+
+    let contract_id = Contract::deploy(
+        "tests/test_projects/contract_output_test/out/debug/contract_output_test.bin",
+        &wallet,
+        TxParameters::default(),
+    )
+    .await
+    .unwrap();
+    println!("Contract deployed @ {:x}", contract_id);
+
+    let contract_instance = MyContract::new(contract_id.to_string(), wallet);
+
+    // `response`'s type matches the return type of `is_event()`
+    let response = contract_instance.is_even(10).call().await.unwrap();
+    assert!(response.value);
+
+    // `response`'s type matches the return type of `return_my_string()`
+    let response = contract_instance
+        .return_my_string("fuel".to_string())
+        .call()
+        .await
+        .unwrap();
+
+    assert_eq!(response.value, "fuel");
+
+    let my_struct = MyStruct { foo: 10, bar: true };
+
+    let response = contract_instance
+        .return_my_struct(my_struct)
+        .call()
+        .await
+        .unwrap();
+
+    assert_eq!(response.value.foo, 10);
+    assert!(response.value.bar);
+}
+
+#[tokio::test]
+async fn call_with_structs() {
+    // Generates the bindings from the an ABI definition inline.
+    // The generated bindings can be accessed through `MyContract`.
+    abigen!(
         MyContract,
         "packages/fuels-abigen-macro/tests/test_projects/complex_types_contract/out/debug/contract_test-abi.json"
     );
 
-        let wallet = launch_provider_and_get_single_wallet().await;
-
-        let contract_id = Contract::deploy(
-            "tests/test_projects/complex_types_contract/out/debug/contract_test.bin",
-            &wallet,
-            TxParameters::default(),
-        )
-        .await
-        .unwrap();
-        println!("Contract deployed @ {:x}", contract_id);
-
-        let contract_instance = MyContract::new(contract_id.to_string(), wallet);
-        let counter_config = CounterConfig {
-            dummy: true,
-            initial_value: 42,
-        };
-
-        let result = contract_instance
-            .initialize_counter(counter_config) // Build the ABI call
-            .call() // Perform the network call
-            .await
-            .unwrap();
-
-        assert_eq!(42, result.value);
-
-        let result = contract_instance
-            .increment_counter(10)
-            .call()
-            .await
-            .unwrap();
-
-        assert_eq!(52, result.value);
-    }
-
-    #[tokio::test]
-    async fn call_with_empty_return() {
-        // Generates the bindings from the an ABI definition inline.
-        // The generated bindings can be accessed through `MyContract`.
-        abigen!(
+    let wallet = launch_provider_and_get_single_wallet().await;
+
+    let contract_id = Contract::deploy(
+        "tests/test_projects/complex_types_contract/out/debug/contract_test.bin",
+        &wallet,
+        TxParameters::default(),
+    )
+    .await
+    .unwrap();
+    println!("Contract deployed @ {:x}", contract_id);
+
+    let contract_instance = MyContract::new(contract_id.to_string(), wallet);
+    let counter_config = CounterConfig {
+        dummy: true,
+        initial_value: 42,
+    };
+
+    let result = contract_instance
+        .initialize_counter(counter_config) // Build the ABI call
+        .call() // Perform the network call
+        .await
+        .unwrap();
+
+    assert_eq!(42, result.value);
+
+    let result = contract_instance
+        .increment_counter(10)
+        .call()
+        .await
+        .unwrap();
+
+    assert_eq!(52, result.value);
+}
+
+#[tokio::test]
+async fn call_with_empty_return() {
+    // Generates the bindings from the an ABI definition inline.
+    // The generated bindings can be accessed through `MyContract`.
+    abigen!(
         MyContract,
         "packages/fuels-abigen-macro/tests/test_projects/call_empty_return/out/debug/contract_test-abi.json"
     );
 
-        let wallet = launch_provider_and_get_single_wallet().await;
-
-        let contract_id = Contract::deploy(
-            "tests/test_projects/call_empty_return/out/debug/contract_test.bin",
-            &wallet,
-            TxParameters::default(),
-        )
-        .await
-        .unwrap();
-        println!("Contract deployed @ {:x}", contract_id);
-
-        let contract_instance = MyContract::new(contract_id.to_string(), wallet);
-
-        let _result = contract_instance
-            .store_value(42) // Build the ABI call
-            .call() // Perform the network call
-            .await
-            .unwrap();
-    }
-
-    #[tokio::test]
-    async fn abigen_different_structs_same_arg_name() {
-        abigen!(
+    let wallet = launch_provider_and_get_single_wallet().await;
+
+    let contract_id = Contract::deploy(
+        "tests/test_projects/call_empty_return/out/debug/contract_test.bin",
+        &wallet,
+        TxParameters::default(),
+    )
+    .await
+    .unwrap();
+    println!("Contract deployed @ {:x}", contract_id);
+
+    let contract_instance = MyContract::new(contract_id.to_string(), wallet);
+
+    let _result = contract_instance
+        .store_value(42) // Build the ABI call
+        .call() // Perform the network call
+        .await
+        .unwrap();
+}
+
+#[tokio::test]
+async fn abigen_different_structs_same_arg_name() {
+    abigen!(
         MyContract,
         "packages/fuels-abigen-macro/tests/test_projects/two_structs/out/debug/two_structs-abi.json",
     );
 
-        let wallet = launch_provider_and_get_single_wallet().await;
-
-        let contract_id = Contract::deploy(
-            "tests/test_projects/two_structs/out/debug/two_structs.bin",
-            &wallet,
-            TxParameters::default(),
-        )
-        .await
-        .unwrap();
-        println!("Contract deployed @ {:x}", contract_id);
-
-        let contract_instance = MyContract::new(contract_id.to_string(), wallet);
-
-        let param_one = StructOne { foo: 42 };
-        let param_two = StructTwo { bar: 42 };
-
-        let res_one = contract_instance.something(param_one).call().await.unwrap();
-
-        assert_eq!(res_one.value, 43);
-
-        let res_two = contract_instance
-            .something_else(param_two)
-            .call()
-            .await
-            .unwrap();
-
-        assert_eq!(res_two.value, 41);
-    }
-
-    #[tokio::test]
-    async fn test_reverting_transaction() {
-        abigen!(
+    let wallet = launch_provider_and_get_single_wallet().await;
+
+    let contract_id = Contract::deploy(
+        "tests/test_projects/two_structs/out/debug/two_structs.bin",
+        &wallet,
+        TxParameters::default(),
+    )
+    .await
+    .unwrap();
+    println!("Contract deployed @ {:x}", contract_id);
+
+    let contract_instance = MyContract::new(contract_id.to_string(), wallet);
+
+    let param_one = StructOne { foo: 42 };
+    let param_two = StructTwo { bar: 42 };
+
+    let res_one = contract_instance.something(param_one).call().await.unwrap();
+
+    assert_eq!(res_one.value, 43);
+
+    let res_two = contract_instance
+        .something_else(param_two)
+        .call()
+        .await
+        .unwrap();
+
+    assert_eq!(res_two.value, 41);
+}
+
+#[tokio::test]
+async fn test_reverting_transaction() {
+    abigen!(
         RevertingContract,
         "packages/fuels-abigen-macro/tests/test_projects/revert_transaction_error/out/debug/capture_revert_transaction_error-abi.json"
     );
 
-        let wallet = launch_provider_and_get_single_wallet().await;
-
-        let contract_id = Contract::deploy("tests/test_projects/revert_transaction_error/out/debug/capture_revert_transaction_error.bin", &wallet, TxParameters::default())
-            .await
-            .unwrap();
-        let contract_instance = RevertingContract::new(contract_id.to_string(), wallet);
-        println!("Contract deployed @ {:x}", contract_id);
-        let result = contract_instance.make_transaction_fail(0).call().await;
-        assert!(matches!(result, Err(Error::ContractCallError(..))));
-    }
-
-    #[tokio::test]
-    async fn multiple_read_calls() {
-        abigen!(
+    let wallet = launch_provider_and_get_single_wallet().await;
+
+    let contract_id = Contract::deploy("tests/test_projects/revert_transaction_error/out/debug/capture_revert_transaction_error.bin", &wallet, TxParameters::default())
+        .await
+        .unwrap();
+    let contract_instance = RevertingContract::new(contract_id.to_string(), wallet);
+    println!("Contract deployed @ {:x}", contract_id);
+    let result = contract_instance.make_transaction_fail(0).call().await;
+    assert!(matches!(result, Err(Error::ContractCallError(..))));
+}
+
+#[tokio::test]
+async fn multiple_read_calls() {
+    abigen!(
         MyContract,
         "packages/fuels-abigen-macro/tests/test_projects/multiple_read_calls/out/debug/demo-abi.json"
     );
 
-        let wallet = launch_provider_and_get_single_wallet().await;
-
-        let contract_id = Contract::deploy(
-            "tests/test_projects/multiple_read_calls/out/debug/demo.bin",
-            &wallet,
-            TxParameters::default(),
-        )
-        .await
-        .unwrap();
-        println!("Contract deployed @ {:x}", contract_id);
-        let contract_instance = MyContract::new(contract_id.to_string(), wallet);
-
-        contract_instance.store(42).call().await.unwrap();
-
-        // Use "simulate" because the methods don't actually run a transaction, but just a dry-run
-        // We can notice here that, thanks to this, we don't generate a TransactionId collision,
-        // even if the transactions are theoretically the same.
-        let stored = contract_instance.read(0).simulate().await.unwrap();
-
-        assert_eq!(stored.value, 42);
-
-        let stored = contract_instance.read(0).simulate().await.unwrap();
-
-        assert_eq!(stored.value, 42);
-    }
-
-    #[tokio::test]
-    async fn test_methods_typeless_argument() {
-        // Generates the bindings from the an ABI definition inline.
-        // The generated bindings can be accessed through `MyContract`.
-        abigen!(
+    let wallet = launch_provider_and_get_single_wallet().await;
+
+    let contract_id = Contract::deploy(
+        "tests/test_projects/multiple_read_calls/out/debug/demo.bin",
+        &wallet,
+        TxParameters::default(),
+    )
+    .await
+    .unwrap();
+    println!("Contract deployed @ {:x}", contract_id);
+    let contract_instance = MyContract::new(contract_id.to_string(), wallet);
+
+    contract_instance.store(42).call().await.unwrap();
+
+    // Use "simulate" because the methods don't actually run a transaction, but just a dry-run
+    // We can notice here that, thanks to this, we don't generate a TransactionId collision,
+    // even if the transactions are theoretically the same.
+    let stored = contract_instance.read(0).simulate().await.unwrap();
+
+    assert_eq!(stored.value, 42);
+
+    let stored = contract_instance.read(0).simulate().await.unwrap();
+
+    assert_eq!(stored.value, 42);
+}
+
+#[tokio::test]
+async fn test_methods_typeless_argument() {
+    // Generates the bindings from the an ABI definition inline.
+    // The generated bindings can be accessed through `MyContract`.
+    abigen!(
         MyContract,
         "packages/fuels-abigen-macro/tests/test_projects/empty_arguments/out/debug/method_four_arguments-abi.json"
     );
 
-        let wallet = launch_provider_and_get_single_wallet().await;
-
-        let contract_id = Contract::deploy(
-            "tests/test_projects/empty_arguments/out/debug/method_four_arguments.bin",
-            &wallet,
-            TxParameters::default(),
-        )
-        .await
-        .unwrap();
-        println!("Contract deployed @ {:x}", contract_id);
-
-        let contract_instance = MyContract::new(contract_id.to_string(), wallet);
-
-        let result = contract_instance
-            .method_with_empty_argument()
-            .call()
-            .await
-            .unwrap();
-        assert_eq!(result.value, 63);
-    }
-
-    #[tokio::test]
-    async fn test_large_return_data() {
-        abigen!(
+    let wallet = launch_provider_and_get_single_wallet().await;
+
+    let contract_id = Contract::deploy(
+        "tests/test_projects/empty_arguments/out/debug/method_four_arguments.bin",
+        &wallet,
+        TxParameters::default(),
+    )
+    .await
+    .unwrap();
+    println!("Contract deployed @ {:x}", contract_id);
+
+    let contract_instance = MyContract::new(contract_id.to_string(), wallet);
+
+    let result = contract_instance
+        .method_with_empty_argument()
+        .call()
+        .await
+        .unwrap();
+    assert_eq!(result.value, 63);
+}
+
+#[tokio::test]
+async fn test_large_return_data() {
+    abigen!(
         MyContract,
         "packages/fuels-abigen-macro/tests/test_projects/large_return_data/out/debug/contract_test-abi.json"
     );
 
-        let wallet = launch_provider_and_get_single_wallet().await;
-
-        let contract_id = Contract::deploy(
-            "tests/test_projects/large_return_data/out/debug/contract_test.bin",
-            &wallet,
-            TxParameters::default(),
-        )
-        .await
-        .unwrap();
-        println!("Contract deployed @ {:x}", contract_id);
-
-        let contract_instance = MyContract::new(contract_id.to_string(), wallet);
-
-        let res = contract_instance.get_id().call().await.unwrap();
-
-        assert_eq!(
-            res.value,
-            [
-                255, 255, 255, 255, 255, 255, 255, 255, 255, 255, 255, 255, 255, 255, 255, 255,
-                255, 255, 255, 255, 255, 255, 255, 255, 255, 255, 255, 255, 255, 255, 255, 255
-            ]
-        );
-
-        // One word-sized string
-        let res = contract_instance.get_small_string().call().await.unwrap();
-        assert_eq!(res.value, "gggggggg");
-
-        // Two word-sized string
-        let res = contract_instance.get_large_string().call().await.unwrap();
-        assert_eq!(res.value, "ggggggggg");
-
-        // Large struct will be bigger than a `WORD`.
-        let res = contract_instance.get_large_struct().call().await.unwrap();
-        assert_eq!(res.value.foo, 12);
-        assert_eq!(res.value.bar, 42);
-
-        // Array will be returned in `ReturnData`.
-        let res = contract_instance.get_large_array().call().await.unwrap();
-        assert_eq!(res.value, &[1, 2]);
-
-        let res = contract_instance.get_contract_id().call().await.unwrap();
-
-        // First `value` is from `CallResponse`.
-        // Second `value` is from Sway `ContractId` type.
-        assert_eq!(
-            res.value,
-            ContractId::from([
-                255, 255, 255, 255, 255, 255, 255, 255, 255, 255, 255, 255, 255, 255, 255, 255,
-                255, 255, 255, 255, 255, 255, 255, 255, 255, 255, 255, 255, 255, 255, 255, 255
-            ])
-        );
-    }
-
-    #[tokio::test]
-    async fn test_provider_launch_and_connect() {
-        abigen!(
+    let wallet = launch_provider_and_get_single_wallet().await;
+
+    let contract_id = Contract::deploy(
+        "tests/test_projects/large_return_data/out/debug/contract_test.bin",
+        &wallet,
+        TxParameters::default(),
+    )
+    .await
+    .unwrap();
+    println!("Contract deployed @ {:x}", contract_id);
+
+    let contract_instance = MyContract::new(contract_id.to_string(), wallet);
+
+    let res = contract_instance.get_id().call().await.unwrap();
+
+    assert_eq!(
+        res.value,
+        [
+            255, 255, 255, 255, 255, 255, 255, 255, 255, 255, 255, 255, 255, 255, 255, 255, 255,
+            255, 255, 255, 255, 255, 255, 255, 255, 255, 255, 255, 255, 255, 255, 255
+        ]
+    );
+
+    // One word-sized string
+    let res = contract_instance.get_small_string().call().await.unwrap();
+    assert_eq!(res.value, "gggggggg");
+
+    // Two word-sized string
+    let res = contract_instance.get_large_string().call().await.unwrap();
+    assert_eq!(res.value, "ggggggggg");
+
+    // Large struct will be bigger than a `WORD`.
+    let res = contract_instance.get_large_struct().call().await.unwrap();
+    assert_eq!(res.value.foo, 12);
+    assert_eq!(res.value.bar, 42);
+
+    // Array will be returned in `ReturnData`.
+    let res = contract_instance.get_large_array().call().await.unwrap();
+    assert_eq!(res.value, &[1, 2]);
+
+    let res = contract_instance.get_contract_id().call().await.unwrap();
+
+    // First `value` is from `CallResponse`.
+    // Second `value` is from Sway `ContractId` type.
+    assert_eq!(
+        res.value,
+        ContractId::from([
+            255, 255, 255, 255, 255, 255, 255, 255, 255, 255, 255, 255, 255, 255, 255, 255, 255,
+            255, 255, 255, 255, 255, 255, 255, 255, 255, 255, 255, 255, 255, 255, 255
+        ])
+    );
+}
+
+#[tokio::test]
+async fn test_provider_launch_and_connect() {
+    abigen!(
         MyContract,
         "packages/fuels-abigen-macro/tests/test_projects/contract_test/out/debug/contract_test-abi.json"
     );
 
-        let mut wallet = LocalWallet::new_random(None);
-
-        let coins = setup_single_asset_coins(
-            wallet.address(),
-            NATIVE_ASSET_ID,
-            DEFAULT_NUM_COINS,
-            DEFAULT_COIN_AMOUNT,
-        );
-        let (launched_provider, address) = setup_test_provider(coins, Config::local_node()).await;
-        let connected_provider = Provider::connect(address).await.unwrap();
-
-        wallet.set_provider(connected_provider);
-
-        let contract_id = Contract::deploy(
-            "tests/test_projects/contract_test/out/debug/contract_test.bin",
-            &wallet,
-            TxParameters::default(),
-        )
-        .await
-        .unwrap();
-        println!("Contract deployed @ {:x}", contract_id);
-
-        let contract_instance_connected = MyContract::new(contract_id.to_string(), wallet.clone());
-
-        let result = contract_instance_connected
-            .initialize_counter(42) // Build the ABI call
-            .call() // Perform the network call
-            .await
-            .unwrap();
-        assert_eq!(42, result.value);
-
-        wallet.set_provider(launched_provider);
-        let contract_instance_launched = MyContract::new(contract_id.to_string(), wallet);
-
-        let result = contract_instance_launched
-            .increment_counter(10)
-            .call()
-            .await
-            .unwrap();
-        assert_eq!(52, result.value);
-    }
-
-    #[tokio::test]
-    async fn test_contract_calling_contract() {
-        // Tests a contract call that calls another contract (FooCaller calls FooContract underneath)
-        abigen!(
+    let mut wallet = LocalWallet::new_random(None);
+
+    let coins = setup_single_asset_coins(
+        wallet.address(),
+        NATIVE_ASSET_ID,
+        DEFAULT_NUM_COINS,
+        DEFAULT_COIN_AMOUNT,
+    );
+    let (launched_provider, address) = setup_test_provider(coins, Config::local_node()).await;
+    let connected_provider = Provider::connect(address).await.unwrap();
+
+    wallet.set_provider(connected_provider);
+
+    let contract_id = Contract::deploy(
+        "tests/test_projects/contract_test/out/debug/contract_test.bin",
+        &wallet,
+        TxParameters::default(),
+    )
+    .await
+    .unwrap();
+    println!("Contract deployed @ {:x}", contract_id);
+
+    let contract_instance_connected = MyContract::new(contract_id.to_string(), wallet.clone());
+
+    let result = contract_instance_connected
+        .initialize_counter(42) // Build the ABI call
+        .call() // Perform the network call
+        .await
+        .unwrap();
+    assert_eq!(42, result.value);
+
+    wallet.set_provider(launched_provider);
+    let contract_instance_launched = MyContract::new(contract_id.to_string(), wallet);
+
+    let result = contract_instance_launched
+        .increment_counter(10)
+        .call()
+        .await
+        .unwrap();
+    assert_eq!(52, result.value);
+}
+
+#[tokio::test]
+async fn test_contract_calling_contract() {
+    // Tests a contract call that calls another contract (FooCaller calls FooContract underneath)
+    abigen!(
         FooContract,
         "packages/fuels-abigen-macro/tests/test_projects/foo_contract/out/debug/foo_contract-abi.json"
     );
 
-        abigen!(
+    abigen!(
         FooCaller,
         "packages/fuels-abigen-macro/tests/test_projects/foo_caller_contract/out/debug/foo_caller_contract-abi.json"
     );
 
-        let wallet = launch_provider_and_get_single_wallet().await;
-
-        // Load and deploy the first compiled contract
-        let foo_contract_id = Contract::deploy(
-            "tests/test_projects/foo_contract/out/debug/foo_contract.bin",
-            &wallet,
-            TxParameters::default(),
-        )
-        .await
-        .unwrap();
-        println!("Foo contract deployed @ {:x}", foo_contract_id);
-
-        let foo_contract_instance = FooContract::new(foo_contract_id.to_string(), wallet.clone());
-
-        // Call the contract directly; it just flips the bool value that's passed.
-        let res = foo_contract_instance.foo(true).call().await.unwrap();
-        assert!(!res.value);
-
-        // Load and deploy the second compiled contract
-        let foo_caller_contract_id = Contract::deploy(
-            "tests/test_projects/foo_caller_contract/out/debug/foo_caller_contract.bin",
-            &wallet,
-            TxParameters::default(),
-        )
-        .await
-        .unwrap();
-        println!(
-            "Foo caller contract deployed @ {:x}",
-            foo_caller_contract_id
-        );
-
-        let foo_caller_contract_instance =
-            FooCaller::new(foo_caller_contract_id.to_string(), wallet.clone());
-
-        // Calls the contract that calls the `FooContract` contract, also just
-        // flips the bool value passed to it.
-        let res = foo_caller_contract_instance
-            .call_foo_contract(*foo_contract_id, true)
-            .set_contracts(&[foo_contract_id]) // Sets the external contract
-            .call()
-            .await
-            .unwrap();
-
-        assert!(!res.value);
-    }
-
-    #[tokio::test]
-    async fn test_gas_errors() {
-        // Generates the bindings from the an ABI definition inline.
-        // The generated bindings can be accessed through `MyContract`.
-        abigen!(
+    let wallet = launch_provider_and_get_single_wallet().await;
+
+    // Load and deploy the first compiled contract
+    let foo_contract_id = Contract::deploy(
+        "tests/test_projects/foo_contract/out/debug/foo_contract.bin",
+        &wallet,
+        TxParameters::default(),
+    )
+    .await
+    .unwrap();
+    println!("Foo contract deployed @ {:x}", foo_contract_id);
+
+    let foo_contract_instance = FooContract::new(foo_contract_id.to_string(), wallet.clone());
+
+    // Call the contract directly; it just flips the bool value that's passed.
+    let res = foo_contract_instance.foo(true).call().await.unwrap();
+    assert!(!res.value);
+
+    // Load and deploy the second compiled contract
+    let foo_caller_contract_id = Contract::deploy(
+        "tests/test_projects/foo_caller_contract/out/debug/foo_caller_contract.bin",
+        &wallet,
+        TxParameters::default(),
+    )
+    .await
+    .unwrap();
+    println!(
+        "Foo caller contract deployed @ {:x}",
+        foo_caller_contract_id
+    );
+
+    let foo_caller_contract_instance =
+        FooCaller::new(foo_caller_contract_id.to_string(), wallet.clone());
+
+    // Calls the contract that calls the `FooContract` contract, also just
+    // flips the bool value passed to it.
+    let res = foo_caller_contract_instance
+        .call_foo_contract(*foo_contract_id, true)
+        .set_contracts(&[foo_contract_id]) // Sets the external contract
+        .call()
+        .await
+        .unwrap();
+
+    assert!(!res.value);
+}
+
+#[tokio::test]
+async fn test_gas_errors() {
+    // Generates the bindings from the an ABI definition inline.
+    // The generated bindings can be accessed through `MyContract`.
+    abigen!(
         MyContract,
         "packages/fuels-abigen-macro/tests/test_projects/contract_test/out/debug/contract_test-abi.json"
     );
 
-        let wallet = launch_provider_and_get_single_wallet().await;
-
-        let contract_id = Contract::deploy(
-            "tests/test_projects/contract_test/out/debug/contract_test.bin",
-            &wallet,
-            TxParameters::default(),
-        )
-        .await
-        .unwrap();
-
-        let contract_instance = MyContract::new(contract_id.to_string(), wallet);
-
-        // Test for insufficient gas.
-        let result = contract_instance
-            .initialize_counter(42) // Build the ABI call
-            .tx_params(TxParameters::new(
-                Some(DEFAULT_COIN_AMOUNT),
-                Some(100),
-                None,
-                None,
-            ))
-            .call() // Perform the network call
-            .await
-            .expect_err("should error");
-
-        let expected = "Contract call error: Response errors; unexpected block execution error \
+    let wallet = launch_provider_and_get_single_wallet().await;
+
+    let contract_id = Contract::deploy(
+        "tests/test_projects/contract_test/out/debug/contract_test.bin",
+        &wallet,
+        TxParameters::default(),
+    )
+    .await
+    .unwrap();
+
+    let contract_instance = MyContract::new(contract_id.to_string(), wallet);
+
+    // Test for insufficient gas.
+    let result = contract_instance
+        .initialize_counter(42) // Build the ABI call
+        .tx_params(TxParameters::new(
+            Some(DEFAULT_COIN_AMOUNT),
+            Some(100),
+            None,
+            None,
+        ))
+        .call() // Perform the network call
+        .await
+        .expect_err("should error");
+
+    let expected = "Contract call error: Response errors; unexpected block execution error \
     InsufficientFeeAmount { provided: 1000000000, required: 100000000000 }, receipts:";
-        assert!(result.to_string().starts_with(expected));
-
-        // Test for running out of gas. Gas price as `None` will be 0.
-        // Gas limit will be 100, this call will use more than 100 gas.
-        let result = contract_instance
-            .initialize_counter(42) // Build the ABI call
-            .tx_params(TxParameters::new(None, Some(100), None, None))
-            .call() // Perform the network call
-            .await
-            .expect_err("should error");
-
-        let expected = "Contract call error: OutOfGas, receipts:";
-        assert!(result.to_string().starts_with(expected));
-    }
-
-    #[tokio::test]
-    async fn test_amount_and_asset_forwarding() {
-        abigen!(
+    assert!(result.to_string().starts_with(expected));
+
+    // Test for running out of gas. Gas price as `None` will be 0.
+    // Gas limit will be 100, this call will use more than 100 gas.
+    let result = contract_instance
+        .initialize_counter(42) // Build the ABI call
+        .tx_params(TxParameters::new(None, Some(100), None, None))
+        .call() // Perform the network call
+        .await
+        .expect_err("should error");
+
+    let expected = "Contract call error: OutOfGas, receipts:";
+    assert!(result.to_string().starts_with(expected));
+}
+
+#[tokio::test]
+async fn test_amount_and_asset_forwarding() {
+    abigen!(
         TestFuelCoinContract,
         "packages/fuels-abigen-macro/tests/test_projects/token_ops/out/debug/token_ops-abi.json"
     );
 
-        let wallet = launch_provider_and_get_single_wallet().await;
-
-        let id = Contract::deploy(
-            "tests/test_projects/token_ops/out/debug/token_ops.bin",
-            &wallet,
-            TxParameters::default(),
-        )
-        .await
-        .unwrap();
-
-        let instance = TestFuelCoinContract::new(id.to_string(), wallet.clone());
-
-        let mut balance_result = instance.get_balance(id, id).call().await.unwrap();
-        assert_eq!(balance_result.value, 0);
-
-        instance.mint_coins(5_000_000).call().await.unwrap();
-
-        balance_result = instance.get_balance(id, id).call().await.unwrap();
-        assert_eq!(balance_result.value, 5_000_000);
-
-        let tx_params = TxParameters::new(None, Some(1_000_000), None, None);
-        // Forward 1_000_000 coin amount of native asset_id
-        // this is a big number for checking that amount can be a u64
-        let call_params = CallParameters::new(Some(1_000_000), None);
-
-        let response = instance
-            .get_msg_amount()
-            .tx_params(tx_params)
-            .call_params(call_params)
-            .call()
-            .await
-            .unwrap();
-
-        assert_eq!(response.value, 1_000_000);
-
-        let call_response = response
-            .receipts
-            .iter()
-            .find(|&r| matches!(r, Receipt::Call { .. }));
-
-        assert!(call_response.is_some());
-
-        assert_eq!(call_response.unwrap().amount().unwrap(), 1_000_000);
-        assert_eq!(call_response.unwrap().asset_id().unwrap(), &NATIVE_ASSET_ID);
-
-        let address = wallet.address();
-
-        // withdraw some tokens to wallet
-        instance
-            .transfer_coins_to_output(1_000_000, id, address)
-            .append_variable_outputs(1)
-            .call()
-            .await
-            .unwrap();
-
-        let call_params = CallParameters::new(Some(0), Some(AssetId::from(*id)));
-        let tx_params = TxParameters::new(None, Some(1_000_000), None, None);
-
-        let response = instance
-            .get_msg_amount()
-            .tx_params(tx_params)
-            .call_params(call_params)
-            .call()
-            .await
-            .unwrap();
-
-        assert_eq!(response.value, 0);
-
-        let call_response = response
-            .receipts
-            .iter()
-            .find(|&r| matches!(r, Receipt::Call { .. }));
-
-        assert!(call_response.is_some());
-
-<<<<<<< HEAD
-        assert_eq!(call_response.unwrap().amount().unwrap(), 0);
-        assert_eq!(
-            call_response.unwrap().asset_id().unwrap(),
-            &AssetId::from(*id)
-        );
-    }
-=======
-    let t = MyType { x: 5, y: 6 };
-    let response = instance.get_alt(t.clone()).call().await.unwrap();
-    assert_eq!(response.value, t);
-
-    let response = instance.get_single(5).call().await.unwrap();
-    assert_eq!(response.value, 5);
-}
->>>>>>> a8976984
+    let wallet = launch_provider_and_get_single_wallet().await;
+
+    let id = Contract::deploy(
+        "tests/test_projects/token_ops/out/debug/token_ops.bin",
+        &wallet,
+        TxParameters::default(),
+    )
+    .await
+    .unwrap();
+
+    let instance = TestFuelCoinContract::new(id.to_string(), wallet.clone());
+
+    let mut balance_result = instance.get_balance(id, id).call().await.unwrap();
+    assert_eq!(balance_result.value, 0);
+
+    instance.mint_coins(5_000_000).call().await.unwrap();
+
+    balance_result = instance.get_balance(id, id).call().await.unwrap();
+    assert_eq!(balance_result.value, 5_000_000);
+
+    let tx_params = TxParameters::new(None, Some(1_000_000), None, None);
+    // Forward 1_000_000 coin amount of native asset_id
+    // this is a big number for checking that amount can be a u64
+    let call_params = CallParameters::new(Some(1_000_000), None);
+
+    let response = instance
+        .get_msg_amount()
+        .tx_params(tx_params)
+        .call_params(call_params)
+        .call()
+        .await
+        .unwrap();
+
+    assert_eq!(response.value, 1_000_000);
+
+    let call_response = response
+        .receipts
+        .iter()
+        .find(|&r| matches!(r, Receipt::Call { .. }));
+
+    assert!(call_response.is_some());
+
+    assert_eq!(call_response.unwrap().amount().unwrap(), 1_000_000);
+    assert_eq!(call_response.unwrap().asset_id().unwrap(), &NATIVE_ASSET_ID);
+
+    let address = wallet.address();
+
+    // withdraw some tokens to wallet
+    instance
+        .transfer_coins_to_output(1_000_000, id, address)
+        .append_variable_outputs(1)
+        .call()
+        .await
+        .unwrap();
+
+    let call_params = CallParameters::new(Some(0), Some(AssetId::from(*id)));
+    let tx_params = TxParameters::new(None, Some(1_000_000), None, None);
+
+    let response = instance
+        .get_msg_amount()
+        .tx_params(tx_params)
+        .call_params(call_params)
+        .call()
+        .await
+        .unwrap();
+
+    assert_eq!(response.value, 0);
+
+    let call_response = response
+        .receipts
+        .iter()
+        .find(|&r| matches!(r, Receipt::Call { .. }));
+
+    assert!(call_response.is_some());
+
+    assert_eq!(call_response.unwrap().amount().unwrap(), 0);
+    assert_eq!(
+        call_response.unwrap().asset_id().unwrap(),
+        &AssetId::from(*id)
+    );
+}
 
     #[tokio::test]
     async fn test_multiple_args() {
@@ -1217,9 +1207,39 @@
         // Make sure we can call the contract with multiple arguments
         let response = instance.get(5, 6).call().await.unwrap();
 
-<<<<<<< HEAD
         assert_eq!(response.value, 5);
-=======
+
+    let t = MyType { x: 5, y: 6 };
+    let response = instance.get_alt(t.clone()).call().await.unwrap();
+    assert_eq!(response.value, t);
+
+        let response = instance.get_single(5).call().await.unwrap();
+        assert_eq!(response.value, 5);
+    }
+
+    #[tokio::test]
+    async fn test_tuples() {
+        abigen!(
+            MyContract,
+            "packages/fuels-abigen-macro/tests/test_projects/tuples/out/debug/tuples-abi.json"
+        );
+
+        let wallet = launch_provider_and_get_single_wallet().await;
+
+        let id = Contract::deploy(
+            "tests/test_projects/tuples/out/debug/tuples.bin",
+            &wallet,
+            TxParameters::default(),
+        )
+        .await
+        .unwrap();
+
+        let instance = MyContract::new(id.to_string(), wallet.clone());
+
+        let response = instance.returns_tuple((1, 2)).call().await.unwrap();
+
+        assert_eq!(response.value, (1, 2));
+    }
     assert_eq!(response.value, (1, 2));
 
     // Tuple with struct.
@@ -1300,40 +1320,6 @@
     assert_eq!(states[0], result.value[0]);
     assert_eq!(states[1], result.value[1]);
 }
->>>>>>> a8976984
-
-        let t = MyType { x: 5, y: 6 };
-        let response = instance.get_alt(t).call().await.unwrap();
-        assert_eq!(response.value, 5);
-
-        let response = instance.get_single(5).call().await.unwrap();
-        assert_eq!(response.value, 5);
-    }
-
-    #[tokio::test]
-    async fn test_tuples() {
-        abigen!(
-            MyContract,
-            "packages/fuels-abigen-macro/tests/test_projects/tuples/out/debug/tuples-abi.json"
-        );
-
-        let wallet = launch_provider_and_get_single_wallet().await;
-
-        let id = Contract::deploy(
-            "tests/test_projects/tuples/out/debug/tuples.bin",
-            &wallet,
-            TxParameters::default(),
-        )
-        .await
-        .unwrap();
-
-        let instance = MyContract::new(id.to_string(), wallet.clone());
-
-        let response = instance.returns_tuple((1, 2)).call().await.unwrap();
-
-        assert_eq!(response.value, (1, 2));
-    }
-}
 
 #[cfg(test)]
 #[cfg(feature = "fuel-core-bin")]
