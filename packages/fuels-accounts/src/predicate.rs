use std::{fmt::Debug, fs};

#[cfg(feature = "std")]
use fuels_core::{
<<<<<<< HEAD
    types::{
        bech32::Bech32Address, errors::Result, input::Input, unresolved_bytes::UnresolvedBytes,
    },
    Configurables,
};

use crate::{provider::Provider, Account, AccountError, AccountResult, ViewOnlyAccount};
=======
    constants::BASE_ASSET_ID,
    types::{input::Input, transaction_builders::TransactionBuilder, AssetId},
};
use fuels_core::{
    types::{bech32::Bech32Address, errors::Result, unresolved_bytes::UnresolvedBytes},
    Configurables,
};

#[cfg(feature = "std")]
use crate::{
    accounts_utils::{adjust_inputs, adjust_outputs, calculate_base_amount_with_fee},
    provider::Provider,
    Account, AccountError, AccountResult, ViewOnlyAccount,
};
>>>>>>> 66aef68f

#[derive(Debug, Clone)]
pub struct Predicate {
    address: Bech32Address,
    code: Vec<u8>,
    data: UnresolvedBytes,
    chain_id: u64,
    #[cfg(feature = "std")]
    provider: Option<Provider>,
}

impl Predicate {
    pub fn address(&self) -> &Bech32Address {
        &self.address
    }

    pub fn code(&self) -> &Vec<u8> {
        &self.code
    }

    pub fn data(&self) -> &UnresolvedBytes {
        &self.data
    }

    pub fn calculate_address(code: &[u8], chain_id: u64) -> Bech32Address {
        fuel_tx::Input::predicate_owner(code, &chain_id.into()).into()
    }

    /// Uses default `ChainId`
    pub fn load_from(file_path: &str) -> Result<Self> {
        let code = fs::read(file_path)?;
        Ok(Self::from_code(code, 0))
    }

    pub fn from_code(code: Vec<u8>, chain_id: u64) -> Self {
        Self {
            address: Self::calculate_address(&code, chain_id),
            chain_id,
            code,
            data: Default::default(),
            #[cfg(feature = "std")]
            provider: None,
        }
    }

    pub fn with_data(mut self, data: UnresolvedBytes) -> Self {
        self.data = data;
        self
    }

    pub fn with_code(self, code: Vec<u8>) -> Self {
        let address = Self::calculate_address(&code, self.chain_id);
        Self {
            code,
            address,
            ..self
        }
    }

    pub fn with_configurables(mut self, configurables: impl Into<Configurables>) -> Self {
        let configurables: Configurables = configurables.into();
        configurables.update_constants_in(&mut self.code);
        let address = Self::calculate_address(&self.code, self.chain_id);
        self.address = address;
        self
    }
}

#[cfg(feature = "std")]
impl Predicate {
    pub fn provider(&self) -> Option<&Provider> {
        self.provider.as_ref()
    }

    pub fn set_provider(&mut self, provider: Provider) {
        self.address = Self::calculate_address(&self.code, provider.chain_id().into());
        self.chain_id = provider.chain_id().into();
        self.provider = Some(provider);
    }

    pub fn with_provider(self, provider: Provider) -> Self {
        let address = Self::calculate_address(&self.code, provider.chain_id().into());
        Self {
            address,
            chain_id: provider.chain_id().into(),
            provider: Some(provider),
            ..self
        }
    }
}

#[cfg(feature = "std")]
impl ViewOnlyAccount for Predicate {
    fn address(&self) -> &Bech32Address {
        self.address()
    }

    fn try_provider(&self) -> AccountResult<&Provider> {
        self.provider.as_ref().ok_or(AccountError::no_provider())
    }
}

#[cfg(feature = "std")]
#[cfg_attr(not(target_arch = "wasm32"), async_trait::async_trait)]
impl Account for Predicate {
    async fn get_asset_inputs_for_amount(
        &self,
        asset_id: AssetId,
        amount: u64,
    ) -> Result<Vec<Input>> {
        Ok(self
            .get_spendable_resources(asset_id, amount)
            .await?
            .into_iter()
            .map(|resource| {
                Input::resource_predicate(resource, self.code.clone(), self.data.clone())
            })
            .collect::<Vec<Input>>())
    }
<<<<<<< HEAD
=======

    /// Add base asset inputs to the transaction to cover the estimated fee.
    /// The original base asset amount cannot be calculated reliably from
    /// the existing transaction inputs because the selected resources may exceed
    /// the required amount to avoid dust. Therefore we require it as an argument.
    ///
    /// Requires contract inputs to be at the start of the transactions inputs vec
    /// so that their indexes are retained
    async fn add_fee_resources<Tb: TransactionBuilder>(
        &self,
        mut tb: Tb,
        previous_base_amount: u64,
    ) -> Result<Tb::TxType> {
        let network_info = self.try_provider()?.network_info().await?;
        let new_base_amount =
            calculate_base_amount_with_fee(&tb, &network_info, previous_base_amount)?;

        let new_base_inputs = self
            .get_asset_inputs_for_amount(BASE_ASSET_ID, new_base_amount)
            .await?;

        adjust_inputs(&mut tb, new_base_inputs);
        adjust_outputs(&mut tb, self.address(), new_base_amount);

        tb.build()
    }
>>>>>>> 66aef68f
}<|MERGE_RESOLUTION|>--- conflicted
+++ resolved
@@ -2,15 +2,6 @@
 
 #[cfg(feature = "std")]
 use fuels_core::{
-<<<<<<< HEAD
-    types::{
-        bech32::Bech32Address, errors::Result, input::Input, unresolved_bytes::UnresolvedBytes,
-    },
-    Configurables,
-};
-
-use crate::{provider::Provider, Account, AccountError, AccountResult, ViewOnlyAccount};
-=======
     constants::BASE_ASSET_ID,
     types::{input::Input, transaction_builders::TransactionBuilder, AssetId},
 };
@@ -25,7 +16,6 @@
     provider::Provider,
     Account, AccountError, AccountResult, ViewOnlyAccount,
 };
->>>>>>> 66aef68f
 
 #[derive(Debug, Clone)]
 pub struct Predicate {
@@ -145,33 +135,4 @@
             })
             .collect::<Vec<Input>>())
     }
-<<<<<<< HEAD
-=======
-
-    /// Add base asset inputs to the transaction to cover the estimated fee.
-    /// The original base asset amount cannot be calculated reliably from
-    /// the existing transaction inputs because the selected resources may exceed
-    /// the required amount to avoid dust. Therefore we require it as an argument.
-    ///
-    /// Requires contract inputs to be at the start of the transactions inputs vec
-    /// so that their indexes are retained
-    async fn add_fee_resources<Tb: TransactionBuilder>(
-        &self,
-        mut tb: Tb,
-        previous_base_amount: u64,
-    ) -> Result<Tb::TxType> {
-        let network_info = self.try_provider()?.network_info().await?;
-        let new_base_amount =
-            calculate_base_amount_with_fee(&tb, &network_info, previous_base_amount)?;
-
-        let new_base_inputs = self
-            .get_asset_inputs_for_amount(BASE_ASSET_ID, new_base_amount)
-            .await?;
-
-        adjust_inputs(&mut tb, new_base_inputs);
-        adjust_outputs(&mut tb, self.address(), new_base_amount);
-
-        tb.build()
-    }
->>>>>>> 66aef68f
 }