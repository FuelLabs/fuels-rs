--- conflicted
+++ resolved
@@ -207,11 +207,7 @@
             .add_fee_resources(tx_builder, previous_base_amount)
             .await?;
 
-<<<<<<< HEAD
-        let tx_id = provider.send_transaction_and_wait_to_commit(&tx).await?;
-=======
-        let tx_id = provider.send_transaction(tx).await?;
->>>>>>> 0a76e92f
+        let tx_id = provider.send_transaction_and_wait_to_commit(tx).await?;
         let receipts = provider.get_receipts(&tx_id).await?;
 
         Ok((tx_id, receipts))
@@ -275,14 +271,10 @@
 
         let tx = self.add_fee_resources(tb, base_amount).await?;
 
-<<<<<<< HEAD
         let tx_id = self
             .try_provider()?
             .send_transaction_and_wait_to_commit(&tx)
             .await?;
-=======
-        let tx_id = provider.send_transaction(tx).await?;
->>>>>>> 0a76e92f
         let receipts = provider.get_receipts(&tx_id).await?;
 
         Ok((tx_id.to_string(), receipts))
@@ -310,13 +302,8 @@
             tx_parameters,
         );
 
-<<<<<<< HEAD
-        let tx = self.add_fee_resources(tb, amount, None).await?;
-        let tx_id = provider.send_transaction_and_wait_to_commit(&tx).await?;
-=======
         let tx = self.add_fee_resources(tb, amount).await?;
-        let tx_id = provider.send_transaction(tx).await?;
->>>>>>> 0a76e92f
+        let tx_id = provider.send_transaction_and_wait_to_commit(tx).await?;
         let receipts = provider.get_receipts(&tx_id).await?;
 
         let message_id = extract_message_id(&receipts)
