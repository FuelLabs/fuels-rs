--- conflicted
+++ resolved
@@ -11,12 +11,9 @@
 
 #[cfg(feature = "std")]
 pub use account::*;
-<<<<<<< HEAD
-=======
 
 #[cfg(any(feature = "aws-kms-signer", feature = "google-kms-signer"))]
 pub mod kms;
->>>>>>> b8e74cb1
 
 #[cfg(feature = "coin-cache")]
 mod coin_cache;
