use std::{collections::HashMap, fmt::Display};

use async_trait::async_trait;
use fuel_core_client::client::{PaginatedResult, PaginationRequest};
#[doc(no_inline)]
pub use fuel_crypto;
use fuel_crypto::Signature;
use fuel_tx::{Output, Receipt, TxPointer, UtxoId};
use fuel_types::{AssetId, Bytes32, ContractId};
<<<<<<< HEAD
use fuels_core::{
    constants::BASE_ASSET_ID,
    types::{
        bech32::{Bech32Address, Bech32ContractId},
        coin::Coin,
        errors::{Error, Result},
        input::Input,
        message::Message,
        resource::Resource,
        transaction::{Transaction, TxParameters},
        transaction_builders::{ScriptTransactionBuilder, TransactionBuilder},
        transaction_response::TransactionResponse,
    },
=======
use fuels_types::{
    bech32::{Bech32Address, Bech32ContractId},
    coin::Coin,
    coin_type::CoinType,
    constants::BASE_ASSET_ID,
    errors::{Error, Result},
    input::Input,
    message::Message,
    transaction::{Transaction, TxParameters},
    transaction_builders::{ScriptTransactionBuilder, TransactionBuilder},
    transaction_response::TransactionResponse,
>>>>>>> bd258b2e
};
use provider::ResourceFilter;
pub use wallet::{Wallet, WalletUnlocked};

use crate::{accounts_utils::extract_message_id, provider::Provider};

mod accounts_utils;
pub mod predicate;
pub mod provider;
pub mod wallet;

/// Trait for signing transactions and messages
///
/// Implement this trait to support different signing modes, e.g. Ledger, hosted etc.
#[cfg_attr(target_arch = "wasm32", async_trait(?Send))]
#[cfg_attr(not(target_arch = "wasm32"), async_trait)]
pub trait Signer: std::fmt::Debug + Send + Sync {
    type Error: std::error::Error + Send + Sync;

    async fn sign_message<S: Send + Sync + AsRef<[u8]>>(
        &self,
        message: S,
    ) -> std::result::Result<Signature, Self::Error>;

    /// Signs the transaction
    fn sign_transaction(
        &self,
        message: &mut impl Transaction,
    ) -> std::result::Result<Signature, Self::Error>;
}

#[derive(Debug)]
pub struct AccountError(String);

impl AccountError {
    pub fn no_provider() -> Self {
        Self("No provider was setup: make sure to set_provider in your account!".to_string())
    }
}

impl Display for AccountError {
    fn fmt(&self, f: &mut std::fmt::Formatter<'_>) -> std::fmt::Result {
        write!(f, "{self:?}")
    }
}

impl std::error::Error for AccountError {}

impl From<AccountError> for Error {
    fn from(e: AccountError) -> Self {
        Error::AccountError(e.0)
    }
}

type AccountResult<T> = std::result::Result<T, AccountError>;

#[cfg_attr(not(target_arch = "wasm32"), async_trait)]
pub trait ViewOnlyAccount: std::fmt::Debug + Send + Sync + Clone {
    fn address(&self) -> &Bech32Address;

    fn try_provider(&self) -> AccountResult<&Provider>;

    fn set_provider(&mut self, provider: Provider) -> &mut Self;

    async fn get_transactions(
        &self,
        request: PaginationRequest<String>,
    ) -> Result<PaginatedResult<TransactionResponse, String>> {
        Ok(self
            .try_provider()?
            .get_transactions_by_owner(self.address(), request)
            .await?)
    }

    /// Gets all unspent coins of asset `asset_id` owned by the account.
    async fn get_coins(&self, asset_id: AssetId) -> Result<Vec<Coin>> {
        Ok(self
            .try_provider()?
            .get_coins(self.address(), asset_id)
            .await?)
    }

    /// Get the balance of all spendable coins `asset_id` for address `address`. This is different
    /// from getting coins because we are just returning a number (the sum of UTXOs amount) instead
    /// of the UTXOs.
    async fn get_asset_balance(&self, asset_id: &AssetId) -> Result<u64> {
        self.try_provider()?
            .get_asset_balance(self.address(), *asset_id)
            .await
            .map_err(Into::into)
    }

    /// Gets all unspent messages owned by the account.
    async fn get_messages(&self) -> Result<Vec<Message>> {
        Ok(self.try_provider()?.get_messages(self.address()).await?)
    }

    /// Get all the spendable balances of all assets for the account. This is different from getting
    /// the coins because we are only returning the sum of UTXOs coins amount and not the UTXOs
    /// coins themselves.
    async fn get_balances(&self) -> Result<HashMap<String, u64>> {
        self.try_provider()?
            .get_balances(self.address())
            .await
            .map_err(Into::into)
    }

    // /// Get some spendable resources (coins and messages) of asset `asset_id` owned by the account
    // /// that add up at least to amount `amount`. The returned coins (UTXOs) are actual coins that
    // /// can be spent. The number of UXTOs is optimized to prevent dust accumulation.
    async fn get_spendable_resources(
        &self,
        asset_id: AssetId,
        amount: u64,
    ) -> Result<Vec<CoinType>> {
        let filter = ResourceFilter {
            from: self.address().clone(),
            asset_id,
            amount,
            ..Default::default()
        };
        self.try_provider()?
            .get_spendable_resources(filter)
            .await
            .map_err(Into::into)
    }
}

#[cfg_attr(not(target_arch = "wasm32"), async_trait)]
pub trait Account: ViewOnlyAccount {
    /// Returns a vector consisting of `Input::Coin`s and `Input::Message`s for the given
    /// asset ID and amount. The `witness_index` is the position of the witness (signature)
    /// in the transaction's list of witnesses. In the validation process, the node will
    /// use the witness at this index to validate the coins returned by this method.
    async fn get_asset_inputs_for_amount(
        &self,
        asset_id: AssetId,
        amount: u64,
        witness_index: Option<u8>,
    ) -> Result<Vec<Input>>;

    /// Returns a vector containing the output coin and change output given an asset and amount
    fn get_asset_outputs_for_amount(
        &self,
        to: &Bech32Address,
        asset_id: AssetId,
        amount: u64,
    ) -> Vec<Output> {
        vec![
            Output::coin(to.into(), amount, asset_id),
            // Note that the change will be computed by the node.
            // Here we only have to tell the node who will own the change and its asset ID.
            Output::change(self.address().into(), 0, asset_id),
        ]
    }

    async fn add_fee_resources<Tb: TransactionBuilder>(
        &self,
        tb: Tb,
        previous_base_amount: u64,
        witness_index: Option<u8>,
    ) -> Result<Tb::TxType>;

    /// Transfer funds from this account to another `Address`.
    /// Fails if amount for asset ID is larger than address's spendable coins.
    /// Returns the transaction ID that was sent and the list of receipts.
    async fn transfer(
        &self,
        to: &Bech32Address,
        amount: u64,
        asset_id: AssetId,
        tx_parameters: TxParameters,
    ) -> Result<(String, Vec<Receipt>)> {
        let inputs = self
            .get_asset_inputs_for_amount(asset_id, amount, None)
            .await?;

        let outputs = self.get_asset_outputs_for_amount(to, asset_id, amount);

        let consensus_parameters = self.try_provider()?.consensus_parameters();

        let tx_builder = ScriptTransactionBuilder::prepare_transfer(inputs, outputs, tx_parameters)
            .set_consensus_parameters(consensus_parameters);

        // if we are not transferring the base asset, previous base amount is 0
        let previous_base_amount = if asset_id == AssetId::default() {
            amount
        } else {
            0
        };

        let tx = self
            .add_fee_resources(tx_builder, previous_base_amount, None)
            .await?;

        let receipts = self.try_provider()?.send_transaction(&tx).await?;

        Ok((tx.id(&consensus_parameters).to_string(), receipts))
    }

    /// Unconditionally transfers `balance` of type `asset_id` to
    /// the contract at `to`.
    /// Fails if balance for `asset_id` is larger than this account's spendable balance.
    /// Returns the corresponding transaction ID and the list of receipts.
    ///
    /// CAUTION !!!
    ///
    /// This will transfer coins to a contract, possibly leading
    /// to the PERMANENT LOSS OF COINS if not used with care.
    async fn force_transfer_to_contract(
        &self,
        to: &Bech32ContractId,
        balance: u64,
        asset_id: AssetId,
        tx_parameters: TxParameters,
    ) -> std::result::Result<(String, Vec<Receipt>), Error> {
        let zeroes = Bytes32::zeroed();
        let plain_contract_id: ContractId = to.into();

        let mut inputs = vec![Input::contract(
            UtxoId::new(zeroes, 0),
            zeroes,
            zeroes,
            TxPointer::default(),
            plain_contract_id,
        )];

        inputs.extend(
            self.get_asset_inputs_for_amount(asset_id, balance, None)
                .await?,
        );

        let outputs = vec![
            Output::contract(0, zeroes, zeroes),
            Output::change(self.address().into(), 0, asset_id),
        ];

        // Build transaction and sign it
        let params = self.try_provider()?.consensus_parameters();

        let tb = ScriptTransactionBuilder::prepare_contract_transfer(
            plain_contract_id,
            balance,
            asset_id,
            inputs,
            outputs,
            tx_parameters,
        )
        .set_consensus_parameters(params);

        // if we are not transferring the base asset, previous base amount is 0
        let base_amount = if asset_id == AssetId::default() {
            balance
        } else {
            0
        };

        let tx = self.add_fee_resources(tb, base_amount, None).await?;

        let tx_id = tx.id(&params);
        let receipts = self.try_provider()?.send_transaction(&tx).await?;

        Ok((tx_id.to_string(), receipts))
    }

    /// Withdraws an amount of the base asset to
    /// an address on the base chain.
    /// Returns the transaction ID, message ID and the list of receipts.
    async fn withdraw_to_base_layer(
        &self,
        to: &Bech32Address,
        amount: u64,
        tx_parameters: TxParameters,
    ) -> std::result::Result<(String, String, Vec<Receipt>), Error> {
        let params = self.try_provider()?.consensus_parameters();
        let inputs = self
            .get_asset_inputs_for_amount(BASE_ASSET_ID, amount, None)
            .await?;

        let tb = ScriptTransactionBuilder::prepare_message_to_output(
            to.into(),
            amount,
            inputs,
            tx_parameters,
        );

        let tx = self.add_fee_resources(tb, amount, None).await?;

        let tx_id = tx.id(&params).to_string();
        let receipts = self.try_provider()?.send_transaction(&tx).await?;

        let message_id = extract_message_id(&receipts)
            .expect("MessageId could not be retrieved from tx receipts.");

        Ok((tx_id, message_id.to_string(), receipts))
    }
}

#[cfg(test)]
mod tests {
    use fuel_core_client::client::FuelClient;
    use std::str::FromStr;

    use fuel_crypto::{Message, SecretKey};
    use fuel_tx::{
        Address, AssetId, Bytes32, ConsensusParameters, Input, Output,
        Transaction as FuelTransaction, TxPointer, UtxoId,
    };
    use fuels_core::types::transaction::{ScriptTransaction, Transaction};
    use rand::{rngs::StdRng, RngCore, SeedableRng};

    use super::*;
    use crate::wallet::WalletUnlocked;

    #[tokio::test]
    async fn sign_and_verify() -> std::result::Result<(), Box<dyn std::error::Error>> {
        // ANCHOR: sign_message
        let mut rng = StdRng::seed_from_u64(2322u64);
        let mut secret_seed = [0u8; 32];
        rng.fill_bytes(&mut secret_seed);

        let secret = secret_seed
            .as_slice()
            .try_into()
            .expect("The seed size is valid");

        // Create a wallet using the private key created above.
        let wallet = WalletUnlocked::new_from_private_key(secret, None);

        let message = "my message";

        let signature = wallet.sign_message(message).await?;

        // Check if signature is what we expect it to be
        assert_eq!(signature, Signature::from_str("0x8eeb238db1adea4152644f1cd827b552dfa9ab3f4939718bb45ca476d167c6512a656f4d4c7356bfb9561b14448c230c6e7e4bd781df5ee9e5999faa6495163d")?);

        // Recover address that signed the message
        let message = Message::new(message);
        let recovered_address = signature.recover(&message)?;

        assert_eq!(wallet.address().hash(), recovered_address.hash());

        // Verify signature
        signature.verify(&recovered_address, &message)?;
        Ok(())
        // ANCHOR_END: sign_message
    }

    #[tokio::test]
    async fn sign_tx_and_verify() -> std::result::Result<(), Box<dyn std::error::Error>> {
        // ANCHOR: sign_tx
        let secret = SecretKey::from_str(
            "5f70feeff1f229e4a95e1056e8b4d80d0b24b565674860cc213bdb07127ce1b1",
        )?;
        let mut wallet = WalletUnlocked::new_from_private_key(secret, None);

        // Set up a dummy transaction.
        let input_coin = Input::coin_signed(
            UtxoId::new(Bytes32::zeroed(), 0),
            Address::from_str(
                "0xf1e92c42b90934aa6372e30bc568a326f6e66a1a0288595e6e3fbd392a4f3e6e",
            )?,
            10000000,
            AssetId::from([0u8; 32]),
            TxPointer::default(),
            0,
            0u32.into(),
        );

        let output_coin = Output::coin(
            Address::from_str(
                "0xc7862855b418ba8f58878db434b21053a61a2025209889cc115989e8040ff077",
            )?,
            1,
            AssetId::from([0u8; 32]),
        );

        let mut tx: ScriptTransaction = FuelTransaction::script(
            0,
            1000000,
            0u32.into(),
            hex::decode("24400000")?,
            vec![],
            vec![input_coin],
            vec![output_coin],
            vec![],
        )
        .into();

        // Sign the transaction.
        let consensus_parameters = ConsensusParameters::default();
        let test_provider = Provider::new(FuelClient::new("test")?, consensus_parameters);
        wallet.set_provider(test_provider);
        let signature = wallet.sign_transaction(&mut tx)?;
        let message = Message::from_bytes(*tx.id(&consensus_parameters));

        // Check if signature is what we expect it to be
        assert_eq!(signature, Signature::from_str("8d2d7f8d5190d9acdc07717e39173bdfb0024b1c06e70b084994440eb9bdff17e57dfdcb6b45bd36a896566054809a21dfd67c0a25344c73cf9c4d9d6a32be05")?);

        // Recover address that signed the transaction
        let recovered_address = signature.recover(&message)?;

        assert_eq!(wallet.address().hash(), recovered_address.hash());

        // Verify signature
        signature.verify(&recovered_address, &message)?;
        Ok(())
        // ANCHOR_END: sign_tx
    }
}<|MERGE_RESOLUTION|>--- conflicted
+++ resolved
@@ -7,33 +7,19 @@
 use fuel_crypto::Signature;
 use fuel_tx::{Output, Receipt, TxPointer, UtxoId};
 use fuel_types::{AssetId, Bytes32, ContractId};
-<<<<<<< HEAD
 use fuels_core::{
     constants::BASE_ASSET_ID,
     types::{
         bech32::{Bech32Address, Bech32ContractId},
         coin::Coin,
+        coin_type::CoinType,
         errors::{Error, Result},
         input::Input,
         message::Message,
-        resource::Resource,
         transaction::{Transaction, TxParameters},
         transaction_builders::{ScriptTransactionBuilder, TransactionBuilder},
         transaction_response::TransactionResponse,
     },
-=======
-use fuels_types::{
-    bech32::{Bech32Address, Bech32ContractId},
-    coin::Coin,
-    coin_type::CoinType,
-    constants::BASE_ASSET_ID,
-    errors::{Error, Result},
-    input::Input,
-    message::Message,
-    transaction::{Transaction, TxParameters},
-    transaction_builders::{ScriptTransactionBuilder, TransactionBuilder},
-    transaction_response::TransactionResponse,
->>>>>>> bd258b2e
 };
 use provider::ResourceFilter;
 pub use wallet::{Wallet, WalletUnlocked};
