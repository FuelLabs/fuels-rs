--- conflicted
+++ resolved
@@ -397,20 +397,10 @@
         // Extract the signature from the tx witnesses
         let bytes = <[u8; Signature::LEN]>::try_from(tx.witnesses().first().unwrap().as_ref())?;
         let tx_signature = Signature::from_bytes(bytes);
-
-<<<<<<< HEAD
+      
         // Sign the transaction manually
         let message = Message::from_bytes(*tx.id(0.into()));
         let signature = Signature::sign(&wallet.private_key, &message);
-=======
-        // Sign the transaction.
-        let consensus_parameters = ConsensusParameters::default();
-        let test_provider = Provider::new(FuelClient::new("test")?, consensus_parameters);
-        wallet.set_provider(test_provider);
-
-        let signature = wallet.sign_transaction(&mut tx)?;
-        let message = Message::from_bytes(*tx.id(consensus_parameters.chain_id.into()));
->>>>>>> da848ef6
 
         // Check if the signatures are the same
         assert_eq!(signature, tx_signature);
