--- conflicted
+++ resolved
@@ -265,19 +265,12 @@
 
         //let outputs = self.get_asset_outputs_for_amount(to, asset_id, amount);
 
-<<<<<<< HEAD
-        let consensus_parameters = provider.consensus_parameters();
-
-        let tx_builder = ScriptTransactionBuilder::prepare_transfer(inputs, vec![], tx_parameters)
-            .with_consensus_parameters(consensus_parameters);
-=======
         let tx_builder = ScriptTransactionBuilder::prepare_transfer(
             inputs,
             outputs,
             tx_parameters,
             network_info,
         );
->>>>>>> 3b87f37d
 
         let mut outputs = self.get_asset_outputs_for_amount(to, asset_id, amount);
         let expected_change_output =
@@ -295,23 +288,12 @@
             .add_fee_resources(tx_builder, previous_base_amount)
             .await?;
         let tx_id = provider.send_transaction_and_await_commit(tx).await?;
-
-<<<<<<< HEAD
-        let chain_id = consensus_parameters.chain_id.into();
-        dbg!(&tx.id(chain_id));
-        dbg!(&tx.inputs());
-        dbg!(&tx.outputs());
-
-        let tx_id = provider.send_transaction(tx.clone()).await?;
         self.cache(&tx, chain_id);
-        //let receipts = provider.get_receipts(&tx_id).await?
-        let receipts = vec![];
-=======
+      
         let receipts = provider
             .tx_status(&tx_id)
             .await?
             .take_receipts_checked(None)?;
->>>>>>> 3b87f37d
 
         Ok((tx_id, receipts))
     }
@@ -373,18 +355,13 @@
 
         let tx = self.add_fee_resources(tb, base_amount).await?;
 
-<<<<<<< HEAD
-        let tx_id = provider.send_transaction(tx.clone()).await?;
+        let tx_id = provider.send_transaction_and_await_commit(tx).await?;
         self.cache(&tx, params.chain_id);
-        let receipts = provider.get_receipts(&tx_id).await?;
-=======
-        let tx_id = provider.send_transaction_and_await_commit(tx).await?;
 
         let receipts = provider
             .tx_status(&tx_id)
             .await?
             .take_receipts_checked(None)?;
->>>>>>> 3b87f37d
 
         Ok((tx_id.to_string(), receipts))
     }
