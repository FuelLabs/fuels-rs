--- conflicted
+++ resolved
@@ -16,18 +16,10 @@
 
 pub fn calculate_missing_base_amount(
     tb: &impl TransactionBuilder,
-<<<<<<< HEAD
     used_base_amount: u64,
 ) -> Result<u64> {
     let transaction_fee = tb
         .fee_checked_from_tx()?
-=======
-    network_info: &NetworkInfo,
-    previous_base_amount: u64,
-) -> Result<u64> {
-    let transaction_fee = tb
-        .fee_checked_from_tx(network_info)?
->>>>>>> 66aef68f
         .ok_or(error!(InvalidData, "Error calculating TransactionFee"))?;
 
     let available_amount: u64 = available_base_amount(tb);
