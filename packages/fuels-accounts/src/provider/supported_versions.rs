--- conflicted
+++ resolved
@@ -1,13 +1,7 @@
 use semver::Version;
 
-<<<<<<< HEAD
 pub const SUPPORTED_FUEL_CORE_VERSION: Version =
     include!("../../../../scripts/fuel-core-version/version.rs");
-=======
-fn get_supported_fuel_core_version() -> Version {
-    "0.24.2".parse().expect("is valid version")
-}
->>>>>>> 0ddb7e8e
 
 #[derive(Debug, PartialEq, Eq)]
 pub(crate) struct VersionCompatibility {
@@ -17,16 +11,8 @@
     pub(crate) is_patch_supported: bool,
 }
 
-<<<<<<< HEAD
-pub(crate) fn check_fuel_core_version_compatibility(
-    network_version: Version,
-) -> VersionCompatibility {
+pub(crate) fn compare_node_compatibility(network_version: Version) -> VersionCompatibility {
     check_version_compatibility(network_version, SUPPORTED_FUEL_CORE_VERSION)
-=======
-pub(crate) fn compare_node_compatibility(network_version: Version) -> VersionCompatibility {
-    let supported_version = get_supported_fuel_core_version();
-    check_version_compatibility(network_version, supported_version)
->>>>>>> 0ddb7e8e
 }
 
 fn check_version_compatibility(
