use semver::Version;

fn get_supported_fuel_core_version() -> Version {
<<<<<<< HEAD
    "0.21.0".parse().unwrap()
=======
    "0.22.0".parse().unwrap()
>>>>>>> 135a2c87
}

#[derive(Debug, PartialEq, Eq)]
pub(crate) struct VersionCompatibility {
    pub(crate) supported_version: Version,
    pub(crate) is_major_supported: bool,
    pub(crate) is_minor_supported: bool,
    pub(crate) is_patch_supported: bool,
}

pub(crate) fn check_fuel_core_version_compatibility(
    network_version: Version,
) -> VersionCompatibility {
    let supported_version = get_supported_fuel_core_version();
    check_version_compatibility(network_version, supported_version)
}

fn check_version_compatibility(
    actual_version: Version,
    expected_version: Version,
) -> VersionCompatibility {
    let is_major_supported = expected_version.major == actual_version.major;
    let is_minor_supported = expected_version.minor == actual_version.minor;
    let is_patch_supported = expected_version.patch == actual_version.patch;

    VersionCompatibility {
        supported_version: expected_version,
        is_major_supported,
        is_minor_supported,
        is_patch_supported,
    }
}

#[cfg(test)]
mod tests {
    use super::*;

    #[test]
    fn should_validate_all_possible_version_mismatches() {
        let expected_version = "0.1.2".parse::<Version>().unwrap();

        assert_eq!(
            check_version_compatibility("1.1.2".parse().unwrap(), expected_version.clone()),
            VersionCompatibility {
                is_major_supported: false,
                is_minor_supported: true,
                is_patch_supported: true,
                supported_version: expected_version.clone()
            }
        );

        assert_eq!(
            check_version_compatibility("1.2.2".parse().unwrap(), expected_version.clone()),
            VersionCompatibility {
                is_major_supported: false,
                is_minor_supported: false,
                is_patch_supported: true,
                supported_version: expected_version.clone()
            }
        );

        assert_eq!(
            check_version_compatibility("1.1.3".parse().unwrap(), expected_version.clone()),
            VersionCompatibility {
                is_major_supported: false,
                is_minor_supported: true,
                is_patch_supported: false,
                supported_version: expected_version.clone()
            }
        );

        assert_eq!(
            check_version_compatibility("0.2.2".parse().unwrap(), expected_version.clone()),
            VersionCompatibility {
                is_major_supported: true,
                is_minor_supported: false,
                is_patch_supported: true,
                supported_version: expected_version.clone()
            }
        );

        assert_eq!(
            check_version_compatibility("0.2.3".parse().unwrap(), expected_version.clone()),
            VersionCompatibility {
                is_major_supported: true,
                is_minor_supported: false,
                is_patch_supported: false,
                supported_version: expected_version.clone()
            }
        );

        assert_eq!(
            check_version_compatibility("0.1.3".parse().unwrap(), expected_version.clone()),
            VersionCompatibility {
                is_major_supported: true,
                is_minor_supported: true,
                is_patch_supported: false,
                supported_version: expected_version.clone()
            }
        );

        assert_eq!(
            check_version_compatibility("0.1.2".parse().unwrap(), expected_version.clone()),
            VersionCompatibility {
                is_major_supported: true,
                is_minor_supported: true,
                is_patch_supported: true,
                supported_version: expected_version.clone()
            }
        );
    }
}<|MERGE_RESOLUTION|>--- conflicted
+++ resolved
@@ -1,11 +1,7 @@
 use semver::Version;
 
 fn get_supported_fuel_core_version() -> Version {
-<<<<<<< HEAD
-    "0.21.0".parse().unwrap()
-=======
     "0.22.0".parse().unwrap()
->>>>>>> 135a2c87
 }
 
 #[derive(Debug, PartialEq, Eq)]
