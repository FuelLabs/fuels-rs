use std::{future::Future, io};

use fuel_core_client::client::{
    pagination::{PaginatedResult, PaginationRequest},
    types::{
        gas_price::{EstimateGasPrice, LatestGasPrice},
        primitives::{BlockId, TransactionId},
        Balance, Block, ChainInfo, Coin, CoinType, ContractBalance, Message, MessageProof,
        NodeInfo, TransactionResponse, TransactionStatus,
    },
    FuelClient,
};
use fuel_core_types::services::executor::TransactionExecutionStatus;
use fuel_tx::{Transaction, TxId, UtxoId};
use fuel_types::{Address, AssetId, BlockHeight, ContractId, Nonce};
use fuels_core::types::errors::{error, Error, Result};

use super::supported_versions::{self, VersionCompatibility};
use crate::provider::{retry_util, RetryConfig};

#[derive(Debug, thiserror::Error)]
pub(crate) enum RequestError {
    #[error("io error: {0}")]
    IO(String),
}

type RequestResult<T> = std::result::Result<T, RequestError>;

impl From<RequestError> for Error {
    fn from(e: RequestError) -> Self {
        Error::Provider(e.to_string())
    }
}

#[derive(Debug, Clone)]
pub(crate) struct RetryableClient {
    client: FuelClient,
    url: String,
    retry_config: RetryConfig,
    prepend_warning: Option<String>,
}

impl RetryableClient {
    pub(crate) async fn connect(url: impl AsRef<str>, retry_config: RetryConfig) -> Result<Self> {
        let url = url.as_ref().to_string();
        let client = FuelClient::new(&url).map_err(|e| error!(Provider, "{e}"))?;

        let node_info = client.node_info().await?;
        let warning = Self::version_compatibility_warning(&node_info)?;

        Ok(Self {
            client,
            retry_config,
            url,
            prepend_warning: warning,
        })
    }

    fn version_compatibility_warning(node_info: &NodeInfo) -> Result<Option<String>> {
        let node_version = node_info
            .node_version
            .parse::<semver::Version>()
            .map_err(|e| error!(Provider, "could not parse Fuel client version: {}", e))?;

        let VersionCompatibility {
            supported_version,
            is_major_supported,
            is_minor_supported,
            ..
        } = supported_versions::compare_node_compatibility(node_version.clone());

        let msg = if !is_major_supported || !is_minor_supported {
            Some(format!(
                "warning: the fuel node version to which this provider is connected has a semver incompatible version from the one the SDK was developed against. Connected node version: {node_version}, supported version: {supported_version}",
            ))
        } else {
            None
        };

        Ok(msg)
    }

    pub(crate) fn url(&self) -> &str {
        &self.url
    }

    pub(crate) fn set_retry_config(&mut self, retry_config: RetryConfig) {
        self.retry_config = retry_config;
    }

    async fn wrap<T, Fut>(&self, action: impl Fn() -> Fut) -> RequestResult<T>
    where
        Fut: Future<Output = io::Result<T>>,
    {
        retry_util::retry(action, &self.retry_config, |result| result.is_err())
            .await
            .map_err(|e| {
                let msg = if let Some(warning) = &self.prepend_warning {
                    format!("{warning}. {e}")
                } else {
                    e.to_string()
                };
                RequestError::IO(msg)
            })
    }

    // DELEGATION START
    pub async fn health(&self) -> RequestResult<bool> {
        self.wrap(|| self.client.health()).await
    }

    pub async fn transaction(&self, id: &TxId) -> RequestResult<Option<TransactionResponse>> {
        self.wrap(|| self.client.transaction(id)).await
    }

    pub(crate) async fn chain_info(&self) -> RequestResult<ChainInfo> {
        self.wrap(|| self.client.chain_info()).await
    }

    pub async fn await_transaction_commit(&self, id: &TxId) -> RequestResult<TransactionStatus> {
        self.wrap(|| self.client.await_transaction_commit(id)).await
    }

    pub async fn submit_and_await_commit(
        &self,
        tx: &Transaction,
    ) -> RequestResult<TransactionStatus> {
        self.wrap(|| self.client.submit_and_await_commit(tx)).await
    }

    pub async fn submit(&self, tx: &Transaction) -> RequestResult<TransactionId> {
        self.wrap(|| self.client.submit(tx)).await
    }

    pub async fn transaction_status(&self, id: &TxId) -> RequestResult<TransactionStatus> {
        self.wrap(|| self.client.transaction_status(id)).await
    }

    pub async fn node_info(&self) -> RequestResult<NodeInfo> {
        self.wrap(|| self.client.node_info()).await
    }

    pub async fn latest_gas_price(&self) -> RequestResult<LatestGasPrice> {
        self.wrap(|| self.client.latest_gas_price()).await
    }

    pub async fn estimate_gas_price(&self, block_horizon: u32) -> RequestResult<EstimateGasPrice> {
        self.wrap(|| self.client.estimate_gas_price(block_horizon))
            .await
            .map(Into::into)
    }

    pub async fn estimate_predicates(&self, tx: &Transaction) -> RequestResult<Transaction> {
        self.wrap(|| async {
            let mut new_tx = tx.clone();
            self.client.estimate_predicates(&mut new_tx).await?;
            Ok(new_tx)
        })
        .await
    }

    pub async fn dry_run(
        &self,
        tx: &[Transaction],
    ) -> RequestResult<Vec<TransactionExecutionStatus>> {
        self.wrap(|| self.client.dry_run(tx)).await
    }

    pub async fn dry_run_opt(
        &self,
        tx: &[Transaction],
        utxo_validation: Option<bool>,
        gas_price: Option<u64>,
    ) -> RequestResult<Vec<TransactionExecutionStatus>> {
<<<<<<< HEAD
        self.wrap(|| {
            self.client
                .dry_run_opt(tx, utxo_validation, gas_price.map(Into::into))
        })
        .await
=======
        self.wrap(|| self.client.dry_run_opt(tx, utxo_validation, None))
            .await
>>>>>>> 30221bdb
    }

    pub async fn coins(
        &self,
        owner: &Address,
        asset_id: Option<&AssetId>,
        request: PaginationRequest<String>,
    ) -> RequestResult<PaginatedResult<Coin, String>> {
        self.wrap(move || self.client.coins(owner, asset_id, request.clone()))
            .await
    }

    pub async fn coins_to_spend(
        &self,
        owner: &Address,
        spend_query: Vec<(AssetId, u64, Option<u32>)>,
        excluded_ids: Option<(Vec<UtxoId>, Vec<Nonce>)>,
    ) -> RequestResult<Vec<Vec<CoinType>>> {
        self.wrap(move || {
            self.client
                .coins_to_spend(owner, spend_query.clone(), excluded_ids.clone())
        })
        .await
    }

    pub async fn balance(&self, owner: &Address, asset_id: Option<&AssetId>) -> RequestResult<u64> {
        self.wrap(|| self.client.balance(owner, asset_id)).await
    }

    pub async fn contract_balance(
        &self,
        id: &ContractId,
        asset: Option<&AssetId>,
    ) -> RequestResult<u64> {
        self.wrap(|| self.client.contract_balance(id, asset)).await
    }

    pub async fn contract_balances(
        &self,
        contract: &ContractId,
        request: PaginationRequest<String>,
    ) -> RequestResult<PaginatedResult<ContractBalance, String>> {
        self.wrap(|| self.client.contract_balances(contract, request.clone()))
            .await
    }

    pub async fn balances(
        &self,
        owner: &Address,
        request: PaginationRequest<String>,
    ) -> RequestResult<PaginatedResult<Balance, String>> {
        self.wrap(|| self.client.balances(owner, request.clone()))
            .await
    }

    pub async fn transactions(
        &self,
        request: PaginationRequest<String>,
    ) -> RequestResult<PaginatedResult<TransactionResponse, String>> {
        self.wrap(|| self.client.transactions(request.clone()))
            .await
    }

    pub async fn transactions_by_owner(
        &self,
        owner: &Address,
        request: PaginationRequest<String>,
    ) -> RequestResult<PaginatedResult<TransactionResponse, String>> {
        self.wrap(|| self.client.transactions_by_owner(owner, request.clone()))
            .await
    }

    pub async fn produce_blocks(
        &self,
        blocks_to_produce: u32,
        start_timestamp: Option<u64>,
    ) -> RequestResult<BlockHeight> {
        self.wrap(|| {
            self.client
                .produce_blocks(blocks_to_produce, start_timestamp)
        })
        .await
    }

    pub async fn block(&self, id: &BlockId) -> RequestResult<Option<Block>> {
        self.wrap(|| self.client.block(id)).await
    }

    pub async fn block_by_height(&self, height: BlockHeight) -> RequestResult<Option<Block>> {
        self.wrap(|| self.client.block_by_height(height)).await
    }

    pub async fn blocks(
        &self,
        request: PaginationRequest<String>,
    ) -> RequestResult<PaginatedResult<Block, String>> {
        self.wrap(|| self.client.blocks(request.clone())).await
    }

    pub async fn messages(
        &self,
        owner: Option<&Address>,
        request: PaginationRequest<String>,
    ) -> RequestResult<PaginatedResult<Message, String>> {
        self.wrap(|| self.client.messages(owner, request.clone()))
            .await
    }

    /// Request a merkle proof of an output message.
    pub async fn message_proof(
        &self,
        transaction_id: &TxId,
        nonce: &Nonce,
        commit_block_id: Option<&BlockId>,
        commit_block_height: Option<BlockHeight>,
    ) -> RequestResult<Option<MessageProof>> {
        self.wrap(|| {
            self.client
                .message_proof(transaction_id, nonce, commit_block_id, commit_block_height)
        })
        .await
    }
    // DELEGATION END
}<|MERGE_RESOLUTION|>--- conflicted
+++ resolved
@@ -172,16 +172,11 @@
         utxo_validation: Option<bool>,
         gas_price: Option<u64>,
     ) -> RequestResult<Vec<TransactionExecutionStatus>> {
-<<<<<<< HEAD
         self.wrap(|| {
             self.client
                 .dry_run_opt(tx, utxo_validation, gas_price.map(Into::into))
         })
         .await
-=======
-        self.wrap(|| self.client.dry_run_opt(tx, utxo_validation, None))
-            .await
->>>>>>> 30221bdb
     }
 
     pub async fn coins(
