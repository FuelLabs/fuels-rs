use std::{collections::HashMap, fmt::Debug, net::SocketAddr};

mod retry_util;
mod retryable_client;
mod supported_versions;

#[cfg(feature = "coin-cache")]
use std::sync::Arc;

use chrono::{DateTime, Utc};
use fuel_core_client::client::{
    pagination::{PageDirection, PaginatedResult, PaginationRequest},
    types::{
        balance::Balance,
        contract::ContractBalance,
        gas_price::{EstimateGasPrice, LatestGasPrice},
    },
};
use fuel_core_types::services::executor::{TransactionExecutionResult, TransactionExecutionStatus};
use fuel_tx::{
    AssetId, ConsensusParameters, Receipt, Transaction as FuelTransaction, TxId, UtxoId,
};
use fuel_types::{Address, BlockHeight, Bytes32, ChainId, Nonce};
#[cfg(feature = "coin-cache")]
use fuels_core::types::coin_type_id::CoinTypeId;
use fuels_core::{
    constants::{DEFAULT_GAS_ESTIMATION_BLOCK_HORIZON, DEFAULT_GAS_ESTIMATION_TOLERANCE},
    types::{
        bech32::{Bech32Address, Bech32ContractId},
        block::Block,
        chain_info::ChainInfo,
        coin::Coin,
        coin_type::CoinType,
        errors::{error, Result},
        message::Message,
        message_proof::MessageProof,
        node_info::NodeInfo,
        transaction::{Transaction, Transactions},
        transaction_builders::DryRunner,
        transaction_response::TransactionResponse,
        tx_status::TxStatus,
    },
};
pub use retry_util::{Backoff, RetryConfig};
use supported_versions::{check_fuel_core_version_compatibility, VersionCompatibility};
use tai64::Tai64;
#[cfg(feature = "coin-cache")]
use tokio::sync::{Mutex, MutexGuard};

#[cfg(feature = "coin-cache")]
use crate::coin_cache::CoinsCache;
use crate::provider::retryable_client::RetryableClient;

#[derive(Debug)]
// ANCHOR: transaction_cost
pub struct TransactionCost {
    pub gas_price: u64,
    pub gas_used: u64,
    pub metered_bytes_size: u64,
    pub total_fee: u64,
}
// ANCHOR_END: transaction_cost

pub(crate) struct ResourceQueries {
    utxos: Vec<UtxoId>,
    messages: Vec<Nonce>,
    asset_id: Option<AssetId>,
    amount: u64,
}

impl ResourceQueries {
    pub fn exclusion_query(&self) -> Option<(Vec<UtxoId>, Vec<Nonce>)> {
        if self.utxos.is_empty() && self.messages.is_empty() {
            return None;
        }

        Some((self.utxos.clone(), self.messages.clone()))
    }

    pub fn spend_query(&self, base_asset_id: AssetId) -> Vec<(AssetId, u64, Option<u32>)> {
        vec![(self.asset_id.unwrap_or(base_asset_id), self.amount, None)]
    }
}

#[derive(Default)]
// ANCHOR: resource_filter
pub struct ResourceFilter {
    pub from: Bech32Address,
    pub asset_id: Option<AssetId>,
    pub amount: u64,
    pub excluded_utxos: Vec<UtxoId>,
    pub excluded_message_nonces: Vec<Nonce>,
}
// ANCHOR_END: resource_filter

impl ResourceFilter {
    pub fn owner(&self) -> Address {
        (&self.from).into()
    }

    pub(crate) fn resource_queries(&self) -> ResourceQueries {
        ResourceQueries {
            utxos: self.excluded_utxos.clone(),
            messages: self.excluded_message_nonces.clone(),
            asset_id: self.asset_id,
            amount: self.amount,
        }
    }
}

/// Encapsulates common client operations in the SDK.
/// Note that you may also use `client`, which is an instance
/// of `FuelClient`, directly, which provides a broader API.
#[derive(Debug, Clone)]
pub struct Provider {
    client: RetryableClient,
    consensus_parameters: ConsensusParameters,
    #[cfg(feature = "coin-cache")]
    cache: Arc<Mutex<CoinsCache>>,
}

impl Provider {
    pub async fn from(addr: impl Into<SocketAddr>) -> Result<Self> {
        let addr = addr.into();
        Self::connect(format!("http://{addr}")).await
    }

    pub async fn healthy(&self) -> Result<bool> {
        Ok(self.client.health().await?)
    }

    /// Connects to an existing node at the given address.
    pub async fn connect(url: impl AsRef<str>) -> Result<Provider> {
        let client = RetryableClient::new(&url, Default::default())?;
        let consensus_parameters = client.chain_info().await?.consensus_parameters;
        let node_info = client.node_info().await?.into();

        Self::ensure_client_version_is_supported(&node_info)?;

        Ok(Self {
            client,
            consensus_parameters,
            #[cfg(feature = "coin-cache")]
            cache: Default::default(),
        })
    }

    pub fn url(&self) -> &str {
        self.client.url()
    }

    /// Sends a transaction to the underlying Provider's client.
    pub async fn send_transaction_and_await_commit<T: Transaction>(
        &self,
        tx: T,
    ) -> Result<TxStatus> {
        let tx = self.prepare_transaction_for_sending(tx).await?;
        let tx_status = self
            .client
            .submit_and_await_commit(&tx.clone().into())
            .await?
            .into();

        #[cfg(feature = "coin-cache")]
        if matches!(
            tx_status,
            TxStatus::SqueezedOut { .. } | TxStatus::Revert { .. }
        ) {
            self.cache
                .lock()
                .await
                .remove_items(tx.used_coins(self.base_asset_id()))
        }

        Ok(tx_status)
    }

    async fn prepare_transaction_for_sending<T: Transaction>(&self, mut tx: T) -> Result<T> {
        tx.precompute(&self.chain_id())?;

        let chain_info = self.chain_info().await?;
        let latest_block_height = chain_info.latest_block.header.height;
        tx.check(latest_block_height, self.consensus_parameters())?;

        if tx.is_using_predicates() {
            tx.estimate_predicates(self.consensus_parameters())?;
            tx.clone()
                .validate_predicates(self.consensus_parameters(), latest_block_height)?;
        }

        self.validate_transaction(tx.clone()).await?;

        Ok(tx)
    }

    pub async fn send_transaction<T: Transaction>(&self, tx: T) -> Result<TxId> {
        let tx = self.prepare_transaction_for_sending(tx).await?;
        self.submit(tx).await
    }

    pub async fn await_transaction_commit<T: Transaction>(&self, id: TxId) -> Result<TxStatus> {
        Ok(self.client.await_transaction_commit(&id).await?.into())
    }

    async fn validate_transaction<T: Transaction>(&self, tx: T) -> Result<()> {
        let tolerance = 0.0;
        let TransactionCost { gas_used, .. } = self
            .estimate_transaction_cost(tx.clone(), Some(tolerance), None)
            .await?;

        tx.validate_gas(gas_used)?;

        Ok(())
    }

    #[cfg(not(feature = "coin-cache"))]
    async fn submit<T: Transaction>(&self, tx: T) -> Result<TxId> {
        Ok(self.client.submit(&tx.into()).await?)
    }

    #[cfg(feature = "coin-cache")]
    async fn submit<T: Transaction>(&self, tx: T) -> Result<TxId> {
        let used_utxos = tx.used_coins(self.base_asset_id());
        let tx_id = self.client.submit(&tx.into()).await?;
        self.cache.lock().await.insert_multiple(used_utxos);

        Ok(tx_id)
    }

    pub async fn tx_status(&self, tx_id: &TxId) -> Result<TxStatus> {
        Ok(self.client.transaction_status(tx_id).await?.into())
    }

    pub async fn chain_info(&self) -> Result<ChainInfo> {
        Ok(self.client.chain_info().await?.into())
    }

    pub fn consensus_parameters(&self) -> &ConsensusParameters {
        &self.consensus_parameters
    }

    pub fn base_asset_id(&self) -> &AssetId {
        &self.consensus_parameters.base_asset_id
    }

    fn ensure_client_version_is_supported(node_info: &NodeInfo) -> Result<()> {
        let node_version = node_info
            .node_version
            .parse::<semver::Version>()
            .map_err(|e| error!(Provider, "could not parse Fuel client version: {}", e))?;

        let VersionCompatibility {
            supported_version,
            is_major_supported,
            is_minor_supported,
            is_patch_supported,
        } = check_fuel_core_version_compatibility(node_version.clone());

        if !is_major_supported || !is_minor_supported {
            return Err(error!(
                Provider,
                "unsupported Fuel client version. \\
                Current version: {}, supported version: {}",
                node_version,
                supported_version
            ));
        } else if !is_patch_supported {
            tracing::warn!(
                fuel_client_version = %node_version,
                supported_version = %supported_version,
                "the patch versions of the client and SDK differ",
            );
        };

        Ok(())
    }

    pub fn chain_id(&self) -> ChainId {
        self.consensus_parameters.chain_id
    }

    pub async fn node_info(&self) -> Result<NodeInfo> {
        Ok(self.client.node_info().await?.into())
    }

    pub async fn latest_gas_price(&self) -> Result<LatestGasPrice> {
        Ok(self.client.latest_gas_price().await?)
    }

    pub async fn estimate_gas_price(&self, block_horizon: u32) -> Result<EstimateGasPrice> {
        Ok(self.client.estimate_gas_price(block_horizon).await?)
    }

    pub async fn dry_run(&self, tx: impl Transaction) -> Result<TxStatus> {
        let [(_, tx_status)] = self
            .client
            .dry_run(Transactions::new().insert(tx).as_slice())
            .await?
            .into_iter()
            .map(Self::tx_status_from_execution_status)
            .collect::<Vec<_>>()
            .try_into()
            .expect("should have only one element");

        Ok(tx_status)
    }

    pub async fn dry_run_multiple(
        &self,
        transactions: Transactions,
    ) -> Result<Vec<(TxId, TxStatus)>> {
        Ok(self
            .client
            .dry_run(transactions.as_slice())
            .await?
            .into_iter()
            .map(Self::tx_status_from_execution_status)
            .collect())
    }

    fn tx_status_from_execution_status(
        tx_execution_status: TransactionExecutionStatus,
    ) -> (TxId, TxStatus) {
        (
            tx_execution_status.id,
            match tx_execution_status.result {
                TransactionExecutionResult::Success { receipts, .. } => {
                    TxStatus::Success { receipts }
                }
                TransactionExecutionResult::Failed { receipts, result } => TxStatus::Revert {
                    reason: TransactionExecutionResult::reason(&receipts, &result),
                    receipts,
                    revert_id: 0,
                },
            },
        )
    }

    pub async fn dry_run_no_validation(&self, tx: impl Transaction) -> Result<TxStatus> {
        let [(_, tx_status)] = self
            .client
            .dry_run_opt(Transactions::new().insert(tx).as_slice(), Some(false))
            .await?
            .into_iter()
            .map(Self::tx_status_from_execution_status)
            .collect::<Vec<_>>()
            .try_into()
            .expect("should have only one element");

        Ok(tx_status)
    }

    pub async fn dry_run_no_validation_multiple(
        &self,
        transactions: Transactions,
    ) -> Result<Vec<(TxId, TxStatus)>> {
        Ok(self
            .client
            .dry_run_opt(transactions.as_slice(), Some(false))
            .await?
            .into_iter()
            .map(Self::tx_status_from_execution_status)
            .collect())
    }

    /// Gets all unspent coins owned by address `from`, with asset ID `asset_id`.
    pub async fn get_coins(&self, from: &Bech32Address, asset_id: AssetId) -> Result<Vec<Coin>> {
        let mut coins: Vec<Coin> = vec![];

        let mut cursor = None;

        loop {
            let res = self
                .client
                .coins(
                    &from.into(),
                    Some(&asset_id),
                    PaginationRequest {
                        cursor: cursor.clone(),
                        results: 100,
                        direction: PageDirection::Forward,
                    },
                )
                .await?;

            if res.results.is_empty() {
                break;
            }
            coins.extend(res.results.into_iter().map(Into::into));
            cursor = res.cursor;
        }

        Ok(coins)
    }

    async fn request_coins_to_spend(&self, filter: ResourceFilter) -> Result<Vec<CoinType>> {
        let queries = filter.resource_queries();

        let res = self
            .client
            .coins_to_spend(
                &filter.owner(),
                queries.spend_query(*self.base_asset_id()),
                queries.exclusion_query(),
            )
            .await?
            .into_iter()
            .flatten()
            .map(CoinType::try_from)
            .collect::<Result<Vec<CoinType>>>()?;

        Ok(res)
    }

    /// Get some spendable coins of asset `asset_id` for address `from` that add up at least to
    /// amount `amount`. The returned coins (UTXOs) are actual coins that can be spent. The number
    /// of coins (UXTOs) is optimized to prevent dust accumulation.
    #[cfg(not(feature = "coin-cache"))]
    pub async fn get_spendable_resources(&self, filter: ResourceFilter) -> Result<Vec<CoinType>> {
        self.request_coins_to_spend(filter).await
    }

    /// Get some spendable coins of asset `asset_id` for address `from` that add up at least to
    /// amount `amount`. The returned coins (UTXOs) are actual coins that can be spent. The number
    /// of coins (UXTOs) is optimized to prevent dust accumulation.
    /// Coins that were recently submitted inside a tx will be ignored from the results.
    #[cfg(feature = "coin-cache")]
    pub async fn get_spendable_resources(
        &self,
        mut filter: ResourceFilter,
    ) -> Result<Vec<CoinType>> {
        self.extend_filter_with_cached(&mut filter).await;

        self.request_coins_to_spend(filter).await
    }

    #[cfg(feature = "coin-cache")]
    async fn extend_filter_with_cached(&self, filter: &mut ResourceFilter) {
        let mut cache = self.cache.lock().await;
<<<<<<< HEAD
        let key = (filter.from.clone(), filter.asset_id);
        let used_coins = cache.get_active(&key);
        let dependents = cache.iter_dependent(&key);
=======
        let asset_id = filter.asset_id.unwrap_or(*self.base_asset_id());
        let used_coins = cache.get_active(&(filter.from.clone(), asset_id));
>>>>>>> 839dc900

        let excluded_utxos = used_coins
            .iter()
            .filter_map(|coin_id| match coin_id {
                CoinTypeId::UtxoId(utxo_id) => Some(utxo_id),
                _ => None,
            })
            .cloned()
            .chain(dependents.map(|coin| coin.utxo_id))
            .collect::<Vec<_>>();

        let excluded_message_nonces = used_coins
            .iter()
            .filter_map(|coin_id| match coin_id {
                CoinTypeId::Nonce(nonce) => Some(nonce),
                _ => None,
            })
            .cloned()
            .collect::<Vec<_>>();

        filter.excluded_utxos.extend(excluded_utxos);
        filter
            .excluded_message_nonces
            .extend(excluded_message_nonces);
    }

    /// Get the balance of all spendable coins `asset_id` for address `address`. This is different
    /// from getting coins because we are just returning a number (the sum of UTXOs amount) instead
    /// of the UTXOs.
    pub async fn get_asset_balance(
        &self,
        address: &Bech32Address,
        asset_id: AssetId,
    ) -> Result<u64> {
        Ok(self
            .client
            .balance(&address.into(), Some(&asset_id))
            .await?)
    }

    /// Get the balance of all spendable coins `asset_id` for contract with id `contract_id`.
    pub async fn get_contract_asset_balance(
        &self,
        contract_id: &Bech32ContractId,
        asset_id: AssetId,
    ) -> Result<u64> {
        Ok(self
            .client
            .contract_balance(&contract_id.into(), Some(&asset_id))
            .await?)
    }

    /// Get all the spendable balances of all assets for address `address`. This is different from
    /// getting the coins because we are only returning the numbers (the sum of UTXOs coins amount
    /// for each asset id) and not the UTXOs coins themselves
    pub async fn get_balances(&self, address: &Bech32Address) -> Result<HashMap<String, u64>> {
        // We don't paginate results because there are likely at most ~100 different assets in one
        // wallet
        let pagination = PaginationRequest {
            cursor: None,
            results: 9999,
            direction: PageDirection::Forward,
        };
        let balances_vec = self
            .client
            .balances(&address.into(), pagination)
            .await?
            .results;
        let balances = balances_vec
            .into_iter()
            .map(
                |Balance {
                     owner: _,
                     amount,
                     asset_id,
                 }| (asset_id.to_string(), amount),
            )
            .collect();
        Ok(balances)
    }

    /// Get all balances of all assets for the contract with id `contract_id`.
    pub async fn get_contract_balances(
        &self,
        contract_id: &Bech32ContractId,
    ) -> Result<HashMap<AssetId, u64>> {
        // We don't paginate results because there are likely at most ~100 different assets in one
        // wallet
        let pagination = PaginationRequest {
            cursor: None,
            results: 9999,
            direction: PageDirection::Forward,
        };

        let balances_vec = self
            .client
            .contract_balances(&contract_id.into(), pagination)
            .await?
            .results;
        let balances = balances_vec
            .into_iter()
            .map(
                |ContractBalance {
                     contract: _,
                     amount,
                     asset_id,
                 }| (asset_id, amount),
            )
            .collect();
        Ok(balances)
    }

    pub async fn get_transaction_by_id(&self, tx_id: &TxId) -> Result<Option<TransactionResponse>> {
        Ok(self.client.transaction(tx_id).await?.map(Into::into))
    }

    pub async fn get_transactions(
        &self,
        request: PaginationRequest<String>,
    ) -> Result<PaginatedResult<TransactionResponse, String>> {
        let pr = self.client.transactions(request).await?;

        Ok(PaginatedResult {
            cursor: pr.cursor,
            results: pr.results.into_iter().map(Into::into).collect(),
            has_next_page: pr.has_next_page,
            has_previous_page: pr.has_previous_page,
        })
    }

    // Get transaction(s) by owner
    pub async fn get_transactions_by_owner(
        &self,
        owner: &Bech32Address,
        request: PaginationRequest<String>,
    ) -> Result<PaginatedResult<TransactionResponse, String>> {
        let pr = self
            .client
            .transactions_by_owner(&owner.into(), request)
            .await?;

        Ok(PaginatedResult {
            cursor: pr.cursor,
            results: pr.results.into_iter().map(Into::into).collect(),
            has_next_page: pr.has_next_page,
            has_previous_page: pr.has_previous_page,
        })
    }

    pub async fn latest_block_height(&self) -> Result<u32> {
        Ok(self.chain_info().await?.latest_block.header.height)
    }

    pub async fn latest_block_time(&self) -> Result<Option<DateTime<Utc>>> {
        Ok(self.chain_info().await?.latest_block.header.time)
    }

    pub async fn produce_blocks(
        &self,
        blocks_to_produce: u32,
        start_time: Option<DateTime<Utc>>,
    ) -> Result<u32> {
        let start_time = start_time.map(|time| Tai64::from_unix(time.timestamp()).0);

        Ok(self
            .client
            .produce_blocks(blocks_to_produce, start_time)
            .await?
            .into())
    }

    pub async fn block(&self, block_id: &Bytes32) -> Result<Option<Block>> {
        Ok(self.client.block(block_id).await?.map(Into::into))
    }

    pub async fn block_by_height(&self, height: BlockHeight) -> Result<Option<Block>> {
        Ok(self.client.block_by_height(height).await?.map(Into::into))
    }

    // - Get block(s)
    pub async fn get_blocks(
        &self,
        request: PaginationRequest<String>,
    ) -> Result<PaginatedResult<Block, String>> {
        let pr = self.client.blocks(request).await?;

        Ok(PaginatedResult {
            cursor: pr.cursor,
            results: pr.results.into_iter().map(Into::into).collect(),
            has_next_page: pr.has_next_page,
            has_previous_page: pr.has_previous_page,
        })
    }

    pub async fn estimate_transaction_cost<T: Transaction>(
        &self,
        tx: T,
        tolerance: Option<f64>,
        block_horizon: Option<u32>,
    ) -> Result<TransactionCost> {
        let block_horizon = block_horizon.unwrap_or(DEFAULT_GAS_ESTIMATION_BLOCK_HORIZON);
        let tolerance = tolerance.unwrap_or(DEFAULT_GAS_ESTIMATION_TOLERANCE);

        let EstimateGasPrice { gas_price, .. } = self.estimate_gas_price(block_horizon).await?;

        let gas_used = self
            .get_gas_used_with_tolerance(tx.clone(), tolerance)
            .await?;

        let transaction_fee = tx
            .clone()
            .fee_checked_from_tx(&self.consensus_parameters, gas_price)
            .expect("Error calculating TransactionFee");

        Ok(TransactionCost {
            gas_price,
            gas_used,
            metered_bytes_size: tx.metered_bytes_size() as u64,
            total_fee: transaction_fee.max_fee(),
        })
    }

    // Increase estimated gas by the provided tolerance
    async fn get_gas_used_with_tolerance<T: Transaction>(
        &self,
        tx: T,
        tolerance: f64,
    ) -> Result<u64> {
        let receipts = self.dry_run_no_validation(tx).await?.take_receipts();
        let gas_used = self.get_gas_used(&receipts);

        Ok((gas_used as f64 * (1.0 + tolerance)) as u64)
    }

    fn get_gas_used(&self, receipts: &[Receipt]) -> u64 {
        receipts
            .iter()
            .rfind(|r| matches!(r, Receipt::ScriptResult { .. }))
            .map(|script_result| {
                script_result
                    .gas_used()
                    .expect("could not retrieve gas used from ScriptResult")
            })
            .unwrap_or(0)
    }

    pub async fn get_messages(&self, from: &Bech32Address) -> Result<Vec<Message>> {
        let pagination = PaginationRequest {
            cursor: None,
            results: 100,
            direction: PageDirection::Forward,
        };

        Ok(self
            .client
            .messages(Some(&from.into()), pagination)
            .await?
            .results
            .into_iter()
            .map(Into::into)
            .collect())
    }

    pub async fn get_message_proof(
        &self,
        tx_id: &TxId,
        nonce: &Nonce,
        commit_block_id: Option<&Bytes32>,
        commit_block_height: Option<u32>,
    ) -> Result<Option<MessageProof>> {
        let proof = self
            .client
            .message_proof(
                tx_id,
                nonce,
                commit_block_id.map(Into::into),
                commit_block_height.map(Into::into),
            )
            .await?
            .map(Into::into);

        Ok(proof)
    }

    pub fn with_retry_config(mut self, retry_config: RetryConfig) -> Self {
        self.client.set_retry_config(retry_config);

        self
    }

    #[cfg(feature = "coin-cache")]
    pub(crate) async fn cache_mut(&self) -> MutexGuard<'_, CoinsCache> {
        self.cache.lock().await
    }
}

#[cfg_attr(not(target_arch = "wasm32"), async_trait::async_trait)]
impl DryRunner for Provider {
    async fn dry_run_and_get_used_gas(&self, tx: FuelTransaction, tolerance: f32) -> Result<u64> {
        let [tx_execution_status] = self
            .client
            .dry_run_opt(&vec![tx], Some(false))
            .await?
            .try_into()
            .expect("should have only one element");

        let gas_used = self.get_gas_used(tx_execution_status.result.receipts());

        Ok((gas_used as f64 * (1.0 + tolerance as f64)) as u64)
    }

    async fn estimate_gas_price(&self, block_horizon: u32) -> Result<u64> {
        Ok(self.estimate_gas_price(block_horizon).await?.gas_price)
    }

    fn consensus_parameters(&self) -> &ConsensusParameters {
        self.consensus_parameters()
    }
}<|MERGE_RESOLUTION|>--- conflicted
+++ resolved
@@ -437,14 +437,10 @@
     #[cfg(feature = "coin-cache")]
     async fn extend_filter_with_cached(&self, filter: &mut ResourceFilter) {
         let mut cache = self.cache.lock().await;
-<<<<<<< HEAD
-        let key = (filter.from.clone(), filter.asset_id);
+        let asset_id = filter.asset_id.unwrap_or(*self.base_asset_id());
+        let key = (filter.from.clone(), asset_id);
         let used_coins = cache.get_active(&key);
         let dependents = cache.iter_dependent(&key);
-=======
-        let asset_id = filter.asset_id.unwrap_or(*self.base_asset_id());
-        let used_coins = cache.get_active(&(filter.from.clone(), asset_id));
->>>>>>> 839dc900
 
         let excluded_utxos = used_coins
             .iter()
