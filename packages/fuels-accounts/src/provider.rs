use std::{collections::HashMap, fmt::Debug, io};

use chrono::{DateTime, Utc};
#[cfg(feature = "fuel-core-lib")]
use fuel_core::service::{Config, FuelService};
use fuel_core_client::client::{
    pagination::{PageDirection, PaginatedResult, PaginationRequest},
    types::{balance::Balance, contract::ContractBalance, TransactionStatus},
    FuelClient,
};
use fuel_tx::{AssetId, ConsensusParameters, Receipt, ScriptExecutionResult, TxId, UtxoId};
use fuel_types::{Address, Bytes32, ChainId, MessageId, Nonce};
use fuel_vm::state::ProgramState;
use fuels_core::{
    constants::{BASE_ASSET_ID, DEFAULT_GAS_ESTIMATION_TOLERANCE, MAX_GAS_PER_TX},
    types::{
        bech32::{Bech32Address, Bech32ContractId},
        block::Block,
        chain_info::ChainInfo,
        coin::Coin,
        coin_type::CoinType,
        errors::{error, Error, Result},
        message::Message,
        message_proof::MessageProof,
        node_info::NodeInfo,
        transaction::Transaction,
        transaction_response::TransactionResponse,
    },
};
use tai64::Tai64;
use thiserror::Error;

type ProviderResult<T> = std::result::Result<T, ProviderError>;

#[derive(Debug)]
pub struct TransactionCost {
    pub min_gas_price: u64,
    pub gas_price: u64,
    pub gas_used: u64,
    pub metered_bytes_size: u64,
    pub total_fee: u64,
}

pub(crate) struct ResourceQueries {
    utxos: Vec<UtxoId>,
    messages: Vec<Nonce>,
    asset_id: AssetId,
    amount: u64,
}

impl ResourceQueries {
    pub fn new(
        utxo_ids: Vec<UtxoId>,
        message_nonces: Vec<Nonce>,
        asset_id: AssetId,
        amount: u64,
    ) -> Self {
        Self {
            utxos: utxo_ids,
            messages: message_nonces,
            asset_id,
            amount,
        }
    }

    pub fn exclusion_query(&self) -> Option<(Vec<UtxoId>, Vec<Nonce>)> {
        if self.utxos.is_empty() && self.messages.is_empty() {
            return None;
        }

        Some((self.utxos.clone(), self.messages.clone()))
    }

    pub fn spend_query(&self) -> Vec<(AssetId, u64, Option<u64>)> {
        vec![(self.asset_id, self.amount, None)]
    }
}

// ANCHOR: resource_filter
pub struct ResourceFilter {
    pub from: Bech32Address,
    pub asset_id: AssetId,
    pub amount: u64,
    pub excluded_utxos: Vec<UtxoId>,
    pub excluded_message_nonces: Vec<Nonce>,
}
// ANCHOR_END: resource_filter

impl ResourceFilter {
    pub fn owner(&self) -> Address {
        (&self.from).into()
    }

    pub(crate) fn resource_queries(&self) -> ResourceQueries {
        ResourceQueries::new(
            self.excluded_utxos.clone(),
            self.excluded_message_nonces.clone(),
            self.asset_id,
            self.amount,
        )
    }
}

impl Default for ResourceFilter {
    fn default() -> Self {
        Self {
            from: Default::default(),
            asset_id: BASE_ASSET_ID,
            amount: Default::default(),
            excluded_utxos: Default::default(),
            excluded_message_nonces: Default::default(),
        }
    }
}

#[derive(Debug, Error)]
pub enum ProviderError {
    // Every IO error in the context of Provider comes from the gql client
    #[error(transparent)]
    ClientRequestError(#[from] io::Error),
}

impl From<ProviderError> for Error {
    fn from(e: ProviderError) -> Self {
        Error::ProviderError(e.to_string())
    }
}

/// Encapsulates common client operations in the SDK.
/// Note that you may also use `client`, which is an instance
/// of `FuelClient`, directly, which provides a broader API.
#[derive(Debug, Clone)]
pub struct Provider {
    pub client: FuelClient,
    pub consensus_parameters: ConsensusParameters,
}

impl Provider {
    pub fn new(client: FuelClient, consensus_parameters: ConsensusParameters) -> Self {
        Self {
            client,
            consensus_parameters,
        }
    }

    /// Sends a transaction to the underlying Provider's client.
<<<<<<< HEAD
    pub async fn send_transaction<T: Transaction>(&self, tx: T) -> Result<Vec<Receipt>> {
=======
    pub async fn send_transaction<T: Transaction + Clone>(&self, tx: &T) -> Result<TxId> {
>>>>>>> df21541b
        let tolerance = 0.0;
        let TransactionCost {
            gas_used,
            min_gas_price,
            ..
        } = self
            .estimate_transaction_cost(tx.clone(), Some(tolerance))
            .await?;

        if gas_used > tx.gas_limit() {
            return Err(error!(
                ProviderError,
                "gas_limit({}) is lower than the estimated gas_used({})",
                tx.gas_limit(),
                gas_used
            ));
        } else if min_gas_price > tx.gas_price() {
            return Err(error!(
                ProviderError,
                "gas_price({}) is lower than the required min_gas_price({})",
                tx.gas_price(),
                min_gas_price
            ));
        }

        let chain_info = self.chain_info().await?;
        tx.check_without_signatures(
            chain_info.latest_block.header.height,
            &self.consensus_parameters(),
        )?;

<<<<<<< HEAD
        let (status, receipts) = self.submit_with_feedback(tx).await?;
        let receipts = receipts.map_or(vec![], |v| v);
        Self::if_failure_generate_error(&status, &receipts)?;
=======
        let tx_id = self.submit_tx(tx.clone()).await?;

        Ok(tx_id)
    }
>>>>>>> df21541b

    pub async fn get_receipts(&self, tx_id: &TxId) -> Result<Vec<Receipt>> {
        let tx_status = self.client.transaction_status(tx_id).await?;
        let receipts = self.client.receipts(tx_id).await?.map_or(vec![], |v| v);
        Self::if_failure_generate_error(&tx_status, &receipts)?;
        Ok(receipts)
    }

    fn if_failure_generate_error(status: &TransactionStatus, receipts: &[Receipt]) -> Result<()> {
        if let TransactionStatus::Failure {
            reason,
            program_state,
            ..
        } = status
        {
            let revert_id = program_state
                .and_then(|state| match state {
                    ProgramState::Revert(revert_id) => Some(revert_id),
                    _ => None,
                })
                .expect("Transaction failed without a `revert_id`");

            return Err(Error::RevertTransactionError {
                reason: reason.to_string(),
                revert_id,
                receipts: receipts.to_owned(),
            });
        }

        Ok(())
    }

    async fn submit_tx(&self, tx: impl Transaction) -> ProviderResult<TxId> {
        let tx_id = self.client.submit(&tx.into()).await?;
        self.client.await_transaction_commit(&tx_id).await?;
        Ok(tx_id)
    }

    #[cfg(feature = "fuel-core-lib")]
    /// Launches a local `fuel-core` network based on provided config.
    pub async fn launch(config: Config) -> Result<FuelClient> {
        let srv = FuelService::new_node(config).await.unwrap();
        Ok(FuelClient::from(srv.bound_address))
    }

    /// Connects to an existing node at the given address.
    pub async fn connect(url: impl AsRef<str>) -> Result<Provider> {
        let client = FuelClient::new(url).map_err(|err| error!(InfrastructureError, "{err}"))?;
        let consensus_parameters = client.chain_info().await?.consensus_parameters.into();
        Ok(Provider::new(client, consensus_parameters))
    }

    pub async fn chain_info(&self) -> ProviderResult<ChainInfo> {
        Ok(self.client.chain_info().await?.into())
    }

    pub fn consensus_parameters(&self) -> ConsensusParameters {
        self.consensus_parameters
    }

    pub fn chain_id(&self) -> ChainId {
        self.consensus_parameters.chain_id
    }

    pub async fn node_info(&self) -> ProviderResult<NodeInfo> {
        Ok(self.client.node_info().await?.into())
    }

    pub async fn checked_dry_run<T: Transaction>(&self, tx: T) -> Result<Vec<Receipt>> {
        let receipts = self.dry_run(tx).await?;
        Self::has_script_succeeded(&receipts)?;

        Ok(receipts)
    }

    fn has_script_succeeded(receipts: &[Receipt]) -> Result<()> {
        receipts
            .iter()
            .find_map(|receipt| match receipt {
                Receipt::ScriptResult { result, .. }
                    if *result != ScriptExecutionResult::Success =>
                {
                    Some(format!("{result:?}"))
                }
                _ => None,
            })
            .map(|error_message| {
                Err(Error::RevertTransactionError {
                    reason: error_message,
                    revert_id: 0,
                    receipts: receipts.to_owned(),
                })
            })
            .unwrap_or(Ok(()))
    }

    pub async fn dry_run<T: Transaction>(&self, tx: T) -> Result<Vec<Receipt>> {
        let receipts = self.client.dry_run(&tx.into()).await?;

        Ok(receipts)
    }

    pub async fn dry_run_no_validation<T: Transaction>(&self, tx: T) -> Result<Vec<Receipt>> {
        let receipts = self.client.dry_run_opt(&tx.into(), Some(false)).await?;

        Ok(receipts)
    }

    /// Gets all unspent coins owned by address `from`, with asset ID `asset_id`.
    pub async fn get_coins(
        &self,
        from: &Bech32Address,
        asset_id: AssetId,
    ) -> ProviderResult<Vec<Coin>> {
        let mut coins: Vec<Coin> = vec![];

        let mut cursor = None;

        loop {
            let res = self
                .client
                .coins(
                    &from.into(),
                    Some(&asset_id),
                    PaginationRequest {
                        cursor: cursor.clone(),
                        results: 100,
                        direction: PageDirection::Forward,
                    },
                )
                .await?;

            if res.results.is_empty() {
                break;
            }
            coins.extend(res.results.into_iter().map(Into::into));
            cursor = res.cursor;
        }

        Ok(coins)
    }

    /// Get some spendable coins of asset `asset_id` for address `from` that add up at least to
    /// amount `amount`. The returned coins (UTXOs) are actual coins that can be spent. The number
    /// of coins (UXTOs) is optimized to prevent dust accumulation.
    pub async fn get_spendable_resources(
        &self,
        filter: ResourceFilter,
    ) -> ProviderResult<Vec<CoinType>> {
        let queries = filter.resource_queries();

        let res = self
            .client
            .coins_to_spend(
                &filter.owner(),
                queries.spend_query(),
                queries.exclusion_query(),
            )
            .await?
            .into_iter()
            .flatten()
            .map(|c| CoinType::try_from(c).map_err(ProviderError::ClientRequestError))
            .collect::<ProviderResult<Vec<CoinType>>>()?;
        Ok(res)
    }

    /// Get the balance of all spendable coins `asset_id` for address `address`. This is different
    /// from getting coins because we are just returning a number (the sum of UTXOs amount) instead
    /// of the UTXOs.
    pub async fn get_asset_balance(
        &self,
        address: &Bech32Address,
        asset_id: AssetId,
    ) -> ProviderResult<u64> {
        self.client
            .balance(&address.into(), Some(&asset_id))
            .await
            .map_err(Into::into)
    }

    /// Get the balance of all spendable coins `asset_id` for contract with id `contract_id`.
    pub async fn get_contract_asset_balance(
        &self,
        contract_id: &Bech32ContractId,
        asset_id: AssetId,
    ) -> ProviderResult<u64> {
        self.client
            .contract_balance(&contract_id.into(), Some(&asset_id))
            .await
            .map_err(Into::into)
    }

    /// Get all the spendable balances of all assets for address `address`. This is different from
    /// getting the coins because we are only returning the numbers (the sum of UTXOs coins amount
    /// for each asset id) and not the UTXOs coins themselves
    pub async fn get_balances(
        &self,
        address: &Bech32Address,
    ) -> ProviderResult<HashMap<String, u64>> {
        // We don't paginate results because there are likely at most ~100 different assets in one
        // wallet
        let pagination = PaginationRequest {
            cursor: None,
            results: 9999,
            direction: PageDirection::Forward,
        };
        let balances_vec = self
            .client
            .balances(&address.into(), pagination)
            .await?
            .results;
        let balances = balances_vec
            .into_iter()
            .map(
                |Balance {
                     owner: _,
                     amount,
                     asset_id,
                 }| (asset_id.to_string(), amount),
            )
            .collect();
        Ok(balances)
    }

    /// Get all balances of all assets for the contract with id `contract_id`.
    pub async fn get_contract_balances(
        &self,
        contract_id: &Bech32ContractId,
    ) -> ProviderResult<HashMap<AssetId, u64>> {
        // We don't paginate results because there are likely at most ~100 different assets in one
        // wallet
        let pagination = PaginationRequest {
            cursor: None,
            results: 9999,
            direction: PageDirection::Forward,
        };

        let balances_vec = self
            .client
            .contract_balances(&contract_id.into(), pagination)
            .await?
            .results;
        let balances = balances_vec
            .into_iter()
            .map(
                |ContractBalance {
                     contract: _,
                     amount,
                     asset_id,
                 }| (asset_id, amount),
            )
            .collect();
        Ok(balances)
    }

    pub async fn get_transaction_by_id(
        &self,
        tx_id: &TxId,
    ) -> ProviderResult<Option<TransactionResponse>> {
        Ok(self.client.transaction(tx_id).await?.map(|fuel_tr| {
            TransactionResponse::from_fuel_response(fuel_tr, self.consensus_parameters)
        }))
    }

    // - Get transaction(s)
    pub async fn get_transactions(
        &self,
        request: PaginationRequest<String>,
    ) -> ProviderResult<PaginatedResult<TransactionResponse, String>> {
        let pr = self.client.transactions(request).await?;

        let results = pr
            .results
            .into_iter()
            .map(|fuel_tr| {
                TransactionResponse::from_fuel_response(fuel_tr, self.consensus_parameters)
            })
            .collect();

        Ok(PaginatedResult {
            cursor: pr.cursor,
            results,
            has_next_page: pr.has_next_page,
            has_previous_page: pr.has_previous_page,
        })
    }

    // Get transaction(s) by owner
    pub async fn get_transactions_by_owner(
        &self,
        owner: &Bech32Address,
        request: PaginationRequest<String>,
    ) -> ProviderResult<PaginatedResult<TransactionResponse, String>> {
        let pr = self
            .client
            .transactions_by_owner(&owner.into(), request)
            .await?;

        let results = pr
            .results
            .into_iter()
            .map(|fuel_tr| {
                TransactionResponse::from_fuel_response(fuel_tr, self.consensus_parameters)
            })
            .collect();

        Ok(PaginatedResult {
            cursor: pr.cursor,
            results,
            has_next_page: pr.has_next_page,
            has_previous_page: pr.has_previous_page,
        })
    }

    pub async fn latest_block_height(&self) -> ProviderResult<u32> {
        Ok(self.chain_info().await?.latest_block.header.height)
    }

    pub async fn latest_block_time(&self) -> ProviderResult<Option<DateTime<Utc>>> {
        Ok(self.chain_info().await?.latest_block.header.time)
    }

    pub async fn produce_blocks(
        &self,
        blocks_to_produce: u64,
        start_time: Option<DateTime<Utc>>,
    ) -> io::Result<u32> {
        let start_time = start_time.map(|time| Tai64::from_unix(time.timestamp()).0);
        self.client
            .produce_blocks(blocks_to_produce, start_time)
            .await
            .map(Into::into)
    }

    /// Get block by id.
    pub async fn block(&self, block_id: &Bytes32) -> ProviderResult<Option<Block>> {
        let block = self.client.block(block_id).await?.map(Into::into);
        Ok(block)
    }

    // - Get block(s)
    pub async fn get_blocks(
        &self,
        request: PaginationRequest<String>,
    ) -> ProviderResult<PaginatedResult<Block, String>> {
        let pr = self.client.blocks(request).await?;

        Ok(PaginatedResult {
            cursor: pr.cursor,
            results: pr.results.into_iter().map(Into::into).collect(),
            has_next_page: pr.has_next_page,
            has_previous_page: pr.has_previous_page,
        })
    }

    pub async fn estimate_transaction_cost<T: Transaction>(
        &self,
        tx: T,
        tolerance: Option<f64>,
    ) -> Result<TransactionCost> {
        let NodeInfo { min_gas_price, .. } = self.node_info().await?;
        let gas_price = std::cmp::max(tx.gas_price(), min_gas_price);
        let tolerance = tolerance.unwrap_or(DEFAULT_GAS_ESTIMATION_TOLERANCE);

        // Remove limits from an existing Transaction for accurate gas estimation
        let new_tx = tx.to_dry_run_tx(0, MAX_GAS_PER_TX);
        let gas_used = self
            .get_gas_used_with_tolerance(new_tx.clone(), tolerance)
            .await?;

        // Update the tx with estimated gas_used and correct gas price to calculate the total_fee
        let new_tx = new_tx.to_dry_run_tx(gas_price, gas_used);

        let transaction_fee = new_tx
            .fee_checked_from_tx()
            .expect("Error calculating TransactionFee");

        Ok(TransactionCost {
            min_gas_price,
            gas_price,
            gas_used,
            metered_bytes_size: new_tx.metered_bytes_size() as u64,
            total_fee: transaction_fee.max_fee(),
        })
    }

    // Increase estimated gas by the provided tolerance
    async fn get_gas_used_with_tolerance<T: Transaction>(
        &self,
        tx: T,
        tolerance: f64,
    ) -> Result<u64> {
        let gas_used = self.get_gas_used(&self.dry_run_no_validation(tx).await?);
        Ok((gas_used as f64 * (1.0 + tolerance)) as u64)
    }

    fn get_gas_used(&self, receipts: &[Receipt]) -> u64 {
        receipts
            .iter()
            .rfind(|r| matches!(r, Receipt::ScriptResult { .. }))
            .map(|script_result| {
                script_result
                    .gas_used()
                    .expect("could not retrieve gas used from ScriptResult")
            })
            .unwrap_or(0)
    }

    pub async fn get_messages(&self, from: &Bech32Address) -> ProviderResult<Vec<Message>> {
        let pagination = PaginationRequest {
            cursor: None,
            results: 100,
            direction: PageDirection::Forward,
        };
        Ok(self
            .client
            .messages(Some(&from.into()), pagination)
            .await?
            .results
            .into_iter()
            .map(Into::into)
            .collect())
    }

    pub async fn get_message_proof(
        &self,
        tx_id: &TxId,
        message_id: &MessageId,
        commit_block_id: Option<&Bytes32>,
        commit_block_height: Option<u32>,
    ) -> ProviderResult<Option<MessageProof>> {
        let proof = self
            .client
            .message_proof(
                tx_id,
                message_id,
                commit_block_id.map(Into::into),
                commit_block_height.map(Into::into),
            )
            .await?
            .map(Into::into);
        Ok(proof)
    }
}<|MERGE_RESOLUTION|>--- conflicted
+++ resolved
@@ -144,11 +144,7 @@
     }
 
     /// Sends a transaction to the underlying Provider's client.
-<<<<<<< HEAD
-    pub async fn send_transaction<T: Transaction>(&self, tx: T) -> Result<Vec<Receipt>> {
-=======
-    pub async fn send_transaction<T: Transaction + Clone>(&self, tx: &T) -> Result<TxId> {
->>>>>>> df21541b
+    pub async fn send_transaction<T: Transaction>(&self, tx: T) -> Result<TxId> {
         let tolerance = 0.0;
         let TransactionCost {
             gas_used,
@@ -180,16 +176,10 @@
             &self.consensus_parameters(),
         )?;
 
-<<<<<<< HEAD
-        let (status, receipts) = self.submit_with_feedback(tx).await?;
-        let receipts = receipts.map_or(vec![], |v| v);
-        Self::if_failure_generate_error(&status, &receipts)?;
-=======
         let tx_id = self.submit_tx(tx.clone()).await?;
 
         Ok(tx_id)
     }
->>>>>>> df21541b
 
     pub async fn get_receipts(&self, tx_id: &TxId) -> Result<Vec<Receipt>> {
         let tx_status = self.client.transaction_status(tx_id).await?;
@@ -225,6 +215,7 @@
     async fn submit_tx(&self, tx: impl Transaction) -> ProviderResult<TxId> {
         let tx_id = self.client.submit(&tx.into()).await?;
         self.client.await_transaction_commit(&tx_id).await?;
+
         Ok(tx_id)
     }
 
