use std::{collections::HashMap, fmt::Debug, io};

use chrono::{DateTime, Utc};
#[cfg(feature = "fuel-core")]
use fuel_core::service::{Config, FuelService};
use fuel_core_client::client::{
    schema::{balance::Balance, contract::ContractBalance},
    types::TransactionStatus,
    FuelClient, PageDirection, PaginatedResult, PaginationRequest,
};
use fuel_tx::{AssetId, ConsensusParameters, Receipt, ScriptExecutionResult, UtxoId};
use fuel_types::Nonce;
use fuel_vm::state::ProgramState;
<<<<<<< HEAD
use fuels_core::{
    constants::{BASE_ASSET_ID, DEFAULT_GAS_ESTIMATION_TOLERANCE, MAX_GAS_PER_TX},
    types::{
        bech32::{Bech32Address, Bech32ContractId},
        block::Block,
        chain_info::ChainInfo,
        coin::Coin,
        errors::{error, Error, Result},
        message::Message,
        message_proof::MessageProof,
        node_info::NodeInfo,
        resource::Resource,
        transaction::Transaction,
        transaction_response::TransactionResponse,
    },
=======
use fuels_types::{
    bech32::{Bech32Address, Bech32ContractId},
    block::Block,
    chain_info::ChainInfo,
    coin::Coin,
    coin_type::CoinType,
    constants::{BASE_ASSET_ID, DEFAULT_GAS_ESTIMATION_TOLERANCE, MAX_GAS_PER_TX},
    errors::{error, Error, Result},
    message::Message,
    message_proof::MessageProof,
    node_info::NodeInfo,
    transaction::Transaction,
    transaction_response::TransactionResponse,
>>>>>>> bd258b2e
};
use itertools::Itertools;
use tai64::Tai64;
use thiserror::Error;

type ProviderResult<T> = std::result::Result<T, ProviderError>;

#[derive(Debug)]
pub struct TransactionCost {
    pub min_gas_price: u64,
    pub gas_price: u64,
    pub gas_used: u64,
    pub metered_bytes_size: u64,
    pub total_fee: u64,
}

pub(crate) struct ResourceQueries {
    utxos: Vec<String>,
    messages: Vec<String>,
    asset_id: String,
    amount: u64,
}

impl ResourceQueries {
    pub fn new(
        utxo_ids: Vec<UtxoId>,
        message_nonces: Vec<Nonce>,
        asset_id: AssetId,
        amount: u64,
    ) -> Self {
        let utxos = utxo_ids
            .iter()
            .map(|utxo_id| format!("{utxo_id:#x}"))
            .collect::<Vec<_>>();

        let messages = message_nonces
            .iter()
            .map(|nonce| format!("{nonce:#x}"))
            .collect::<Vec<_>>();

        Self {
            utxos,
            messages,
            asset_id: format!("{asset_id:#x}"),
            amount,
        }
    }

    pub fn exclusion_query(&self) -> Option<(Vec<&str>, Vec<&str>)> {
        if self.utxos.is_empty() && self.messages.is_empty() {
            return None;
        }

        let utxos_as_str = self.utxos.iter().map(AsRef::as_ref).collect::<Vec<_>>();

        let msg_ids_as_str = self.messages.iter().map(AsRef::as_ref).collect::<Vec<_>>();

        Some((utxos_as_str, msg_ids_as_str))
    }

    pub fn spend_query(&self) -> Vec<(&str, u64, Option<u64>)> {
        vec![(self.asset_id.as_str(), self.amount, None)]
    }
}

// ANCHOR: resource_filter
pub struct ResourceFilter {
    pub from: Bech32Address,
    pub asset_id: AssetId,
    pub amount: u64,
    pub excluded_utxos: Vec<UtxoId>,
    pub excluded_message_nonces: Vec<Nonce>,
}
// ANCHOR_END: resource_filter

impl ResourceFilter {
    pub fn owner(&self) -> String {
        self.from.hash().to_string()
    }

    pub(crate) fn resource_queries(&self) -> ResourceQueries {
        ResourceQueries::new(
            self.excluded_utxos.clone(),
            self.excluded_message_nonces.clone(),
            self.asset_id,
            self.amount,
        )
    }
}

impl Default for ResourceFilter {
    fn default() -> Self {
        Self {
            from: Default::default(),
            asset_id: BASE_ASSET_ID,
            amount: Default::default(),
            excluded_utxos: Default::default(),
            excluded_message_nonces: Default::default(),
        }
    }
}

#[derive(Debug, Error)]
pub enum ProviderError {
    // Every IO error in the context of Provider comes from the gql client
    #[error(transparent)]
    ClientRequestError(#[from] io::Error),
}

impl From<ProviderError> for Error {
    fn from(e: ProviderError) -> Self {
        Error::ProviderError(e.to_string())
    }
}

/// Extends the functionality of the [`FuelClient`].
#[async_trait::async_trait]
pub trait ClientExt {
    // TODO: It should be part of the `fuel-core-client`. See https://github.com/FuelLabs/fuel-core/issues/1178
    /// Submits transaction, await confirmation and return receipts.
    async fn submit_and_await_commit_with_receipts(
        &self,
        tx: &fuel_tx::Transaction,
    ) -> io::Result<(TransactionStatus, Option<Vec<Receipt>>)>;
}

#[async_trait::async_trait]
impl ClientExt for FuelClient {
    async fn submit_and_await_commit_with_receipts(
        &self,
        tx: &fuel_tx::Transaction,
    ) -> io::Result<(TransactionStatus, Option<Vec<Receipt>>)> {
        let tx_id = self.submit(tx).await?.to_string();
        let status = self.await_transaction_commit(&tx_id).await?;
        let receipts = self.receipts(&tx_id).await?;

        Ok((status, receipts))
    }
}

/// Encapsulates common client operations in the SDK.
/// Note that you may also use `client`, which is an instance
/// of `FuelClient`, directly, which provides a broader API.
#[derive(Debug, Clone)]
pub struct Provider {
    pub client: FuelClient,
    pub consensus_parameters: ConsensusParameters,
}

impl Provider {
    pub fn new(client: FuelClient, consensus_parameters: ConsensusParameters) -> Self {
        Self {
            client,
            consensus_parameters,
        }
    }

    /// Sends a transaction to the underlying Provider's client.
    pub async fn send_transaction<T: Transaction + Clone>(&self, tx: &T) -> Result<Vec<Receipt>> {
        let tolerance = 0.0;
        let TransactionCost {
            gas_used,
            min_gas_price,
            ..
        } = self.estimate_transaction_cost(tx, Some(tolerance)).await?;

        if gas_used > tx.gas_limit() {
            return Err(error!(
                ProviderError,
                "gas_limit({}) is lower than the estimated gas_used({})",
                tx.gas_limit(),
                gas_used
            ));
        } else if min_gas_price > tx.gas_price() {
            return Err(error!(
                ProviderError,
                "gas_price({}) is lower than the required min_gas_price({})",
                tx.gas_price(),
                min_gas_price
            ));
        }

        let chain_info = self.chain_info().await?;
        tx.check_without_signatures(
            chain_info.latest_block.header.height,
            &chain_info.consensus_parameters,
        )?;

        let (status, receipts) = self.submit_with_feedback(tx.clone()).await?;
        let receipts = receipts.map_or(vec![], |v| v);
        Self::if_failure_generate_error(&status, &receipts)?;

        Ok(receipts)
    }

    fn if_failure_generate_error(status: &TransactionStatus, receipts: &[Receipt]) -> Result<()> {
        if let TransactionStatus::Failure {
            reason,
            program_state,
            ..
        } = status
        {
            let revert_id = program_state
                .and_then(|state| match state {
                    ProgramState::Revert(revert_id) => Some(revert_id),
                    _ => None,
                })
                .expect("Transaction failed without a `revert_id`");

            return Err(Error::RevertTransactionError {
                reason: reason.to_string(),
                revert_id,
                receipts: receipts.to_owned(),
            });
        }

        Ok(())
    }

    async fn submit_with_feedback(
        &self,
        tx: impl Transaction,
    ) -> ProviderResult<(TransactionStatus, Option<Vec<Receipt>>)> {
        self.client
            .submit_and_await_commit_with_receipts(&tx.into())
            .await
            .map_err(Into::into)
    }

    #[cfg(feature = "fuel-core")]
    /// Launches a local `fuel-core` network based on provided config.
    pub async fn launch(config: Config) -> Result<FuelClient> {
        let srv = FuelService::new_node(config).await.unwrap();
        Ok(FuelClient::from(srv.bound_address))
    }

    /// Connects to an existing node at the given address.
    pub async fn connect(url: impl AsRef<str>) -> Result<Provider> {
        let client = FuelClient::new(url).map_err(|err| error!(InfrastructureError, "{err}"))?;
        let consensus_parameters = client.chain_info().await?.consensus_parameters.into();
        Ok(Provider::new(client, consensus_parameters))
    }

    pub async fn chain_info(&self) -> ProviderResult<ChainInfo> {
        Ok(self.client.chain_info().await?.into())
    }

    pub fn consensus_parameters(&self) -> ConsensusParameters {
        self.consensus_parameters
    }

    pub async fn node_info(&self) -> ProviderResult<NodeInfo> {
        Ok(self.client.node_info().await?.into())
    }

    pub async fn checked_dry_run<T: Transaction + Clone>(&self, tx: &T) -> Result<Vec<Receipt>> {
        let receipts = self.dry_run(tx).await?;
        Self::has_script_succeeded(&receipts)?;

        Ok(receipts)
    }

    fn has_script_succeeded(receipts: &[Receipt]) -> Result<()> {
        receipts
            .iter()
            .find_map(|receipt| match receipt {
                Receipt::ScriptResult { result, .. }
                    if *result != ScriptExecutionResult::Success =>
                {
                    Some(format!("{result:?}"))
                }
                _ => None,
            })
            .map(|error_message| {
                Err(Error::RevertTransactionError {
                    reason: error_message,
                    revert_id: 0,
                    receipts: receipts.to_owned(),
                })
            })
            .unwrap_or(Ok(()))
    }

    pub async fn dry_run<T: Transaction + Clone>(&self, tx: &T) -> Result<Vec<Receipt>> {
        let receipts = self.client.dry_run(&tx.clone().into()).await?;

        Ok(receipts)
    }

    pub async fn dry_run_no_validation<T: Transaction + Clone>(
        &self,
        tx: &T,
    ) -> Result<Vec<Receipt>> {
        let receipts = self
            .client
            .dry_run_opt(&tx.clone().into(), Some(false))
            .await?;

        Ok(receipts)
    }

    /// Gets all unspent coins owned by address `from`, with asset ID `asset_id`.
    pub async fn get_coins(
        &self,
        from: &Bech32Address,
        asset_id: AssetId,
    ) -> ProviderResult<Vec<Coin>> {
        let mut coins: Vec<Coin> = vec![];

        let mut cursor = None;

        loop {
            let res = self
                .client
                .coins(
                    &from.hash().to_string(),
                    Some(&asset_id.to_string()),
                    PaginationRequest {
                        cursor: cursor.clone(),
                        results: 100,
                        direction: PageDirection::Forward,
                    },
                )
                .await?;

            if res.results.is_empty() {
                break;
            }
            coins.extend(res.results.into_iter().map(Into::into));
            cursor = res.cursor;
        }

        Ok(coins)
    }

    /// Get some spendable coins of asset `asset_id` for address `from` that add up at least to
    /// amount `amount`. The returned coins (UTXOs) are actual coins that can be spent. The number
    /// of coins (UXTOs) is optimized to prevent dust accumulation.
    pub async fn get_spendable_resources(
        &self,
        filter: ResourceFilter,
    ) -> ProviderResult<Vec<CoinType>> {
        let queries = filter.resource_queries();

        let res = self
            .client
            .coins_to_spend(
                &filter.owner(),
                queries.spend_query(),
                queries.exclusion_query(),
            )
            .await?
            .into_iter()
            .flatten()
            .map(|coin_type| {
                coin_type
                    .try_into()
                    .map_err(ProviderError::ClientRequestError)
            })
            .try_collect()?;

        Ok(res)
    }

    /// Get the balance of all spendable coins `asset_id` for address `address`. This is different
    /// from getting coins because we are just returning a number (the sum of UTXOs amount) instead
    /// of the UTXOs.
    pub async fn get_asset_balance(
        &self,
        address: &Bech32Address,
        asset_id: AssetId,
    ) -> ProviderResult<u64> {
        self.client
            .balance(&address.hash().to_string(), Some(&*asset_id.to_string()))
            .await
            .map_err(Into::into)
    }

    /// Get the balance of all spendable coins `asset_id` for contract with id `contract_id`.
    pub async fn get_contract_asset_balance(
        &self,
        contract_id: &Bech32ContractId,
        asset_id: AssetId,
    ) -> ProviderResult<u64> {
        self.client
            .contract_balance(&contract_id.hash().to_string(), Some(&asset_id.to_string()))
            .await
            .map_err(Into::into)
    }

    /// Get all the spendable balances of all assets for address `address`. This is different from
    /// getting the coins because we are only returning the numbers (the sum of UTXOs coins amount
    /// for each asset id) and not the UTXOs coins themselves
    pub async fn get_balances(
        &self,
        address: &Bech32Address,
    ) -> ProviderResult<HashMap<String, u64>> {
        // We don't paginate results because there are likely at most ~100 different assets in one
        // wallet
        let pagination = PaginationRequest {
            cursor: None,
            results: 9999,
            direction: PageDirection::Forward,
        };
        let balances_vec = self
            .client
            .balances(&address.hash().to_string(), pagination)
            .await?
            .results;
        let balances = balances_vec
            .into_iter()
            .map(
                |Balance {
                     owner: _,
                     amount,
                     asset_id,
                 }| (asset_id.to_string(), amount.try_into().unwrap()),
            )
            .collect();
        Ok(balances)
    }

    /// Get all balances of all assets for the contract with id `contract_id`.
    pub async fn get_contract_balances(
        &self,
        contract_id: &Bech32ContractId,
    ) -> ProviderResult<HashMap<String, u64>> {
        // We don't paginate results because there are likely at most ~100 different assets in one
        // wallet
        let pagination = PaginationRequest {
            cursor: None,
            results: 9999,
            direction: PageDirection::Forward,
        };

        let balances_vec = self
            .client
            .contract_balances(&contract_id.hash().to_string(), pagination)
            .await?
            .results;
        let balances = balances_vec
            .into_iter()
            .map(
                |ContractBalance {
                     contract: _,
                     amount,
                     asset_id,
                 }| (asset_id.to_string(), amount.try_into().unwrap()),
            )
            .collect();
        Ok(balances)
    }

    pub async fn get_transaction_by_id(
        &self,
        tx_id: &str,
    ) -> ProviderResult<Option<TransactionResponse>> {
        Ok(self.client.transaction(tx_id).await?.map(Into::into))
    }

    // - Get transaction(s)
    pub async fn get_transactions(
        &self,
        request: PaginationRequest<String>,
    ) -> ProviderResult<PaginatedResult<TransactionResponse, String>> {
        let pr = self.client.transactions(request).await?;

        Ok(PaginatedResult {
            cursor: pr.cursor,
            results: pr.results.into_iter().map(Into::into).collect(),
            has_next_page: pr.has_next_page,
            has_previous_page: pr.has_previous_page,
        })
    }

    // Get transaction(s) by owner
    pub async fn get_transactions_by_owner(
        &self,
        owner: &Bech32Address,
        request: PaginationRequest<String>,
    ) -> ProviderResult<PaginatedResult<TransactionResponse, String>> {
        let pr = self
            .client
            .transactions_by_owner(&owner.hash().to_string(), request)
            .await?;

        Ok(PaginatedResult {
            cursor: pr.cursor,
            results: pr.results.into_iter().map(Into::into).collect(),
            has_next_page: pr.has_next_page,
            has_previous_page: pr.has_previous_page,
        })
    }

    pub async fn latest_block_height(&self) -> ProviderResult<u32> {
        Ok(self.chain_info().await?.latest_block.header.height)
    }

    pub async fn latest_block_time(&self) -> ProviderResult<Option<DateTime<Utc>>> {
        Ok(self.chain_info().await?.latest_block.header.time)
    }

    pub async fn produce_blocks(
        &self,
        blocks_to_produce: u64,
        start_time: Option<DateTime<Utc>>,
    ) -> io::Result<u32> {
        let start_time = start_time.map(|time| Tai64::from_unix(time.timestamp()).0);
        self.client
            .produce_blocks(blocks_to_produce, start_time)
            .await
            .map(Into::into)
    }

    /// Get block by id.
    pub async fn block(&self, block_id: &str) -> ProviderResult<Option<Block>> {
        let block = self.client.block(block_id).await?.map(Into::into);
        Ok(block)
    }

    // - Get block(s)
    pub async fn get_blocks(
        &self,
        request: PaginationRequest<String>,
    ) -> ProviderResult<PaginatedResult<Block, String>> {
        let pr = self.client.blocks(request).await?;

        Ok(PaginatedResult {
            cursor: pr.cursor,
            results: pr.results.into_iter().map(Into::into).collect(),
            has_next_page: pr.has_next_page,
            has_previous_page: pr.has_previous_page,
        })
    }

    pub async fn estimate_transaction_cost<T: Transaction + Clone>(
        &self,
        tx: &T,
        tolerance: Option<f64>,
    ) -> Result<TransactionCost> {
        let NodeInfo { min_gas_price, .. } = self.node_info().await?;

        let tolerance = tolerance.unwrap_or(DEFAULT_GAS_ESTIMATION_TOLERANCE);
        let dry_run_tx = Self::generate_dry_run_tx(tx);
        let consensus_parameters = self.chain_info().await?.consensus_parameters;
        let gas_used = self
            .get_gas_used_with_tolerance(&dry_run_tx, tolerance)
            .await?;
        let gas_price = std::cmp::max(tx.gas_price(), min_gas_price);

        // Update the dry_run_tx with estimated gas_used and correct gas price to calculate the total_fee
        dry_run_tx
            .with_gas_price(gas_price)
            .with_gas_limit(gas_used);

        let transaction_fee = tx
            .fee_checked_from_tx(&consensus_parameters)
            .expect("Error calculating TransactionFee");

        Ok(TransactionCost {
            min_gas_price,
            gas_price,
            gas_used,
            metered_bytes_size: tx.metered_bytes_size() as u64,
            total_fee: transaction_fee.total(),
        })
    }

    // Remove limits from an existing Transaction to get an accurate gas estimation
    fn generate_dry_run_tx<T: Transaction + Clone>(tx: &T) -> T {
        // Simulate the contract call with MAX_GAS_PER_TX to get the complete gas_used
        tx.clone().with_gas_limit(MAX_GAS_PER_TX).with_gas_price(0)
    }

    // Increase estimated gas by the provided tolerance
    async fn get_gas_used_with_tolerance<T: Transaction + Clone>(
        &self,
        tx: &T,
        tolerance: f64,
    ) -> Result<u64> {
        let gas_used = self.get_gas_used(&self.dry_run_no_validation(tx).await?);
        Ok((gas_used as f64 * (1.0 + tolerance)) as u64)
    }

    fn get_gas_used(&self, receipts: &[Receipt]) -> u64 {
        receipts
            .iter()
            .rfind(|r| matches!(r, Receipt::ScriptResult { .. }))
            .map(|script_result| {
                script_result
                    .gas_used()
                    .expect("could not retrieve gas used from ScriptResult")
            })
            .unwrap_or(0)
    }

    pub async fn get_messages(&self, from: &Bech32Address) -> ProviderResult<Vec<Message>> {
        let pagination = PaginationRequest {
            cursor: None,
            results: 100,
            direction: PageDirection::Forward,
        };
        let res = self
            .client
            .messages(Some(&from.hash().to_string()), pagination)
            .await?
            .results
            .into_iter()
            .map(Into::into)
            .collect();
        Ok(res)
    }

    pub async fn get_message_proof(
        &self,
        tx_id: &str,
        message_id: &str,
        commit_block_id: Option<&str>,
        commit_block_height: Option<u32>,
    ) -> ProviderResult<Option<MessageProof>> {
        let proof = self
            .client
            .message_proof(
                tx_id,
                message_id,
                commit_block_id,
                commit_block_height.map(Into::into),
            )
            .await?
            .map(Into::into);
        Ok(proof)
    }
}<|MERGE_RESOLUTION|>--- conflicted
+++ resolved
@@ -11,7 +11,6 @@
 use fuel_tx::{AssetId, ConsensusParameters, Receipt, ScriptExecutionResult, UtxoId};
 use fuel_types::Nonce;
 use fuel_vm::state::ProgramState;
-<<<<<<< HEAD
 use fuels_core::{
     constants::{BASE_ASSET_ID, DEFAULT_GAS_ESTIMATION_TOLERANCE, MAX_GAS_PER_TX},
     types::{
@@ -19,29 +18,14 @@
         block::Block,
         chain_info::ChainInfo,
         coin::Coin,
+        coin_type::CoinType,
         errors::{error, Error, Result},
         message::Message,
         message_proof::MessageProof,
         node_info::NodeInfo,
-        resource::Resource,
         transaction::Transaction,
         transaction_response::TransactionResponse,
     },
-=======
-use fuels_types::{
-    bech32::{Bech32Address, Bech32ContractId},
-    block::Block,
-    chain_info::ChainInfo,
-    coin::Coin,
-    coin_type::CoinType,
-    constants::{BASE_ASSET_ID, DEFAULT_GAS_ESTIMATION_TOLERANCE, MAX_GAS_PER_TX},
-    errors::{error, Error, Result},
-    message::Message,
-    message_proof::MessageProof,
-    node_info::NodeInfo,
-    transaction::Transaction,
-    transaction_response::TransactionResponse,
->>>>>>> bd258b2e
 };
 use itertools::Itertools;
 use tai64::Tai64;
