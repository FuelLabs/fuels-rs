#[cfg(feature = "coin-cache")]
use std::sync::Arc;
use std::{collections::HashMap, fmt::Debug, net::SocketAddr};

mod cache;
mod retry_util;
mod retryable_client;
mod supported_fuel_core_version;
mod supported_versions;

use crate::provider::cache::CacheableRpcs;
pub use cache::TtlConfig;
use cache::{CachedClient, SystemClock};
use chrono::{DateTime, Utc};
use fuel_core_client::client::{
    pagination::{PageDirection, PaginatedResult, PaginationRequest},
    types::{
        balance::Balance,
        contract::ContractBalance,
        gas_price::{EstimateGasPrice, LatestGasPrice},
    },
};
use fuel_core_types::services::executor::TransactionExecutionResult;
use fuel_tx::{
    AssetId, ConsensusParameters, Receipt, Transaction as FuelTransaction, TxId, UtxoId,
};
use fuel_types::{Address, BlockHeight, Bytes32, Nonce};
#[cfg(feature = "coin-cache")]
use fuels_core::types::coin_type_id::CoinTypeId;
use fuels_core::{
    constants::{DEFAULT_GAS_ESTIMATION_BLOCK_HORIZON, DEFAULT_GAS_ESTIMATION_TOLERANCE},
    types::{
        bech32::{Bech32Address, Bech32ContractId},
        block::{Block, Header},
        chain_info::ChainInfo,
        coin::Coin,
        coin_type::CoinType,
        errors::Result,
        message::Message,
        message_proof::MessageProof,
        node_info::NodeInfo,
        transaction::{Transaction, Transactions},
        transaction_builders::{Blob, BlobId},
        transaction_response::TransactionResponse,
        tx_status::TxStatus,
        DryRun, DryRunner,
    },
};
pub use retry_util::{Backoff, RetryConfig};
pub use supported_fuel_core_version::SUPPORTED_FUEL_CORE_VERSION;
use tai64::Tai64;
#[cfg(feature = "coin-cache")]
use tokio::sync::Mutex;

#[cfg(feature = "coin-cache")]
use crate::coin_cache::CoinsCache;
use crate::provider::retryable_client::RetryableClient;

const NUM_RESULTS_PER_REQUEST: i32 = 100;

#[derive(Debug, Clone, PartialEq)]
// ANCHOR: transaction_cost
pub struct TransactionCost {
    pub gas_price: u64,
    pub gas_used: u64,
    pub metered_bytes_size: u64,
    pub total_fee: u64,
}
// ANCHOR_END: transaction_cost

pub(crate) struct ResourceQueries {
    utxos: Vec<UtxoId>,
    messages: Vec<Nonce>,
    asset_id: Option<AssetId>,
    amount: u64,
}

impl ResourceQueries {
    pub fn exclusion_query(&self) -> Option<(Vec<UtxoId>, Vec<Nonce>)> {
        if self.utxos.is_empty() && self.messages.is_empty() {
            return None;
        }

        Some((self.utxos.clone(), self.messages.clone()))
    }

    pub fn spend_query(&self, base_asset_id: AssetId) -> Vec<(AssetId, u64, Option<u32>)> {
        vec![(self.asset_id.unwrap_or(base_asset_id), self.amount, None)]
    }
}

#[derive(Default)]
// ANCHOR: resource_filter
pub struct ResourceFilter {
    pub from: Bech32Address,
    pub asset_id: Option<AssetId>,
    pub amount: u64,
    pub excluded_utxos: Vec<UtxoId>,
    pub excluded_message_nonces: Vec<Nonce>,
}
// ANCHOR_END: resource_filter

impl ResourceFilter {
    pub fn owner(&self) -> Address {
        (&self.from).into()
    }

    pub(crate) fn resource_queries(&self) -> ResourceQueries {
        ResourceQueries {
            utxos: self.excluded_utxos.clone(),
            messages: self.excluded_message_nonces.clone(),
            asset_id: self.asset_id,
            amount: self.amount,
        }
    }
}

/// Encapsulates common client operations in the SDK.
/// Note that you may also use `client`, which is an instance
/// of `FuelClient`, directly, which provides a broader API.
#[derive(Debug, Clone)]
pub struct Provider {
    cached_client: CachedClient<RetryableClient>,
    #[cfg(feature = "coin-cache")]
    coins_cache: Arc<Mutex<CoinsCache>>,
}

impl Provider {
    pub async fn from(addr: impl Into<SocketAddr>) -> Result<Self> {
        let addr = addr.into();
        Self::connect(format!("http://{addr}")).await
    }

    pub fn set_cache_ttl(&mut self, ttl: TtlConfig) {
        self.cached_client.set_ttl(ttl);
    }

    pub async fn clear_cache(&self) {
        self.cached_client.clear().await;
    }

    pub async fn healthy(&self) -> Result<bool> {
        Ok(self.uncached_client().health().await?)
    }

    /// Connects to an existing node at the given address.
    pub async fn connect(url: impl AsRef<str>) -> Result<Provider> {
        let client = CachedClient::new(
            RetryableClient::connect(&url, Default::default()).await?,
            TtlConfig::default(),
            SystemClock,
        );

        Ok(Self {
            cached_client: client,
            #[cfg(feature = "coin-cache")]
            coins_cache: Default::default(),
        })
    }

    pub fn url(&self) -> &str {
        self.uncached_client().url()
    }

    pub async fn blob(&self, blob_id: BlobId) -> Result<Option<Blob>> {
        Ok(self
            .uncached_client()
            .blob(blob_id.into())
            .await?
            .map(|blob| Blob::new(blob.bytecode)))
    }

    pub async fn blob_exists(&self, blob_id: BlobId) -> Result<bool> {
        Ok(self.uncached_client().blob_exists(blob_id.into()).await?)
    }

    /// Sends a transaction to the underlying Provider's client.
    pub async fn send_transaction_and_await_commit<T: Transaction>(
        &self,
        tx: T,
    ) -> Result<TxStatus> {
        #[cfg(feature = "coin-cache")]
        let base_asset_id = *self.consensus_parameters().await?.base_asset_id();

        #[cfg(feature = "coin-cache")]
        self.check_inputs_already_in_cache(&tx.used_coins(&base_asset_id))
            .await?;

        let tx = self.prepare_transaction_for_sending(tx).await?;
        let tx_status = self
            .uncached_client()
            .submit_and_await_commit(&tx.clone().into())
            .await?
            .into();

        #[cfg(feature = "coin-cache")]
        if matches!(
            tx_status,
            TxStatus::SqueezedOut { .. } | TxStatus::Revert { .. }
        ) {
            self.coins_cache
                .lock()
                .await
                .remove_items(tx.used_coins(&base_asset_id))
        }

        Ok(tx_status)
    }

    async fn prepare_transaction_for_sending<T: Transaction>(&self, mut tx: T) -> Result<T> {
        let consensus_parameters = self.consensus_parameters().await?;
        tx.precompute(&consensus_parameters.chain_id())?;

        let chain_info = self.chain_info().await?;
        let Header {
            height: latest_block_height,
            state_transition_bytecode_version: latest_chain_executor_version,
            ..
        } = chain_info.latest_block.header;

        if tx.is_using_predicates() {
            tx.estimate_predicates(self, Some(latest_chain_executor_version))
                .await?;
            tx.clone()
                .validate_predicates(&consensus_parameters, latest_block_height)?;
        }

        self.validate_transaction(tx.clone()).await?;

        Ok(tx)
    }

    pub async fn send_transaction<T: Transaction>(&self, tx: T) -> Result<TxId> {
        let tx = self.prepare_transaction_for_sending(tx).await?;
        self.submit(tx).await
    }

    pub async fn await_transaction_commit<T: Transaction>(&self, id: TxId) -> Result<TxStatus> {
        Ok(self
            .uncached_client()
            .await_transaction_commit(&id)
            .await?
            .into())
    }

    async fn validate_transaction<T: Transaction>(&self, tx: T) -> Result<()> {
        let tolerance = 0.0;
        let TransactionCost { gas_used, .. } = self
            .estimate_transaction_cost(tx.clone(), Some(tolerance), None)
            .await?;

        tx.validate_gas(gas_used)?;

        Ok(())
    }

    #[cfg(not(feature = "coin-cache"))]
    async fn submit<T: Transaction>(&self, tx: T) -> Result<TxId> {
        Ok(self.uncached_client().submit(&tx.into()).await?)
    }

    #[cfg(feature = "coin-cache")]
    async fn find_in_cache<'a>(
        &self,
        coin_ids: impl IntoIterator<Item = (&'a (Bech32Address, AssetId), &'a Vec<CoinTypeId>)>,
    ) -> Option<((Bech32Address, AssetId), CoinTypeId)> {
        let mut locked_cache = self.coins_cache.lock().await;

        for (key, ids) in coin_ids {
            let items = locked_cache.get_active(key);

            if items.is_empty() {
                continue;
            }

            for id in ids {
                if items.contains(id) {
                    return Some((key.clone(), id.clone()));
                }
            }
        }

        None
    }

    #[cfg(feature = "coin-cache")]
    async fn check_inputs_already_in_cache<'a>(
        &self,
        coin_ids: impl IntoIterator<Item = (&'a (Bech32Address, AssetId), &'a Vec<CoinTypeId>)>,
    ) -> Result<()> {
        use fuels_core::types::errors::{transaction, Error};

        if let Some(((addr, asset_id), coin_type_id)) = self.find_in_cache(coin_ids).await {
            let msg = match coin_type_id {
                CoinTypeId::UtxoId(utxo_id) => format!("coin with utxo_id: `{utxo_id:x}`"),
                CoinTypeId::Nonce(nonce) => format!("message with nonce: `{nonce}`"),
            };
            Err(Error::Transaction(transaction::Reason::Validation(
                format!("{msg} was submitted recently in a transaction - attempting to spend it again will result in an error. Wallet address: `{addr}`, asset id: `{asset_id}`"),
            )))
        } else {
            Ok(())
        }
    }

    #[cfg(feature = "coin-cache")]
    async fn submit<T: Transaction>(&self, tx: T) -> Result<TxId> {
        let consensus_parameters = self.consensus_parameters().await?;
        let base_asset_id = consensus_parameters.base_asset_id();

        let used_utxos = tx.used_coins(base_asset_id);
        self.check_inputs_already_in_cache(&used_utxos).await?;

        let tx_id = self.uncached_client().submit(&tx.into()).await?;
        self.coins_cache.lock().await.insert_multiple(used_utxos);

        Ok(tx_id)
    }

    pub async fn tx_status(&self, tx_id: &TxId) -> Result<TxStatus> {
        Ok(self
            .uncached_client()
            .transaction_status(tx_id)
            .await?
            .into())
    }

    pub async fn chain_info(&self) -> Result<ChainInfo> {
        Ok(self.uncached_client().chain_info().await?.into())
    }

    pub async fn consensus_parameters(&self) -> Result<ConsensusParameters> {
        self.cached_client.consensus_parameters().await
    }

    pub async fn node_info(&self) -> Result<NodeInfo> {
        Ok(self.uncached_client().node_info().await?.into())
    }

    pub async fn latest_gas_price(&self) -> Result<LatestGasPrice> {
        Ok(self.uncached_client().latest_gas_price().await?)
    }

    pub async fn estimate_gas_price(&self, block_horizon: u32) -> Result<EstimateGasPrice> {
        Ok(self
            .uncached_client()
            .estimate_gas_price(block_horizon)
            .await?)
    }

    pub async fn dry_run(&self, tx: impl Transaction) -> Result<TxStatus> {
        let [tx_status] = self
            .uncached_client()
            .dry_run(Transactions::new().insert(tx).as_slice())
            .await?
            .into_iter()
            .map(Into::into)
            .collect::<Vec<_>>()
            .try_into()
            .expect("should have only one element");

        Ok(tx_status)
    }

    pub async fn dry_run_multiple(
        &self,
        transactions: Transactions,
    ) -> Result<Vec<(TxId, TxStatus)>> {
        Ok(self
            .uncached_client()
            .dry_run(transactions.as_slice())
            .await?
            .into_iter()
            .map(|execution_status| (execution_status.id, execution_status.into()))
            .collect())
    }

    pub async fn dry_run_opt(
        &self,
        tx: impl Transaction,
        utxo_validation: bool,
        gas_price: Option<u64>,
    ) -> Result<TxStatus> {
        let [tx_status] = self
            .uncached_client()
            .dry_run_opt(
                Transactions::new().insert(tx).as_slice(),
                Some(utxo_validation),
                gas_price,
            )
            .await?
            .into_iter()
            .map(Into::into)
            .collect::<Vec<_>>()
            .try_into()
            .expect("should have only one element");

        Ok(tx_status)
    }

    pub async fn dry_run_opt_multiple(
        &self,
        transactions: Transactions,
        utxo_validation: bool,
        gas_price: Option<u64>,
    ) -> Result<Vec<(TxId, TxStatus)>> {
        Ok(self
            .uncached_client()
            .dry_run_opt(transactions.as_slice(), Some(utxo_validation), gas_price)
            .await?
            .into_iter()
            .map(|execution_status| (execution_status.id, execution_status.into()))
            .collect())
    }

    /// Gets all unspent coins owned by address `from`, with asset ID `asset_id`.
    pub async fn get_coins(&self, from: &Bech32Address, asset_id: AssetId) -> Result<Vec<Coin>> {
        let mut coins: Vec<Coin> = vec![];
        let mut cursor = None;

        loop {
            let response = self
                .uncached_client()
                .coins(
                    &from.into(),
                    Some(&asset_id),
                    PaginationRequest {
                        cursor: cursor.clone(),
                        results: NUM_RESULTS_PER_REQUEST,
                        direction: PageDirection::Forward,
                    },
                )
                .await?;

            if response.results.is_empty() {
                break;
            }

            coins.extend(response.results.into_iter().map(Into::into));
            cursor = response.cursor;
        }

        Ok(coins)
    }

    async fn request_coins_to_spend(&self, filter: ResourceFilter) -> Result<Vec<CoinType>> {
        let queries = filter.resource_queries();

        let consensus_parameters = self.consensus_parameters().await?;
        let base_asset_id = *consensus_parameters.base_asset_id();

        let res = self
            .uncached_client()
            .coins_to_spend(
                &filter.owner(),
                queries.spend_query(base_asset_id),
                queries.exclusion_query(),
            )
            .await?
            .into_iter()
            .flatten()
            .map(CoinType::from)
            .collect();

        Ok(res)
    }

    /// Get some spendable coins of asset `asset_id` for address `from` that add up at least to
    /// amount `amount`. The returned coins (UTXOs) are actual coins that can be spent. The number
    /// of coins (UXTOs) is optimized to prevent dust accumulation.
    #[cfg(not(feature = "coin-cache"))]
    pub async fn get_spendable_resources(&self, filter: ResourceFilter) -> Result<Vec<CoinType>> {
        self.request_coins_to_spend(filter).await
    }

    /// Get some spendable coins of asset `asset_id` for address `from` that add up at least to
    /// amount `amount`. The returned coins (UTXOs) are actual coins that can be spent. The number
    /// of coins (UXTOs) is optimized to prevent dust accumulation.
    /// Coins that were recently submitted inside a tx will be ignored from the results.
    #[cfg(feature = "coin-cache")]
    pub async fn get_spendable_resources(
        &self,
        mut filter: ResourceFilter,
    ) -> Result<Vec<CoinType>> {
        self.extend_filter_with_cached(&mut filter).await?;

        self.request_coins_to_spend(filter).await
    }

    #[cfg(feature = "coin-cache")]
    async fn extend_filter_with_cached(&self, filter: &mut ResourceFilter) -> Result<()> {
        let consensus_parameters = self.consensus_parameters().await?;
        let mut cache = self.coins_cache.lock().await;
        let asset_id = filter
            .asset_id
            .unwrap_or(*consensus_parameters.base_asset_id());
        let used_coins = cache.get_active(&(filter.from.clone(), asset_id));

        let excluded_utxos = used_coins
            .iter()
            .filter_map(|coin_id| match coin_id {
                CoinTypeId::UtxoId(utxo_id) => Some(utxo_id),
                _ => None,
            })
            .cloned()
            .collect::<Vec<_>>();

        let excluded_message_nonces = used_coins
            .iter()
            .filter_map(|coin_id| match coin_id {
                CoinTypeId::Nonce(nonce) => Some(nonce),
                _ => None,
            })
            .cloned()
            .collect::<Vec<_>>();

        filter.excluded_utxos.extend(excluded_utxos);
        filter
            .excluded_message_nonces
            .extend(excluded_message_nonces);

        Ok(())
    }

    /// Get the balance of all spendable coins `asset_id` for address `address`. This is different
    /// from getting coins because we are just returning a number (the sum of UTXOs amount) instead
    /// of the UTXOs.
    pub async fn get_asset_balance(
        &self,
        address: &Bech32Address,
        asset_id: AssetId,
    ) -> Result<u64> {
        Ok(self
            .uncached_client()
            .balance(&address.into(), Some(&asset_id))
            .await?)
    }

    /// Get the balance of all spendable coins `asset_id` for contract with id `contract_id`.
    pub async fn get_contract_asset_balance(
        &self,
        contract_id: &Bech32ContractId,
        asset_id: AssetId,
    ) -> Result<u64> {
        Ok(self
            .uncached_client()
            .contract_balance(&contract_id.into(), Some(&asset_id))
            .await?)
    }

    /// Get all the spendable balances of all assets for address `address`. This is different from
    /// getting the coins because we are only returning the numbers (the sum of UTXOs coins amount
    /// for each asset id) and not the UTXOs coins themselves
<<<<<<< HEAD
    pub async fn get_balances(&self, address: &Bech32Address) -> Result<HashMap<String, u64>> {
        let mut balances = HashMap::new();
        let mut cursor = None;

        loop {
            let response = self
                .uncached_client()
                .balances(
                    &address.into(),
                    PaginationRequest {
                        cursor: cursor.clone(),
                        results: NUM_RESULTS_PER_REQUEST,
                        direction: PageDirection::Forward,
                    },
                )
                .await?;

            if response.results.is_empty() {
                break;
            }

            balances.extend(response.results.into_iter().map(
=======
    pub async fn get_balances(&self, address: &Bech32Address) -> Result<HashMap<String, u128>> {
        // We don't paginate results because there are likely at most ~100 different assets in one
        // wallet
        let pagination = PaginationRequest {
            cursor: None,
            results: 9999,
            direction: PageDirection::Forward,
        };
        let balances_vec = self
            .uncached_client()
            .balances(&address.into(), pagination)
            .await?
            .results;
        let balances = balances_vec
            .into_iter()
            .map(
>>>>>>> 0f0c3a55
                |Balance {
                     owner: _,
                     amount,
                     asset_id,
                 }| (asset_id.to_string(), amount),
            ));
            cursor = response.cursor;
        }

        Ok(balances)
    }

    /// Get all balances of all assets for the contract with id `contract_id`.
    pub async fn get_contract_balances(
        &self,
        contract_id: &Bech32ContractId,
    ) -> Result<HashMap<AssetId, u64>> {
        let mut contract_balances = HashMap::new();
        let mut cursor = None;

        loop {
            let response = self
                .uncached_client()
                .contract_balances(
                    &contract_id.into(),
                    PaginationRequest {
                        cursor: cursor.clone(),
                        results: NUM_RESULTS_PER_REQUEST,
                        direction: PageDirection::Forward,
                    },
                )
                .await?;

            if response.results.is_empty() {
                break;
            }

            contract_balances.extend(response.results.into_iter().map(
                |ContractBalance {
                     contract: _,
                     amount,
                     asset_id,
                 }| (asset_id, amount),
            ));
            cursor = response.cursor;
        }

        Ok(contract_balances)
    }

    pub async fn get_transaction_by_id(&self, tx_id: &TxId) -> Result<Option<TransactionResponse>> {
        Ok(self
            .uncached_client()
            .transaction(tx_id)
            .await?
            .map(Into::into))
    }

    pub async fn get_transactions(
        &self,
        request: PaginationRequest<String>,
    ) -> Result<PaginatedResult<TransactionResponse, String>> {
        let pr = self.uncached_client().transactions(request).await?;

        Ok(PaginatedResult {
            cursor: pr.cursor,
            results: pr.results.into_iter().map(Into::into).collect(),
            has_next_page: pr.has_next_page,
            has_previous_page: pr.has_previous_page,
        })
    }

    // Get transaction(s) by owner
    pub async fn get_transactions_by_owner(
        &self,
        owner: &Bech32Address,
        request: PaginationRequest<String>,
    ) -> Result<PaginatedResult<TransactionResponse, String>> {
        let pr = self
            .uncached_client()
            .transactions_by_owner(&owner.into(), request)
            .await?;

        Ok(PaginatedResult {
            cursor: pr.cursor,
            results: pr.results.into_iter().map(Into::into).collect(),
            has_next_page: pr.has_next_page,
            has_previous_page: pr.has_previous_page,
        })
    }

    pub async fn latest_block_height(&self) -> Result<u32> {
        Ok(self.chain_info().await?.latest_block.header.height)
    }

    pub async fn latest_block_time(&self) -> Result<Option<DateTime<Utc>>> {
        Ok(self.chain_info().await?.latest_block.header.time)
    }

    pub async fn produce_blocks(
        &self,
        blocks_to_produce: u32,
        start_time: Option<DateTime<Utc>>,
    ) -> Result<u32> {
        let start_time = start_time.map(|time| Tai64::from_unix(time.timestamp()).0);

        Ok(self
            .uncached_client()
            .produce_blocks(blocks_to_produce, start_time)
            .await?
            .into())
    }

    pub async fn block(&self, block_id: &Bytes32) -> Result<Option<Block>> {
        Ok(self
            .uncached_client()
            .block(block_id)
            .await?
            .map(Into::into))
    }

    pub async fn block_by_height(&self, height: BlockHeight) -> Result<Option<Block>> {
        Ok(self
            .uncached_client()
            .block_by_height(height)
            .await?
            .map(Into::into))
    }

    // - Get block(s)
    pub async fn get_blocks(
        &self,
        request: PaginationRequest<String>,
    ) -> Result<PaginatedResult<Block, String>> {
        let pr = self.uncached_client().blocks(request).await?;

        Ok(PaginatedResult {
            cursor: pr.cursor,
            results: pr.results.into_iter().map(Into::into).collect(),
            has_next_page: pr.has_next_page,
            has_previous_page: pr.has_previous_page,
        })
    }

    pub async fn estimate_transaction_cost<T: Transaction>(
        &self,
        mut tx: T,
        tolerance: Option<f64>,
        block_horizon: Option<u32>,
    ) -> Result<TransactionCost> {
        let block_horizon = block_horizon.unwrap_or(DEFAULT_GAS_ESTIMATION_BLOCK_HORIZON);
        let tolerance = tolerance.unwrap_or(DEFAULT_GAS_ESTIMATION_TOLERANCE);

        let EstimateGasPrice { gas_price, .. } = self.estimate_gas_price(block_horizon).await?;

        let gas_used = self
            .get_gas_used_with_tolerance(tx.clone(), tolerance)
            .await?;

        if tx.is_using_predicates() {
            tx.estimate_predicates(self, None).await?;
        }

        let transaction_fee = tx
            .clone()
            .fee_checked_from_tx(&self.consensus_parameters().await?, gas_price)
            .expect("Error calculating TransactionFee");

        Ok(TransactionCost {
            gas_price,
            gas_used,
            metered_bytes_size: tx.metered_bytes_size() as u64,
            total_fee: transaction_fee.max_fee(),
        })
    }

    // Increase estimated gas by the provided tolerance
    async fn get_gas_used_with_tolerance<T: Transaction>(
        &self,
        tx: T,
        tolerance: f64,
    ) -> Result<u64> {
        let receipts = self.dry_run_opt(tx, false, None).await?.take_receipts();
        let gas_used = self.get_script_gas_used(&receipts);

        Ok((gas_used as f64 * (1.0 + tolerance)) as u64)
    }

    fn get_script_gas_used(&self, receipts: &[Receipt]) -> u64 {
        receipts
            .iter()
            .rfind(|r| matches!(r, Receipt::ScriptResult { .. }))
            .map(|script_result| {
                script_result
                    .gas_used()
                    .expect("could not retrieve gas used from ScriptResult")
            })
            .unwrap_or(0)
    }

    pub async fn get_messages(&self, from: &Bech32Address) -> Result<Vec<Message>> {
        let mut messages = Vec::new();
        let mut cursor = None;

        loop {
            let response = self
                .uncached_client()
                .messages(
                    Some(&from.into()),
                    PaginationRequest {
                        cursor: cursor.clone(),
                        results: NUM_RESULTS_PER_REQUEST,
                        direction: PageDirection::Forward,
                    },
                )
                .await?;

            if response.results.is_empty() {
                break;
            }

            messages.extend(response.results.into_iter().map(Into::into));
            cursor = response.cursor;
        }

        Ok(messages)
    }

    pub async fn get_message_proof(
        &self,
        tx_id: &TxId,
        nonce: &Nonce,
        commit_block_id: Option<&Bytes32>,
        commit_block_height: Option<u32>,
    ) -> Result<MessageProof> {
        self.uncached_client()
            .message_proof(
                tx_id,
                nonce,
                commit_block_id.map(Into::into),
                commit_block_height.map(Into::into),
            )
            .await
            .map(Into::into)
            .map_err(Into::into)
    }

    pub async fn is_user_account(&self, address: impl Into<Bytes32>) -> Result<bool> {
        self.uncached_client()
            .is_user_account(*address.into())
            .await
    }

    pub fn with_retry_config(mut self, retry_config: RetryConfig) -> Self {
        self.uncached_client_mut().set_retry_config(retry_config);

        self
    }

    pub async fn contract_exists(&self, contract_id: &Bech32ContractId) -> Result<bool> {
        Ok(self
            .uncached_client()
            .contract_exists(&contract_id.into())
            .await?)
    }

    fn uncached_client(&self) -> &RetryableClient {
        self.cached_client.inner()
    }

    fn uncached_client_mut(&mut self) -> &mut RetryableClient {
        self.cached_client.inner_mut()
    }
}

#[cfg_attr(not(target_arch = "wasm32"), async_trait::async_trait)]
impl DryRunner for Provider {
    async fn dry_run(&self, tx: FuelTransaction) -> Result<DryRun> {
        let [tx_execution_status] = self
            .uncached_client()
            .dry_run_opt(&vec![tx], Some(false), Some(0))
            .await?
            .try_into()
            .expect("should have only one element");

        let receipts = tx_execution_status.result.receipts();
        let script_gas = self.get_script_gas_used(receipts);

        let variable_outputs = receipts
            .iter()
            .filter(
                |receipt| matches!(receipt, Receipt::TransferOut { amount, .. } if *amount != 0),
            )
            .count();

        let succeeded = matches!(
            tx_execution_status.result,
            TransactionExecutionResult::Success { .. }
        );

        let dry_run = DryRun {
            succeeded,
            script_gas,
            variable_outputs,
        };

        Ok(dry_run)
    }

    async fn estimate_gas_price(&self, block_horizon: u32) -> Result<u64> {
        Ok(self.estimate_gas_price(block_horizon).await?.gas_price)
    }

    async fn estimate_predicates(
        &self,
        tx: &FuelTransaction,
        _latest_chain_executor_version: Option<u32>,
    ) -> Result<FuelTransaction> {
        Ok(self.uncached_client().estimate_predicates(tx).await?)
    }

    async fn consensus_parameters(&self) -> Result<ConsensusParameters> {
        Provider::consensus_parameters(self).await
    }
}<|MERGE_RESOLUTION|>--- conflicted
+++ resolved
@@ -551,8 +551,7 @@
     /// Get all the spendable balances of all assets for address `address`. This is different from
     /// getting the coins because we are only returning the numbers (the sum of UTXOs coins amount
     /// for each asset id) and not the UTXOs coins themselves
-<<<<<<< HEAD
-    pub async fn get_balances(&self, address: &Bech32Address) -> Result<HashMap<String, u64>> {
+    pub async fn get_balances(&self, address: &Bech32Address) -> Result<HashMap<String, u128>> {
         let mut balances = HashMap::new();
         let mut cursor = None;
 
@@ -574,24 +573,6 @@
             }
 
             balances.extend(response.results.into_iter().map(
-=======
-    pub async fn get_balances(&self, address: &Bech32Address) -> Result<HashMap<String, u128>> {
-        // We don't paginate results because there are likely at most ~100 different assets in one
-        // wallet
-        let pagination = PaginationRequest {
-            cursor: None,
-            results: 9999,
-            direction: PageDirection::Forward,
-        };
-        let balances_vec = self
-            .uncached_client()
-            .balances(&address.into(), pagination)
-            .await?
-            .results;
-        let balances = balances_vec
-            .into_iter()
-            .map(
->>>>>>> 0f0c3a55
                 |Balance {
                      owner: _,
                      amount,
