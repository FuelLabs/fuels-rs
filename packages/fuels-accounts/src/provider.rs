use std::{collections::HashMap, fmt::Debug, net::SocketAddr};

mod retry_util;
mod retryable_client;
mod supported_versions;

#[cfg(feature = "coin-cache")]
use std::sync::Arc;

use chrono::{DateTime, Utc};
use fuel_core_client::client::{
    pagination::{PageDirection, PaginatedResult, PaginationRequest},
    types::{
        balance::Balance,
        contract::ContractBalance,
        gas_price::{EstimateGasPrice, LatestGasPrice},
    },
};
use fuel_core_types::services::executor::{TransactionExecutionResult, TransactionExecutionStatus};
use fuel_tx::{
    AssetId, ConsensusParameters, Receipt, Transaction as FuelTransaction, TxId, UtxoId,
};
use fuel_types::{Address, BlockHeight, Bytes32, ChainId, Nonce};
#[cfg(feature = "coin-cache")]
use fuels_core::types::coin_type_id::CoinTypeId;
use fuels_core::{
    constants::{
        BASE_ASSET_ID, DEFAULT_GAS_ESTIMATION_BLOCK_HORIZON, DEFAULT_GAS_ESTIMATION_TOLERANCE,
    },
    types::{
        bech32::{Bech32Address, Bech32ContractId},
        block::Block,
        chain_info::ChainInfo,
        coin::Coin,
        coin_type::CoinType,
        errors::{error, Result},
        message::Message,
        message_proof::MessageProof,
        node_info::NodeInfo,
        transaction::{Transaction, Transactions},
        transaction_builders::DryRunner,
        transaction_response::TransactionResponse,
        tx_status::TxStatus,
    },
};
pub use retry_util::{Backoff, RetryConfig};
use supported_versions::{check_fuel_core_version_compatibility, VersionCompatibility};
use tai64::Tai64;
#[cfg(feature = "coin-cache")]
use tokio::sync::Mutex;

#[cfg(feature = "coin-cache")]
use crate::coin_cache::CoinsCache;
use crate::provider::retryable_client::RetryableClient;

#[derive(Debug)]
// ANCHOR: transaction_cost
pub struct TransactionCost {
    pub gas_price: u64,
    pub gas_used: u64,
    pub metered_bytes_size: u64,
    pub total_fee: u64,
}
// ANCHOR_END: transaction_cost

pub(crate) struct ResourceQueries {
    utxos: Vec<UtxoId>,
    messages: Vec<Nonce>,
    asset_id: AssetId,
    amount: u64,
}

impl ResourceQueries {
    pub fn new(
        utxo_ids: Vec<UtxoId>,
        message_nonces: Vec<Nonce>,
        asset_id: AssetId,
        amount: u64,
    ) -> Self {
        Self {
            utxos: utxo_ids,
            messages: message_nonces,
            asset_id,
            amount,
        }
    }

    pub fn exclusion_query(&self) -> Option<(Vec<UtxoId>, Vec<Nonce>)> {
        if self.utxos.is_empty() && self.messages.is_empty() {
            return None;
        }

        Some((self.utxos.clone(), self.messages.clone()))
    }

    pub fn spend_query(&self) -> Vec<(AssetId, u64, Option<u32>)> {
        vec![(self.asset_id, self.amount, None)]
    }
}

// ANCHOR: resource_filter
pub struct ResourceFilter {
    pub from: Bech32Address,
    pub asset_id: AssetId,
    pub amount: u64,
    pub excluded_utxos: Vec<UtxoId>,
    pub excluded_message_nonces: Vec<Nonce>,
}
// ANCHOR_END: resource_filter

impl ResourceFilter {
    pub fn owner(&self) -> Address {
        (&self.from).into()
    }

    pub(crate) fn resource_queries(&self) -> ResourceQueries {
        ResourceQueries::new(
            self.excluded_utxos.clone(),
            self.excluded_message_nonces.clone(),
            self.asset_id,
            self.amount,
        )
    }
}

impl Default for ResourceFilter {
    fn default() -> Self {
        Self {
            from: Default::default(),
            asset_id: BASE_ASSET_ID,
            amount: Default::default(),
            excluded_utxos: Default::default(),
            excluded_message_nonces: Default::default(),
        }
    }
}

/// Encapsulates common client operations in the SDK.
/// Note that you may also use `client`, which is an instance
/// of `FuelClient`, directly, which provides a broader API.
#[derive(Debug, Clone)]
pub struct Provider {
    client: RetryableClient,
    consensus_parameters: ConsensusParameters,
    #[cfg(feature = "coin-cache")]
    cache: Arc<Mutex<CoinsCache>>,
}

impl Provider {
    pub async fn from(addr: impl Into<SocketAddr>) -> Result<Self> {
        let addr = addr.into();
        Self::connect(format!("http://{addr}")).await
    }

    pub async fn healthy(&self) -> Result<bool> {
        Ok(self.client.health().await?)
    }

    /// Connects to an existing node at the given address.
    pub async fn connect(url: impl AsRef<str>) -> Result<Provider> {
        let client = RetryableClient::new(&url, Default::default())?;
        let consensus_parameters = client.chain_info().await?.consensus_parameters;
        let node_info = client.node_info().await?.into();

        Self::ensure_client_version_is_supported(&node_info)?;

        Ok(Self {
            client,
            consensus_parameters,
            #[cfg(feature = "coin-cache")]
            cache: Default::default(),
        })
    }

    pub fn url(&self) -> &str {
        self.client.url()
    }

    /// Sends a transaction to the underlying Provider's client.
    pub async fn send_transaction_and_await_commit<T: Transaction>(
        &self,
        tx: T,
    ) -> Result<TxStatus> {
        let tx = self.prepare_transaction_for_sending(tx).await?;
        let tx_status = self
            .client
            .submit_and_await_commit(&tx.clone().into())
            .await?
            .into();

        #[cfg(feature = "coin-cache")]
        if matches!(
            tx_status,
            TxStatus::SqueezedOut { .. } | TxStatus::Revert { .. }
        ) {
            self.cache.lock().await.remove_items(tx.used_coins())
        }

        Ok(tx_status)
    }

    async fn prepare_transaction_for_sending<T: Transaction>(&self, mut tx: T) -> Result<T> {
        tx.precompute(&self.chain_id())?;

        let chain_info = self.chain_info().await?;
        let latest_block_height = chain_info.latest_block.header.height;
        tx.check(latest_block_height, self.consensus_parameters())?;

        if tx.is_using_predicates() {
            tx.estimate_predicates(self.consensus_parameters())?;
            tx.clone()
                .validate_predicates(self.consensus_parameters(), latest_block_height)?;
        }

        self.validate_transaction(tx.clone()).await?;
<<<<<<< HEAD
        Ok(tx)
=======

        Ok(())
>>>>>>> 250250c9
    }

    pub async fn send_transaction<T: Transaction>(&self, tx: T) -> Result<TxId> {
        let tx = self.prepare_transaction_for_sending(tx).await?;
        self.submit(tx).await
    }

    pub async fn await_transaction_commit<T: Transaction>(&self, id: TxId) -> Result<TxStatus> {
        Ok(self.client.await_transaction_commit(&id).await?.into())
    }

    async fn validate_transaction<T: Transaction>(&self, tx: T) -> Result<()> {
        let tolerance = 0.0;
        let TransactionCost { gas_used, .. } = self
            .estimate_transaction_cost(tx.clone(), Some(tolerance), None)
            .await?;

        tx.validate_gas(gas_used)?;

        Ok(())
    }

    #[cfg(not(feature = "coin-cache"))]
    async fn submit<T: Transaction>(&self, tx: T) -> Result<TxId> {
        Ok(self.client.submit(&tx.into()).await?)
    }

    #[cfg(feature = "coin-cache")]
    async fn submit<T: Transaction>(&self, tx: T) -> Result<TxId> {
        let used_utxos = tx.used_coins();
        let tx_id = self.client.submit(&tx.into()).await?;
        self.cache.lock().await.insert_multiple(used_utxos);

        Ok(tx_id)
    }

    pub async fn tx_status(&self, tx_id: &TxId) -> Result<TxStatus> {
        Ok(self.client.transaction_status(tx_id).await?.into())
    }

    pub async fn chain_info(&self) -> Result<ChainInfo> {
        Ok(self.client.chain_info().await?.into())
    }

    pub fn consensus_parameters(&self) -> &ConsensusParameters {
        &self.consensus_parameters
    }

    fn ensure_client_version_is_supported(node_info: &NodeInfo) -> Result<()> {
        let node_version = node_info
            .node_version
            .parse::<semver::Version>()
            .map_err(|e| error!(Provider, "could not parse Fuel client version: {}", e))?;

        let VersionCompatibility {
            supported_version,
            is_major_supported,
            is_minor_supported,
            is_patch_supported,
        } = check_fuel_core_version_compatibility(node_version.clone());

        if !is_major_supported || !is_minor_supported {
            return Err(error!(
                Provider,
                "unsupported Fuel client version. \\
                Current version: {}, supported version: {}",
                node_version,
                supported_version
            ));
        } else if !is_patch_supported {
            tracing::warn!(
                fuel_client_version = %node_version,
                supported_version = %supported_version,
                "the patch versions of the client and SDK differ",
            );
        };

        Ok(())
    }

    pub fn chain_id(&self) -> ChainId {
        self.consensus_parameters.chain_id
    }

    pub async fn node_info(&self) -> Result<NodeInfo> {
        Ok(self.client.node_info().await?.into())
    }

    pub async fn latest_gas_price(&self) -> Result<LatestGasPrice> {
        Ok(self.client.latest_gas_price().await?)
    }

    pub async fn estimate_gas_price(&self, block_horizon: u32) -> Result<EstimateGasPrice> {
        Ok(self.client.estimate_gas_price(block_horizon).await?)
    }

    pub async fn dry_run(&self, tx: impl Transaction) -> Result<TxStatus> {
        let [(_, tx_status)] = self
            .client
            .dry_run(Transactions::new().insert(tx).as_slice())
            .await?
            .into_iter()
            .map(Self::tx_status_from_execution_status)
            .collect::<Vec<_>>()
            .try_into()
            .expect("should have only one element");

        Ok(tx_status)
    }

    pub async fn dry_run_multiple(
        &self,
        transactions: Transactions,
    ) -> Result<Vec<(TxId, TxStatus)>> {
        Ok(self
            .client
            .dry_run(transactions.as_slice())
            .await?
            .into_iter()
            .map(Self::tx_status_from_execution_status)
            .collect())
    }

    fn tx_status_from_execution_status(
        tx_execution_status: TransactionExecutionStatus,
    ) -> (TxId, TxStatus) {
        (
            tx_execution_status.id,
            match tx_execution_status.result {
                TransactionExecutionResult::Success { receipts, .. } => {
                    TxStatus::Success { receipts }
                }
                TransactionExecutionResult::Failed { receipts, result } => TxStatus::Revert {
                    reason: TransactionExecutionResult::reason(&receipts, &result),
                    receipts,
                    revert_id: 0,
                },
            },
        )
    }

    pub async fn dry_run_no_validation(&self, tx: impl Transaction) -> Result<TxStatus> {
        let [(_, tx_status)] = self
            .client
            .dry_run_opt(Transactions::new().insert(tx).as_slice(), Some(false))
            .await?
            .into_iter()
            .map(Self::tx_status_from_execution_status)
            .collect::<Vec<_>>()
            .try_into()
            .expect("should have only one element");

        Ok(tx_status)
    }

    pub async fn dry_run_no_validation_multiple(
        &self,
        transactions: Transactions,
    ) -> Result<Vec<(TxId, TxStatus)>> {
        Ok(self
            .client
            .dry_run_opt(transactions.as_slice(), Some(false))
            .await?
            .into_iter()
            .map(Self::tx_status_from_execution_status)
            .collect())
    }

    /// Gets all unspent coins owned by address `from`, with asset ID `asset_id`.
    pub async fn get_coins(&self, from: &Bech32Address, asset_id: AssetId) -> Result<Vec<Coin>> {
        let mut coins: Vec<Coin> = vec![];

        let mut cursor = None;

        loop {
            let res = self
                .client
                .coins(
                    &from.into(),
                    Some(&asset_id),
                    PaginationRequest {
                        cursor: cursor.clone(),
                        results: 100,
                        direction: PageDirection::Forward,
                    },
                )
                .await?;

            if res.results.is_empty() {
                break;
            }
            coins.extend(res.results.into_iter().map(Into::into));
            cursor = res.cursor;
        }

        Ok(coins)
    }

    async fn request_coins_to_spend(&self, filter: ResourceFilter) -> Result<Vec<CoinType>> {
        let queries = filter.resource_queries();

        let res = self
            .client
            .coins_to_spend(
                &filter.owner(),
                queries.spend_query(),
                queries.exclusion_query(),
            )
            .await?
            .into_iter()
            .flatten()
            .map(CoinType::try_from)
            .collect::<Result<Vec<CoinType>>>()?;

        Ok(res)
    }

    /// Get some spendable coins of asset `asset_id` for address `from` that add up at least to
    /// amount `amount`. The returned coins (UTXOs) are actual coins that can be spent. The number
    /// of coins (UXTOs) is optimized to prevent dust accumulation.
    #[cfg(not(feature = "coin-cache"))]
    pub async fn get_spendable_resources(&self, filter: ResourceFilter) -> Result<Vec<CoinType>> {
        self.request_coins_to_spend(filter).await
    }

    /// Get some spendable coins of asset `asset_id` for address `from` that add up at least to
    /// amount `amount`. The returned coins (UTXOs) are actual coins that can be spent. The number
    /// of coins (UXTOs) is optimized to prevent dust accumulation.
    /// Coins that were recently submitted inside a tx will be ignored from the results.
    #[cfg(feature = "coin-cache")]
    pub async fn get_spendable_resources(
        &self,
        mut filter: ResourceFilter,
    ) -> Result<Vec<CoinType>> {
        self.extend_filter_with_cached(&mut filter).await;

        self.request_coins_to_spend(filter).await
    }

    #[cfg(feature = "coin-cache")]
    async fn extend_filter_with_cached(&self, filter: &mut ResourceFilter) {
        let mut cache = self.cache.lock().await;
        let used_coins = cache.get_active(&(filter.from.clone(), filter.asset_id));

        let excluded_utxos = used_coins
            .iter()
            .filter_map(|coin_id| match coin_id {
                CoinTypeId::UtxoId(utxo_id) => Some(utxo_id),
                _ => None,
            })
            .cloned()
            .collect::<Vec<_>>();

        let excluded_message_nonces = used_coins
            .iter()
            .filter_map(|coin_id| match coin_id {
                CoinTypeId::Nonce(nonce) => Some(nonce),
                _ => None,
            })
            .cloned()
            .collect::<Vec<_>>();

        filter.excluded_utxos.extend(excluded_utxos);
        filter
            .excluded_message_nonces
            .extend(excluded_message_nonces);
    }

    /// Get the balance of all spendable coins `asset_id` for address `address`. This is different
    /// from getting coins because we are just returning a number (the sum of UTXOs amount) instead
    /// of the UTXOs.
    pub async fn get_asset_balance(
        &self,
        address: &Bech32Address,
        asset_id: AssetId,
    ) -> Result<u64> {
        Ok(self
            .client
            .balance(&address.into(), Some(&asset_id))
            .await?)
    }

    /// Get the balance of all spendable coins `asset_id` for contract with id `contract_id`.
    pub async fn get_contract_asset_balance(
        &self,
        contract_id: &Bech32ContractId,
        asset_id: AssetId,
    ) -> Result<u64> {
        Ok(self
            .client
            .contract_balance(&contract_id.into(), Some(&asset_id))
            .await?)
    }

    /// Get all the spendable balances of all assets for address `address`. This is different from
    /// getting the coins because we are only returning the numbers (the sum of UTXOs coins amount
    /// for each asset id) and not the UTXOs coins themselves
    pub async fn get_balances(&self, address: &Bech32Address) -> Result<HashMap<String, u64>> {
        // We don't paginate results because there are likely at most ~100 different assets in one
        // wallet
        let pagination = PaginationRequest {
            cursor: None,
            results: 9999,
            direction: PageDirection::Forward,
        };
        let balances_vec = self
            .client
            .balances(&address.into(), pagination)
            .await?
            .results;
        let balances = balances_vec
            .into_iter()
            .map(
                |Balance {
                     owner: _,
                     amount,
                     asset_id,
                 }| (asset_id.to_string(), amount),
            )
            .collect();
        Ok(balances)
    }

    /// Get all balances of all assets for the contract with id `contract_id`.
    pub async fn get_contract_balances(
        &self,
        contract_id: &Bech32ContractId,
    ) -> Result<HashMap<AssetId, u64>> {
        // We don't paginate results because there are likely at most ~100 different assets in one
        // wallet
        let pagination = PaginationRequest {
            cursor: None,
            results: 9999,
            direction: PageDirection::Forward,
        };

        let balances_vec = self
            .client
            .contract_balances(&contract_id.into(), pagination)
            .await?
            .results;
        let balances = balances_vec
            .into_iter()
            .map(
                |ContractBalance {
                     contract: _,
                     amount,
                     asset_id,
                 }| (asset_id, amount),
            )
            .collect();
        Ok(balances)
    }

    pub async fn get_transaction_by_id(&self, tx_id: &TxId) -> Result<Option<TransactionResponse>> {
        Ok(self.client.transaction(tx_id).await?.map(Into::into))
    }

    pub async fn get_transactions(
        &self,
        request: PaginationRequest<String>,
    ) -> Result<PaginatedResult<TransactionResponse, String>> {
        let pr = self.client.transactions(request).await?;

        Ok(PaginatedResult {
            cursor: pr.cursor,
            results: pr.results.into_iter().map(Into::into).collect(),
            has_next_page: pr.has_next_page,
            has_previous_page: pr.has_previous_page,
        })
    }

    // Get transaction(s) by owner
    pub async fn get_transactions_by_owner(
        &self,
        owner: &Bech32Address,
        request: PaginationRequest<String>,
    ) -> Result<PaginatedResult<TransactionResponse, String>> {
        let pr = self
            .client
            .transactions_by_owner(&owner.into(), request)
            .await?;

        Ok(PaginatedResult {
            cursor: pr.cursor,
            results: pr.results.into_iter().map(Into::into).collect(),
            has_next_page: pr.has_next_page,
            has_previous_page: pr.has_previous_page,
        })
    }

    pub async fn latest_block_height(&self) -> Result<u32> {
        Ok(self.chain_info().await?.latest_block.header.height)
    }

    pub async fn latest_block_time(&self) -> Result<Option<DateTime<Utc>>> {
        Ok(self.chain_info().await?.latest_block.header.time)
    }

    pub async fn produce_blocks(
        &self,
        blocks_to_produce: u32,
        start_time: Option<DateTime<Utc>>,
    ) -> Result<u32> {
        let start_time = start_time.map(|time| Tai64::from_unix(time.timestamp()).0);

        Ok(self
            .client
            .produce_blocks(blocks_to_produce, start_time)
            .await?
            .into())
    }

    pub async fn block(&self, block_id: &Bytes32) -> Result<Option<Block>> {
        Ok(self.client.block(block_id).await?.map(Into::into))
    }

    pub async fn block_by_height(&self, height: BlockHeight) -> Result<Option<Block>> {
        Ok(self.client.block_by_height(height).await?.map(Into::into))
    }

    // - Get block(s)
    pub async fn get_blocks(
        &self,
        request: PaginationRequest<String>,
    ) -> Result<PaginatedResult<Block, String>> {
        let pr = self.client.blocks(request).await?;

        Ok(PaginatedResult {
            cursor: pr.cursor,
            results: pr.results.into_iter().map(Into::into).collect(),
            has_next_page: pr.has_next_page,
            has_previous_page: pr.has_previous_page,
        })
    }

    pub async fn estimate_transaction_cost<T: Transaction>(
        &self,
        tx: T,
        tolerance: Option<f64>,
        block_horizon: Option<u32>,
    ) -> Result<TransactionCost> {
        let block_horizon = block_horizon.unwrap_or(DEFAULT_GAS_ESTIMATION_BLOCK_HORIZON);
        let tolerance = tolerance.unwrap_or(DEFAULT_GAS_ESTIMATION_TOLERANCE);

        let EstimateGasPrice { gas_price, .. } = self.estimate_gas_price(block_horizon).await?;

        let gas_used = self
            .get_gas_used_with_tolerance(tx.clone(), tolerance)
            .await?;

        let transaction_fee = tx
            .clone()
            .fee_checked_from_tx(&self.consensus_parameters, gas_price)
            .expect("Error calculating TransactionFee");

        Ok(TransactionCost {
            gas_price,
            gas_used,
            metered_bytes_size: tx.metered_bytes_size() as u64,
            total_fee: transaction_fee.max_fee(),
        })
    }

    // Increase estimated gas by the provided tolerance
    async fn get_gas_used_with_tolerance<T: Transaction>(
        &self,
        tx: T,
        tolerance: f64,
    ) -> Result<u64> {
        let receipts = self.dry_run_no_validation(tx).await?.take_receipts();
        let gas_used = self.get_gas_used(&receipts);

        Ok((gas_used as f64 * (1.0 + tolerance)) as u64)
    }

    fn get_gas_used(&self, receipts: &[Receipt]) -> u64 {
        receipts
            .iter()
            .rfind(|r| matches!(r, Receipt::ScriptResult { .. }))
            .map(|script_result| {
                script_result
                    .gas_used()
                    .expect("could not retrieve gas used from ScriptResult")
            })
            .unwrap_or(0)
    }

    pub async fn get_messages(&self, from: &Bech32Address) -> Result<Vec<Message>> {
        let pagination = PaginationRequest {
            cursor: None,
            results: 100,
            direction: PageDirection::Forward,
        };

        Ok(self
            .client
            .messages(Some(&from.into()), pagination)
            .await?
            .results
            .into_iter()
            .map(Into::into)
            .collect())
    }

    pub async fn get_message_proof(
        &self,
        tx_id: &TxId,
        nonce: &Nonce,
        commit_block_id: Option<&Bytes32>,
        commit_block_height: Option<u32>,
    ) -> Result<Option<MessageProof>> {
        let proof = self
            .client
            .message_proof(
                tx_id,
                nonce,
                commit_block_id.map(Into::into),
                commit_block_height.map(Into::into),
            )
            .await?
            .map(Into::into);

        Ok(proof)
    }

    pub fn with_retry_config(mut self, retry_config: RetryConfig) -> Self {
        self.client.set_retry_config(retry_config);

        self
    }
}

#[cfg_attr(not(target_arch = "wasm32"), async_trait::async_trait)]
impl DryRunner for Provider {
    async fn dry_run_and_get_used_gas(&self, tx: FuelTransaction, tolerance: f32) -> Result<u64> {
        let [tx_execution_status] = self
            .client
            .dry_run_opt(&vec![tx], Some(false))
            .await?
            .try_into()
            .expect("should have only one element");

        let gas_used = self.get_gas_used(tx_execution_status.result.receipts());

        Ok((gas_used as f64 * (1.0 + tolerance as f64)) as u64)
    }

    async fn estimate_gas_price(&self, block_horizon: u32) -> Result<u64> {
        Ok(self.estimate_gas_price(block_horizon).await?.gas_price)
    }

    fn consensus_parameters(&self) -> &ConsensusParameters {
        self.consensus_parameters()
    }
}<|MERGE_RESOLUTION|>--- conflicted
+++ resolved
@@ -213,12 +213,8 @@
         }
 
         self.validate_transaction(tx.clone()).await?;
-<<<<<<< HEAD
+
         Ok(tx)
-=======
-
-        Ok(())
->>>>>>> 250250c9
     }
 
     pub async fn send_transaction<T: Transaction>(&self, tx: T) -> Result<TxId> {
