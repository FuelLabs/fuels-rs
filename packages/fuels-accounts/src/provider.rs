use std::{collections::HashMap, fmt::Debug, io, net::SocketAddr};

mod retry_util;
mod retryable_client;

use chrono::{DateTime, Utc};
#[cfg(feature = "fuel-core-lib")]
use fuel_core::service::{Config, FuelService};
use fuel_core_client::client::{
    pagination::{PageDirection, PaginatedResult, PaginationRequest},
    types::{balance::Balance, contract::ContractBalance, TransactionStatus},
};
use fuel_tx::{AssetId, ConsensusParameters, Receipt, ScriptExecutionResult, TxId, UtxoId};
use fuel_types::{Address, Bytes32, ChainId, MessageId, Nonce};
use fuel_vm::state::ProgramState;
use fuels_core::{
    constants::{BASE_ASSET_ID, DEFAULT_GAS_ESTIMATION_TOLERANCE},
    types::{
        bech32::{Bech32Address, Bech32ContractId},
        block::Block,
        chain_info::ChainInfo,
        coin::Coin,
        coin_type::CoinType,
        errors::{error, Error, Result},
        message::Message,
        message_proof::MessageProof,
        node_info::NodeInfo,
        transaction::Transaction,
        transaction_builders::NetworkInfo,
        transaction_response::TransactionResponse,
        tx_status::TxStatus,
    },
};
pub use retry_util::{Backoff, RetryConfig};
use tai64::Tai64;
use thiserror::Error;

use crate::provider::retryable_client::RetryableClient;

type ProviderResult<T> = std::result::Result<T, ProviderError>;

#[derive(Debug)]
pub struct TransactionCost {
    pub min_gas_price: u64,
    pub gas_price: u64,
    pub gas_used: u64,
    pub metered_bytes_size: u64,
    pub total_fee: u64,
}

pub(crate) struct ResourceQueries {
    utxos: Vec<UtxoId>,
    messages: Vec<Nonce>,
    asset_id: AssetId,
    amount: u64,
}

impl ResourceQueries {
    pub fn new(
        utxo_ids: Vec<UtxoId>,
        message_nonces: Vec<Nonce>,
        asset_id: AssetId,
        amount: u64,
    ) -> Self {
        Self {
            utxos: utxo_ids,
            messages: message_nonces,
            asset_id,
            amount,
        }
    }

    pub fn exclusion_query(&self) -> Option<(Vec<UtxoId>, Vec<Nonce>)> {
        if self.utxos.is_empty() && self.messages.is_empty() {
            return None;
        }

        Some((self.utxos.clone(), self.messages.clone()))
    }

    pub fn spend_query(&self) -> Vec<(AssetId, u64, Option<u64>)> {
        vec![(self.asset_id, self.amount, None)]
    }
}

// ANCHOR: resource_filter
pub struct ResourceFilter {
    pub from: Bech32Address,
    pub asset_id: AssetId,
    pub amount: u64,
    pub excluded_utxos: Vec<UtxoId>,
    pub excluded_message_nonces: Vec<Nonce>,
}
// ANCHOR_END: resource_filter

impl ResourceFilter {
    pub fn owner(&self) -> Address {
        (&self.from).into()
    }

    pub(crate) fn resource_queries(&self) -> ResourceQueries {
        ResourceQueries::new(
            self.excluded_utxos.clone(),
            self.excluded_message_nonces.clone(),
            self.asset_id,
            self.amount,
        )
    }
}

impl Default for ResourceFilter {
    fn default() -> Self {
        Self {
            from: Default::default(),
            asset_id: BASE_ASSET_ID,
            amount: Default::default(),
            excluded_utxos: Default::default(),
            excluded_message_nonces: Default::default(),
        }
    }
}

#[derive(Debug, Error)]
pub enum ProviderError {
    // Every IO error in the context of Provider comes from the gql client
    #[error("Client request error: {0}")]
    ClientRequestError(#[from] io::Error),
    #[error("Receipts have not yet been propagated. Retry the request later.")]
    ReceiptsNotPropagatedYet,
}

impl From<ProviderError> for Error {
    fn from(e: ProviderError) -> Self {
        Error::ProviderError(e.to_string())
    }
}

/// Encapsulates common client operations in the SDK.
/// Note that you may also use `client`, which is an instance
/// of `FuelClient`, directly, which provides a broader API.
#[derive(Debug, Clone)]
pub struct Provider {
    client: RetryableClient,
    consensus_parameters: ConsensusParameters,
}

impl Provider {
    pub fn new(url: impl AsRef<str>, consensus_parameters: ConsensusParameters) -> Result<Self> {
        let client = RetryableClient::new(&url, Default::default())?;

        Ok(Self {
            client,
            consensus_parameters,
        })
    }

    pub async fn from(addr: impl Into<SocketAddr>) -> Result<Self> {
        let addr = addr.into();
        Self::connect(format!("http://{addr}")).await
    }

    pub async fn healthy(&self) -> Result<bool> {
        Ok(self.client.health().await?)
    }

    /// Connects to an existing node at the given address.
    pub async fn connect(url: impl AsRef<str>) -> Result<Provider> {
        let client = RetryableClient::new(&url, Default::default())?;
        let consensus_parameters = client.chain_info().await?.consensus_parameters.into();

        Ok(Self {
            client,
            consensus_parameters,
        })
    }

    pub fn url(&self) -> &str {
        self.client.url()
    }

    /// Sends a transaction to the underlying Provider's client.
    pub async fn send_transaction_and_await_commit<T: Transaction>(&self, tx: T) -> Result<TxId> {
        let tx_id = self.send_transaction(tx.clone()).await?;
        self.client.await_transaction_commit(&tx_id).await?;

        Ok(tx_id)
    }

    pub async fn send_transaction<T: Transaction>(&self, tx: T) -> Result<TxId> {
        let tolerance = 0.0;
        let TransactionCost {
            gas_used,
            min_gas_price,
            ..
        } = self
            .estimate_transaction_cost(tx.clone(), Some(tolerance))
            .await?;

        if gas_used > tx.gas_limit() {
            return Err(error!(
                ProviderError,
                "gas_limit({}) is lower than the estimated gas_used({})",
                tx.gas_limit(),
                gas_used
            ));
        } else if min_gas_price > tx.gas_price() {
            return Err(error!(
                ProviderError,
                "gas_price({}) is lower than the required min_gas_price({})",
                tx.gas_price(),
                min_gas_price
            ));
        }

        let chain_info = self.chain_info().await?;
        tx.check_without_signatures(
            chain_info.latest_block.header.height,
            &self.consensus_parameters(),
        )?;

        let tx_id = self.client.submit(&tx.into()).await?;
        Ok(tx_id)
    }

    pub async fn tx_status(&self, tx_id: &TxId) -> ProviderResult<TxStatus> {
        let fetch_receipts = || async {
            let receipts = self.client.receipts(tx_id).await?;
            receipts.ok_or_else(|| ProviderError::ReceiptsNotPropagatedYet)
        };

<<<<<<< HEAD
    async fn submit_tx(&self, tx: impl Transaction) -> ProviderResult<TxId> {
        let tx_id = self.client.submit(&tx.into()).await?;
        //self.client.await_transaction_commit(&tx_id).await?;
        Ok(tx_id)
=======
        let tx_status = self.client.transaction_status(tx_id).await?;
        let status = match tx_status {
            TransactionStatus::Success { .. } => {
                let receipts = fetch_receipts().await?;
                TxStatus::Success { receipts }
            }
            TransactionStatus::Failure {
                reason,
                program_state,
                ..
            } => {
                let receipts = fetch_receipts().await?;
                let revert_id = program_state
                    .and_then(|state| match state {
                        ProgramState::Revert(revert_id) => Some(revert_id),
                        _ => None,
                    })
                    .expect("Transaction failed without a `revert_id`");

                TxStatus::Revert {
                    receipts,
                    reason,
                    id: revert_id,
                }
            }
            TransactionStatus::Submitted { .. } => TxStatus::Submitted,
            TransactionStatus::SqueezedOut { .. } => TxStatus::SqueezedOut,
        };

        Ok(status)
>>>>>>> 3b87f37d
    }

    #[cfg(feature = "fuel-core-lib")]
    /// Launches a local `fuel-core` network based on provided config.
    pub async fn launch(config: Config) -> Result<FuelClient> {
        let srv = FuelService::new_node(config).await.unwrap();
        Ok(FuelClient::from(srv.bound_address))
    }

    pub async fn chain_info(&self) -> ProviderResult<ChainInfo> {
        Ok(self.client.chain_info().await?.into())
    }

    pub fn consensus_parameters(&self) -> ConsensusParameters {
        self.consensus_parameters
    }

    pub async fn network_info(&self) -> ProviderResult<NetworkInfo> {
        let node_info = self.node_info().await?;
        let chain_info = self.chain_info().await?;

        Ok(NetworkInfo::new(node_info, chain_info))
    }

    pub fn chain_id(&self) -> ChainId {
        self.consensus_parameters.chain_id
    }

    pub async fn node_info(&self) -> ProviderResult<NodeInfo> {
        Ok(self.client.node_info().await?.into())
    }

    pub async fn checked_dry_run<T: Transaction>(&self, tx: T) -> Result<Vec<Receipt>> {
        let receipts = self.dry_run(tx).await?;
        Self::has_script_succeeded(&receipts)?;

        Ok(receipts)
    }

    fn has_script_succeeded(receipts: &[Receipt]) -> Result<()> {
        receipts
            .iter()
            .find_map(|receipt| match receipt {
                Receipt::ScriptResult { result, .. }
                    if *result != ScriptExecutionResult::Success =>
                {
                    Some(format!("{result:?}"))
                }
                _ => None,
            })
            .map(|error_message| {
                Err(Error::RevertTransactionError {
                    reason: error_message,
                    revert_id: 0,
                    receipts: receipts.to_owned(),
                })
            })
            .unwrap_or(Ok(()))
    }

    pub async fn dry_run<T: Transaction>(&self, tx: T) -> Result<Vec<Receipt>> {
        let receipts = self.client.dry_run(&tx.into()).await?;

        Ok(receipts)
    }

    pub async fn dry_run_no_validation<T: Transaction>(&self, tx: T) -> Result<Vec<Receipt>> {
        let receipts = self.client.dry_run_opt(&tx.into(), Some(false)).await?;

        Ok(receipts)
    }

    /// Gets all unspent coins owned by address `from`, with asset ID `asset_id`.
    pub async fn get_coins(
        &self,
        from: &Bech32Address,
        asset_id: AssetId,
    ) -> ProviderResult<Vec<Coin>> {
        let mut coins: Vec<Coin> = vec![];

        let mut cursor = None;

        loop {
            let res = self
                .client
                .coins(
                    &from.into(),
                    Some(&asset_id),
                    PaginationRequest {
                        cursor: cursor.clone(),
                        results: 100,
                        direction: PageDirection::Forward,
                    },
                )
                .await?;

            if res.results.is_empty() {
                break;
            }
            coins.extend(res.results.into_iter().map(Into::into));
            cursor = res.cursor;
        }

        Ok(coins)
    }

    /// Get some spendable coins of asset `asset_id` for address `from` that add up at least to
    /// amount `amount`. The returned coins (UTXOs) are actual coins that can be spent. The number
    /// of coins (UXTOs) is optimized to prevent dust accumulation.
    pub async fn get_spendable_resources(
        &self,
        filter: ResourceFilter,
    ) -> ProviderResult<Vec<CoinType>> {
        let queries = filter.resource_queries();

        let res = self
            .client
            .coins_to_spend(
                &filter.owner(),
                queries.spend_query(),
                queries.exclusion_query(),
            )
            .await?
            .into_iter()
            .flatten()
            .map(|c| CoinType::try_from(c).map_err(ProviderError::ClientRequestError))
            .collect::<ProviderResult<Vec<CoinType>>>()?;
        Ok(res)
    }

    /// Get the balance of all spendable coins `asset_id` for address `address`. This is different
    /// from getting coins because we are just returning a number (the sum of UTXOs amount) instead
    /// of the UTXOs.
    pub async fn get_asset_balance(
        &self,
        address: &Bech32Address,
        asset_id: AssetId,
    ) -> ProviderResult<u64> {
        self.client
            .balance(&address.into(), Some(&asset_id))
            .await
            .map_err(Into::into)
    }

    /// Get the balance of all spendable coins `asset_id` for contract with id `contract_id`.
    pub async fn get_contract_asset_balance(
        &self,
        contract_id: &Bech32ContractId,
        asset_id: AssetId,
    ) -> ProviderResult<u64> {
        self.client
            .contract_balance(&contract_id.into(), Some(&asset_id))
            .await
            .map_err(Into::into)
    }

    /// Get all the spendable balances of all assets for address `address`. This is different from
    /// getting the coins because we are only returning the numbers (the sum of UTXOs coins amount
    /// for each asset id) and not the UTXOs coins themselves
    pub async fn get_balances(
        &self,
        address: &Bech32Address,
    ) -> ProviderResult<HashMap<String, u64>> {
        // We don't paginate results because there are likely at most ~100 different assets in one
        // wallet
        let pagination = PaginationRequest {
            cursor: None,
            results: 9999,
            direction: PageDirection::Forward,
        };
        let balances_vec = self
            .client
            .balances(&address.into(), pagination)
            .await?
            .results;
        let balances = balances_vec
            .into_iter()
            .map(
                |Balance {
                     owner: _,
                     amount,
                     asset_id,
                 }| (asset_id.to_string(), amount),
            )
            .collect();
        Ok(balances)
    }

    /// Get all balances of all assets for the contract with id `contract_id`.
    pub async fn get_contract_balances(
        &self,
        contract_id: &Bech32ContractId,
    ) -> ProviderResult<HashMap<AssetId, u64>> {
        // We don't paginate results because there are likely at most ~100 different assets in one
        // wallet
        let pagination = PaginationRequest {
            cursor: None,
            results: 9999,
            direction: PageDirection::Forward,
        };

        let balances_vec = self
            .client
            .contract_balances(&contract_id.into(), pagination)
            .await?
            .results;
        let balances = balances_vec
            .into_iter()
            .map(
                |ContractBalance {
                     contract: _,
                     amount,
                     asset_id,
                 }| (asset_id, amount),
            )
            .collect();
        Ok(balances)
    }

    pub async fn get_transaction_by_id(
        &self,
        tx_id: &TxId,
    ) -> ProviderResult<Option<TransactionResponse>> {
        Ok(self.client.transaction(tx_id).await?.map(Into::into))
    }

    pub async fn get_transactions(
        &self,
        request: PaginationRequest<String>,
    ) -> ProviderResult<PaginatedResult<TransactionResponse, String>> {
        let pr = self.client.transactions(request).await?;

        Ok(PaginatedResult {
            cursor: pr.cursor,
            results: pr.results.into_iter().map(Into::into).collect(),
            has_next_page: pr.has_next_page,
            has_previous_page: pr.has_previous_page,
        })
    }

    // Get transaction(s) by owner
    pub async fn get_transactions_by_owner(
        &self,
        owner: &Bech32Address,
        request: PaginationRequest<String>,
    ) -> ProviderResult<PaginatedResult<TransactionResponse, String>> {
        let pr = self
            .client
            .transactions_by_owner(&owner.into(), request)
            .await?;

        Ok(PaginatedResult {
            cursor: pr.cursor,
            results: pr.results.into_iter().map(Into::into).collect(),
            has_next_page: pr.has_next_page,
            has_previous_page: pr.has_previous_page,
        })
    }

    pub async fn latest_block_height(&self) -> ProviderResult<u32> {
        Ok(self.chain_info().await?.latest_block.header.height)
    }

    pub async fn latest_block_time(&self) -> ProviderResult<Option<DateTime<Utc>>> {
        Ok(self.chain_info().await?.latest_block.header.time)
    }

    pub async fn produce_blocks(
        &self,
        blocks_to_produce: u64,
        start_time: Option<DateTime<Utc>>,
    ) -> io::Result<u32> {
        let start_time = start_time.map(|time| Tai64::from_unix(time.timestamp()).0);
        self.client
            .produce_blocks(blocks_to_produce, start_time)
            .await
            .map(Into::into)
    }

    /// Get block by id.
    pub async fn block(&self, block_id: &Bytes32) -> ProviderResult<Option<Block>> {
        let block = self.client.block(block_id).await?.map(Into::into);
        Ok(block)
    }

    // - Get block(s)
    pub async fn get_blocks(
        &self,
        request: PaginationRequest<String>,
    ) -> ProviderResult<PaginatedResult<Block, String>> {
        let pr = self.client.blocks(request).await?;

        Ok(PaginatedResult {
            cursor: pr.cursor,
            results: pr.results.into_iter().map(Into::into).collect(),
            has_next_page: pr.has_next_page,
            has_previous_page: pr.has_previous_page,
        })
    }

    pub async fn estimate_transaction_cost<T: Transaction>(
        &self,
        tx: T,
        tolerance: Option<f64>,
    ) -> Result<TransactionCost> {
        let NodeInfo { min_gas_price, .. } = self.node_info().await?;
        let gas_price = std::cmp::max(tx.gas_price(), min_gas_price);
        let tolerance = tolerance.unwrap_or(DEFAULT_GAS_ESTIMATION_TOLERANCE);

        // Remove limits from an existing Transaction for accurate gas estimation
        let dry_run_tx = self.generate_dry_run_tx(tx.clone());
        let gas_used = self
            .get_gas_used_with_tolerance(dry_run_tx.clone(), tolerance)
            .await?;

        // Update the tx with estimated gas_used and correct gas price to calculate the total_fee
        let dry_run_tx = dry_run_tx
            .with_gas_price(gas_price)
            .with_gas_limit(gas_used);

        let transaction_fee = dry_run_tx
            .fee_checked_from_tx(&self.consensus_parameters)
            .expect("Error calculating TransactionFee");

        Ok(TransactionCost {
            min_gas_price,
            gas_price,
            gas_used,
            metered_bytes_size: dry_run_tx.metered_bytes_size() as u64,
            total_fee: transaction_fee.max_fee(),
        })
    }

    // Remove limits from an existing Transaction to get an accurate gas estimation
    fn generate_dry_run_tx<T: Transaction>(&self, tx: T) -> T {
        // Simulate the contract call with max gas to get the complete gas_used
        let max_gas_per_tx = self.consensus_parameters.max_gas_per_tx;
        tx.clone().with_gas_limit(max_gas_per_tx).with_gas_price(0)
    }

    // Increase estimated gas by the provided tolerance
    async fn get_gas_used_with_tolerance<T: Transaction>(
        &self,
        tx: T,
        tolerance: f64,
    ) -> Result<u64> {
        let gas_used = self.get_gas_used(&self.dry_run_no_validation(tx).await?);
        Ok((gas_used as f64 * (1.0 + tolerance)) as u64)
    }

    fn get_gas_used(&self, receipts: &[Receipt]) -> u64 {
        receipts
            .iter()
            .rfind(|r| matches!(r, Receipt::ScriptResult { .. }))
            .map(|script_result| {
                script_result
                    .gas_used()
                    .expect("could not retrieve gas used from ScriptResult")
            })
            .unwrap_or(0)
    }

    pub async fn get_messages(&self, from: &Bech32Address) -> ProviderResult<Vec<Message>> {
        let pagination = PaginationRequest {
            cursor: None,
            results: 100,
            direction: PageDirection::Forward,
        };
        Ok(self
            .client
            .messages(Some(&from.into()), pagination)
            .await?
            .results
            .into_iter()
            .map(Into::into)
            .collect())
    }

    pub async fn get_message_proof(
        &self,
        tx_id: &TxId,
        message_id: &MessageId,
        commit_block_id: Option<&Bytes32>,
        commit_block_height: Option<u32>,
    ) -> ProviderResult<Option<MessageProof>> {
        let proof = self
            .client
            .message_proof(
                tx_id,
                message_id,
                commit_block_id.map(Into::into),
                commit_block_height.map(Into::into),
            )
            .await?
            .map(Into::into);
        Ok(proof)
    }

    pub fn with_retry_config(mut self, retry_config: RetryConfig) -> Self {
        self.client.set_retry_config(retry_config);
        self
    }
}<|MERGE_RESOLUTION|>--- conflicted
+++ resolved
@@ -228,12 +228,6 @@
             receipts.ok_or_else(|| ProviderError::ReceiptsNotPropagatedYet)
         };
 
-<<<<<<< HEAD
-    async fn submit_tx(&self, tx: impl Transaction) -> ProviderResult<TxId> {
-        let tx_id = self.client.submit(&tx.into()).await?;
-        //self.client.await_transaction_commit(&tx_id).await?;
-        Ok(tx_id)
-=======
         let tx_status = self.client.transaction_status(tx_id).await?;
         let status = match tx_status {
             TransactionStatus::Success { .. } => {
@@ -264,7 +258,6 @@
         };
 
         Ok(status)
->>>>>>> 3b87f37d
     }
 
     #[cfg(feature = "fuel-core-lib")]
