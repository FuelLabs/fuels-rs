use std::{collections::HashMap, fmt::Debug, io, net::SocketAddr};

mod retry_util;
mod retryable_client;
mod supported_versions;

use chrono::{DateTime, Utc};
use fuel_core_client::client::{
    pagination::{PageDirection, PaginatedResult, PaginationRequest},
    types::{balance::Balance, contract::ContractBalance, TransactionStatus},
};
use fuel_tx::{AssetId, ConsensusParameters, Receipt, ScriptExecutionResult, TxId, UtxoId};
use fuel_types::{Address, Bytes32, ChainId, MessageId, Nonce};
use fuel_vm::state::ProgramState;
use fuels_core::{
    constants::{BASE_ASSET_ID, DEFAULT_GAS_ESTIMATION_TOLERANCE},
    types::{
        bech32::{Bech32Address, Bech32ContractId},
        block::Block,
        chain_info::ChainInfo,
        coin::Coin,
        coin_type::CoinType,
        errors::{error, Error, Result},
        message::Message,
        message_proof::MessageProof,
        node_info::NodeInfo,
        transaction::Transaction,
        transaction_builders::NetworkInfo,
        transaction_response::TransactionResponse,
        tx_status::TxStatus,
    },
};
pub use retry_util::{Backoff, RetryConfig};
use supported_versions::{check_fuel_core_version_compatibility, VersionCompatibility};
use tai64::Tai64;
use thiserror::Error;

use crate::provider::retryable_client::RetryableClient;

#[cfg(feature = "coin-cache")]
use crate::coin_cache::CoinsCache;
#[cfg(feature = "coin-cache")]
use fuels_core::types::coin_type_id::CoinTypeId;
#[cfg(feature = "coin-cache")]
use std::sync::Arc;
#[cfg(feature = "coin-cache")]
use tokio::sync::Mutex;

type ProviderResult<T> = std::result::Result<T, ProviderError>;

#[derive(Debug)]
pub struct TransactionCost {
    pub min_gas_price: u64,
    pub gas_price: u64,
    pub gas_used: u64,
    pub metered_bytes_size: u64,
    pub total_fee: u64,
}

pub(crate) struct ResourceQueries {
    utxos: Vec<UtxoId>,
    messages: Vec<Nonce>,
    asset_id: AssetId,
    amount: u64,
}

impl ResourceQueries {
    pub fn new(
        utxo_ids: Vec<UtxoId>,
        message_nonces: Vec<Nonce>,
        asset_id: AssetId,
        amount: u64,
    ) -> Self {
        Self {
            utxos: utxo_ids,
            messages: message_nonces,
            asset_id,
            amount,
        }
    }

    pub fn exclusion_query(&self) -> Option<(Vec<UtxoId>, Vec<Nonce>)> {
        if self.utxos.is_empty() && self.messages.is_empty() {
            return None;
        }

        Some((self.utxos.clone(), self.messages.clone()))
    }

    pub fn spend_query(&self) -> Vec<(AssetId, u64, Option<u64>)> {
        vec![(self.asset_id, self.amount, None)]
    }
}

// ANCHOR: resource_filter
pub struct ResourceFilter {
    pub from: Bech32Address,
    pub asset_id: AssetId,
    pub amount: u64,
    pub excluded_utxos: Vec<UtxoId>,
    pub excluded_message_nonces: Vec<Nonce>,
}
// ANCHOR_END: resource_filter

impl ResourceFilter {
    pub fn owner(&self) -> Address {
        (&self.from).into()
    }

    pub(crate) fn resource_queries(&self) -> ResourceQueries {
        ResourceQueries::new(
            self.excluded_utxos.clone(),
            self.excluded_message_nonces.clone(),
            self.asset_id,
            self.amount,
        )
    }
}

impl Default for ResourceFilter {
    fn default() -> Self {
        Self {
            from: Default::default(),
            asset_id: BASE_ASSET_ID,
            amount: Default::default(),
            excluded_utxos: Default::default(),
            excluded_message_nonces: Default::default(),
        }
    }
}

#[derive(Debug, Error)]
pub enum ProviderError {
    // Every IO error in the context of Provider comes from the gql client
    #[error("Client request error: {0}")]
    ClientRequestError(#[from] io::Error),
    #[error("Receipts have not yet been propagated. Retry the request later.")]
    ReceiptsNotPropagatedYet,
    #[error("Invalid Fuel client version: {0}")]
    InvalidFuelClientVersion(#[from] semver::Error),
    #[error("Unsupported Fuel client version. Current version: {current}, supported version: {supported}")]
    UnsupportedFuelClientVersion {
        current: semver::Version,
        supported: semver::Version,
    },
}

impl From<ProviderError> for Error {
    fn from(e: ProviderError) -> Self {
        Error::ProviderError(e.to_string())
    }
}

/// Encapsulates common client operations in the SDK.
/// Note that you may also use `client`, which is an instance
/// of `FuelClient`, directly, which provides a broader API.
#[derive(Debug, Clone)]
pub struct Provider {
    client: RetryableClient,
    consensus_parameters: ConsensusParameters,
    #[cfg(feature = "coin-cache")]
    cache: Arc<Mutex<CoinsCache>>,
}

impl Provider {
    pub fn new(url: impl AsRef<str>, consensus_parameters: ConsensusParameters) -> Result<Self> {
        let client = RetryableClient::new(&url, Default::default())?;

        Ok(Self {
            client,
            consensus_parameters,
            #[cfg(feature = "coin-cache")]
            cache: Default::default(),
        })
    }

    pub async fn from(addr: impl Into<SocketAddr>) -> Result<Self> {
        let addr = addr.into();
        Self::connect(format!("http://{addr}")).await
    }

    pub async fn healthy(&self) -> Result<bool> {
        Ok(self.client.health().await?)
    }

    /// Connects to an existing node at the given address.
    pub async fn connect(url: impl AsRef<str>) -> Result<Provider> {
        let client = RetryableClient::new(&url, Default::default())?;
        let consensus_parameters = client.chain_info().await?.consensus_parameters.into();

        Ok(Self {
            client,
            consensus_parameters,
            #[cfg(feature = "coin-cache")]
            cache: Default::default(),
        })
    }

    pub fn url(&self) -> &str {
        self.client.url()
    }

    /// Sends a transaction to the underlying Provider's client.
    pub async fn send_transaction_and_await_commit<T: Transaction>(&self, tx: T) -> Result<TxId> {
        let tx_id = self.send_transaction(tx.clone()).await?;
        self.client.await_transaction_commit(&tx_id).await?;

        Ok(tx_id)
    }

    pub async fn send_transaction<T: Transaction>(&self, mut tx: T) -> Result<TxId> {
        tx.precompute(&self.chain_id())?;

        let chain_info = self.chain_info().await?;
        tx.check_without_signatures(
            chain_info.latest_block.header.height,
            &self.consensus_parameters(),
        )?;

        if tx.is_using_predicates() {
            tx.estimate_predicates(&self.consensus_parameters, &chain_info.gas_costs)?;
        }

        self.validate_transaction(tx.clone()).await?;

        Ok(self.client.submit(&tx.into()).await?)
    }

    async fn validate_transaction<T: Transaction>(&self, tx: T) -> Result<()> {
        let tolerance = 0.0;
        let TransactionCost {
            gas_used,
            min_gas_price,
            ..
        } = self
            .estimate_transaction_cost(tx.clone(), Some(tolerance))
            .await?;

        if gas_used > tx.gas_limit() {
            return Err(error!(
                ProviderError,
                "gas_limit({}) is lower than the estimated gas_used({})",
                tx.gas_limit(),
                gas_used
            ));
        } else if min_gas_price > tx.gas_price() {
            return Err(error!(
                ProviderError,
                "gas_price({}) is lower than the required min_gas_price({})",
                tx.gas_price(),
                min_gas_price
            ));
        }

<<<<<<< HEAD
        let chain_info = self.chain_info().await?;
        tx.check_without_signatures(
            chain_info.latest_block.header.height,
            &self.consensus_parameters(),
        )?;

        let tx_id = self.submit(tx).await?;

        Ok(tx_id)
    }

    #[cfg(not(feature = "coin-cache"))]
    async fn submit<T: Transaction>(&self, tx: T) -> Result<TxId> {
        Ok(self.client.submit(&tx.into()).await?)
    }

    #[cfg(feature = "coin-cache")]
    async fn submit<T: Transaction>(&self, tx: T) -> Result<TxId> {
        let used_utxos = tx.used_coins();
        let tx_id = self.client.submit(&tx.into()).await?;
        self.cache.lock().await.insert_multiple(used_utxos);

        Ok(tx_id)
=======
        Ok(())
>>>>>>> 66aef68f
    }

    pub async fn tx_status(&self, tx_id: &TxId) -> ProviderResult<TxStatus> {
        let fetch_receipts = || async {
            let receipts = self.client.receipts(tx_id).await?;
            receipts.ok_or_else(|| ProviderError::ReceiptsNotPropagatedYet)
        };

        let tx_status = self.client.transaction_status(tx_id).await?;
        let status = match tx_status {
            TransactionStatus::Success { .. } => {
                let receipts = fetch_receipts().await?;
                TxStatus::Success { receipts }
            }
            TransactionStatus::Failure {
                reason,
                program_state,
                ..
            } => {
                let receipts = fetch_receipts().await?;
                let revert_id = program_state
                    .and_then(|state| match state {
                        ProgramState::Revert(revert_id) => Some(revert_id),
                        _ => None,
                    })
                    .expect("Transaction failed without a `revert_id`");

                TxStatus::Revert {
                    receipts,
                    reason,
                    id: revert_id,
                }
            }
            TransactionStatus::Submitted { .. } => TxStatus::Submitted,
            TransactionStatus::SqueezedOut { reason } => TxStatus::SqueezedOut { reason },
        };

        Ok(status)
    }

    pub async fn chain_info(&self) -> ProviderResult<ChainInfo> {
        Ok(self.client.chain_info().await?.into())
    }

    pub fn consensus_parameters(&self) -> ConsensusParameters {
        self.consensus_parameters
    }

    pub async fn network_info(&self) -> ProviderResult<NetworkInfo> {
        let node_info = self.node_info().await?;
        let chain_info = self.chain_info().await?;

        Self::ensure_client_version_is_supported(&node_info)?;

        Ok(NetworkInfo::new(node_info, chain_info))
    }

    fn ensure_client_version_is_supported(node_info: &NodeInfo) -> ProviderResult<()> {
        let node_version = node_info.node_version.parse::<semver::Version>()?;
        let VersionCompatibility {
            supported_version,
            is_major_supported,
            is_minor_supported,
            is_patch_supported,
        } = check_fuel_core_version_compatibility(node_version.clone());

        if !is_major_supported || !is_minor_supported {
            return Err(ProviderError::UnsupportedFuelClientVersion {
                current: node_version,
                supported: supported_version,
            });
        } else if !is_patch_supported {
            tracing::warn!(
                fuel_client_version = %node_version,
                supported_version = %supported_version,
                "The patch versions of the client and SDK differ.",
            );
        };

        Ok(())
    }

    pub fn chain_id(&self) -> ChainId {
        self.consensus_parameters.chain_id
    }

    pub async fn node_info(&self) -> ProviderResult<NodeInfo> {
        Ok(self.client.node_info().await?.into())
    }

    pub async fn checked_dry_run<T: Transaction>(&self, tx: T) -> Result<TxStatus> {
        let receipts = self.dry_run(tx).await?;
        Ok(Self::tx_status_from_receipts(receipts))
    }

    fn tx_status_from_receipts(receipts: Vec<Receipt>) -> TxStatus {
        let revert_reason = receipts.iter().find_map(|receipt| match receipt {
            Receipt::ScriptResult { result, .. } if *result != ScriptExecutionResult::Success => {
                Some(format!("{result:?}"))
            }
            _ => None,
        });

        match revert_reason {
            Some(reason) => TxStatus::Revert {
                receipts,
                reason,
                id: 0,
            },
            None => TxStatus::Success { receipts },
        }
    }

    pub async fn dry_run<T: Transaction>(&self, tx: T) -> Result<Vec<Receipt>> {
        let receipts = self.client.dry_run(&tx.into()).await?;

        Ok(receipts)
    }

    pub async fn dry_run_no_validation<T: Transaction>(&self, tx: T) -> Result<Vec<Receipt>> {
        let receipts = self.client.dry_run_opt(&tx.into(), Some(false)).await?;

        Ok(receipts)
    }

    /// Gets all unspent coins owned by address `from`, with asset ID `asset_id`.
    pub async fn get_coins(
        &self,
        from: &Bech32Address,
        asset_id: AssetId,
    ) -> ProviderResult<Vec<Coin>> {
        let mut coins: Vec<Coin> = vec![];

        let mut cursor = None;

        loop {
            let res = self
                .client
                .coins(
                    &from.into(),
                    Some(&asset_id),
                    PaginationRequest {
                        cursor: cursor.clone(),
                        results: 100,
                        direction: PageDirection::Forward,
                    },
                )
                .await?;

            if res.results.is_empty() {
                break;
            }
            coins.extend(res.results.into_iter().map(Into::into));
            cursor = res.cursor;
        }

        Ok(coins)
    }

    async fn request_coins_to_spend(
        &self,
        filter: ResourceFilter,
    ) -> ProviderResult<Vec<CoinType>> {
        let queries = filter.resource_queries();

        let res = self
            .client
            .coins_to_spend(
                &filter.owner(),
                queries.spend_query(),
                queries.exclusion_query(),
            )
            .await?
            .into_iter()
            .flatten()
            .map(|c| CoinType::try_from(c).map_err(ProviderError::ClientRequestError))
            .collect::<ProviderResult<Vec<CoinType>>>()?;

        Ok(res)
    }

    /// Get some spendable coins of asset `asset_id` for address `from` that add up at least to
    /// amount `amount`. The returned coins (UTXOs) are actual coins that can be spent. The number
    /// of coins (UXTOs) is optimized to prevent dust accumulation.
    #[cfg(not(feature = "coin-cache"))]
    pub async fn get_spendable_resources(
        &self,
        filter: ResourceFilter,
    ) -> ProviderResult<Vec<CoinType>> {
        self.request_coins_to_spend(filter).await
    }

    /// Get some spendable coins of asset `asset_id` for address `from` that add up at least to
    /// amount `amount`. The returned coins (UTXOs) are actual coins that can be spent. The number
    /// of coins (UXTOs) is optimized to prevent dust accumulation.
    /// Coins that were recently submitted inside a tx will be ignored from the results.
    #[cfg(feature = "coin-cache")]
    pub async fn get_spendable_resources(
        &self,
        mut filter: ResourceFilter,
    ) -> ProviderResult<Vec<CoinType>> {
        self.extend_filter_with_cached(&mut filter).await;
        self.request_coins_to_spend(filter).await
    }

    #[cfg(feature = "coin-cache")]
    async fn extend_filter_with_cached(&self, filter: &mut ResourceFilter) {
        let mut cache = self.cache.lock().await;
        let used_coins = cache.get_active(&(filter.from.clone(), filter.asset_id.clone()));

        let excluded_utxos = used_coins
            .iter()
            .filter_map(|coin_id| match coin_id {
                CoinTypeId::UtxoId(utxo_id) => Some(utxo_id),
                _ => None,
            })
            .cloned()
            .collect::<Vec<_>>();

        let excluded_message_nonces = used_coins
            .iter()
            .filter_map(|coin_id| match coin_id {
                CoinTypeId::Nonce(nonce) => Some(nonce),
                _ => None,
            })
            .cloned()
            .collect::<Vec<_>>();

        filter.excluded_utxos.extend(excluded_utxos);
        filter
            .excluded_message_nonces
            .extend(excluded_message_nonces);
    }

    /// Get the balance of all spendable coins `asset_id` for address `address`. This is different
    /// from getting coins because we are just returning a number (the sum of UTXOs amount) instead
    /// of the UTXOs.
    pub async fn get_asset_balance(
        &self,
        address: &Bech32Address,
        asset_id: AssetId,
    ) -> ProviderResult<u64> {
        self.client
            .balance(&address.into(), Some(&asset_id))
            .await
            .map_err(Into::into)
    }

    /// Get the balance of all spendable coins `asset_id` for contract with id `contract_id`.
    pub async fn get_contract_asset_balance(
        &self,
        contract_id: &Bech32ContractId,
        asset_id: AssetId,
    ) -> ProviderResult<u64> {
        self.client
            .contract_balance(&contract_id.into(), Some(&asset_id))
            .await
            .map_err(Into::into)
    }

    /// Get all the spendable balances of all assets for address `address`. This is different from
    /// getting the coins because we are only returning the numbers (the sum of UTXOs coins amount
    /// for each asset id) and not the UTXOs coins themselves
    pub async fn get_balances(
        &self,
        address: &Bech32Address,
    ) -> ProviderResult<HashMap<String, u64>> {
        // We don't paginate results because there are likely at most ~100 different assets in one
        // wallet
        let pagination = PaginationRequest {
            cursor: None,
            results: 9999,
            direction: PageDirection::Forward,
        };
        let balances_vec = self
            .client
            .balances(&address.into(), pagination)
            .await?
            .results;
        let balances = balances_vec
            .into_iter()
            .map(
                |Balance {
                     owner: _,
                     amount,
                     asset_id,
                 }| (asset_id.to_string(), amount),
            )
            .collect();
        Ok(balances)
    }

    /// Get all balances of all assets for the contract with id `contract_id`.
    pub async fn get_contract_balances(
        &self,
        contract_id: &Bech32ContractId,
    ) -> ProviderResult<HashMap<AssetId, u64>> {
        // We don't paginate results because there are likely at most ~100 different assets in one
        // wallet
        let pagination = PaginationRequest {
            cursor: None,
            results: 9999,
            direction: PageDirection::Forward,
        };

        let balances_vec = self
            .client
            .contract_balances(&contract_id.into(), pagination)
            .await?
            .results;
        let balances = balances_vec
            .into_iter()
            .map(
                |ContractBalance {
                     contract: _,
                     amount,
                     asset_id,
                 }| (asset_id, amount),
            )
            .collect();
        Ok(balances)
    }

    pub async fn get_transaction_by_id(
        &self,
        tx_id: &TxId,
    ) -> ProviderResult<Option<TransactionResponse>> {
        Ok(self.client.transaction(tx_id).await?.map(Into::into))
    }

    pub async fn get_transactions(
        &self,
        request: PaginationRequest<String>,
    ) -> ProviderResult<PaginatedResult<TransactionResponse, String>> {
        let pr = self.client.transactions(request).await?;

        Ok(PaginatedResult {
            cursor: pr.cursor,
            results: pr.results.into_iter().map(Into::into).collect(),
            has_next_page: pr.has_next_page,
            has_previous_page: pr.has_previous_page,
        })
    }

    // Get transaction(s) by owner
    pub async fn get_transactions_by_owner(
        &self,
        owner: &Bech32Address,
        request: PaginationRequest<String>,
    ) -> ProviderResult<PaginatedResult<TransactionResponse, String>> {
        let pr = self
            .client
            .transactions_by_owner(&owner.into(), request)
            .await?;

        Ok(PaginatedResult {
            cursor: pr.cursor,
            results: pr.results.into_iter().map(Into::into).collect(),
            has_next_page: pr.has_next_page,
            has_previous_page: pr.has_previous_page,
        })
    }

    pub async fn latest_block_height(&self) -> ProviderResult<u32> {
        Ok(self.chain_info().await?.latest_block.header.height)
    }

    pub async fn latest_block_time(&self) -> ProviderResult<Option<DateTime<Utc>>> {
        Ok(self.chain_info().await?.latest_block.header.time)
    }

    pub async fn produce_blocks(
        &self,
        blocks_to_produce: u64,
        start_time: Option<DateTime<Utc>>,
    ) -> io::Result<u32> {
        let start_time = start_time.map(|time| Tai64::from_unix(time.timestamp()).0);
        self.client
            .produce_blocks(blocks_to_produce, start_time)
            .await
            .map(Into::into)
    }

    /// Get block by id.
    pub async fn block(&self, block_id: &Bytes32) -> ProviderResult<Option<Block>> {
        let block = self.client.block(block_id).await?.map(Into::into);
        Ok(block)
    }

    // - Get block(s)
    pub async fn get_blocks(
        &self,
        request: PaginationRequest<String>,
    ) -> ProviderResult<PaginatedResult<Block, String>> {
        let pr = self.client.blocks(request).await?;

        Ok(PaginatedResult {
            cursor: pr.cursor,
            results: pr.results.into_iter().map(Into::into).collect(),
            has_next_page: pr.has_next_page,
            has_previous_page: pr.has_previous_page,
        })
    }

    pub async fn estimate_transaction_cost<T: Transaction>(
        &self,
        tx: T,
        tolerance: Option<f64>,
    ) -> Result<TransactionCost> {
        let NodeInfo { min_gas_price, .. } = self.node_info().await?;
        let gas_price = std::cmp::max(tx.gas_price(), min_gas_price);
        let tolerance = tolerance.unwrap_or(DEFAULT_GAS_ESTIMATION_TOLERANCE);

        // Remove limits from an existing Transaction for accurate gas estimation
        let dry_run_tx = self.generate_dry_run_tx(tx.clone());
        let gas_used = self
            .get_gas_used_with_tolerance(dry_run_tx.clone(), tolerance)
            .await?;

        // Update the tx with estimated gas_used and correct gas price to calculate the total_fee
        let dry_run_tx = dry_run_tx
            .with_gas_price(gas_price)
            .with_gas_limit(gas_used);

        let transaction_fee = dry_run_tx
            .fee_checked_from_tx(&self.consensus_parameters)
            .expect("Error calculating TransactionFee");

        Ok(TransactionCost {
            min_gas_price,
            gas_price,
            gas_used,
            metered_bytes_size: dry_run_tx.metered_bytes_size() as u64,
            total_fee: transaction_fee.max_fee(),
        })
    }

    // Remove limits from an existing Transaction to get an accurate gas estimation
    fn generate_dry_run_tx<T: Transaction>(&self, tx: T) -> T {
        // Simulate the contract call with max gas to get the complete gas_used
        let max_gas_per_tx = self.consensus_parameters.max_gas_per_tx;
        tx.clone().with_gas_limit(max_gas_per_tx).with_gas_price(0)
    }

    // Increase estimated gas by the provided tolerance
    async fn get_gas_used_with_tolerance<T: Transaction>(
        &self,
        tx: T,
        tolerance: f64,
    ) -> Result<u64> {
        let gas_used = self.get_gas_used(&self.dry_run_no_validation(tx).await?);
        Ok((gas_used as f64 * (1.0 + tolerance)) as u64)
    }

    fn get_gas_used(&self, receipts: &[Receipt]) -> u64 {
        receipts
            .iter()
            .rfind(|r| matches!(r, Receipt::ScriptResult { .. }))
            .map(|script_result| {
                script_result
                    .gas_used()
                    .expect("could not retrieve gas used from ScriptResult")
            })
            .unwrap_or(0)
    }

    pub async fn get_messages(&self, from: &Bech32Address) -> ProviderResult<Vec<Message>> {
        let pagination = PaginationRequest {
            cursor: None,
            results: 100,
            direction: PageDirection::Forward,
        };
        Ok(self
            .client
            .messages(Some(&from.into()), pagination)
            .await?
            .results
            .into_iter()
            .map(Into::into)
            .collect())
    }

    pub async fn get_message_proof(
        &self,
        tx_id: &TxId,
        message_id: &MessageId,
        commit_block_id: Option<&Bytes32>,
        commit_block_height: Option<u32>,
    ) -> ProviderResult<Option<MessageProof>> {
        let proof = self
            .client
            .message_proof(
                tx_id,
                message_id,
                commit_block_id.map(Into::into),
                commit_block_height.map(Into::into),
            )
            .await?
            .map(Into::into);
        Ok(proof)
    }

    pub fn with_retry_config(mut self, retry_config: RetryConfig) -> Self {
        self.client.set_retry_config(retry_config);
        self
    }
}<|MERGE_RESOLUTION|>--- conflicted
+++ resolved
@@ -252,18 +252,9 @@
             ));
         }
 
-<<<<<<< HEAD
-        let chain_info = self.chain_info().await?;
-        tx.check_without_signatures(
-            chain_info.latest_block.header.height,
-            &self.consensus_parameters(),
-        )?;
-
-        let tx_id = self.submit(tx).await?;
-
-        Ok(tx_id)
-    }
-
+        Ok(())
+    }
+  
     #[cfg(not(feature = "coin-cache"))]
     async fn submit<T: Transaction>(&self, tx: T) -> Result<TxId> {
         Ok(self.client.submit(&tx.into()).await?)
@@ -276,9 +267,6 @@
         self.cache.lock().await.insert_multiple(used_utxos);
 
         Ok(tx_id)
-=======
-        Ok(())
->>>>>>> 66aef68f
     }
 
     pub async fn tx_status(&self, tx_id: &TxId) -> ProviderResult<TxStatus> {
