use std::{collections::HashMap, fmt::Debug, net::SocketAddr};

mod retry_util;
mod retryable_client;
mod supported_fuel_core_version;
mod supported_versions;

#[cfg(feature = "coin-cache")]
use std::sync::Arc;

use chrono::{DateTime, Utc};
use fuel_core_client::client::{
    pagination::{PageDirection, PaginatedResult, PaginationRequest},
    types::{
        balance::Balance,
        contract::ContractBalance,
        gas_price::{EstimateGasPrice, LatestGasPrice},
    },
};
use fuel_core_types::{
    blockchain::header::LATEST_STATE_TRANSITION_VERSION,
    services::executor::TransactionExecutionResult,
};
use fuel_tx::{
    AssetId, ConsensusParameters, Receipt, Transaction as FuelTransaction, TxId, UtxoId,
};
use fuel_types::{Address, BlockHeight, Bytes32, ChainId, Nonce};
#[cfg(feature = "coin-cache")]
use fuels_core::types::coin_type_id::CoinTypeId;
use fuels_core::{
    constants::{DEFAULT_GAS_ESTIMATION_BLOCK_HORIZON, DEFAULT_GAS_ESTIMATION_TOLERANCE},
    types::{
        bech32::{Bech32Address, Bech32ContractId},
        block::{Block, Header},
        chain_info::ChainInfo,
        coin::Coin,
        coin_type::CoinType,
        errors::Result,
        message::Message,
        message_proof::MessageProof,
        node_info::NodeInfo,
        transaction::{Transaction, Transactions},
        transaction_builders::{DryRun, DryRunner},
        transaction_response::TransactionResponse,
        tx_status::TxStatus,
    },
};
pub use retry_util::{Backoff, RetryConfig};
pub use supported_fuel_core_version::SUPPORTED_FUEL_CORE_VERSION;
use tai64::Tai64;
#[cfg(feature = "coin-cache")]
use tokio::sync::Mutex;

#[cfg(feature = "coin-cache")]
use crate::coin_cache::CoinsCache;
use crate::provider::retryable_client::RetryableClient;

#[derive(Debug)]
// ANCHOR: transaction_cost
pub struct TransactionCost {
    pub gas_price: u64,
    pub gas_used: u64,
    pub metered_bytes_size: u64,
    pub total_fee: u64,
}
// ANCHOR_END: transaction_cost

pub(crate) struct ResourceQueries {
    utxos: Vec<UtxoId>,
    messages: Vec<Nonce>,
    asset_id: Option<AssetId>,
    amount: u64,
}

impl ResourceQueries {
    pub fn exclusion_query(&self) -> Option<(Vec<UtxoId>, Vec<Nonce>)> {
        if self.utxos.is_empty() && self.messages.is_empty() {
            return None;
        }

        Some((self.utxos.clone(), self.messages.clone()))
    }

    pub fn spend_query(&self, base_asset_id: AssetId) -> Vec<(AssetId, u64, Option<u32>)> {
        vec![(self.asset_id.unwrap_or(base_asset_id), self.amount, None)]
    }
}

#[derive(Default)]
// ANCHOR: resource_filter
pub struct ResourceFilter {
    pub from: Bech32Address,
    pub asset_id: Option<AssetId>,
    pub amount: u64,
    pub excluded_utxos: Vec<UtxoId>,
    pub excluded_message_nonces: Vec<Nonce>,
}
// ANCHOR_END: resource_filter

impl ResourceFilter {
    pub fn owner(&self) -> Address {
        (&self.from).into()
    }

    pub(crate) fn resource_queries(&self) -> ResourceQueries {
        ResourceQueries {
            utxos: self.excluded_utxos.clone(),
            messages: self.excluded_message_nonces.clone(),
            asset_id: self.asset_id,
            amount: self.amount,
        }
    }
}

/// Encapsulates common client operations in the SDK.
/// Note that you may also use `client`, which is an instance
/// of `FuelClient`, directly, which provides a broader API.
#[derive(Debug, Clone)]
pub struct Provider {
    client: RetryableClient,
    consensus_parameters: ConsensusParameters,
    #[cfg(feature = "coin-cache")]
    cache: Arc<Mutex<CoinsCache>>,
}

impl Provider {
    pub async fn from(addr: impl Into<SocketAddr>) -> Result<Self> {
        let addr = addr.into();
        Self::connect(format!("http://{addr}")).await
    }

    pub async fn healthy(&self) -> Result<bool> {
        Ok(self.client.health().await?)
    }

    /// Connects to an existing node at the given address.
    pub async fn connect(url: impl AsRef<str>) -> Result<Provider> {
        let client = RetryableClient::connect(&url, Default::default()).await?;
        let consensus_parameters = client.chain_info().await?.consensus_parameters;

        Ok(Self {
            client,
            consensus_parameters,
            #[cfg(feature = "coin-cache")]
            cache: Default::default(),
        })
    }

    pub fn url(&self) -> &str {
        self.client.url()
    }

    /// Sends a transaction to the underlying Provider's client.
    pub async fn send_transaction_and_await_commit<T: Transaction>(
        &self,
        tx: T,
    ) -> Result<TxStatus> {
        let tx = self.prepare_transaction_for_sending(tx).await?;
        let tx_status = self
            .client
            .submit_and_await_commit(&tx.clone().into())
            .await?
            .into();

        #[cfg(feature = "coin-cache")]
        if matches!(
            tx_status,
            TxStatus::SqueezedOut { .. } | TxStatus::Revert { .. }
        ) {
            self.cache
                .lock()
                .await
                .remove_items(tx.used_coins(self.base_asset_id()))
        }

        Ok(tx_status)
    }

    async fn prepare_transaction_for_sending<T: Transaction>(&self, mut tx: T) -> Result<T> {
        tx.precompute(&self.chain_id())?;

        let chain_info = self.chain_info().await?;
        let Header {
            height: latest_block_height,
            state_transition_bytecode_version: latest_chain_executor_version,
            ..
        } = chain_info.latest_block.header;
        tx.check(latest_block_height, self.consensus_parameters())?;

        if tx.is_using_predicates() {
            tx = self
                .estimate_predicates_with_node_fallback(tx, latest_chain_executor_version)
                .await?;
            tx.clone()
                .validate_predicates(self.consensus_parameters(), latest_block_height)?;
        }

        self.validate_transaction(tx.clone()).await?;

        Ok(tx)
    }

    pub async fn send_transaction<T: Transaction>(&self, tx: T) -> Result<TxId> {
        let tx = self.prepare_transaction_for_sending(tx).await?;
        self.submit(tx).await
    }

    pub async fn await_transaction_commit<T: Transaction>(&self, id: TxId) -> Result<TxStatus> {
        Ok(self.client.await_transaction_commit(&id).await?.into())
    }

    async fn validate_transaction<T: Transaction>(&self, tx: T) -> Result<()> {
        let tolerance = 0.0;
        let TransactionCost { gas_used, .. } = self
            .estimate_transaction_cost(tx.clone(), Some(tolerance), None)
            .await?;

        tx.validate_gas(gas_used)?;

        Ok(())
    }

    #[cfg(not(feature = "coin-cache"))]
    async fn submit<T: Transaction>(&self, tx: T) -> Result<TxId> {
        Ok(self.client.submit(&tx.into()).await?)
    }

    #[cfg(feature = "coin-cache")]
    async fn submit<T: Transaction>(&self, tx: T) -> Result<TxId> {
        let used_utxos = tx.used_coins(self.base_asset_id());
        let tx_id = self.client.submit(&tx.into()).await?;
        self.cache.lock().await.insert_multiple(used_utxos);

        Ok(tx_id)
    }

    pub async fn tx_status(&self, tx_id: &TxId) -> Result<TxStatus> {
        Ok(self.client.transaction_status(tx_id).await?.into())
    }

    pub async fn chain_info(&self) -> Result<ChainInfo> {
        Ok(self.client.chain_info().await?.into())
    }

    pub fn consensus_parameters(&self) -> &ConsensusParameters {
        &self.consensus_parameters
    }

    pub fn base_asset_id(&self) -> &AssetId {
        self.consensus_parameters.base_asset_id()
    }

    pub fn chain_id(&self) -> ChainId {
        self.consensus_parameters.chain_id()
    }

    pub async fn node_info(&self) -> Result<NodeInfo> {
        Ok(self.client.node_info().await?.into())
    }

    pub async fn latest_gas_price(&self) -> Result<LatestGasPrice> {
        Ok(self.client.latest_gas_price().await?)
    }

    pub async fn estimate_gas_price(&self, block_horizon: u32) -> Result<EstimateGasPrice> {
        Ok(self.client.estimate_gas_price(block_horizon).await?)
    }

    async fn estimate_predicates_with_node_fallback<T: Transaction>(
        &self,
        mut tx: T,
        latest_chain_executor_version: u32,
    ) -> Result<T> {
        if latest_chain_executor_version > LATEST_STATE_TRANSITION_VERSION {
            self.client
                .estimate_predicates(&tx.into())
                .await?
                .try_into()
        } else {
            tx.estimate_predicates(self.consensus_parameters())?;
            Ok(tx)
        }
    }

    pub async fn dry_run(&self, tx: impl Transaction) -> Result<TxStatus> {
        let [tx_status] = self
            .client
            .dry_run(Transactions::new().insert(tx).as_slice())
            .await?
            .into_iter()
            .map(Into::into)
            .collect::<Vec<_>>()
            .try_into()
            .expect("should have only one element");

        Ok(tx_status)
    }

    pub async fn dry_run_multiple(
        &self,
        transactions: Transactions,
    ) -> Result<Vec<(TxId, TxStatus)>> {
        Ok(self
            .client
            .dry_run(transactions.as_slice())
            .await?
            .into_iter()
            .map(|execution_status| (execution_status.id, execution_status.into()))
            .collect())
    }

    pub async fn dry_run_opt(
        &self,
        tx: impl Transaction,
        utxo_validation: bool,
        gas_price: Option<u64>,
    ) -> Result<TxStatus> {
        let [tx_status] = self
            .client
            .dry_run_opt(
                Transactions::new().insert(tx).as_slice(),
<<<<<<< HEAD
                Some(false),
                Some(0),
=======
                Some(utxo_validation),
                gas_price,
>>>>>>> 80fa46e7
            )
            .await?
            .into_iter()
            .map(Into::into)
            .collect::<Vec<_>>()
            .try_into()
            .expect("should have only one element");

        Ok(tx_status)
    }

    pub async fn dry_run_opt_multiple(
        &self,
        transactions: Transactions,
        utxo_validation: bool,
        gas_price: Option<u64>,
    ) -> Result<Vec<(TxId, TxStatus)>> {
        Ok(self
            .client
<<<<<<< HEAD
            .dry_run_opt(transactions.as_slice(), Some(false), Some(0))
=======
            .dry_run_opt(transactions.as_slice(), Some(utxo_validation), gas_price)
>>>>>>> 80fa46e7
            .await?
            .into_iter()
            .map(|execution_status| (execution_status.id, execution_status.into()))
            .collect())
    }

    /// Gets all unspent coins owned by address `from`, with asset ID `asset_id`.
    pub async fn get_coins(&self, from: &Bech32Address, asset_id: AssetId) -> Result<Vec<Coin>> {
        let mut coins: Vec<Coin> = vec![];

        let mut cursor = None;

        loop {
            let res = self
                .client
                .coins(
                    &from.into(),
                    Some(&asset_id),
                    PaginationRequest {
                        cursor: cursor.clone(),
                        results: 100,
                        direction: PageDirection::Forward,
                    },
                )
                .await?;

            if res.results.is_empty() {
                break;
            }
            coins.extend(res.results.into_iter().map(Into::into));
            cursor = res.cursor;
        }

        Ok(coins)
    }

    async fn request_coins_to_spend(&self, filter: ResourceFilter) -> Result<Vec<CoinType>> {
        let queries = filter.resource_queries();

        let res = self
            .client
            .coins_to_spend(
                &filter.owner(),
                queries.spend_query(*self.base_asset_id()),
                queries.exclusion_query(),
            )
            .await?
            .into_iter()
            .flatten()
            .map(CoinType::try_from)
            .collect::<Result<Vec<CoinType>>>()?;

        Ok(res)
    }

    /// Get some spendable coins of asset `asset_id` for address `from` that add up at least to
    /// amount `amount`. The returned coins (UTXOs) are actual coins that can be spent. The number
    /// of coins (UXTOs) is optimized to prevent dust accumulation.
    #[cfg(not(feature = "coin-cache"))]
    pub async fn get_spendable_resources(&self, filter: ResourceFilter) -> Result<Vec<CoinType>> {
        self.request_coins_to_spend(filter).await
    }

    /// Get some spendable coins of asset `asset_id` for address `from` that add up at least to
    /// amount `amount`. The returned coins (UTXOs) are actual coins that can be spent. The number
    /// of coins (UXTOs) is optimized to prevent dust accumulation.
    /// Coins that were recently submitted inside a tx will be ignored from the results.
    #[cfg(feature = "coin-cache")]
    pub async fn get_spendable_resources(
        &self,
        mut filter: ResourceFilter,
    ) -> Result<Vec<CoinType>> {
        self.extend_filter_with_cached(&mut filter).await;

        self.request_coins_to_spend(filter).await
    }

    #[cfg(feature = "coin-cache")]
    async fn extend_filter_with_cached(&self, filter: &mut ResourceFilter) {
        let mut cache = self.cache.lock().await;
        let asset_id = filter.asset_id.unwrap_or(*self.base_asset_id());
        let used_coins = cache.get_active(&(filter.from.clone(), asset_id));

        let excluded_utxos = used_coins
            .iter()
            .filter_map(|coin_id| match coin_id {
                CoinTypeId::UtxoId(utxo_id) => Some(utxo_id),
                _ => None,
            })
            .cloned()
            .collect::<Vec<_>>();

        let excluded_message_nonces = used_coins
            .iter()
            .filter_map(|coin_id| match coin_id {
                CoinTypeId::Nonce(nonce) => Some(nonce),
                _ => None,
            })
            .cloned()
            .collect::<Vec<_>>();

        filter.excluded_utxos.extend(excluded_utxos);
        filter
            .excluded_message_nonces
            .extend(excluded_message_nonces);
    }

    /// Get the balance of all spendable coins `asset_id` for address `address`. This is different
    /// from getting coins because we are just returning a number (the sum of UTXOs amount) instead
    /// of the UTXOs.
    pub async fn get_asset_balance(
        &self,
        address: &Bech32Address,
        asset_id: AssetId,
    ) -> Result<u64> {
        Ok(self
            .client
            .balance(&address.into(), Some(&asset_id))
            .await?)
    }

    /// Get the balance of all spendable coins `asset_id` for contract with id `contract_id`.
    pub async fn get_contract_asset_balance(
        &self,
        contract_id: &Bech32ContractId,
        asset_id: AssetId,
    ) -> Result<u64> {
        Ok(self
            .client
            .contract_balance(&contract_id.into(), Some(&asset_id))
            .await?)
    }

    /// Get all the spendable balances of all assets for address `address`. This is different from
    /// getting the coins because we are only returning the numbers (the sum of UTXOs coins amount
    /// for each asset id) and not the UTXOs coins themselves
    pub async fn get_balances(&self, address: &Bech32Address) -> Result<HashMap<String, u64>> {
        // We don't paginate results because there are likely at most ~100 different assets in one
        // wallet
        let pagination = PaginationRequest {
            cursor: None,
            results: 9999,
            direction: PageDirection::Forward,
        };
        let balances_vec = self
            .client
            .balances(&address.into(), pagination)
            .await?
            .results;
        let balances = balances_vec
            .into_iter()
            .map(
                |Balance {
                     owner: _,
                     amount,
                     asset_id,
                 }| (asset_id.to_string(), amount),
            )
            .collect();
        Ok(balances)
    }

    /// Get all balances of all assets for the contract with id `contract_id`.
    pub async fn get_contract_balances(
        &self,
        contract_id: &Bech32ContractId,
    ) -> Result<HashMap<AssetId, u64>> {
        // We don't paginate results because there are likely at most ~100 different assets in one
        // wallet
        let pagination = PaginationRequest {
            cursor: None,
            results: 9999,
            direction: PageDirection::Forward,
        };

        let balances_vec = self
            .client
            .contract_balances(&contract_id.into(), pagination)
            .await?
            .results;
        let balances = balances_vec
            .into_iter()
            .map(
                |ContractBalance {
                     contract: _,
                     amount,
                     asset_id,
                 }| (asset_id, amount),
            )
            .collect();
        Ok(balances)
    }

    pub async fn get_transaction_by_id(&self, tx_id: &TxId) -> Result<Option<TransactionResponse>> {
        Ok(self.client.transaction(tx_id).await?.map(Into::into))
    }

    pub async fn get_transactions(
        &self,
        request: PaginationRequest<String>,
    ) -> Result<PaginatedResult<TransactionResponse, String>> {
        let pr = self.client.transactions(request).await?;

        Ok(PaginatedResult {
            cursor: pr.cursor,
            results: pr.results.into_iter().map(Into::into).collect(),
            has_next_page: pr.has_next_page,
            has_previous_page: pr.has_previous_page,
        })
    }

    // Get transaction(s) by owner
    pub async fn get_transactions_by_owner(
        &self,
        owner: &Bech32Address,
        request: PaginationRequest<String>,
    ) -> Result<PaginatedResult<TransactionResponse, String>> {
        let pr = self
            .client
            .transactions_by_owner(&owner.into(), request)
            .await?;

        Ok(PaginatedResult {
            cursor: pr.cursor,
            results: pr.results.into_iter().map(Into::into).collect(),
            has_next_page: pr.has_next_page,
            has_previous_page: pr.has_previous_page,
        })
    }

    pub async fn latest_block_height(&self) -> Result<u32> {
        Ok(self.chain_info().await?.latest_block.header.height)
    }

    pub async fn latest_block_time(&self) -> Result<Option<DateTime<Utc>>> {
        Ok(self.chain_info().await?.latest_block.header.time)
    }

    pub async fn produce_blocks(
        &self,
        blocks_to_produce: u32,
        start_time: Option<DateTime<Utc>>,
    ) -> Result<u32> {
        let start_time = start_time.map(|time| Tai64::from_unix(time.timestamp()).0);

        Ok(self
            .client
            .produce_blocks(blocks_to_produce, start_time)
            .await?
            .into())
    }

    pub async fn block(&self, block_id: &Bytes32) -> Result<Option<Block>> {
        Ok(self.client.block(block_id).await?.map(Into::into))
    }

    pub async fn block_by_height(&self, height: BlockHeight) -> Result<Option<Block>> {
        Ok(self.client.block_by_height(height).await?.map(Into::into))
    }

    // - Get block(s)
    pub async fn get_blocks(
        &self,
        request: PaginationRequest<String>,
    ) -> Result<PaginatedResult<Block, String>> {
        let pr = self.client.blocks(request).await?;

        Ok(PaginatedResult {
            cursor: pr.cursor,
            results: pr.results.into_iter().map(Into::into).collect(),
            has_next_page: pr.has_next_page,
            has_previous_page: pr.has_previous_page,
        })
    }

    pub async fn estimate_transaction_cost<T: Transaction>(
        &self,
        tx: T,
        tolerance: Option<f64>,
        block_horizon: Option<u32>,
    ) -> Result<TransactionCost> {
        let block_horizon = block_horizon.unwrap_or(DEFAULT_GAS_ESTIMATION_BLOCK_HORIZON);
        let tolerance = tolerance.unwrap_or(DEFAULT_GAS_ESTIMATION_TOLERANCE);

        let EstimateGasPrice { gas_price, .. } = self.estimate_gas_price(block_horizon).await?;

        let gas_used = self
            .get_gas_used_with_tolerance(tx.clone(), tolerance)
            .await?;

        let transaction_fee = tx
            .clone()
            .fee_checked_from_tx(&self.consensus_parameters, gas_price)
            .expect("Error calculating TransactionFee");

        Ok(TransactionCost {
            gas_price,
            gas_used,
            metered_bytes_size: tx.metered_bytes_size() as u64,
            total_fee: transaction_fee.max_fee(),
        })
    }

    // Increase estimated gas by the provided tolerance
    async fn get_gas_used_with_tolerance<T: Transaction>(
        &self,
        tx: T,
        tolerance: f64,
    ) -> Result<u64> {
        let receipts = self.dry_run_opt(tx, false, None).await?.take_receipts();
        let gas_used = self.get_script_gas_used(&receipts);

        Ok((gas_used as f64 * (1.0 + tolerance)) as u64)
    }

    fn get_script_gas_used(&self, receipts: &[Receipt]) -> u64 {
        receipts
            .iter()
            .rfind(|r| matches!(r, Receipt::ScriptResult { .. }))
            .map(|script_result| {
                script_result
                    .gas_used()
                    .expect("could not retrieve gas used from ScriptResult")
            })
            .unwrap_or(0)
    }

    pub async fn get_messages(&self, from: &Bech32Address) -> Result<Vec<Message>> {
        let pagination = PaginationRequest {
            cursor: None,
            results: 100,
            direction: PageDirection::Forward,
        };

        Ok(self
            .client
            .messages(Some(&from.into()), pagination)
            .await?
            .results
            .into_iter()
            .map(Into::into)
            .collect())
    }

    pub async fn get_message_proof(
        &self,
        tx_id: &TxId,
        nonce: &Nonce,
        commit_block_id: Option<&Bytes32>,
        commit_block_height: Option<u32>,
    ) -> Result<Option<MessageProof>> {
        let proof = self
            .client
            .message_proof(
                tx_id,
                nonce,
                commit_block_id.map(Into::into),
                commit_block_height.map(Into::into),
            )
            .await?
            .map(Into::into);

        Ok(proof)
    }

    pub fn with_retry_config(mut self, retry_config: RetryConfig) -> Self {
        self.client.set_retry_config(retry_config);

        self
    }
}

#[cfg_attr(not(target_arch = "wasm32"), async_trait::async_trait)]
impl DryRunner for Provider {
    async fn dry_run(&self, tx: FuelTransaction) -> Result<DryRun> {
        let [tx_execution_status] = self
            .client
            .dry_run_opt(&vec![tx], Some(false), Some(0))
            .await?
            .try_into()
            .expect("should have only one element");

        let receipts = tx_execution_status.result.receipts();
        let script_gas = self.get_script_gas_used(receipts);

        let variable_outputs = receipts
            .iter()
            .filter(
                |receipt| matches!(receipt, Receipt::TransferOut { amount, .. } if *amount != 0),
            )
            .count();

        let succeeded = matches!(
            tx_execution_status.result,
            TransactionExecutionResult::Success { .. }
        );

        let dry_run = DryRun {
            succeeded,
            script_gas,
            variable_outputs,
        };

        Ok(dry_run)
    }

    async fn estimate_gas_price(&self, block_horizon: u32) -> Result<u64> {
        Ok(self.estimate_gas_price(block_horizon).await?.gas_price)
    }

    fn consensus_parameters(&self) -> &ConsensusParameters {
        self.consensus_parameters()
    }

    async fn estimate_predicates(&self, tx: FuelTransaction) -> Result<FuelTransaction> {
        let chain_info = self.chain_info().await?;
        let Header {
            state_transition_bytecode_version: latest_chain_executor_version,
            ..
        } = chain_info.latest_block.header;

        if latest_chain_executor_version > LATEST_STATE_TRANSITION_VERSION {
            self.client.estimate_predicates(&tx).await
        } else {
            tx.estimate_predicates(self.consensus_parameters())?;
            Ok(tx)
        }
    }
}<|MERGE_RESOLUTION|>--- conflicted
+++ resolved
@@ -319,13 +319,8 @@
             .client
             .dry_run_opt(
                 Transactions::new().insert(tx).as_slice(),
-<<<<<<< HEAD
-                Some(false),
-                Some(0),
-=======
                 Some(utxo_validation),
                 gas_price,
->>>>>>> 80fa46e7
             )
             .await?
             .into_iter()
@@ -345,11 +340,7 @@
     ) -> Result<Vec<(TxId, TxStatus)>> {
         Ok(self
             .client
-<<<<<<< HEAD
-            .dry_run_opt(transactions.as_slice(), Some(false), Some(0))
-=======
             .dry_run_opt(transactions.as_slice(), Some(utxo_validation), gas_price)
->>>>>>> 80fa46e7
             .await?
             .into_iter()
             .map(|execution_status| (execution_status.id, execution_status.into()))
@@ -763,19 +754,4 @@
     fn consensus_parameters(&self) -> &ConsensusParameters {
         self.consensus_parameters()
     }
-
-    async fn estimate_predicates(&self, tx: FuelTransaction) -> Result<FuelTransaction> {
-        let chain_info = self.chain_info().await?;
-        let Header {
-            state_transition_bytecode_version: latest_chain_executor_version,
-            ..
-        } = chain_info.latest_block.header;
-
-        if latest_chain_executor_version > LATEST_STATE_TRANSITION_VERSION {
-            self.client.estimate_predicates(&tx).await
-        } else {
-            tx.estimate_predicates(self.consensus_parameters())?;
-            Ok(tx)
-        }
-    }
 }