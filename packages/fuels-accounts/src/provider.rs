use std::{collections::HashMap, fmt::Debug, io};

use chrono::{DateTime, Utc};
#[cfg(feature = "fuel-core-lib")]
use fuel_core::service::{Config, FuelService};
use fuel_core_client::client::{
    pagination::{PageDirection, PaginatedResult, PaginationRequest},
    types::{balance::Balance, contract::ContractBalance, TransactionStatus},
    FuelClient,
};
use fuel_tx::{AssetId, ConsensusParameters, Receipt, ScriptExecutionResult, TxId, UtxoId};
use fuel_types::{Address, Bytes32, ChainId, MessageId, Nonce};
use fuel_vm::state::ProgramState;
use fuels_core::{
    constants::{BASE_ASSET_ID, DEFAULT_GAS_ESTIMATION_TOLERANCE, MAX_GAS_PER_TX},
    types::{
        bech32::{Bech32Address, Bech32ContractId},
        block::Block,
        chain_info::ChainInfo,
        coin::Coin,
        coin_type::CoinType,
        errors::{error, Error, Result},
        message::Message,
        message_proof::MessageProof,
        node_info::NodeInfo,
        transaction::Transaction,
        transaction_response::TransactionResponse,
    },
};
use tai64::Tai64;
use thiserror::Error;

type ProviderResult<T> = std::result::Result<T, ProviderError>;

#[derive(Debug)]
pub struct TransactionCost {
    pub min_gas_price: u64,
    pub gas_price: u64,
    pub gas_used: u64,
    pub metered_bytes_size: u64,
    pub total_fee: u64,
}

pub(crate) struct ResourceQueries {
    utxos: Vec<UtxoId>,
    messages: Vec<Nonce>,
    asset_id: AssetId,
    amount: u64,
}

impl ResourceQueries {
    pub fn new(
        utxo_ids: Vec<UtxoId>,
        message_nonces: Vec<Nonce>,
        asset_id: AssetId,
        amount: u64,
    ) -> Self {
        Self {
            utxos: utxo_ids,
            messages: message_nonces,
            asset_id,
            amount,
        }
    }

    pub fn exclusion_query(&self) -> Option<(Vec<UtxoId>, Vec<Nonce>)> {
        if self.utxos.is_empty() && self.messages.is_empty() {
            return None;
        }

        Some((self.utxos.clone(), self.messages.clone()))
    }

    pub fn spend_query(&self) -> Vec<(AssetId, u64, Option<u64>)> {
        vec![(self.asset_id, self.amount, None)]
    }
}

// ANCHOR: resource_filter
pub struct ResourceFilter {
    pub from: Bech32Address,
    pub asset_id: AssetId,
    pub amount: u64,
    pub excluded_utxos: Vec<UtxoId>,
    pub excluded_message_nonces: Vec<Nonce>,
}
// ANCHOR_END: resource_filter

impl ResourceFilter {
    pub fn owner(&self) -> Address {
        (&self.from).into()
    }

    pub(crate) fn resource_queries(&self) -> ResourceQueries {
        ResourceQueries::new(
            self.excluded_utxos.clone(),
            self.excluded_message_nonces.clone(),
            self.asset_id,
            self.amount,
        )
    }
}

impl Default for ResourceFilter {
    fn default() -> Self {
        Self {
            from: Default::default(),
            asset_id: BASE_ASSET_ID,
            amount: Default::default(),
            excluded_utxos: Default::default(),
            excluded_message_nonces: Default::default(),
        }
    }
}

#[derive(Debug, Error)]
pub enum ProviderError {
    // Every IO error in the context of Provider comes from the gql client
    #[error("Client request error: {0}")]
    ClientRequestError(#[from] io::Error),
}

impl From<ProviderError> for Error {
    fn from(e: ProviderError) -> Self {
        Error::ProviderError(e.to_string())
    }
}

/// Encapsulates common client operations in the SDK.
/// Note that you may also use `client`, which is an instance
/// of `FuelClient`, directly, which provides a broader API.
#[derive(Debug, Clone)]
pub struct Provider {
    pub client: FuelClient,
    pub consensus_parameters: ConsensusParameters,
}

impl Provider {
    pub fn new(client: FuelClient, consensus_parameters: ConsensusParameters) -> Self {
        Self {
            client,
            consensus_parameters,
        }
    }

    /// Sends a transaction to the underlying Provider's client.
<<<<<<< HEAD
    pub async fn send_transaction_and_wait_to_commit<T: Transaction + Clone>(
        &self,
        tx: &T,
    ) -> Result<TxId> {
        self.send_transaction(tx).await?;
        let tx_id = self.submit_and_wait_to_commit_tx(tx.clone()).await?;

        Ok(tx_id)
    }

    pub async fn send_transaction<T: Transaction + Clone>(&self, tx: &T) -> Result<TxId> {
=======
    pub async fn send_transaction<T: Transaction>(&self, tx: T) -> Result<TxId> {
>>>>>>> 0a76e92f
        let tolerance = 0.0;
        let TransactionCost {
            gas_used,
            min_gas_price,
            ..
        } = self
            .estimate_transaction_cost(tx.clone(), Some(tolerance))
            .await?;

        if gas_used > tx.gas_limit() {
            return Err(error!(
                ProviderError,
                "gas_limit({}) is lower than the estimated gas_used({})",
                tx.gas_limit(),
                gas_used
            ));
        } else if min_gas_price > tx.gas_price() {
            return Err(error!(
                ProviderError,
                "gas_price({}) is lower than the required min_gas_price({})",
                tx.gas_price(),
                min_gas_price
            ));
        }

        let chain_info = self.chain_info().await?;
        tx.check_without_signatures(
            chain_info.latest_block.header.height,
            &self.consensus_parameters(),
        )?;

        let tx_id = self.client.submit(&tx.clone().into()).await?;
        Ok(tx_id)
    }

    fn if_failure_generate_error(status: &TransactionStatus, receipts: &[Receipt]) -> Result<()> {
        if let TransactionStatus::Failure {
            reason,
            program_state,
            ..
        } = status
        {
            let revert_id = program_state
                .and_then(|state| match state {
                    ProgramState::Revert(revert_id) => Some(revert_id),
                    _ => None,
                })
                .expect("Transaction failed without a `revert_id`");

            return Err(Error::RevertTransactionError {
                reason: reason.to_string(),
                revert_id,
                receipts: receipts.to_owned(),
            });
        }

        Ok(())
    }

    pub async fn get_receipts(&self, tx_id: &TxId) -> Result<Vec<Receipt>> {
        let tx_status = self.client.transaction_status(tx_id).await?;
        let receipts = self.client.receipts(tx_id).await?.map_or(vec![], |v| v);
        Self::if_failure_generate_error(&tx_status, &receipts)?;
        Ok(receipts)
    }

    pub async fn get_value(&self, tx_id: &TxId) -> Result<Vec<Receipt>> {
        let tx_status = self.client.transaction_status(tx_id).await?;
        let receipts = self.client.receipts(tx_id).await?.map_or(vec![], |v| v);
        Self::if_failure_generate_error(&tx_status, &receipts)?;
        Ok(receipts)
    }

    async fn submit_and_wait_to_commit_tx(&self, tx: impl Transaction) -> ProviderResult<TxId> {
        let tx_id = self.client.submit(&tx.into()).await?;
        self.client.await_transaction_commit(&tx_id).await?;

        Ok(tx_id)
    }

    #[allow(dead_code)]
    async fn submit(&self, tx: impl Transaction) -> ProviderResult<TxId> {
        let tx_id = self.client.submit(&tx.into()).await?;
        Ok(tx_id)
    }

    #[cfg(feature = "fuel-core-lib")]
    /// Launches a local `fuel-core` network based on provided config.
    pub async fn launch(config: Config) -> Result<FuelClient> {
        let srv = FuelService::new_node(config).await.unwrap();
        Ok(FuelClient::from(srv.bound_address))
    }

    /// Connects to an existing node at the given address.
    pub async fn connect(url: impl AsRef<str>) -> Result<Provider> {
        let client = FuelClient::new(url).map_err(|err| error!(InfrastructureError, "{err}"))?;
        let consensus_parameters = client.chain_info().await?.consensus_parameters.into();
        Ok(Provider::new(client, consensus_parameters))
    }

    pub async fn chain_info(&self) -> ProviderResult<ChainInfo> {
        Ok(self.client.chain_info().await?.into())
    }

    pub fn consensus_parameters(&self) -> ConsensusParameters {
        self.consensus_parameters
    }

    pub fn chain_id(&self) -> ChainId {
        self.consensus_parameters.chain_id
    }

    pub async fn node_info(&self) -> ProviderResult<NodeInfo> {
        Ok(self.client.node_info().await?.into())
    }

    pub async fn checked_dry_run<T: Transaction>(&self, tx: T) -> Result<Vec<Receipt>> {
        let receipts = self.dry_run(tx).await?;
        Self::has_script_succeeded(&receipts)?;

        Ok(receipts)
    }

    fn has_script_succeeded(receipts: &[Receipt]) -> Result<()> {
        receipts
            .iter()
            .find_map(|receipt| match receipt {
                Receipt::ScriptResult { result, .. }
                    if *result != ScriptExecutionResult::Success =>
                {
                    Some(format!("{result:?}"))
                }
                _ => None,
            })
            .map(|error_message| {
                Err(Error::RevertTransactionError {
                    reason: error_message,
                    revert_id: 0,
                    receipts: receipts.to_owned(),
                })
            })
            .unwrap_or(Ok(()))
    }

    pub async fn dry_run<T: Transaction>(&self, tx: T) -> Result<Vec<Receipt>> {
        let receipts = self.client.dry_run(&tx.into()).await?;

        Ok(receipts)
    }

    pub async fn dry_run_no_validation<T: Transaction>(&self, tx: T) -> Result<Vec<Receipt>> {
        let receipts = self.client.dry_run_opt(&tx.into(), Some(false)).await?;

        Ok(receipts)
    }

    /// Gets all unspent coins owned by address `from`, with asset ID `asset_id`.
    pub async fn get_coins(
        &self,
        from: &Bech32Address,
        asset_id: AssetId,
    ) -> ProviderResult<Vec<Coin>> {
        let mut coins: Vec<Coin> = vec![];

        let mut cursor = None;

        loop {
            let res = self
                .client
                .coins(
                    &from.into(),
                    Some(&asset_id),
                    PaginationRequest {
                        cursor: cursor.clone(),
                        results: 100,
                        direction: PageDirection::Forward,
                    },
                )
                .await?;

            if res.results.is_empty() {
                break;
            }
            coins.extend(res.results.into_iter().map(Into::into));
            cursor = res.cursor;
        }

        Ok(coins)
    }

    /// Get some spendable coins of asset `asset_id` for address `from` that add up at least to
    /// amount `amount`. The returned coins (UTXOs) are actual coins that can be spent. The number
    /// of coins (UXTOs) is optimized to prevent dust accumulation.
    pub async fn get_spendable_resources(
        &self,
        filter: ResourceFilter,
    ) -> ProviderResult<Vec<CoinType>> {
        let queries = filter.resource_queries();

        let res: Vec<_> = self
            .client
            .coins_to_spend(
                &filter.owner(),
                queries.spend_query(),
                queries.exclusion_query(),
            )
            .await
            .map_err(ProviderError::ClientRequestError)?
            .into_iter()
            .flatten()
            .map(|c| CoinType::try_from(c).map_err(ProviderError::ClientRequestError))
            .collect::<ProviderResult<Vec<CoinType>>>()?;
        Ok(res)
    }

    /// Get the balance of all spendable coins `asset_id` for address `address`. This is different
    /// from getting coins because we are just returning a number (the sum of UTXOs amount) instead
    /// of the UTXOs.
    pub async fn get_asset_balance(
        &self,
        address: &Bech32Address,
        asset_id: AssetId,
    ) -> ProviderResult<u64> {
        self.client
            .balance(&address.into(), Some(&asset_id))
            .await
            .map_err(Into::into)
    }

    /// Get the balance of all spendable coins `asset_id` for contract with id `contract_id`.
    pub async fn get_contract_asset_balance(
        &self,
        contract_id: &Bech32ContractId,
        asset_id: AssetId,
    ) -> ProviderResult<u64> {
        self.client
            .contract_balance(&contract_id.into(), Some(&asset_id))
            .await
            .map_err(Into::into)
    }

    /// Get all the spendable balances of all assets for address `address`. This is different from
    /// getting the coins because we are only returning the numbers (the sum of UTXOs coins amount
    /// for each asset id) and not the UTXOs coins themselves
    pub async fn get_balances(
        &self,
        address: &Bech32Address,
    ) -> ProviderResult<HashMap<String, u64>> {
        // We don't paginate results because there are likely at most ~100 different assets in one
        // wallet
        let pagination = PaginationRequest {
            cursor: None,
            results: 9999,
            direction: PageDirection::Forward,
        };
        let balances_vec = self
            .client
            .balances(&address.into(), pagination)
            .await?
            .results;
        let balances = balances_vec
            .into_iter()
            .map(
                |Balance {
                     owner: _,
                     amount,
                     asset_id,
                 }| (asset_id.to_string(), amount),
            )
            .collect();
        Ok(balances)
    }

    /// Get all balances of all assets for the contract with id `contract_id`.
    pub async fn get_contract_balances(
        &self,
        contract_id: &Bech32ContractId,
    ) -> ProviderResult<HashMap<AssetId, u64>> {
        // We don't paginate results because there are likely at most ~100 different assets in one
        // wallet
        let pagination = PaginationRequest {
            cursor: None,
            results: 9999,
            direction: PageDirection::Forward,
        };

        let balances_vec = self
            .client
            .contract_balances(&contract_id.into(), pagination)
            .await?
            .results;
        let balances = balances_vec
            .into_iter()
            .map(
                |ContractBalance {
                     contract: _,
                     amount,
                     asset_id,
                 }| (asset_id, amount),
            )
            .collect();
        Ok(balances)
    }

    pub async fn get_transaction_by_id(
        &self,
        tx_id: &TxId,
    ) -> ProviderResult<Option<TransactionResponse>> {
        Ok(self.client.transaction(tx_id).await?.map(Into::into))
    }

    pub async fn get_transactions(
        &self,
        request: PaginationRequest<String>,
    ) -> ProviderResult<PaginatedResult<TransactionResponse, String>> {
        let pr = self.client.transactions(request).await?;

        Ok(PaginatedResult {
            cursor: pr.cursor,
            results: pr.results.into_iter().map(Into::into).collect(),
            has_next_page: pr.has_next_page,
            has_previous_page: pr.has_previous_page,
        })
    }

    // Get transaction(s) by owner
    pub async fn get_transactions_by_owner(
        &self,
        owner: &Bech32Address,
        request: PaginationRequest<String>,
    ) -> ProviderResult<PaginatedResult<TransactionResponse, String>> {
        let pr = self
            .client
            .transactions_by_owner(&owner.into(), request)
            .await?;

        Ok(PaginatedResult {
            cursor: pr.cursor,
            results: pr.results.into_iter().map(Into::into).collect(),
            has_next_page: pr.has_next_page,
            has_previous_page: pr.has_previous_page,
        })
    }

    pub async fn latest_block_height(&self) -> ProviderResult<u32> {
        Ok(self.chain_info().await?.latest_block.header.height)
    }

    pub async fn latest_block_time(&self) -> ProviderResult<Option<DateTime<Utc>>> {
        Ok(self.chain_info().await?.latest_block.header.time)
    }

    pub async fn produce_blocks(
        &self,
        blocks_to_produce: u64,
        start_time: Option<DateTime<Utc>>,
    ) -> io::Result<u32> {
        let start_time = start_time.map(|time| Tai64::from_unix(time.timestamp()).0);
        self.client
            .produce_blocks(blocks_to_produce, start_time)
            .await
            .map(Into::into)
    }

    /// Get block by id.
    pub async fn block(&self, block_id: &Bytes32) -> ProviderResult<Option<Block>> {
        let block = self.client.block(block_id).await?.map(Into::into);
        Ok(block)
    }

    // - Get block(s)
    pub async fn get_blocks(
        &self,
        request: PaginationRequest<String>,
    ) -> ProviderResult<PaginatedResult<Block, String>> {
        let pr = self.client.blocks(request).await?;

        Ok(PaginatedResult {
            cursor: pr.cursor,
            results: pr.results.into_iter().map(Into::into).collect(),
            has_next_page: pr.has_next_page,
            has_previous_page: pr.has_previous_page,
        })
    }

    pub async fn estimate_transaction_cost<T: Transaction>(
        &self,
        tx: T,
        tolerance: Option<f64>,
    ) -> Result<TransactionCost> {
        let NodeInfo { min_gas_price, .. } = self.node_info().await?;
        let gas_price = std::cmp::max(tx.gas_price(), min_gas_price);
        let tolerance = tolerance.unwrap_or(DEFAULT_GAS_ESTIMATION_TOLERANCE);

        // Remove limits from an existing Transaction for accurate gas estimation
        let dry_run_tx = Self::generate_dry_run_tx(tx.clone());
        let gas_used = self
            .get_gas_used_with_tolerance(dry_run_tx.clone(), tolerance)
            .await?;

        // Update the tx with estimated gas_used and correct gas price to calculate the total_fee
        let dry_run_tx = dry_run_tx
            .with_gas_price(gas_price)
            .with_gas_limit(gas_used);

        let transaction_fee = dry_run_tx
            .fee_checked_from_tx(&self.consensus_parameters)
            .expect("Error calculating TransactionFee");

        Ok(TransactionCost {
            min_gas_price,
            gas_price,
            gas_used,
            metered_bytes_size: dry_run_tx.metered_bytes_size() as u64,
            total_fee: transaction_fee.max_fee(),
        })
    }

    // Remove limits from an existing Transaction to get an accurate gas estimation
    fn generate_dry_run_tx<T: Transaction>(tx: T) -> T {
        // Simulate the contract call with MAX_GAS_PER_TX to get the complete gas_used
        tx.clone().with_gas_limit(MAX_GAS_PER_TX).with_gas_price(0)
    }

    // Increase estimated gas by the provided tolerance
    async fn get_gas_used_with_tolerance<T: Transaction>(
        &self,
        tx: T,
        tolerance: f64,
    ) -> Result<u64> {
        let gas_used = self.get_gas_used(&self.dry_run_no_validation(tx).await?);
        Ok((gas_used as f64 * (1.0 + tolerance)) as u64)
    }

    fn get_gas_used(&self, receipts: &[Receipt]) -> u64 {
        receipts
            .iter()
            .rfind(|r| matches!(r, Receipt::ScriptResult { .. }))
            .map(|script_result| {
                script_result
                    .gas_used()
                    .expect("could not retrieve gas used from ScriptResult")
            })
            .unwrap_or(0)
    }

    pub async fn get_messages(&self, from: &Bech32Address) -> ProviderResult<Vec<Message>> {
        let pagination = PaginationRequest {
            cursor: None,
            results: 100,
            direction: PageDirection::Forward,
        };
        Ok(self
            .client
            .messages(Some(&from.into()), pagination)
            .await?
            .results
            .into_iter()
            .map(Into::into)
            .collect())
    }

    pub async fn get_message_proof(
        &self,
        tx_id: &TxId,
        message_id: &MessageId,
        commit_block_id: Option<&Bytes32>,
        commit_block_height: Option<u32>,
    ) -> ProviderResult<Option<MessageProof>> {
        let proof = self
            .client
            .message_proof(
                tx_id,
                message_id,
                commit_block_id.map(Into::into),
                commit_block_height.map(Into::into),
            )
            .await?
            .map(Into::into);
        Ok(proof)
    }
}<|MERGE_RESOLUTION|>--- conflicted
+++ resolved
@@ -144,7 +144,6 @@
     }
 
     /// Sends a transaction to the underlying Provider's client.
-<<<<<<< HEAD
     pub async fn send_transaction_and_wait_to_commit<T: Transaction + Clone>(
         &self,
         tx: &T,
@@ -155,10 +154,7 @@
         Ok(tx_id)
     }
 
-    pub async fn send_transaction<T: Transaction + Clone>(&self, tx: &T) -> Result<TxId> {
-=======
     pub async fn send_transaction<T: Transaction>(&self, tx: T) -> Result<TxId> {
->>>>>>> 0a76e92f
         let tolerance = 0.0;
         let TransactionCost {
             gas_used,
