#[cfg(feature = "coin-cache")]
use std::sync::Arc;
use std::{collections::HashMap, fmt::Debug, net::SocketAddr};

mod cache;
mod retry_util;
mod retryable_client;
mod supported_fuel_core_version;
mod supported_versions;

pub use cache::TtlConfig;
use cache::{CachedClient, SystemClock};
use chrono::{DateTime, Utc};
use fuel_core_client::client::{
    pagination::{PageDirection, PaginatedResult, PaginationRequest},
    types::{
        assemble_tx::{AssembleTransactionResult, RequiredBalance},
        balance::Balance,
        contract::ContractBalance,
        gas_price::{EstimateGasPrice, LatestGasPrice},
    },
};
use fuel_core_types::services::executor::TransactionExecutionResult;
use fuel_tx::{
    AssetId, ConsensusParameters, Receipt, Transaction as FuelTransaction, TxId, UtxoId,
};
use fuel_types::{Address, BlockHeight, Bytes32, Nonce};
#[cfg(feature = "coin-cache")]
use fuels_core::types::coin_type_id::CoinTypeId;
use fuels_core::{
    constants::{DEFAULT_GAS_ESTIMATION_BLOCK_HORIZON, DEFAULT_GAS_ESTIMATION_TOLERANCE},
    types::{
        DryRun, DryRunner,
        bech32::{Bech32Address, Bech32ContractId},
        block::Block,
        chain_info::ChainInfo,
        coin::Coin,
        coin_type::CoinType,
        errors::Result,
        message::Message,
        message_proof::MessageProof,
        node_info::NodeInfo,
        transaction::{Transaction, Transactions},
        transaction_builders::{Blob, BlobId},
        transaction_response::TransactionResponse,
        tx_status::TxStatus,
    },
};
use futures::StreamExt;
pub use retry_util::{Backoff, RetryConfig};
pub use supported_fuel_core_version::SUPPORTED_FUEL_CORE_VERSION;
use tai64::Tai64;
#[cfg(feature = "coin-cache")]
use tokio::sync::Mutex;

#[cfg(feature = "coin-cache")]
use crate::coin_cache::CoinsCache;
use crate::provider::{cache::CacheableRpcs, retryable_client::RetryableClient};

const NUM_RESULTS_PER_REQUEST: i32 = 100;

#[derive(Debug, Clone, PartialEq)]
// ANCHOR: transaction_cost
pub struct TransactionCost {
    pub gas_price: u64,
    pub metered_bytes_size: u64,
    pub total_fee: u64,
    pub script_gas: u64,
    pub total_gas: u64,
}
// ANCHOR_END: transaction_cost

pub(crate) struct ResourceQueries {
    utxos: Vec<UtxoId>,
    messages: Vec<Nonce>,
    asset_id: Option<AssetId>,
    amount: u128,
}

impl ResourceQueries {
    pub fn exclusion_query(&self) -> Option<(Vec<UtxoId>, Vec<Nonce>)> {
        if self.utxos.is_empty() && self.messages.is_empty() {
            return None;
        }

        Some((self.utxos.clone(), self.messages.clone()))
    }

    pub fn spend_query(&self, base_asset_id: AssetId) -> Vec<(AssetId, u128, Option<u16>)> {
        vec![(self.asset_id.unwrap_or(base_asset_id), self.amount, None)]
    }
}

#[derive(Default)]
// ANCHOR: resource_filter
pub struct ResourceFilter {
    pub from: Bech32Address,
    pub asset_id: Option<AssetId>,
    pub amount: u128,
    pub excluded_utxos: Vec<UtxoId>,
    pub excluded_message_nonces: Vec<Nonce>,
}
// ANCHOR_END: resource_filter

impl ResourceFilter {
    pub fn owner(&self) -> Address {
        (&self.from).into()
    }

    pub(crate) fn resource_queries(&self) -> ResourceQueries {
        ResourceQueries {
            utxos: self.excluded_utxos.clone(),
            messages: self.excluded_message_nonces.clone(),
            asset_id: self.asset_id,
            amount: self.amount,
        }
    }
}

/// Encapsulates common client operations in the SDK.
/// Note that you may also use `client`, which is an instance
/// of `FuelClient`, directly, which provides a broader API.
#[derive(Debug, Clone)]
pub struct Provider {
    cached_client: CachedClient<RetryableClient>,
    #[cfg(feature = "coin-cache")]
    coins_cache: Arc<Mutex<CoinsCache>>,
}

impl Provider {
    pub async fn from(addr: impl Into<SocketAddr>) -> Result<Self> {
        let addr = addr.into();
        Self::connect(format!("http://{addr}")).await
    }

    pub fn set_cache_ttl(&mut self, ttl: TtlConfig) {
        self.cached_client.set_ttl(ttl);
    }

    pub async fn clear_cache(&self) {
        self.cached_client.clear().await;
    }

    pub async fn healthy(&self) -> Result<bool> {
        Ok(self.uncached_client().health().await?)
    }

    /// Connects to an existing node at the given address.
    pub async fn connect(url: impl AsRef<str>) -> Result<Provider> {
        let client = CachedClient::new(
            RetryableClient::connect(&url, Default::default()).await?,
            TtlConfig::default(),
            SystemClock,
        );

        Ok(Self {
            cached_client: client,
            #[cfg(feature = "coin-cache")]
            coins_cache: Default::default(),
        })
    }

    pub fn url(&self) -> &str {
        self.uncached_client().url()
    }

    pub async fn blob(&self, blob_id: BlobId) -> Result<Option<Blob>> {
        Ok(self
            .uncached_client()
            .blob(blob_id.into())
            .await?
            .map(|blob| Blob::new(blob.bytecode)))
    }

    pub async fn blob_exists(&self, blob_id: BlobId) -> Result<bool> {
        Ok(self.uncached_client().blob_exists(blob_id.into()).await?)
    }

    /// Sends a transaction to the underlying Provider's client.
    pub async fn send_transaction_and_await_commit<T: Transaction>(
        &self,
        tx: T,
    ) -> Result<TxStatus> {
        #[cfg(feature = "coin-cache")]
        let base_asset_id = *self.consensus_parameters().await?.base_asset_id();

        #[cfg(feature = "coin-cache")]
        self.check_inputs_already_in_cache(&tx.used_coins(&base_asset_id))
            .await?;

        let tx_status = self
            .uncached_client()
            .submit_and_await_commit(&tx.clone().into())
            .await?
            .into();

        #[cfg(feature = "coin-cache")]
        if matches!(
            tx_status,
            TxStatus::SqueezedOut { .. } | TxStatus::Failure { .. }
        ) {
            self.coins_cache
                .lock()
                .await
                .remove_items(tx.used_coins(&base_asset_id))
        }

        Ok(tx_status)
    }

<<<<<<< HEAD
=======
    /// Similar to `send_transaction_and_await_commit`,
    /// but collect all the status received until a final one and return them.
    pub async fn send_transaction_and_await_status<T: Transaction>(
        &self,
        tx: T,
        include_preconfirmation: bool,
    ) -> Result<Vec<Result<TxStatus>>> {
        #[cfg(feature = "coin-cache")]
        let base_asset_id = *self.consensus_parameters().await?.base_asset_id();
        #[cfg(feature = "coin-cache")]
        let used_base_coins = tx.used_coins(&base_asset_id);

        #[cfg(feature = "coin-cache")]
        self.check_inputs_already_in_cache(&used_base_coins).await?;

        let tx = self.prepare_transaction_for_sending(tx).await?.into();
        let mut stream = self
            .uncached_client()
            .submit_and_await_status(&tx, include_preconfirmation)
            .await?;

        let mut statuses = Vec::new();

        // Process stream items until we get a final status
        while let Some(status) = stream.next().await {
            let tx_status = status.map(TxStatus::from).map_err(Into::into);

            let is_final = tx_status.as_ref().ok().is_some_and(|s| s.is_final());

            statuses.push(tx_status);

            if is_final {
                break;
            }
        }

        // Handle cache updates for failures
        #[cfg(feature = "coin-cache")]
        if statuses.iter().any(|status| {
            matches!(
                &status,
                Ok(TxStatus::SqueezedOut { .. }) | Ok(TxStatus::Failure { .. }),
            )
        }) {
            self.coins_cache.lock().await.remove_items(used_base_coins);
        }

        Ok(statuses)
    }

    async fn prepare_transaction_for_sending<T: Transaction>(&self, mut tx: T) -> Result<T> {
        let consensus_parameters = self.consensus_parameters().await?;
        tx.precompute(&consensus_parameters.chain_id())?;

        let chain_info = self.chain_info().await?;
        let Header {
            height: latest_block_height,
            state_transition_bytecode_version: latest_chain_executor_version,
            ..
        } = chain_info.latest_block.header;

        if tx.is_using_predicates() {
            tx.estimate_predicates(self, Some(latest_chain_executor_version))
                .await?;
            tx.clone()
                .validate_predicates(&consensus_parameters, latest_block_height)?;
        }

        Ok(tx)
    }

    pub async fn send_transaction<T: Transaction>(&self, tx: T) -> Result<TxId> {
        let tx = self.prepare_transaction_for_sending(tx).await?;
        self.submit(tx).await
    }

>>>>>>> 45743727
    pub async fn await_transaction_commit<T: Transaction>(&self, id: TxId) -> Result<TxStatus> {
        Ok(self
            .uncached_client()
            .await_transaction_commit(&id)
            .await?
            .into())
    }

    #[cfg(not(feature = "coin-cache"))]
    pub async fn submit<T: Transaction>(&self, tx: T) -> Result<TxId> {
        Ok(self.uncached_client().submit(&tx.into()).await?)
    }

    #[cfg(feature = "coin-cache")]
    async fn find_in_cache<'a>(
        &self,
        coin_ids: impl IntoIterator<Item = (&'a (Bech32Address, AssetId), &'a Vec<CoinTypeId>)>,
    ) -> Option<((Bech32Address, AssetId), CoinTypeId)> {
        let mut locked_cache = self.coins_cache.lock().await;

        for (key, ids) in coin_ids {
            let items = locked_cache.get_active(key);

            if items.is_empty() {
                continue;
            }

            for id in ids {
                if items.contains(id) {
                    return Some((key.clone(), id.clone()));
                }
            }
        }

        None
    }

    #[cfg(feature = "coin-cache")]
    async fn check_inputs_already_in_cache<'a>(
        &self,
        coin_ids: impl IntoIterator<Item = (&'a (Bech32Address, AssetId), &'a Vec<CoinTypeId>)>,
    ) -> Result<()> {
        use fuels_core::types::errors::{Error, transaction};

        if let Some(((addr, asset_id), coin_type_id)) = self.find_in_cache(coin_ids).await {
            let msg = match coin_type_id {
                CoinTypeId::UtxoId(utxo_id) => format!("coin with utxo_id: `{utxo_id:x}`"),
                CoinTypeId::Nonce(nonce) => format!("message with nonce: `{nonce}`"),
            };
            Err(Error::Transaction(transaction::Reason::Validation(
                format!(
                    "{msg} was submitted recently in a transaction - attempting to spend it again will result in an error. Wallet address: `{addr}`, asset id: `{asset_id}`"
                ),
            )))
        } else {
            Ok(())
        }
    }

    #[cfg(feature = "coin-cache")]
    pub async fn submit<T: Transaction>(&self, tx: T) -> Result<TxId> {
        let consensus_parameters = self.consensus_parameters().await?;
        let base_asset_id = consensus_parameters.base_asset_id();

        let used_utxos = tx.used_coins(base_asset_id);
        self.check_inputs_already_in_cache(&used_utxos).await?;

        let tx_id = self.uncached_client().submit(&tx.into()).await?;
        self.coins_cache.lock().await.insert_multiple(used_utxos);

        Ok(tx_id)
    }

    pub async fn tx_status(&self, tx_id: &TxId) -> Result<TxStatus> {
        Ok(self
            .uncached_client()
            .transaction_status(tx_id)
            .await?
            .into())
    }

    pub async fn subscribe_transaction_status<'a>(
        &'a self,
        tx_id: &'a TxId,
        include_preconfirmation: bool,
    ) -> Result<impl futures::Stream<Item = Result<TxStatus>> + 'a> {
        let stream = self
            .uncached_client()
            .subscribe_transaction_status(tx_id, include_preconfirmation)
            .await?;

        Ok(stream.map(|status| status.map(Into::into).map_err(Into::into)))
    }

    pub async fn chain_info(&self) -> Result<ChainInfo> {
        Ok(self.uncached_client().chain_info().await?.into())
    }

    pub async fn consensus_parameters(&self) -> Result<ConsensusParameters> {
        self.cached_client.consensus_parameters().await
    }

    pub async fn node_info(&self) -> Result<NodeInfo> {
        Ok(self.cached_client.node_info().await?.into())
    }

    pub async fn latest_gas_price(&self) -> Result<LatestGasPrice> {
        Ok(self.uncached_client().latest_gas_price().await?)
    }

    pub async fn estimate_gas_price(&self, block_horizon: u32) -> Result<EstimateGasPrice> {
        Ok(self
            .uncached_client()
            .estimate_gas_price(block_horizon)
            .await?)
    }

    pub async fn dry_run(&self, tx: impl Transaction) -> Result<TxStatus> {
        let [tx_status] = self
            .uncached_client()
            .dry_run(Transactions::new().insert(tx).as_slice())
            .await?
            .into_iter()
            .map(Into::into)
            .collect::<Vec<_>>()
            .try_into()
            .expect("should have only one element");

        Ok(tx_status)
    }

    #[allow(clippy::too_many_arguments)]
    pub async fn assemble_tx(
        &self,
        transaction: impl Transaction,
        block_horizon: u32,
        required_balances: Vec<RequiredBalance>,
        fee_address_index: u16,
        exclude: Option<(Vec<UtxoId>, Vec<Nonce>)>,
        estimate_predicates: bool,
        reserve_gas: Option<u64>,
    ) -> Result<AssembleTransactionResult> {
        Ok(self
            .uncached_client()
            .assemble_tx(
                &transaction.into(),
                block_horizon,
                required_balances,
                fee_address_index,
                exclude,
                estimate_predicates,
                reserve_gas,
            )
            .await?)
    }

    pub async fn dry_run_multiple(
        &self,
        transactions: Transactions,
    ) -> Result<Vec<(TxId, TxStatus)>> {
        Ok(self
            .uncached_client()
            .dry_run(transactions.as_slice())
            .await?
            .into_iter()
            .map(|execution_status| (execution_status.id, execution_status.into()))
            .collect())
    }

    pub async fn dry_run_opt(
        &self,
        tx: impl Transaction,
        utxo_validation: bool,
        gas_price: Option<u64>,
        at_height: Option<BlockHeight>,
    ) -> Result<TxStatus> {
        let [tx_status] = self
            .uncached_client()
            .dry_run_opt(
                Transactions::new().insert(tx).as_slice(),
                Some(utxo_validation),
                gas_price,
                at_height,
            )
            .await?
            .into_iter()
            .map(Into::into)
            .collect::<Vec<_>>()
            .try_into()
            .expect("should have only one element");

        Ok(tx_status)
    }

    pub async fn dry_run_opt_multiple(
        &self,
        transactions: Transactions,
        utxo_validation: bool,
        gas_price: Option<u64>,
        at_height: Option<BlockHeight>,
    ) -> Result<Vec<(TxId, TxStatus)>> {
        Ok(self
            .uncached_client()
            .dry_run_opt(
                transactions.as_slice(),
                Some(utxo_validation),
                gas_price,
                at_height,
            )
            .await?
            .into_iter()
            .map(|execution_status| (execution_status.id, execution_status.into()))
            .collect())
    }

    /// Gets all unspent coins owned by address `from`, with asset ID `asset_id`.
    pub async fn get_coins(&self, from: &Bech32Address, asset_id: AssetId) -> Result<Vec<Coin>> {
        let mut coins: Vec<Coin> = vec![];
        let mut cursor = None;

        loop {
            let response = self
                .uncached_client()
                .coins(
                    &from.into(),
                    Some(&asset_id),
                    PaginationRequest {
                        cursor: cursor.clone(),
                        results: NUM_RESULTS_PER_REQUEST,
                        direction: PageDirection::Forward,
                    },
                )
                .await?;

            if response.results.is_empty() {
                break;
            }

            coins.extend(response.results.into_iter().map(Into::into));
            cursor = response.cursor;
        }

        Ok(coins)
    }

    async fn request_coins_to_spend(&self, filter: ResourceFilter) -> Result<Vec<CoinType>> {
        let queries = filter.resource_queries();

        let consensus_parameters = self.consensus_parameters().await?;
        let base_asset_id = *consensus_parameters.base_asset_id();

        let res = self
            .uncached_client()
            .coins_to_spend(
                &filter.owner(),
                queries.spend_query(base_asset_id),
                queries.exclusion_query(),
            )
            .await?
            .into_iter()
            .flatten()
            .map(CoinType::from)
            .collect();

        Ok(res)
    }

    /// Get some spendable coins of asset `asset_id` for address `from` that add up at least to
    /// amount `amount`. The returned coins (UTXOs) are actual coins that can be spent. The number
    /// of coins (UXTOs) is optimized to prevent dust accumulation.
    #[cfg(not(feature = "coin-cache"))]
    pub async fn get_spendable_resources(&self, filter: ResourceFilter) -> Result<Vec<CoinType>> {
        self.request_coins_to_spend(filter).await
    }

    /// Get some spendable coins of asset `asset_id` for address `from` that add up at least to
    /// amount `amount`. The returned coins (UTXOs) are actual coins that can be spent. The number
    /// of coins (UXTOs) is optimized to prevent dust accumulation.
    /// Coins that were recently submitted inside a tx will be ignored from the results.
    #[cfg(feature = "coin-cache")]
    pub async fn get_spendable_resources(
        &self,
        mut filter: ResourceFilter,
    ) -> Result<Vec<CoinType>> {
        self.extend_filter_with_cached(&mut filter).await?;

        self.request_coins_to_spend(filter).await
    }

    #[cfg(feature = "coin-cache")]
    async fn extend_filter_with_cached(&self, filter: &mut ResourceFilter) -> Result<()> {
        let consensus_parameters = self.consensus_parameters().await?;
        let mut cache = self.coins_cache.lock().await;
        let asset_id = filter
            .asset_id
            .unwrap_or(*consensus_parameters.base_asset_id());
        let used_coins = cache.get_active(&(filter.from.clone(), asset_id));

        let excluded_utxos = used_coins
            .iter()
            .filter_map(|coin_id| match coin_id {
                CoinTypeId::UtxoId(utxo_id) => Some(utxo_id),
                _ => None,
            })
            .cloned()
            .collect::<Vec<_>>();

        let excluded_message_nonces = used_coins
            .iter()
            .filter_map(|coin_id| match coin_id {
                CoinTypeId::Nonce(nonce) => Some(nonce),
                _ => None,
            })
            .cloned()
            .collect::<Vec<_>>();

        filter.excluded_utxos.extend(excluded_utxos);
        filter
            .excluded_message_nonces
            .extend(excluded_message_nonces);

        Ok(())
    }

    /// Get the balance of all spendable coins `asset_id` for address `address`. This is different
    /// from getting coins because we are just returning a number (the sum of UTXOs amount) instead
    /// of the UTXOs.
    pub async fn get_asset_balance(
        &self,
        address: &Bech32Address,
        asset_id: AssetId,
    ) -> Result<u64> {
        Ok(self
            .uncached_client()
            .balance(&address.into(), Some(&asset_id))
            .await?)
    }

    /// Get the balance of all spendable coins `asset_id` for contract with id `contract_id`.
    pub async fn get_contract_asset_balance(
        &self,
        contract_id: &Bech32ContractId,
        asset_id: AssetId,
    ) -> Result<u64> {
        Ok(self
            .uncached_client()
            .contract_balance(&contract_id.into(), Some(&asset_id))
            .await?)
    }

    /// Get all the spendable balances of all assets for address `address`. This is different from
    /// getting the coins because we are only returning the numbers (the sum of UTXOs coins amount
    /// for each asset id) and not the UTXOs coins themselves
    pub async fn get_balances(&self, address: &Bech32Address) -> Result<HashMap<String, u128>> {
        let mut balances = HashMap::new();

        let mut register_balances = |results: Vec<_>| {
            let pairs = results.into_iter().map(
                |Balance {
                     owner: _,
                     amount,
                     asset_id,
                 }| (asset_id.to_string(), amount),
            );
            balances.extend(pairs);
        };

        let indexation_flags = self.cached_client.node_info().await?.indexation;
        if indexation_flags.balances {
            let mut cursor = None;
            loop {
                let pagination = PaginationRequest {
                    cursor: cursor.clone(),
                    results: NUM_RESULTS_PER_REQUEST,
                    direction: PageDirection::Forward,
                };
                let response = self
                    .uncached_client()
                    .balances(&address.into(), pagination)
                    .await?;

                if response.results.is_empty() {
                    break;
                }

                register_balances(response.results);
                cursor = response.cursor;
            }
        } else {
            let pagination = PaginationRequest {
                cursor: None,
                results: 9999,
                direction: PageDirection::Forward,
            };
            let response = self
                .uncached_client()
                .balances(&address.into(), pagination)
                .await?;

            register_balances(response.results)
        }

        Ok(balances)
    }

    /// Get all balances of all assets for the contract with id `contract_id`.
    pub async fn get_contract_balances(
        &self,
        contract_id: &Bech32ContractId,
    ) -> Result<HashMap<AssetId, u64>> {
        let mut contract_balances = HashMap::new();
        let mut cursor = None;

        loop {
            let response = self
                .uncached_client()
                .contract_balances(
                    &contract_id.into(),
                    PaginationRequest {
                        cursor: cursor.clone(),
                        results: NUM_RESULTS_PER_REQUEST,
                        direction: PageDirection::Forward,
                    },
                )
                .await?;

            if response.results.is_empty() {
                break;
            }

            contract_balances.extend(response.results.into_iter().map(
                |ContractBalance {
                     contract: _,
                     amount,
                     asset_id,
                 }| (asset_id, amount),
            ));
            cursor = response.cursor;
        }

        Ok(contract_balances)
    }

    pub async fn get_transaction_by_id(&self, tx_id: &TxId) -> Result<Option<TransactionResponse>> {
        Ok(self
            .uncached_client()
            .transaction(tx_id)
            .await?
            .map(Into::into))
    }

    pub async fn get_transactions(
        &self,
        request: PaginationRequest<String>,
    ) -> Result<PaginatedResult<TransactionResponse, String>> {
        let pr = self.uncached_client().transactions(request).await?;

        Ok(PaginatedResult {
            cursor: pr.cursor,
            results: pr.results.into_iter().map(Into::into).collect(),
            has_next_page: pr.has_next_page,
            has_previous_page: pr.has_previous_page,
        })
    }

    // Get transaction(s) by owner
    pub async fn get_transactions_by_owner(
        &self,
        owner: &Bech32Address,
        request: PaginationRequest<String>,
    ) -> Result<PaginatedResult<TransactionResponse, String>> {
        let pr = self
            .uncached_client()
            .transactions_by_owner(&owner.into(), request)
            .await?;

        Ok(PaginatedResult {
            cursor: pr.cursor,
            results: pr.results.into_iter().map(Into::into).collect(),
            has_next_page: pr.has_next_page,
            has_previous_page: pr.has_previous_page,
        })
    }

    pub async fn latest_block_height(&self) -> Result<u32> {
        Ok(self.chain_info().await?.latest_block.header.height)
    }

    pub async fn latest_block_time(&self) -> Result<Option<DateTime<Utc>>> {
        Ok(self.chain_info().await?.latest_block.header.time)
    }

    pub async fn produce_blocks(
        &self,
        blocks_to_produce: u32,
        start_time: Option<DateTime<Utc>>,
    ) -> Result<u32> {
        let start_time = start_time.map(|time| Tai64::from_unix(time.timestamp()).0);

        Ok(self
            .uncached_client()
            .produce_blocks(blocks_to_produce, start_time)
            .await?
            .into())
    }

    pub async fn block(&self, block_id: &Bytes32) -> Result<Option<Block>> {
        Ok(self
            .uncached_client()
            .block(block_id)
            .await?
            .map(Into::into))
    }

    pub async fn block_by_height(&self, height: BlockHeight) -> Result<Option<Block>> {
        Ok(self
            .uncached_client()
            .block_by_height(height)
            .await?
            .map(Into::into))
    }

    // - Get block(s)
    pub async fn get_blocks(
        &self,
        request: PaginationRequest<String>,
    ) -> Result<PaginatedResult<Block, String>> {
        let pr = self.uncached_client().blocks(request).await?;

        Ok(PaginatedResult {
            cursor: pr.cursor,
            results: pr.results.into_iter().map(Into::into).collect(),
            has_next_page: pr.has_next_page,
            has_previous_page: pr.has_previous_page,
        })
    }

    pub async fn estimate_transaction_cost<T: Transaction>(
        &self,
        tx: T,
        tolerance: Option<f64>,
        block_horizon: Option<u32>,
    ) -> Result<TransactionCost> {
        let block_horizon = block_horizon.unwrap_or(DEFAULT_GAS_ESTIMATION_BLOCK_HORIZON);
        let tolerance = tolerance.unwrap_or(DEFAULT_GAS_ESTIMATION_TOLERANCE);

        let EstimateGasPrice { gas_price, .. } = self.estimate_gas_price(block_horizon).await?;
        let tx_status = self.dry_run_opt(tx.clone(), false, None, None).await?;

        let total_gas = Self::apply_tolerance(tx_status.total_gas(), tolerance);
        let total_fee = Self::apply_tolerance(tx_status.total_fee(), tolerance);

        let receipts = tx_status.take_receipts();

        Ok(TransactionCost {
            gas_price,
            metered_bytes_size: tx.metered_bytes_size() as u64,
            total_fee,
            total_gas,
            script_gas: Self::get_script_gas_used(&receipts),
        })
    }

    fn apply_tolerance(value: u64, tolerance: f64) -> u64 {
        (value as f64 * (1.0 + tolerance)).ceil() as u64
    }

    fn get_script_gas_used(receipts: &[Receipt]) -> u64 {
        receipts
            .iter()
            .rfind(|r| matches!(r, Receipt::ScriptResult { .. }))
            .map(|script_result| {
                script_result
                    .gas_used()
                    .expect("could not retrieve gas used from ScriptResult")
            })
            .unwrap_or(0)
    }

    pub async fn get_messages(&self, from: &Bech32Address) -> Result<Vec<Message>> {
        let mut messages = Vec::new();
        let mut cursor = None;

        loop {
            let response = self
                .uncached_client()
                .messages(
                    Some(&from.into()),
                    PaginationRequest {
                        cursor: cursor.clone(),
                        results: NUM_RESULTS_PER_REQUEST,
                        direction: PageDirection::Forward,
                    },
                )
                .await?;

            if response.results.is_empty() {
                break;
            }

            messages.extend(response.results.into_iter().map(Into::into));
            cursor = response.cursor;
        }

        Ok(messages)
    }

    pub async fn get_message_proof(
        &self,
        tx_id: &TxId,
        nonce: &Nonce,
        commit_block_id: Option<&Bytes32>,
        commit_block_height: Option<u32>,
    ) -> Result<MessageProof> {
        self.uncached_client()
            .message_proof(
                tx_id,
                nonce,
                commit_block_id,
                commit_block_height.map(Into::into),
            )
            .await
            .map(Into::into)
            .map_err(Into::into)
    }

    pub async fn is_user_account(&self, address: impl Into<Bytes32>) -> Result<bool> {
        self.uncached_client()
            .is_user_account(*address.into())
            .await
    }

    pub fn with_retry_config(mut self, retry_config: RetryConfig) -> Self {
        self.uncached_client_mut().set_retry_config(retry_config);

        self
    }

    pub async fn contract_exists(&self, contract_id: &Bech32ContractId) -> Result<bool> {
        Ok(self
            .uncached_client()
            .contract_exists(&contract_id.into())
            .await?)
    }

    fn uncached_client(&self) -> &RetryableClient {
        self.cached_client.inner()
    }

    fn uncached_client_mut(&mut self) -> &mut RetryableClient {
        self.cached_client.inner_mut()
    }
}

#[cfg_attr(not(target_arch = "wasm32"), async_trait::async_trait)]
impl DryRunner for Provider {
    async fn dry_run(&self, tx: FuelTransaction) -> Result<DryRun> {
        let [tx_execution_status] = self
            .uncached_client()
            .dry_run_opt(&vec![tx], Some(false), Some(0), None)
            .await?
            .try_into()
            .expect("should have only one element");

        let receipts = tx_execution_status.result.receipts();
        let script_gas = Self::get_script_gas_used(receipts);

        let variable_outputs = receipts
            .iter()
            .filter(
                |receipt| matches!(receipt, Receipt::TransferOut { amount, .. } if *amount != 0),
            )
            .count();

        let succeeded = matches!(
            tx_execution_status.result,
            TransactionExecutionResult::Success { .. }
        );

        let dry_run = DryRun {
            succeeded,
            script_gas,
            variable_outputs,
        };

        Ok(dry_run)
    }

    async fn estimate_gas_price(&self, block_horizon: u32) -> Result<u64> {
        Ok(self.estimate_gas_price(block_horizon).await?.gas_price)
    }

    async fn consensus_parameters(&self) -> Result<ConsensusParameters> {
        Provider::consensus_parameters(self).await
    }

    async fn estimate_predicates(&self, tx: &FuelTransaction) -> Result<FuelTransaction> {
        Ok(self.uncached_client().estimate_predicates(tx).await?)
    }

    async fn assemble_tx(
        &self,
        transaction: &FuelTransaction,
        block_horizon: u32,
        required_balances: Vec<RequiredBalance>,
        fee_address_index: u16,
        exclude: Option<(Vec<UtxoId>, Vec<Nonce>)>,
        estimate_predicates: bool,
        reserve_gas: Option<u64>,
    ) -> Result<AssembleTransactionResult> {
        Ok(self
            .uncached_client()
            .assemble_tx(
                transaction,
                block_horizon,
                required_balances,
                fee_address_index,
                exclude,
                estimate_predicates,
                reserve_gas,
            )
            .await?)
    }
}<|MERGE_RESOLUTION|>--- conflicted
+++ resolved
@@ -208,8 +208,6 @@
         Ok(tx_status)
     }
 
-<<<<<<< HEAD
-=======
     /// Similar to `send_transaction_and_await_commit`,
     /// but collect all the status received until a final one and return them.
     pub async fn send_transaction_and_await_status<T: Transaction>(
@@ -225,10 +223,10 @@
         #[cfg(feature = "coin-cache")]
         self.check_inputs_already_in_cache(&used_base_coins).await?;
 
-        let tx = self.prepare_transaction_for_sending(tx).await?.into();
+        let fuel_tx = tx.into();
         let mut stream = self
             .uncached_client()
-            .submit_and_await_status(&tx, include_preconfirmation)
+            .submit_and_await_status(&fuel_tx, include_preconfirmation)
             .await?;
 
         let mut statuses = Vec::new();
@@ -259,34 +257,6 @@
 
         Ok(statuses)
     }
-
-    async fn prepare_transaction_for_sending<T: Transaction>(&self, mut tx: T) -> Result<T> {
-        let consensus_parameters = self.consensus_parameters().await?;
-        tx.precompute(&consensus_parameters.chain_id())?;
-
-        let chain_info = self.chain_info().await?;
-        let Header {
-            height: latest_block_height,
-            state_transition_bytecode_version: latest_chain_executor_version,
-            ..
-        } = chain_info.latest_block.header;
-
-        if tx.is_using_predicates() {
-            tx.estimate_predicates(self, Some(latest_chain_executor_version))
-                .await?;
-            tx.clone()
-                .validate_predicates(&consensus_parameters, latest_block_height)?;
-        }
-
-        Ok(tx)
-    }
-
-    pub async fn send_transaction<T: Transaction>(&self, tx: T) -> Result<TxId> {
-        let tx = self.prepare_transaction_for_sending(tx).await?;
-        self.submit(tx).await
-    }
-
->>>>>>> 45743727
     pub async fn await_transaction_commit<T: Transaction>(&self, id: TxId) -> Result<TxStatus> {
         Ok(self
             .uncached_client()
