--- conflicted
+++ resolved
@@ -17,14 +17,10 @@
         gas_price::{EstimateGasPrice, LatestGasPrice},
     },
 };
-<<<<<<< HEAD
-use fuel_core_types::services::executor::TransactionExecutionResult;
-=======
 use fuel_core_types::{
     blockchain::header::LATEST_STATE_TRANSITION_VERSION,
     services::executor::TransactionExecutionResult,
 };
->>>>>>> 30221bdb
 use fuel_tx::{
     AssetId, ConsensusParameters, Receipt, Transaction as FuelTransaction, TxId, UtxoId,
 };
@@ -718,7 +714,6 @@
 
         let receipts = tx_execution_status.result.receipts();
         let script_gas = self.get_script_gas_used(receipts);
-<<<<<<< HEAD
 
         let variable_outputs = receipts
             .iter()
@@ -738,27 +733,6 @@
             variable_outputs,
         };
 
-=======
-
-        let variable_outputs = receipts
-            .iter()
-            .filter(
-                |receipt| matches!(receipt, Receipt::TransferOut { amount, .. } if *amount != 0),
-            )
-            .count();
-
-        let succeeded = matches!(
-            tx_execution_status.result,
-            TransactionExecutionResult::Success { .. }
-        );
-
-        let dry_run = DryRun {
-            succeeded,
-            script_gas,
-            variable_outputs,
-        };
-
->>>>>>> 30221bdb
         Ok(dry_run)
     }
 
