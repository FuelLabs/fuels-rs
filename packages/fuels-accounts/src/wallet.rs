--- conflicted
+++ resolved
@@ -257,18 +257,6 @@
 
     fn finalize_tx<Tb: TransactionBuilder>(&self, mut tb: Tb) -> Result<Tb::TxType> {
         self.sign_transaction(&mut tb);
-<<<<<<< HEAD
-=======
-
-        let new_base_amount =
-            calculate_base_amount_with_fee(&tb, &consensus_parameters, previous_base_amount)?;
-
-        let new_base_inputs = self
-            .get_asset_inputs_for_amount(BASE_ASSET_ID, new_base_amount)
-            .await?;
-        adjust_inputs(&mut tb, new_base_inputs);
-        adjust_outputs(&mut tb, self.address(), new_base_amount);
->>>>>>> 2f6ed3a6
         tb.build()
     }
 }
