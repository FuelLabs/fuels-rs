[package]
name = "fuels-accounts"
version = { workspace = true }
authors = { workspace = true }
edition = { workspace = true }
homepage = { workspace = true }
license = { workspace = true }
repository = { workspace = true }
rust-version = { workspace = true }
description = "Fuel Rust SDK accounts."

[dependencies]
async-trait = { workspace = true, default-features = false }
chrono = { workspace = true }
elliptic-curve = { workspace = true, default-features = false }
eth-keystore =  { workspace = true, optional = true }
fuel-crypto = { workspace = true, features = ["random"] }
fuel-tx = { workspace = true }
fuel-types = { workspace = true, features = ["random"] }
fuel-vm = { workspace = true }
fuel-core-client = { workspace = true, optional = true }
fuels-core = { workspace = true, default-features = false }
hex = { workspace = true, default-features = false, features = ["std"] }
rand = { workspace = true, default-features = false }
semver = { workspace = true }
tai64 = { workspace = true, features = ["serde"] }
thiserror = { workspace = true, default-features = false }
<<<<<<< HEAD
tokio = { workspace = true, features = ["full", "time", "test-util"] }
=======
tokio = { workspace = true, features = ["full"], optional = true}
>>>>>>> 66aef68f
tracing = { workspace = true }
zeroize = { workspace = true, features = ["derive"] }

[dev-dependencies]
tempfile = { workspace = true }

[features]
default = ["std"]
<<<<<<< HEAD
std = ["fuels-core/std"]
coin-cache = []
=======
std = ["fuels-core/std", "dep:tokio", "fuel-core-client/default", "dep:eth-keystore"]
>>>>>>> 66aef68f
<|MERGE_RESOLUTION|>--- conflicted
+++ resolved
@@ -25,11 +25,7 @@
 semver = { workspace = true }
 tai64 = { workspace = true, features = ["serde"] }
 thiserror = { workspace = true, default-features = false }
-<<<<<<< HEAD
-tokio = { workspace = true, features = ["full", "time", "test-util"] }
-=======
-tokio = { workspace = true, features = ["full"], optional = true}
->>>>>>> 66aef68f
+tokio = { workspace = true, features = ["full", "time", "test-util"], optional = true}
 tracing = { workspace = true }
 zeroize = { workspace = true, features = ["derive"] }
 
@@ -38,9 +34,5 @@
 
 [features]
 default = ["std"]
-<<<<<<< HEAD
-std = ["fuels-core/std"]
 coin-cache = []
-=======
-std = ["fuels-core/std", "dep:tokio", "fuel-core-client/default", "dep:eth-keystore"]
->>>>>>> 66aef68f
+std = ["fuels-core/std", "dep:tokio", "fuel-core-client/default", "dep:eth-keystore"]