<<<<<<< HEAD
use crate::{unzip_param_types, StringToken, Token, Tokenizable};
use fuel_types::bytes::padded_len_usize;
use fuels_types::{
    constants::WORD_SIZE,
    enum_variants::EnumVariants,
    errors::{CodecError, Error},
=======
use std::{convert::TryInto, str};

use fuel_types::bytes::padded_len_usize;
use fuels_types::{
    constants::WORD_SIZE,
    core::{unzip_param_types, StringToken, Token},
    enum_variants::EnumVariants,
    errors::CodecError,
>>>>>>> 814af01e
    param_types::ParamType,
};

#[derive(Debug, Clone)]
struct DecodeResult {
    token: Token,
    bytes_read: usize,
}

pub struct ABIDecoder;

impl ABIDecoder {
    /// Decodes types described by `param_types` into their respective `Token`s
    /// using the data in `bytes` and `receipts`.
    ///
    /// # Arguments
    ///
    /// * `param_types`: The ParamType's of the types we expect are encoded
    ///                  inside `bytes` and `receipts`.
    /// * `bytes`:       The bytes to be used in the decoding process.
    /// # Examples
    ///
    /// ```
    /// use fuels_core::abi_decoder::ABIDecoder;
    /// use fuels_types::{core::Token, param_types::ParamType};
    ///
    /// let tokens = ABIDecoder::decode(&[ParamType::U8, ParamType::U8], &[0,0,0,0,0,0,0,1,0,0,0,0,0,0,0,2]).unwrap();
    ///
    /// assert_eq!(tokens, vec![Token::U8(1), Token::U8(2)])
    /// ```
    pub fn decode(param_types: &[ParamType], bytes: &[u8]) -> Result<Vec<Token>, CodecError> {
        let (tokens, _) = Self::decode_multiple(param_types, bytes)?;

        Ok(tokens)
    }

    /// The same as `decode` just for a single type. Used in most cases since
    /// contract functions can only return one type.
    pub fn decode_single(param_type: &ParamType, bytes: &[u8]) -> Result<Token, CodecError> {
        Ok(Self::decode_param(param_type, bytes)?.token)
    }

    fn decode_param(param_type: &ParamType, bytes: &[u8]) -> Result<DecodeResult, CodecError> {
        match param_type {
            ParamType::Unit => Self::decode_unit(bytes),
            ParamType::U8 => Self::decode_u8(bytes),
            ParamType::U16 => Self::decode_u16(bytes),
            ParamType::U32 => Self::decode_u32(bytes),
            ParamType::U64 => Self::decode_u64(bytes),
            ParamType::Bool => Self::decode_bool(bytes),
            ParamType::Byte => Self::decode_byte(bytes),
            ParamType::B256 => Self::decode_b256(bytes),
            ParamType::String(length) => Self::decode_string(bytes, *length),
            ParamType::Array(ref t, length) => Self::decode_array(t, bytes, *length),
            ParamType::Struct { fields, .. } => Self::decode_struct(fields, bytes),
            ParamType::Enum { variants, .. } => Self::decode_enum(bytes, variants),
            ParamType::Tuple(types) => Self::decode_tuple(types, bytes),
            ParamType::Vector(param_type) => Self::decode_vector(param_type, bytes),
            ParamType::RawSlice => Self::decode_raw_slice(bytes),
        }
    }

    fn decode_vector(_param_type: &ParamType, _bytes: &[u8]) -> Result<DecodeResult, CodecError> {
        unimplemented!("Cannot decode Vectors until we get support from the compiler.")
    }

    fn decode_tuple(param_types: &[ParamType], bytes: &[u8]) -> Result<DecodeResult, CodecError> {
        let (tokens, bytes_read) = Self::decode_multiple(param_types, bytes)?;

        Ok(DecodeResult {
            token: Token::Tuple(tokens),
            bytes_read,
        })
    }

    fn decode_struct(
        param_types: &[(String, ParamType)],
        bytes: &[u8],
    ) -> Result<DecodeResult, CodecError> {
        let param_types = unzip_param_types(param_types);
        let (tokens, bytes_read) = Self::decode_multiple(&param_types, bytes)?;

        Ok(DecodeResult {
            token: Token::Struct(tokens),
            bytes_read,
        })
    }

    fn decode_multiple(
        param_types: &[ParamType],
        bytes: &[u8],
    ) -> Result<(Vec<Token>, usize), CodecError> {
        let mut results = vec![];

        let mut bytes_read = 0;

        for param_type in param_types {
            let res = Self::decode_param(param_type, skip(bytes, bytes_read)?)?;
            bytes_read += res.bytes_read;
            results.push(res.token);
        }

        Ok((results, bytes_read))
    }

    fn decode_array(
        param_type: &ParamType,
        bytes: &[u8],
        length: usize,
    ) -> Result<DecodeResult, CodecError> {
        let (tokens, bytes_read) = Self::decode_multiple(&vec![param_type.clone(); length], bytes)?;

        Ok(DecodeResult {
            token: Token::Array(tokens),
            bytes_read,
        })
    }

    fn decode_raw_slice(bytes: &[u8]) -> Result<DecodeResult, CodecError> {
        // A raw slice is actually an array of u64.
        let u64_size = std::mem::size_of::<u64>();
        if bytes.len() % u64_size != 0 {
            return Err(CodecError::InvalidData(format!(
                "The bytes provided do not correspond to a raw slice with u64 numbers, got: {:?}",
                bytes
            )));
        }
        let u64_length = bytes.len() / u64_size;
        let (tokens, bytes_read) = Self::decode_multiple(&vec![ParamType::U64; u64_length], bytes)?;
        let elements = tokens
            .into_iter()
            .map(u64::from_token)
            .collect::<Result<Vec<u64>, Error>>()
            .map_err(|e| CodecError::InvalidData(e.to_string()))?;

        Ok(DecodeResult {
            token: Token::RawSlice(elements),
            bytes_read,
        })
    }

    fn decode_string(bytes: &[u8], length: usize) -> Result<DecodeResult, CodecError> {
        let encoded_len = padded_len_usize(length);
        let encoded_str = peek(bytes, encoded_len)?;

        let decoded = str::from_utf8(&encoded_str[..length])?;

        let result = DecodeResult {
            token: Token::String(StringToken::new(decoded.into(), length)),
            bytes_read: encoded_len,
        };

        Ok(result)
    }

    fn decode_b256(bytes: &[u8]) -> Result<DecodeResult, CodecError> {
        Ok(DecodeResult {
            token: Token::B256(*peek_fixed::<32>(bytes)?),
            bytes_read: 32,
        })
    }

    fn decode_byte(bytes: &[u8]) -> Result<DecodeResult, CodecError> {
        Ok(DecodeResult {
            token: Token::Byte(peek_u8(bytes)?),
            bytes_read: 8,
        })
    }

    fn decode_bool(bytes: &[u8]) -> Result<DecodeResult, CodecError> {
        // Grab last byte of the word and compare it to 0x00
        let b = peek_u8(bytes)? != 0u8;

        let result = DecodeResult {
            token: Token::Bool(b),
            bytes_read: 8,
        };

        Ok(result)
    }

    fn decode_u64(bytes: &[u8]) -> Result<DecodeResult, CodecError> {
        Ok(DecodeResult {
            token: Token::U64(peek_u64(bytes)?),
            bytes_read: 8,
        })
    }

    fn decode_u32(bytes: &[u8]) -> Result<DecodeResult, CodecError> {
        Ok(DecodeResult {
            token: Token::U32(peek_u32(bytes)?),
            bytes_read: 8,
        })
    }

    fn decode_u16(bytes: &[u8]) -> Result<DecodeResult, CodecError> {
        Ok(DecodeResult {
            token: Token::U16(peek_u16(bytes)?),
            bytes_read: 8,
        })
    }

    fn decode_u8(bytes: &[u8]) -> Result<DecodeResult, CodecError> {
        Ok(DecodeResult {
            token: Token::U8(peek_u8(bytes)?),
            bytes_read: 8,
        })
    }

    fn decode_unit(bytes: &[u8]) -> Result<DecodeResult, CodecError> {
        // We don't need the data, we're doing this purely as a bounds
        // check.
        peek_fixed::<WORD_SIZE>(bytes)?;
        Ok(DecodeResult {
            token: Token::Unit,
            bytes_read: WORD_SIZE,
        })
    }

    /// The encoding follows the ABI specs defined
    /// [here](https://github.com/FuelLabs/fuel-specs/blob/1be31f70c757d8390f74b9e1b3beb096620553eb/specs/protocol/abi.md)
    ///
    /// # Arguments
    ///
    /// * `data`: slice of encoded data on whose beginning we're expecting an encoded enum
    /// * `variants`: all types that this particular enum type could hold
    fn decode_enum(bytes: &[u8], variants: &EnumVariants) -> Result<DecodeResult, CodecError> {
        let enum_width = variants.compute_encoding_width_of_enum();

        let discriminant = peek_u32(bytes)? as u8;
        let (_, selected_variant) = variants.select_variant(discriminant)?;

        let words_to_skip = enum_width - selected_variant.compute_encoding_width();
        let enum_content_bytes = skip(bytes, words_to_skip * WORD_SIZE)?;
        let result = Self::decode_token_in_enum(enum_content_bytes, variants, selected_variant)?;

        let selector = Box::new((discriminant as u8, result.token, variants.clone()));
        Ok(DecodeResult {
            token: Token::Enum(selector),
            bytes_read: enum_width * WORD_SIZE,
        })
    }

    fn decode_token_in_enum(
        bytes: &[u8],
        variants: &EnumVariants,
        selected_variant: &ParamType,
    ) -> Result<DecodeResult, CodecError> {
        // Enums that contain only Units as variants have only their discriminant encoded.
        // Because of this we construct the Token::Unit rather than calling `decode_param`
        if variants.only_units_inside() {
            Ok(DecodeResult {
                token: Token::Unit,
                bytes_read: 0,
            })
        } else {
            Self::decode_param(selected_variant, bytes)
        }
    }
}

fn peek_u64(bytes: &[u8]) -> Result<u64, CodecError> {
    let slice = peek_fixed::<WORD_SIZE>(bytes)?;
    Ok(u64::from_be_bytes(*slice))
}

fn peek_u32(bytes: &[u8]) -> Result<u32, CodecError> {
    const BYTES: usize = std::mem::size_of::<u32>();

    let slice = peek_fixed::<WORD_SIZE>(bytes)?;
    let bytes = slice[WORD_SIZE - BYTES..]
        .try_into()
        .expect("peek_u32: You must use a slice containing exactly 4B.");
    Ok(u32::from_be_bytes(bytes))
}

fn peek_u16(bytes: &[u8]) -> Result<u16, CodecError> {
    const BYTES: usize = std::mem::size_of::<u16>();

    let slice = peek_fixed::<WORD_SIZE>(bytes)?;
    let bytes = slice[WORD_SIZE - BYTES..]
        .try_into()
        .expect("peek_u16: You must use a slice containing exactly 2B.");
    Ok(u16::from_be_bytes(bytes))
}

fn peek_u8(bytes: &[u8]) -> Result<u8, CodecError> {
    const BYTES: usize = std::mem::size_of::<u8>();

    let slice = peek_fixed::<WORD_SIZE>(bytes)?;
    let bytes = slice[WORD_SIZE - BYTES..]
        .try_into()
        .expect("peek_u8: You must use a slice containing exactly 1B.");
    Ok(u8::from_be_bytes(bytes))
}

fn peek_fixed<const LEN: usize>(data: &[u8]) -> Result<&[u8; LEN], CodecError> {
    let slice_w_correct_length = peek(data, LEN)?;
    Ok(<&[u8; LEN]>::try_from(slice_w_correct_length)
        .expect("peek(data,len) must return a slice of length `len` or error out"))
}

fn peek(data: &[u8], len: usize) -> Result<&[u8], CodecError> {
    if len > data.len() {
        Err(CodecError::InvalidData(format!(
            "tried to read {len} bytes from response but only had {} remaining!",
            data.len()
        )))
    } else {
        Ok(&data[..len])
    }
}

fn skip(slice: &[u8], num_bytes: usize) -> Result<&[u8], CodecError> {
    if num_bytes > slice.len() {
        Err(CodecError::InvalidData(format!(
            "tried to consume {num_bytes} bytes from response but only had {} remaining!",
            slice.len()
        )))
    } else {
        Ok(&slice[num_bytes..])
    }
}

#[cfg(test)]
mod tests {
    use std::vec;

    use fuels_test_helpers::generate_unused_field_names;
    use fuels_types::{enum_variants::EnumVariants, errors::Error};

    use super::*;

    #[test]
    fn decode_int() -> Result<(), Error> {
        let data = [0x0, 0x0, 0x0, 0x0, 0xff, 0xff, 0xff, 0xff];

        let decoded = ABIDecoder::decode_single(&ParamType::U32, &data)?;

        assert_eq!(decoded, Token::U32(u32::MAX));
        Ok(())
    }

    #[test]
    fn decode_multiple_int() -> Result<(), Error> {
        let types = vec![
            ParamType::U32,
            ParamType::U8,
            ParamType::U16,
            ParamType::U64,
        ];
        let data = [
            0x0, 0x0, 0x0, 0x0, 0xff, 0xff, 0xff, 0xff, 0x0, 0x0, 0x0, 0x0, 0x0, 0x0, 0x0, 0xff,
            0x0, 0x0, 0x0, 0x0, 0x0, 0x0, 0xff, 0xff, 0xff, 0xff, 0xff, 0xff, 0xff, 0xff, 0xff,
            0xff,
        ];

        let decoded = ABIDecoder::decode(&types, &data)?;

        let expected = vec![
            Token::U32(u32::MAX),
            Token::U8(u8::MAX),
            Token::U16(u16::MAX),
            Token::U64(u64::MAX),
        ];
        assert_eq!(decoded, expected);
        Ok(())
    }

    #[test]
    fn decode_bool() -> Result<(), Error> {
        let types = vec![ParamType::Bool, ParamType::Bool];
        let data = [
            0x0, 0x0, 0x0, 0x0, 0x0, 0x0, 0x0, 0x01, 0x0, 0x0, 0x0, 0x0, 0x0, 0x0, 0x0, 0x00,
        ];

        let decoded = ABIDecoder::decode(&types, &data)?;

        let expected = vec![Token::Bool(true), Token::Bool(false)];

        assert_eq!(decoded, expected);
        Ok(())
    }

    #[test]
    fn decode_b256() -> Result<(), Error> {
        let data = [
            0xd5, 0x57, 0x9c, 0x46, 0xdf, 0xcc, 0x7f, 0x18, 0x20, 0x70, 0x13, 0xe6, 0x5b, 0x44,
            0xe4, 0xcb, 0x4e, 0x2c, 0x22, 0x98, 0xf4, 0xac, 0x45, 0x7b, 0xa8, 0xf8, 0x27, 0x43,
            0xf3, 0x1e, 0x93, 0xb,
        ];

        let decoded = ABIDecoder::decode_single(&ParamType::B256, &data)?;

        assert_eq!(decoded, Token::B256(data));
        Ok(())
    }

    #[test]
    fn decode_string() -> Result<(), Error> {
        let types = vec![ParamType::String(23), ParamType::String(5)];
        let data = [
            0x54, 0x68, 0x69, 0x73, 0x20, 0x69, 0x73, 0x20, 0x61, 0x20, 0x66, 0x75, 0x6c, 0x6c,
            0x20, 0x73, 0x65, 0x6e, 0x74, 0x65, 0x6e, 0x63, 0x65, 0x00, 0x48, 0x65, 0x6c, 0x6c,
            0x6f, 0x0, 0x0, 0x0,
        ];

        let decoded = ABIDecoder::decode(&types, &data)?;

        let expected = vec![
            Token::String(StringToken::new("This is a full sentence".into(), 23)),
            Token::String(StringToken::new("Hello".into(), 5)),
        ];

        assert_eq!(decoded, expected);
        Ok(())
    }

    #[test]
    fn decode_array() -> Result<(), Error> {
        // Create a parameter type for u8[2].
        let types = vec![ParamType::Array(Box::new(ParamType::U8), 2)];
        let data = [
            0x0, 0x0, 0x0, 0x0, 0x0, 0x0, 0x0, 0xff, 0x0, 0x0, 0x0, 0x0, 0x0, 0x0, 0x0, 0x2a,
        ];

        let decoded = ABIDecoder::decode(&types, &data)?;

        let expected = vec![Token::Array(vec![Token::U8(255), Token::U8(42)])];
        assert_eq!(decoded, expected);
        Ok(())
    }

    #[test]
    fn decode_struct() -> Result<(), Error> {
        // struct MyStruct {
        //     foo: u8,
        //     bar: bool,
        // }

        let data = [
            0x0, 0x0, 0x0, 0x0, 0x0, 0x0, 0x0, 0x1, 0x0, 0x0, 0x0, 0x0, 0x0, 0x0, 0x0, 0x1,
        ];
        let param_type = ParamType::Struct {
            name: "".to_string(),
            fields: generate_unused_field_names(vec![ParamType::U8, ParamType::Bool]),
            generics: vec![],
        };

        let decoded = ABIDecoder::decode_single(&param_type, &data)?;

        let expected = Token::Struct(vec![Token::U8(1), Token::Bool(true)]);

        assert_eq!(decoded, expected);
        Ok(())
    }

    #[test]
    fn decode_enum() -> Result<(), Error> {
        // enum MyEnum {
        //     x: u32,
        //     y: bool,
        // }

        let inner_enum_types = EnumVariants::new(generate_unused_field_names(vec![
            ParamType::U32,
            ParamType::Bool,
        ]))?;
        let types = vec![ParamType::Enum {
            name: "".to_string(),
            variants: inner_enum_types.clone(),
            generics: vec![],
        }];

        // "0" discriminant and 42 enum value
        let data = [
            0x0, 0x0, 0x0, 0x0, 0x0, 0x0, 0x0, 0x0, 0x0, 0x0, 0x0, 0x0, 0x0, 0x0, 0x0, 0x2a,
        ];

        let decoded = ABIDecoder::decode(&types, &data)?;

        let expected = vec![Token::Enum(Box::new((0, Token::U32(42), inner_enum_types)))];
        assert_eq!(decoded, expected);
        Ok(())
    }

    #[test]
    fn decoder_will_skip_enum_padding_and_decode_next_arg() -> Result<(), Error> {
        // struct MyStruct {
        //     par1: MyEnum,
        //     par2: u32
        // }

        // enum MyEnum {
        //     x: b256,
        //     y: u32,
        // }

        let inner_enum_types = EnumVariants::new(generate_unused_field_names(vec![
            ParamType::B256,
            ParamType::U32,
        ]))?;

        let struct_type = ParamType::Struct {
            name: "".to_string(),
            fields: generate_unused_field_names(vec![
                ParamType::Enum {
                    name: "".to_string(),
                    variants: inner_enum_types.clone(),
                    generics: vec![],
                },
                ParamType::U32,
            ]),
            generics: vec![],
        };

        let enum_discriminant_enc = vec![0x0, 0x0, 0x0, 0x0, 0x0, 0x0, 0x0, 0x1];
        let enum_data_enc = vec![0x0, 0x0, 0x0, 0x0, 0x0, 0x0, 0x30, 0x39];
        // this padding is due to the biggest variant of MyEnum being 3 WORDs bigger than the chosen variant
        let enum_padding_enc = vec![0x0; 3 * WORD_SIZE];
        let struct_par2_enc = vec![0x0, 0x0, 0x0, 0x0, 0x0, 0x0, 0xD4, 0x31];
        let bytes: Vec<u8> = vec![
            enum_discriminant_enc,
            enum_padding_enc,
            enum_data_enc,
            struct_par2_enc,
        ]
        .into_iter()
        .flatten()
        .collect();

        let decoded = ABIDecoder::decode_single(&struct_type, &bytes)?;

        let expected = Token::Struct(vec![
            Token::Enum(Box::new((1, Token::U32(12345), inner_enum_types))),
            Token::U32(54321),
        ]);
        assert_eq!(decoded, expected);
        Ok(())
    }

    #[test]
    fn decode_nested_struct() -> Result<(), Error> {
        // struct Foo {
        //     x: u16,
        //     y: Bar,
        // }
        //
        // struct Bar {
        //     a: bool,
        //     b: u8[2],
        // }

        let nested_struct = ParamType::Struct {
            name: "".to_string(),
            fields: generate_unused_field_names(vec![
                ParamType::U16,
                ParamType::Struct {
                    name: "".to_string(),
                    fields: generate_unused_field_names(vec![
                        ParamType::Bool,
                        ParamType::Array(Box::new(ParamType::U8), 2),
                    ]),
                    generics: vec![],
                },
            ]),
            generics: vec![],
        };

        let data = [
            0x0, 0x0, 0x0, 0x0, 0x0, 0x0, 0x0, 0xa, 0x0, 0x0, 0x0, 0x0, 0x0, 0x0, 0x0, 0x1, 0x0,
            0x0, 0x0, 0x0, 0x0, 0x0, 0x0, 0x1, 0x0, 0x0, 0x0, 0x0, 0x0, 0x0, 0x0, 0x2,
        ];

        let decoded = ABIDecoder::decode_single(&nested_struct, &data)?;

        let my_nested_struct = vec![
            Token::U16(10),
            Token::Struct(vec![
                Token::Bool(true),
                Token::Array(vec![Token::U8(1), Token::U8(2)]),
            ]),
        ];

        assert_eq!(decoded, Token::Struct(my_nested_struct));
        Ok(())
    }

    #[test]
    fn decode_comprehensive() -> Result<(), Error> {
        // struct Foo {
        //     x: u16,
        //     y: Bar,
        // }
        //
        // struct Bar {
        //     a: bool,
        //     b: u8[2],
        // }

        // fn: long_function(Foo,u8[2],b256,str[23])

        // Parameters
        let nested_struct = ParamType::Struct {
            name: "".to_string(),
            fields: generate_unused_field_names(vec![
                ParamType::U16,
                ParamType::Struct {
                    name: "".to_string(),
                    fields: generate_unused_field_names(vec![
                        ParamType::Bool,
                        ParamType::Array(Box::new(ParamType::U8), 2),
                    ]),
                    generics: vec![],
                },
            ]),
            generics: vec![],
        };

        let u8_arr = ParamType::Array(Box::new(ParamType::U8), 2);
        let b256 = ParamType::B256;
        let s = ParamType::String(23);

        let types = [nested_struct, u8_arr, b256, s];

        let data = [
            0x0, 0x0, 0x0, 0x0, 0x0, 0x0, 0x0, 0xa, // foo.x == 10u16
            0x0, 0x0, 0x0, 0x0, 0x0, 0x0, 0x0, 0x1, // foo.y.a == true
            0x0, 0x0, 0x0, 0x0, 0x0, 0x0, 0x0, 0x1, // foo.b.0 == 1u8
            0x0, 0x0, 0x0, 0x0, 0x0, 0x0, 0x0, 0x2, // foo.b.1 == 2u8
            0x0, 0x0, 0x0, 0x0, 0x0, 0x0, 0x0, 0x1, // u8[2].0 == 1u8
            0x0, 0x0, 0x0, 0x0, 0x0, 0x0, 0x0, 0x2, // u8[2].0 == 2u8
            0xd5, 0x57, 0x9c, 0x46, 0xdf, 0xcc, 0x7f, 0x18, // b256
            0x20, 0x70, 0x13, 0xe6, 0x5b, 0x44, 0xe4, 0xcb, // b256
            0x4e, 0x2c, 0x22, 0x98, 0xf4, 0xac, 0x45, 0x7b, // b256
            0xa8, 0xf8, 0x27, 0x43, 0xf3, 0x1e, 0x93, 0xb, // b256
            0x54, 0x68, 0x69, 0x73, 0x20, 0x69, 0x73, 0x20, // str[23]
            0x61, 0x20, 0x66, 0x75, 0x6c, 0x6c, 0x20, 0x73, // str[23]
            0x65, 0x6e, 0x74, 0x65, 0x6e, 0x63, 0x65, 0x0, // str[23]
        ];

        let decoded = ABIDecoder::decode(&types, &data)?;

        // Expected tokens
        let foo = Token::Struct(vec![
            Token::U16(10),
            Token::Struct(vec![
                Token::Bool(true),
                Token::Array(vec![Token::U8(1), Token::U8(2)]),
            ]),
        ]);

        let u8_arr = Token::Array(vec![Token::U8(1), Token::U8(2)]);

        let b256 = Token::B256([
            0xd5, 0x57, 0x9c, 0x46, 0xdf, 0xcc, 0x7f, 0x18, 0x20, 0x70, 0x13, 0xe6, 0x5b, 0x44,
            0xe4, 0xcb, 0x4e, 0x2c, 0x22, 0x98, 0xf4, 0xac, 0x45, 0x7b, 0xa8, 0xf8, 0x27, 0x43,
            0xf3, 0x1e, 0x93, 0xb,
        ]);

        let s = Token::String(StringToken::new("This is a full sentence".into(), 23));

        let expected: Vec<Token> = vec![foo, u8_arr, b256, s];

        assert_eq!(decoded, expected);
        Ok(())
    }

    #[test]
    fn units_in_structs_are_decoded_as_one_word() -> Result<(), Error> {
        let data = [
            0x0, 0x0, 0x0, 0x0, 0x0, 0x0, 0x0, 0x0, 0xFF, 0xFF, 0xFF, 0xFF, 0xFF, 0xFF, 0xFF, 0xFF,
        ];
        let struct_type = ParamType::Struct {
            name: "".to_string(),
            fields: generate_unused_field_names(vec![ParamType::Unit, ParamType::U64]),
            generics: vec![],
        };

        let actual = ABIDecoder::decode_single(&struct_type, &data)?;

        let expected = Token::Struct(vec![Token::Unit, Token::U64(u64::MAX)]);
        assert_eq!(actual, expected);
        Ok(())
    }

    #[test]
    fn enums_with_all_unit_variants_are_decoded_from_one_word() -> Result<(), Error> {
        let data = [0, 0, 0, 0, 0, 0, 0, 1];
        let variants = EnumVariants::new(generate_unused_field_names(vec![
            ParamType::Unit,
            ParamType::Unit,
        ]))?;
        let enum_w_only_units = ParamType::Enum {
            name: "".to_string(),
            variants: variants.clone(),
            generics: vec![],
        };

        let result = ABIDecoder::decode_single(&enum_w_only_units, &data)?;

        let expected_enum = Token::Enum(Box::new((1, Token::Unit, variants)));
        assert_eq!(result, expected_enum);
        Ok(())
    }

    #[test]
    fn out_of_bounds_discriminant_is_detected() -> Result<(), Error> {
        let data = [0, 0, 0, 0, 0, 0, 0, 1, 0, 0, 0, 0, 0, 0, 0, 2];
        let variants = EnumVariants::new(generate_unused_field_names(vec![ParamType::U32]))?;
        let enum_type = ParamType::Enum {
            name: "".to_string(),
            variants,
            generics: vec![],
        };

        let result = ABIDecoder::decode_single(&enum_type, &data);

        let error = result.expect_err("Should have resulted in an error");

        let expected_msg = "Discriminant '1' doesn't point to any variant: ";
        assert!(matches!(error, CodecError::InvalidData(str) if str.starts_with(expected_msg)));
        Ok(())
    }
}<|MERGE_RESOLUTION|>--- conflicted
+++ resolved
@@ -1,22 +1,16 @@
-<<<<<<< HEAD
-use crate::{unzip_param_types, StringToken, Token, Tokenizable};
+use std::{convert::TryInto, str};
+
 use fuel_types::bytes::padded_len_usize;
-use fuels_types::{
-    constants::WORD_SIZE,
-    enum_variants::EnumVariants,
-    errors::{CodecError, Error},
-=======
-use std::{convert::TryInto, str};
-
-use fuel_types::bytes::padded_len_usize;
+use fuels_types::errors::Error;
 use fuels_types::{
     constants::WORD_SIZE,
     core::{unzip_param_types, StringToken, Token},
     enum_variants::EnumVariants,
     errors::CodecError,
->>>>>>> 814af01e
     param_types::ParamType,
 };
+
+use crate::Tokenizable;
 
 #[derive(Debug, Clone)]
 struct DecodeResult {
