use std::{convert::TryInto, str};

use fuel_types::bytes::padded_len_usize;
use fuels_types::{
    constants::WORD_SIZE,
    enum_variants::EnumVariants,
<<<<<<< HEAD
    errors::{error, Error, Result},
=======
    errors::{CodecError, Error},
>>>>>>> a31d97ae
    param_types::ParamType,
    unzip_param_types, StringToken, Token,
};

use crate::Tokenizable;

#[derive(Debug, Clone)]
struct DecodeResult {
    token: Token,
    bytes_read: usize,
}

pub struct ABIDecoder;

impl ABIDecoder {
    /// Decodes types described by `param_types` into their respective `Token`s
    /// using the data in `bytes` and `receipts`.
    ///
    /// # Arguments
    ///
    /// * `param_types`: The ParamType's of the types we expect are encoded
    ///                  inside `bytes` and `receipts`.
    /// * `bytes`:       The bytes to be used in the decoding process.
    /// # Examples
    ///
    /// ```
    /// use fuels_core::abi_decoder::ABIDecoder;
    /// use fuels_types::{Token, param_types::ParamType};
    ///
    /// let tokens = ABIDecoder::decode(&[ParamType::U8, ParamType::U8], &[0,0,0,0,0,0,0,1,0,0,0,0,0,0,0,2]).unwrap();
    ///
    /// assert_eq!(tokens, vec![Token::U8(1), Token::U8(2)])
    /// ```
    pub fn decode(param_types: &[ParamType], bytes: &[u8]) -> Result<Vec<Token>> {
        let (tokens, _) = Self::decode_multiple(param_types, bytes)?;

        Ok(tokens)
    }

    /// The same as `decode` just for a single type. Used in most cases since
    /// contract functions can only return one type.
    pub fn decode_single(param_type: &ParamType, bytes: &[u8]) -> Result<Token> {
        Ok(Self::decode_param(param_type, bytes)?.token)
    }

    fn decode_param(param_type: &ParamType, bytes: &[u8]) -> Result<DecodeResult> {
        match param_type {
            ParamType::Unit => Self::decode_unit(bytes),
            ParamType::U8 => Self::decode_u8(bytes),
            ParamType::U16 => Self::decode_u16(bytes),
            ParamType::U32 => Self::decode_u32(bytes),
            ParamType::U64 => Self::decode_u64(bytes),
            ParamType::Bool => Self::decode_bool(bytes),
            ParamType::Byte => Self::decode_byte(bytes),
            ParamType::B256 => Self::decode_b256(bytes),
            ParamType::String(length) => Self::decode_string(bytes, *length),
            ParamType::Array(ref t, length) => Self::decode_array(t, bytes, *length),
            ParamType::Struct { fields, .. } => Self::decode_struct(fields, bytes),
            ParamType::Enum { variants, .. } => Self::decode_enum(bytes, variants),
            ParamType::Tuple(types) => Self::decode_tuple(types, bytes),
            ParamType::Vector(param_type) => Self::decode_vector(param_type, bytes),
            ParamType::RawSlice => Self::decode_raw_slice(bytes),
        }
    }

    fn decode_vector(_param_type: &ParamType, _bytes: &[u8]) -> Result<DecodeResult> {
        unimplemented!("Cannot decode Vectors until we get support from the compiler.")
    }

    fn decode_tuple(param_types: &[ParamType], bytes: &[u8]) -> Result<DecodeResult> {
        let (tokens, bytes_read) = Self::decode_multiple(param_types, bytes)?;

        Ok(DecodeResult {
            token: Token::Tuple(tokens),
            bytes_read,
        })
    }

    fn decode_struct(param_types: &[(String, ParamType)], bytes: &[u8]) -> Result<DecodeResult> {
        let param_types = unzip_param_types(param_types);
        let (tokens, bytes_read) = Self::decode_multiple(&param_types, bytes)?;

        Ok(DecodeResult {
            token: Token::Struct(tokens),
            bytes_read,
        })
    }

    fn decode_multiple(param_types: &[ParamType], bytes: &[u8]) -> Result<(Vec<Token>, usize)> {
        let mut results = vec![];

        let mut bytes_read = 0;

        for param_type in param_types {
            let res = Self::decode_param(param_type, skip(bytes, bytes_read)?)?;
            bytes_read += res.bytes_read;
            results.push(res.token);
        }

        Ok((results, bytes_read))
    }

    fn decode_array(param_type: &ParamType, bytes: &[u8], length: usize) -> Result<DecodeResult> {
        let (tokens, bytes_read) = Self::decode_multiple(&vec![param_type.clone(); length], bytes)?;

        Ok(DecodeResult {
            token: Token::Array(tokens),
            bytes_read,
        })
    }

    fn decode_raw_slice(bytes: &[u8]) -> Result<DecodeResult> {
        // A raw slice is actually an array of u64.
        let u64_size = std::mem::size_of::<u64>();
        if bytes.len() % u64_size != 0 {
            return Err(error!(
                InvalidData,
                "The bytes provided do not correspond to a raw slice with u64 numbers, got: {:?}",
                bytes
            ));
        }
        let u64_length = bytes.len() / u64_size;
        let (tokens, bytes_read) = Self::decode_multiple(&vec![ParamType::U64; u64_length], bytes)?;
        let elements = tokens
            .into_iter()
            .map(u64::from_token)
            .collect::<Result<Vec<u64>>>()
            .map_err(|e| error!(InvalidData, "{e}"))?;

        Ok(DecodeResult {
            token: Token::RawSlice(elements),
            bytes_read,
        })
    }

    fn decode_string(bytes: &[u8], length: usize) -> Result<DecodeResult> {
        let encoded_len = padded_len_usize(length);
        let encoded_str = peek(bytes, encoded_len)?;

        let decoded = str::from_utf8(&encoded_str[..length])?;

        let result = DecodeResult {
            token: Token::String(StringToken::new(decoded.into(), length)),
            bytes_read: encoded_len,
        };

        Ok(result)
    }

    fn decode_b256(bytes: &[u8]) -> Result<DecodeResult> {
        Ok(DecodeResult {
            token: Token::B256(*peek_fixed::<32>(bytes)?),
            bytes_read: 32,
        })
    }

    fn decode_byte(bytes: &[u8]) -> Result<DecodeResult> {
        Ok(DecodeResult {
            token: Token::Byte(peek_u8(bytes)?),
            bytes_read: 8,
        })
    }

    fn decode_bool(bytes: &[u8]) -> Result<DecodeResult> {
        // Grab last byte of the word and compare it to 0x00
        let b = peek_u8(bytes)? != 0u8;

        let result = DecodeResult {
            token: Token::Bool(b),
            bytes_read: 8,
        };

        Ok(result)
    }

    fn decode_u64(bytes: &[u8]) -> Result<DecodeResult> {
        Ok(DecodeResult {
            token: Token::U64(peek_u64(bytes)?),
            bytes_read: 8,
        })
    }

    fn decode_u32(bytes: &[u8]) -> Result<DecodeResult> {
        Ok(DecodeResult {
            token: Token::U32(peek_u32(bytes)?),
            bytes_read: 8,
        })
    }

    fn decode_u16(bytes: &[u8]) -> Result<DecodeResult> {
        Ok(DecodeResult {
            token: Token::U16(peek_u16(bytes)?),
            bytes_read: 8,
        })
    }

    fn decode_u8(bytes: &[u8]) -> Result<DecodeResult> {
        Ok(DecodeResult {
            token: Token::U8(peek_u8(bytes)?),
            bytes_read: 8,
        })
    }

    fn decode_unit(bytes: &[u8]) -> Result<DecodeResult> {
        // We don't need the data, we're doing this purely as a bounds
        // check.
        peek_fixed::<WORD_SIZE>(bytes)?;
        Ok(DecodeResult {
            token: Token::Unit,
            bytes_read: WORD_SIZE,
        })
    }

    /// The encoding follows the ABI specs defined
    /// [here](https://github.com/FuelLabs/fuel-specs/blob/1be31f70c757d8390f74b9e1b3beb096620553eb/specs/protocol/abi.md)
    ///
    /// # Arguments
    ///
    /// * `data`: slice of encoded data on whose beginning we're expecting an encoded enum
    /// * `variants`: all types that this particular enum type could hold
    fn decode_enum(bytes: &[u8], variants: &EnumVariants) -> Result<DecodeResult> {
        let enum_width = variants.compute_encoding_width_of_enum();

        let discriminant = peek_u32(bytes)? as u8;
        let (_, selected_variant) = variants.select_variant(discriminant)?;

        let words_to_skip = enum_width - selected_variant.compute_encoding_width();
        let enum_content_bytes = skip(bytes, words_to_skip * WORD_SIZE)?;
        let result = Self::decode_token_in_enum(enum_content_bytes, variants, selected_variant)?;

        let selector = Box::new((discriminant, result.token, variants.clone()));
        Ok(DecodeResult {
            token: Token::Enum(selector),
            bytes_read: enum_width * WORD_SIZE,
        })
    }

    fn decode_token_in_enum(
        bytes: &[u8],
        variants: &EnumVariants,
        selected_variant: &ParamType,
    ) -> Result<DecodeResult> {
        // Enums that contain only Units as variants have only their discriminant encoded.
        // Because of this we construct the Token::Unit rather than calling `decode_param`
        if variants.only_units_inside() {
            Ok(DecodeResult {
                token: Token::Unit,
                bytes_read: 0,
            })
        } else {
            Self::decode_param(selected_variant, bytes)
        }
    }
}

fn peek_u64(bytes: &[u8]) -> Result<u64> {
    let slice = peek_fixed::<WORD_SIZE>(bytes)?;
    Ok(u64::from_be_bytes(*slice))
}

fn peek_u32(bytes: &[u8]) -> Result<u32> {
    const BYTES: usize = std::mem::size_of::<u32>();

    let slice = peek_fixed::<WORD_SIZE>(bytes)?;
    let bytes = slice[WORD_SIZE - BYTES..]
        .try_into()
        .expect("peek_u32: You must use a slice containing exactly 4B.");
    Ok(u32::from_be_bytes(bytes))
}

fn peek_u16(bytes: &[u8]) -> Result<u16> {
    const BYTES: usize = std::mem::size_of::<u16>();

    let slice = peek_fixed::<WORD_SIZE>(bytes)?;
    let bytes = slice[WORD_SIZE - BYTES..]
        .try_into()
        .expect("peek_u16: You must use a slice containing exactly 2B.");
    Ok(u16::from_be_bytes(bytes))
}

fn peek_u8(bytes: &[u8]) -> Result<u8> {
    const BYTES: usize = std::mem::size_of::<u8>();

    let slice = peek_fixed::<WORD_SIZE>(bytes)?;
    let bytes = slice[WORD_SIZE - BYTES..]
        .try_into()
        .expect("peek_u8: You must use a slice containing exactly 1B.");
    Ok(u8::from_be_bytes(bytes))
}

fn peek_fixed<const LEN: usize>(data: &[u8]) -> Result<&[u8; LEN]> {
    let slice_w_correct_length = peek(data, LEN)?;
    Ok(<&[u8; LEN]>::try_from(slice_w_correct_length)
        .expect("peek(data,len) must return a slice of length `len` or error out"))
}

fn peek(data: &[u8], len: usize) -> Result<&[u8]> {
    if len > data.len() {
        Err(error!(
            InvalidData,
            "tried to read {len} bytes from response but only had {} remaining!",
            data.len()
        ))
    } else {
        Ok(&data[..len])
    }
}

fn skip(slice: &[u8], num_bytes: usize) -> Result<&[u8]> {
    if num_bytes > slice.len() {
        Err(error!(
            InvalidData,
            "tried to consume {num_bytes} bytes from response but only had {} remaining!",
            slice.len()
        ))
    } else {
        Ok(&slice[num_bytes..])
    }
}

#[cfg(test)]
mod tests {
    use std::vec;

    use fuels_test_helpers::generate_unused_field_names;
    use fuels_types::{enum_variants::EnumVariants, errors::Error};

    use super::*;

    #[test]
    fn decode_int() -> Result<()> {
        let data = [0x0, 0x0, 0x0, 0x0, 0xff, 0xff, 0xff, 0xff];

        let decoded = ABIDecoder::decode_single(&ParamType::U32, &data)?;

        assert_eq!(decoded, Token::U32(u32::MAX));
        Ok(())
    }

    #[test]
    fn decode_multiple_int() -> Result<()> {
        let types = vec![
            ParamType::U32,
            ParamType::U8,
            ParamType::U16,
            ParamType::U64,
        ];
        let data = [
            0x0, 0x0, 0x0, 0x0, 0xff, 0xff, 0xff, 0xff, 0x0, 0x0, 0x0, 0x0, 0x0, 0x0, 0x0, 0xff,
            0x0, 0x0, 0x0, 0x0, 0x0, 0x0, 0xff, 0xff, 0xff, 0xff, 0xff, 0xff, 0xff, 0xff, 0xff,
            0xff,
        ];

        let decoded = ABIDecoder::decode(&types, &data)?;

        let expected = vec![
            Token::U32(u32::MAX),
            Token::U8(u8::MAX),
            Token::U16(u16::MAX),
            Token::U64(u64::MAX),
        ];
        assert_eq!(decoded, expected);
        Ok(())
    }

    #[test]
    fn decode_bool() -> Result<()> {
        let types = vec![ParamType::Bool, ParamType::Bool];
        let data = [
            0x0, 0x0, 0x0, 0x0, 0x0, 0x0, 0x0, 0x01, 0x0, 0x0, 0x0, 0x0, 0x0, 0x0, 0x0, 0x00,
        ];

        let decoded = ABIDecoder::decode(&types, &data)?;

        let expected = vec![Token::Bool(true), Token::Bool(false)];

        assert_eq!(decoded, expected);
        Ok(())
    }

    #[test]
    fn decode_b256() -> Result<()> {
        let data = [
            0xd5, 0x57, 0x9c, 0x46, 0xdf, 0xcc, 0x7f, 0x18, 0x20, 0x70, 0x13, 0xe6, 0x5b, 0x44,
            0xe4, 0xcb, 0x4e, 0x2c, 0x22, 0x98, 0xf4, 0xac, 0x45, 0x7b, 0xa8, 0xf8, 0x27, 0x43,
            0xf3, 0x1e, 0x93, 0xb,
        ];

        let decoded = ABIDecoder::decode_single(&ParamType::B256, &data)?;

        assert_eq!(decoded, Token::B256(data));
        Ok(())
    }

    #[test]
    fn decode_string() -> Result<()> {
        let types = vec![ParamType::String(23), ParamType::String(5)];
        let data = [
            0x54, 0x68, 0x69, 0x73, 0x20, 0x69, 0x73, 0x20, 0x61, 0x20, 0x66, 0x75, 0x6c, 0x6c,
            0x20, 0x73, 0x65, 0x6e, 0x74, 0x65, 0x6e, 0x63, 0x65, 0x00, 0x48, 0x65, 0x6c, 0x6c,
            0x6f, 0x0, 0x0, 0x0,
        ];

        let decoded = ABIDecoder::decode(&types, &data)?;

        let expected = vec![
            Token::String(StringToken::new("This is a full sentence".into(), 23)),
            Token::String(StringToken::new("Hello".into(), 5)),
        ];

        assert_eq!(decoded, expected);
        Ok(())
    }

    #[test]
    fn decode_array() -> Result<()> {
        // Create a parameter type for u8[2].
        let types = vec![ParamType::Array(Box::new(ParamType::U8), 2)];
        let data = [
            0x0, 0x0, 0x0, 0x0, 0x0, 0x0, 0x0, 0xff, 0x0, 0x0, 0x0, 0x0, 0x0, 0x0, 0x0, 0x2a,
        ];

        let decoded = ABIDecoder::decode(&types, &data)?;

        let expected = vec![Token::Array(vec![Token::U8(255), Token::U8(42)])];
        assert_eq!(decoded, expected);
        Ok(())
    }

    #[test]
    fn decode_struct() -> Result<()> {
        // struct MyStruct {
        //     foo: u8,
        //     bar: bool,
        // }

        let data = [
            0x0, 0x0, 0x0, 0x0, 0x0, 0x0, 0x0, 0x1, 0x0, 0x0, 0x0, 0x0, 0x0, 0x0, 0x0, 0x1,
        ];
        let param_type = ParamType::Struct {
            name: "".to_string(),
            fields: generate_unused_field_names(vec![ParamType::U8, ParamType::Bool]),
            generics: vec![],
        };

        let decoded = ABIDecoder::decode_single(&param_type, &data)?;

        let expected = Token::Struct(vec![Token::U8(1), Token::Bool(true)]);

        assert_eq!(decoded, expected);
        Ok(())
    }

    #[test]
    fn decode_enum() -> Result<()> {
        // enum MyEnum {
        //     x: u32,
        //     y: bool,
        // }

        let inner_enum_types = EnumVariants::new(generate_unused_field_names(vec![
            ParamType::U32,
            ParamType::Bool,
        ]))?;
        let types = vec![ParamType::Enum {
            name: "".to_string(),
            variants: inner_enum_types.clone(),
            generics: vec![],
        }];

        // "0" discriminant and 42 enum value
        let data = [
            0x0, 0x0, 0x0, 0x0, 0x0, 0x0, 0x0, 0x0, 0x0, 0x0, 0x0, 0x0, 0x0, 0x0, 0x0, 0x2a,
        ];

        let decoded = ABIDecoder::decode(&types, &data)?;

        let expected = vec![Token::Enum(Box::new((0, Token::U32(42), inner_enum_types)))];
        assert_eq!(decoded, expected);
        Ok(())
    }

    #[test]
    fn decoder_will_skip_enum_padding_and_decode_next_arg() -> Result<()> {
        // struct MyStruct {
        //     par1: MyEnum,
        //     par2: u32
        // }

        // enum MyEnum {
        //     x: b256,
        //     y: u32,
        // }

        let inner_enum_types = EnumVariants::new(generate_unused_field_names(vec![
            ParamType::B256,
            ParamType::U32,
        ]))?;

        let struct_type = ParamType::Struct {
            name: "".to_string(),
            fields: generate_unused_field_names(vec![
                ParamType::Enum {
                    name: "".to_string(),
                    variants: inner_enum_types.clone(),
                    generics: vec![],
                },
                ParamType::U32,
            ]),
            generics: vec![],
        };

        let enum_discriminant_enc = vec![0x0, 0x0, 0x0, 0x0, 0x0, 0x0, 0x0, 0x1];
        let enum_data_enc = vec![0x0, 0x0, 0x0, 0x0, 0x0, 0x0, 0x30, 0x39];
        // this padding is due to the biggest variant of MyEnum being 3 WORDs bigger than the chosen variant
        let enum_padding_enc = vec![0x0; 3 * WORD_SIZE];
        let struct_par2_enc = vec![0x0, 0x0, 0x0, 0x0, 0x0, 0x0, 0xD4, 0x31];
        let bytes: Vec<u8> = vec![
            enum_discriminant_enc,
            enum_padding_enc,
            enum_data_enc,
            struct_par2_enc,
        ]
        .into_iter()
        .flatten()
        .collect();

        let decoded = ABIDecoder::decode_single(&struct_type, &bytes)?;

        let expected = Token::Struct(vec![
            Token::Enum(Box::new((1, Token::U32(12345), inner_enum_types))),
            Token::U32(54321),
        ]);
        assert_eq!(decoded, expected);
        Ok(())
    }

    #[test]
    fn decode_nested_struct() -> Result<()> {
        // struct Foo {
        //     x: u16,
        //     y: Bar,
        // }
        //
        // struct Bar {
        //     a: bool,
        //     b: u8[2],
        // }

        let nested_struct = ParamType::Struct {
            name: "".to_string(),
            fields: generate_unused_field_names(vec![
                ParamType::U16,
                ParamType::Struct {
                    name: "".to_string(),
                    fields: generate_unused_field_names(vec![
                        ParamType::Bool,
                        ParamType::Array(Box::new(ParamType::U8), 2),
                    ]),
                    generics: vec![],
                },
            ]),
            generics: vec![],
        };

        let data = [
            0x0, 0x0, 0x0, 0x0, 0x0, 0x0, 0x0, 0xa, 0x0, 0x0, 0x0, 0x0, 0x0, 0x0, 0x0, 0x1, 0x0,
            0x0, 0x0, 0x0, 0x0, 0x0, 0x0, 0x1, 0x0, 0x0, 0x0, 0x0, 0x0, 0x0, 0x0, 0x2,
        ];

        let decoded = ABIDecoder::decode_single(&nested_struct, &data)?;

        let my_nested_struct = vec![
            Token::U16(10),
            Token::Struct(vec![
                Token::Bool(true),
                Token::Array(vec![Token::U8(1), Token::U8(2)]),
            ]),
        ];

        assert_eq!(decoded, Token::Struct(my_nested_struct));
        Ok(())
    }

    #[test]
    fn decode_comprehensive() -> Result<()> {
        // struct Foo {
        //     x: u16,
        //     y: Bar,
        // }
        //
        // struct Bar {
        //     a: bool,
        //     b: u8[2],
        // }

        // fn: long_function(Foo,u8[2],b256,str[23])

        // Parameters
        let nested_struct = ParamType::Struct {
            name: "".to_string(),
            fields: generate_unused_field_names(vec![
                ParamType::U16,
                ParamType::Struct {
                    name: "".to_string(),
                    fields: generate_unused_field_names(vec![
                        ParamType::Bool,
                        ParamType::Array(Box::new(ParamType::U8), 2),
                    ]),
                    generics: vec![],
                },
            ]),
            generics: vec![],
        };

        let u8_arr = ParamType::Array(Box::new(ParamType::U8), 2);
        let b256 = ParamType::B256;
        let s = ParamType::String(23);

        let types = [nested_struct, u8_arr, b256, s];

        let data = [
            0x0, 0x0, 0x0, 0x0, 0x0, 0x0, 0x0, 0xa, // foo.x == 10u16
            0x0, 0x0, 0x0, 0x0, 0x0, 0x0, 0x0, 0x1, // foo.y.a == true
            0x0, 0x0, 0x0, 0x0, 0x0, 0x0, 0x0, 0x1, // foo.b.0 == 1u8
            0x0, 0x0, 0x0, 0x0, 0x0, 0x0, 0x0, 0x2, // foo.b.1 == 2u8
            0x0, 0x0, 0x0, 0x0, 0x0, 0x0, 0x0, 0x1, // u8[2].0 == 1u8
            0x0, 0x0, 0x0, 0x0, 0x0, 0x0, 0x0, 0x2, // u8[2].0 == 2u8
            0xd5, 0x57, 0x9c, 0x46, 0xdf, 0xcc, 0x7f, 0x18, // b256
            0x20, 0x70, 0x13, 0xe6, 0x5b, 0x44, 0xe4, 0xcb, // b256
            0x4e, 0x2c, 0x22, 0x98, 0xf4, 0xac, 0x45, 0x7b, // b256
            0xa8, 0xf8, 0x27, 0x43, 0xf3, 0x1e, 0x93, 0xb, // b256
            0x54, 0x68, 0x69, 0x73, 0x20, 0x69, 0x73, 0x20, // str[23]
            0x61, 0x20, 0x66, 0x75, 0x6c, 0x6c, 0x20, 0x73, // str[23]
            0x65, 0x6e, 0x74, 0x65, 0x6e, 0x63, 0x65, 0x0, // str[23]
        ];

        let decoded = ABIDecoder::decode(&types, &data)?;

        // Expected tokens
        let foo = Token::Struct(vec![
            Token::U16(10),
            Token::Struct(vec![
                Token::Bool(true),
                Token::Array(vec![Token::U8(1), Token::U8(2)]),
            ]),
        ]);

        let u8_arr = Token::Array(vec![Token::U8(1), Token::U8(2)]);

        let b256 = Token::B256([
            0xd5, 0x57, 0x9c, 0x46, 0xdf, 0xcc, 0x7f, 0x18, 0x20, 0x70, 0x13, 0xe6, 0x5b, 0x44,
            0xe4, 0xcb, 0x4e, 0x2c, 0x22, 0x98, 0xf4, 0xac, 0x45, 0x7b, 0xa8, 0xf8, 0x27, 0x43,
            0xf3, 0x1e, 0x93, 0xb,
        ]);

        let s = Token::String(StringToken::new("This is a full sentence".into(), 23));

        let expected: Vec<Token> = vec![foo, u8_arr, b256, s];

        assert_eq!(decoded, expected);
        Ok(())
    }

    #[test]
    fn units_in_structs_are_decoded_as_one_word() -> Result<()> {
        let data = [
            0x0, 0x0, 0x0, 0x0, 0x0, 0x0, 0x0, 0x0, 0xFF, 0xFF, 0xFF, 0xFF, 0xFF, 0xFF, 0xFF, 0xFF,
        ];
        let struct_type = ParamType::Struct {
            name: "".to_string(),
            fields: generate_unused_field_names(vec![ParamType::Unit, ParamType::U64]),
            generics: vec![],
        };

        let actual = ABIDecoder::decode_single(&struct_type, &data)?;

        let expected = Token::Struct(vec![Token::Unit, Token::U64(u64::MAX)]);
        assert_eq!(actual, expected);
        Ok(())
    }

    #[test]
    fn enums_with_all_unit_variants_are_decoded_from_one_word() -> Result<()> {
        let data = [0, 0, 0, 0, 0, 0, 0, 1];
        let variants = EnumVariants::new(generate_unused_field_names(vec![
            ParamType::Unit,
            ParamType::Unit,
        ]))?;
        let enum_w_only_units = ParamType::Enum {
            name: "".to_string(),
            variants: variants.clone(),
            generics: vec![],
        };

        let result = ABIDecoder::decode_single(&enum_w_only_units, &data)?;

        let expected_enum = Token::Enum(Box::new((1, Token::Unit, variants)));
        assert_eq!(result, expected_enum);
        Ok(())
    }

    #[test]
    fn out_of_bounds_discriminant_is_detected() -> Result<()> {
        let data = [0, 0, 0, 0, 0, 0, 0, 1, 0, 0, 0, 0, 0, 0, 0, 2];
        let variants = EnumVariants::new(generate_unused_field_names(vec![ParamType::U32]))?;
        let enum_type = ParamType::Enum {
            name: "".to_string(),
            variants,
            generics: vec![],
        };

        let result = ABIDecoder::decode_single(&enum_type, &data);

        let error = result.expect_err("Should have resulted in an error");

        let expected_msg = "Discriminant '1' doesn't point to any variant: ";
        assert!(matches!(error, Error::InvalidData(str) if str.starts_with(expected_msg)));
        Ok(())
    }
}<|MERGE_RESOLUTION|>--- conflicted
+++ resolved
@@ -4,11 +4,7 @@
 use fuels_types::{
     constants::WORD_SIZE,
     enum_variants::EnumVariants,
-<<<<<<< HEAD
     errors::{error, Error, Result},
-=======
-    errors::{CodecError, Error},
->>>>>>> a31d97ae
     param_types::ParamType,
     unzip_param_types, StringToken, Token,
 };
