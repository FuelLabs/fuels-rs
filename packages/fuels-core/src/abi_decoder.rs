use crate::{StringToken, Token};
use core::convert::TryInto;
use core::str;
use fuel_tx::Receipt;
use fuel_types::bytes::padded_len_usize;
use fuels_types::{
    constants::WORD_SIZE,
    errors::CodecError,
    param_types::{EnumVariants, ParamType},
};

use std::cmp::min;

#[derive(Debug, Clone)]
struct DecodeResult {
    token: Token,
    ret_bytes_read: usize,
    aux_bytes_read: usize,
}

pub struct ABIDecoder;

impl ABIDecoder {
    /// Decode takes an array of `ParamType` and the encoded data as raw bytes
    /// and returns a vector of `Token`s containing the decoded values.
    /// Note that the order of the types in the `types` array needs to match the order
    /// of the expected values/types in `data`.
    /// You can find comprehensive examples in the tests for this module.
    pub fn decode(
        param_types: &[ParamType],
        ret_data: &[u8],
        receipts: &[Receipt],
    ) -> Result<Vec<Token>, CodecError> {
        let aux_bytes = Self::extract_bytes_from_receipts(receipts);

        let (tokens, _, _) = Self::decode_multiple(param_types, ret_data, &aux_bytes)?;

        Ok(tokens)
    }

    pub fn decode_single(
        param_type: &ParamType,
        ret_data: &[u8],
        receipts: &[Receipt],
    ) -> Result<Token, CodecError> {
        let aux_bytes = Self::extract_bytes_from_receipts(receipts);
        Ok(Self::decode_param(param_type, ret_data, &aux_bytes)?.token)
    }

    fn extract_bytes_from_receipts(receipts: &[Receipt]) -> Vec<u8> {
        receipts
            .iter()
            .filter_map(|receipt| match receipt {
                Receipt::Log { ra, .. } => Some(ra.to_be_bytes().to_vec()),
                Receipt::LogData { data, .. } => Some(data.clone()),
                _ => None,
            })
            .flatten()
            .collect()
    }

    fn decode_param(
        param_type: &ParamType,
        ret_data: &[u8],
        aux_data: &[u8],
    ) -> Result<DecodeResult, CodecError> {
        match param_type {
            ParamType::Unit => Self::decode_unit(ret_data),
            ParamType::U8 => Self::decode_u8(ret_data),
            ParamType::U16 => Self::decode_u16(ret_data),
            ParamType::U32 => Self::decode_u32(ret_data),
            ParamType::U64 => Self::decode_u64(ret_data),
            ParamType::Bool => Self::decode_bool(ret_data),
            ParamType::Byte => Self::decode_byte(ret_data),
            ParamType::B256 => Self::decode_b256(ret_data),
            ParamType::String(length) => Self::decode_string(ret_data, *length),
            ParamType::Array(ref t, length) => Self::decode_array(t, ret_data, aux_data, *length),
            ParamType::Struct { fields, .. } => Self::decode_struct(fields, ret_data, aux_data),
            ParamType::Enum { variants, .. } => Self::decode_enum(ret_data, variants, aux_data),
            ParamType::Tuple(types) => Self::decode_tuple(types, ret_data, aux_data),
            ParamType::Vector(param_type) => Self::decode_vector(param_type, ret_data, aux_data),
        }
    }

    fn decode_vector(
        param_type: &ParamType,
        ret_data: &[u8],
        aux_data: &[u8],
    ) -> Result<DecodeResult, CodecError> {
        let len = peek_u64(ret_data)?;
        let bytes_read: usize = 3 * WORD_SIZE;

        let vec_contents_len = min(
            param_type.compute_encoding_width() * WORD_SIZE * len as usize,
            aux_data.len(),
        );
        let contents_to_be_read = &aux_data;
        let additional_aux_data = &aux_data[..aux_data.len() - vec_contents_len];
        let (elements, ret_bytes_read, aux_bytes_read) = Self::decode_multiple(
            &vec![param_type.clone(); len as usize],
            contents_to_be_read,
            additional_aux_data,
        )
        .map_err(|e| {
            CodecError::InvalidData(format!(
                "Could not decode a vector! Check that you logged it before returning! {e}"
            ))
        })?;

        assert_eq!(ret_bytes_read, vec_contents_len);

        Ok(DecodeResult {
            token: Token::Vector(elements),
            ret_bytes_read: bytes_read,
            aux_bytes_read: vec_contents_len + aux_bytes_read,
        })
    }

    fn decode_tuple(
        param_types: &[ParamType],
        ret_data: &[u8],
        aux_data: &[u8],
    ) -> Result<DecodeResult, CodecError> {
        let (tokens, ret_bytes_read, aux_bytes_read) =
            Self::decode_multiple(param_types, ret_data, aux_data)?;

        Ok(DecodeResult {
            token: Token::Tuple(tokens),
            ret_bytes_read,
            aux_bytes_read,
        })
    }

    fn decode_struct(
        param_types: &[ParamType],
        ret_data: &[u8],
        aux_data: &[u8],
    ) -> Result<DecodeResult, CodecError> {
        let (tokens, ret_bytes_read, aux_bytes_read) =
            Self::decode_multiple(param_types, ret_data, aux_data)?;

        Ok(DecodeResult {
            token: Token::Struct(tokens),
            ret_bytes_read,
            aux_bytes_read,
        })
    }

    fn decode_multiple(
        param_types: &[ParamType],
        ret_data: &[u8],
        aux_data: &[u8],
    ) -> Result<(Vec<Token>, usize, usize), CodecError> {
        let mut results = vec![];

        let mut ret_bytes_read = 0;
        let mut aux_bytes_read = 0;

        for param_type in param_types.iter().rev() {
            let res = Self::decode_param(
                param_type,
                &ret_data[..ret_data.len() - ret_bytes_read],
                &aux_data[..aux_data.len() - aux_bytes_read],
            )?;
            ret_bytes_read += res.ret_bytes_read;
            aux_bytes_read += res.aux_bytes_read;
            results.push(res.token);
        }

        results.reverse();

        Ok((results, ret_bytes_read, aux_bytes_read))
    }

    fn decode_array(
        param_type: &ParamType,
        ret_data: &[u8],
        aux_data: &[u8],
        length: usize,
    ) -> Result<DecodeResult, CodecError> {
        let (tokens, ret_bytes_read, aux_bytes_read) =
            Self::decode_multiple(&vec![param_type.clone(); length], ret_data, aux_data)?;

        Ok(DecodeResult {
            token: Token::Array(tokens),
            ret_bytes_read,
            aux_bytes_read,
        })
    }

    fn decode_string(ret_data: &[u8], length: usize) -> Result<DecodeResult, CodecError> {
        let str_expected_byte_size = padded_len_usize(length);
        let padding_size = str_expected_byte_size - length;

        let encoded_str = peek(ret_data, str_expected_byte_size)?;

        let decoded = str::from_utf8(&encoded_str[..encoded_str.len() - padding_size])?;

        let result = DecodeResult {
            token: Token::String(StringToken::new(decoded.into(), length)),
            ret_bytes_read: encoded_str.len(),
            aux_bytes_read: 0,
        };

        Ok(result)
    }

    fn decode_b256(ret_data: &[u8]) -> Result<DecodeResult, CodecError> {
        Ok(DecodeResult {
            token: Token::B256(*peek_fixed::<32>(ret_data)?),
            ret_bytes_read: 32,
            aux_bytes_read: 0,
        })
    }

    fn decode_byte(ret_data: &[u8]) -> Result<DecodeResult, CodecError> {
        Ok(DecodeResult {
            token: Token::Byte(peek_u8(ret_data)?),
            ret_bytes_read: 8,
            aux_bytes_read: 0,
        })
    }

    fn decode_bool(ret_data: &[u8]) -> Result<DecodeResult, CodecError> {
        // Grab last byte of the word and compare it to 0x00
        let b = peek_u8(ret_data)? != 0u8;

        let result = DecodeResult {
            token: Token::Bool(b),
            ret_bytes_read: 8,
            aux_bytes_read: 0,
        };

        Ok(result)
    }

    fn decode_u64(ret_data: &[u8]) -> Result<DecodeResult, CodecError> {
        Ok(DecodeResult {
            token: Token::U64(peek_u64(ret_data)?),
            ret_bytes_read: 8,
            aux_bytes_read: 0,
        })
    }

    fn decode_u32(ret_data: &[u8]) -> Result<DecodeResult, CodecError> {
        Ok(DecodeResult {
            token: Token::U32(peek_u32(ret_data)?),
            ret_bytes_read: 8,
            aux_bytes_read: 0,
        })
    }

    fn decode_u16(ret_data: &[u8]) -> Result<DecodeResult, CodecError> {
        Ok(DecodeResult {
            token: Token::U16(peek_u16(ret_data)?),
            ret_bytes_read: 8,
            aux_bytes_read: 0,
        })
    }

    fn decode_u8(ret_data: &[u8]) -> Result<DecodeResult, CodecError> {
        Ok(DecodeResult {
            token: Token::U8(peek_u8(ret_data)?),
            ret_bytes_read: 8,
            aux_bytes_read: 0,
        })
    }

    fn decode_unit(ret_data: &[u8]) -> Result<DecodeResult, CodecError> {
        // We don't need the data, we're doing this purely as a bounds
        // check.
        peek_fixed::<WORD_SIZE>(ret_data)?;
        Ok(DecodeResult {
            token: Token::Unit,
            ret_bytes_read: WORD_SIZE,
            aux_bytes_read: 0,
        })
    }

    /// The encoding follows the ABI specs defined
    /// [here](https://github.com/FuelLabs/fuel-specs/blob/1be31f70c757d8390f74b9e1b3beb096620553eb/specs/protocol/abi.md)
    ///
    /// # Arguments
    ///
    /// * `data`: slice of encoded data on whose beginning we're expecting an encoded enum
    /// * `variants`: all types that this particular enum type could hold
    fn decode_enum(
        ret_data: &[u8],
        variants: &EnumVariants,
        aux_data: &[u8],
    ) -> Result<DecodeResult, CodecError> {
        let enum_width = variants.compute_encoding_width_of_enum();

        let discriminant =
            peek_u32(&ret_data[..ret_data.len() - enum_width * WORD_SIZE + WORD_SIZE])?;
        let selected_variant = Self::type_of_selected_variant(variants, discriminant as usize)?;

        let result = Self::decode_token_in_enum(ret_data, aux_data, variants, selected_variant)?;

        let selector = Box::new((discriminant as u8, result.token, variants.clone()));
        Ok(DecodeResult {
            token: Token::Enum(selector),
            ret_bytes_read: enum_width * WORD_SIZE,
            aux_bytes_read: result.aux_bytes_read,
        })
    }

    fn decode_token_in_enum(
        ret_data: &[u8],
        aux_data: &[u8],
        variants: &EnumVariants,
        selected_variant: &ParamType,
<<<<<<< HEAD
    ) -> Result<DecodeResult, CodecError> {
        // The sway compiler has an optimization where enums that only contain
        // units for variants have only their discriminant encoded. Because of
        // this we construct the Token::Unit rather than calling `decode_param`
=======
        enum_width: usize,
    ) -> Result<Token, CodecError> {
        // Enums that contain only Units as variants have only their discriminant encoded.
        // Because of this we construct the Token::Unit rather than calling `decode_param`
>>>>>>> 0972f1dd
        // since that will consume a WORD from `data`.
        if variants.only_units_inside() {
            Ok(DecodeResult {
                token: Token::Unit,
                ret_bytes_read: 0,
                aux_bytes_read: 0,
            })
        } else {
            Self::decode_param(selected_variant, ret_data, aux_data)
        }
    }

    /// Returns a variant from `variants` pointed to by `discriminant`.
    /// Will fail if `discriminant` is out of bounds.
    fn type_of_selected_variant(
        variants: &EnumVariants,
        discriminant: usize,
    ) -> Result<&ParamType, CodecError> {
        variants.param_types().get(discriminant).ok_or_else(|| {
            let msg = format!(
                concat!(
                    "Error while decoding an enum. The discriminant '{}' doesn't ",
                    "point to any of the following variants: {:?}"
                ),
                discriminant, variants
            );
            CodecError::InvalidData(msg)
        })
    }
}

fn peek_u64(ret_data: &[u8]) -> Result<u64, CodecError> {
    let slice = peek_fixed::<WORD_SIZE>(ret_data)?;
    Ok(u64::from_be_bytes(*slice))
}

fn peek_u32(ret_data: &[u8]) -> Result<u32, CodecError> {
    const BYTES: usize = std::mem::size_of::<u32>();

    let slice = peek_fixed::<WORD_SIZE>(ret_data)?;
    let bytes = slice[WORD_SIZE - BYTES..]
        .try_into()
        .expect("peek_u32: You must use a slice containing exactly 4B.");
    Ok(u32::from_be_bytes(bytes))
}

fn peek_u16(ret_data: &[u8]) -> Result<u16, CodecError> {
    const BYTES: usize = std::mem::size_of::<u16>();

    let slice = peek_fixed::<WORD_SIZE>(ret_data)?;
    let bytes = slice[WORD_SIZE - BYTES..]
        .try_into()
        .expect("peek_u16: You must use a slice containing exactly 2B.");
    Ok(u16::from_be_bytes(bytes))
}

fn peek_u8(ret_data: &[u8]) -> Result<u8, CodecError> {
    const BYTES: usize = std::mem::size_of::<u8>();

    let slice = peek_fixed::<WORD_SIZE>(ret_data)?;
    let bytes = slice[WORD_SIZE - BYTES..]
        .try_into()
        .expect("peek_u8: You must use a slice containing exactly 1B.");
    Ok(u8::from_be_bytes(bytes))
}

fn peek_fixed<const LEN: usize>(data: &[u8]) -> Result<&[u8; LEN], CodecError> {
    let slice_w_correct_length = peek(data, LEN)?;
    Ok(<&[u8; LEN]>::try_from(slice_w_correct_length)
        .expect("peek(data,len) must return a slice of length `len` or error out"))
}

fn peek(data: &[u8], len: usize) -> Result<&[u8], CodecError> {
    if len > data.len() {
        Err(CodecError::InvalidData(format!(
            "tried to read {len} bytes from response but only had {} remaining!",
            data.len()
        )))
    } else {
        Ok(&data[data.len() - len..])
    }
}

#[cfg(test)]
mod tests {
    use super::*;
    use crate::abi_encoder::ABIEncoder;
    use crate::Tokenizable;
    use fuel_types::Word;
    use fuels_types::{errors::Error, param_types::EnumVariants};
    use rand;
    use rand::Rng;
    use std::vec;

    #[test]
    fn decode_int() -> Result<(), Error> {
        let data = [0x0, 0x0, 0x0, 0x0, 0xff, 0xff, 0xff, 0xff];

        let decoded = ABIDecoder::decode_single(&ParamType::U32, &data, &[])?;

        assert_eq!(decoded, Token::U32(u32::MAX));
        Ok(())
    }

    #[test]
    fn decode_multiple_int() -> Result<(), Error> {
        let types = vec![
            ParamType::U32,
            ParamType::U8,
            ParamType::U16,
            ParamType::U64,
        ];
        let data = [
            0x0, 0x0, 0x0, 0x0, 0xff, 0xff, 0xff, 0xff, 0x0, 0x0, 0x0, 0x0, 0x0, 0x0, 0x0, 0xff,
            0x0, 0x0, 0x0, 0x0, 0x0, 0x0, 0xff, 0xff, 0xff, 0xff, 0xff, 0xff, 0xff, 0xff, 0xff,
            0xff,
        ];

        let decoded = ABIDecoder::decode(&types, &data, &[])?;

        let expected = vec![
            Token::U32(u32::MAX),
            Token::U8(u8::MAX),
            Token::U16(u16::MAX),
            Token::U64(u64::MAX),
        ];
        assert_eq!(decoded, expected);
        Ok(())
    }

    #[test]
    fn decode_bool() -> Result<(), Error> {
        let types = vec![ParamType::Bool, ParamType::Bool];
        let data = [
            0x0, 0x0, 0x0, 0x0, 0x0, 0x0, 0x0, 0x01, 0x0, 0x0, 0x0, 0x0, 0x0, 0x0, 0x0, 0x00,
        ];

        let decoded = ABIDecoder::decode(&types, &data, &[])?;

        let expected = vec![Token::Bool(true), Token::Bool(false)];

        assert_eq!(decoded, expected);
        Ok(())
    }

    #[test]
    fn decode_b256() -> Result<(), Error> {
        let data = [
            0xd5, 0x57, 0x9c, 0x46, 0xdf, 0xcc, 0x7f, 0x18, 0x20, 0x70, 0x13, 0xe6, 0x5b, 0x44,
            0xe4, 0xcb, 0x4e, 0x2c, 0x22, 0x98, 0xf4, 0xac, 0x45, 0x7b, 0xa8, 0xf8, 0x27, 0x43,
            0xf3, 0x1e, 0x93, 0xb,
        ];

        let decoded = ABIDecoder::decode_single(&ParamType::B256, &data, &[])?;

        assert_eq!(decoded, Token::B256(data));
        Ok(())
    }

    #[test]
    fn decode_string() -> Result<(), Error> {
        let types = vec![ParamType::String(23), ParamType::String(5)];
        let data = [
            0x54, 0x68, 0x69, 0x73, 0x20, 0x69, 0x73, 0x20, 0x61, 0x20, 0x66, 0x75, 0x6c, 0x6c,
            0x20, 0x73, 0x65, 0x6e, 0x74, 0x65, 0x6e, 0x63, 0x65, 0x00, 0x48, 0x65, 0x6c, 0x6c,
            0x6f, 0x0, 0x0, 0x0,
        ];

        let correct_bytes = ABIEncoder::encode(&[
            Token::String(StringToken::new("This is a full sentence".into(), 23)),
            Token::String(StringToken::new("Hello".into(), 5)),
        ])?
        .resolve(0);

        assert_eq!(correct_bytes, data.to_vec());

        let decoded = ABIDecoder::decode(&types, &data, &[])?;

        let expected = vec![
            Token::String(StringToken::new("This is a full sentence".into(), 23)),
            Token::String(StringToken::new("Hello".into(), 5)),
        ];

        assert_eq!(decoded, expected);
        Ok(())
    }

    #[test]
    fn decode_array() -> Result<(), Error> {
        // Create a parameter type for u8[2].
        let types = vec![ParamType::Array(Box::new(ParamType::U8), 2)];
        let data = [
            0x0, 0x0, 0x0, 0x0, 0x0, 0x0, 0x0, 0xff, 0x0, 0x0, 0x0, 0x0, 0x0, 0x0, 0x0, 0x2a,
        ];

        let decoded = ABIDecoder::decode(&types, &data, &[])?;

        let expected = vec![Token::Array(vec![Token::U8(255), Token::U8(42)])];
        assert_eq!(decoded, expected);
        Ok(())
    }

    #[test]
    fn decode_struct() -> Result<(), Error> {
        // struct MyStruct {
        //     foo: u8,
        //     bar: bool,
        // }

        let data = [
            0x0, 0x0, 0x0, 0x0, 0x0, 0x0, 0x0, 0x1, 0x0, 0x0, 0x0, 0x0, 0x0, 0x0, 0x0, 0x1,
        ];
        let param_type = ParamType::Struct {
            fields: vec![ParamType::U8, ParamType::Bool],
            generics: vec![],
        };

        let decoded = ABIDecoder::decode_single(&param_type, &data, &[])?;

        let expected = Token::Struct(vec![Token::U8(1), Token::Bool(true)]);

        assert_eq!(decoded, expected);
        Ok(())
    }

    #[test]
    fn decode_enum() -> Result<(), Error> {
        // enum MyEnum {
        //     x: u32,
        //     y: bool,
        // }

        let inner_enum_types = EnumVariants::new(vec![ParamType::U32, ParamType::Bool])?;
        let types = vec![ParamType::Enum {
            variants: inner_enum_types.clone(),
            generics: vec![],
        }];

        // "0" discriminant and 42 enum value
        let data = [
            0x0, 0x0, 0x0, 0x0, 0x0, 0x0, 0x0, 0x0, 0x0, 0x0, 0x0, 0x0, 0x0, 0x0, 0x0, 0x2a,
        ];

        let decoded = ABIDecoder::decode(&types, &data, &[])?;

        let expected = vec![Token::Enum(Box::new((0, Token::U32(42), inner_enum_types)))];
        assert_eq!(decoded, expected);
        Ok(())
    }

    #[test]
    fn decoder_will_skip_enum_padding_and_decode_next_arg() -> Result<(), Error> {
        // struct MyStruct {
        //     par1: MyEnum,
        //     par2: u32
        // }

        // enum MyEnum {
        //     x: b256,
        //     y: u32,
        // }

        let inner_enum_types = EnumVariants::new(vec![ParamType::B256, ParamType::U32])?;

        let struct_type = ParamType::Struct {
            fields: vec![
                ParamType::Enum {
                    variants: inner_enum_types.clone(),
                    generics: vec![],
                },
                ParamType::U32,
            ],
            generics: vec![],
        };

        let enum_discriminant_enc = vec![0x0, 0x0, 0x0, 0x0, 0x0, 0x0, 0x0, 0x1];
        let enum_data_enc = vec![0x0, 0x0, 0x0, 0x0, 0x0, 0x0, 0x30, 0x39];
        // this padding is due to the biggest variant of MyEnum being 3 WORDs bigger than the chosen variant
        let enum_padding_enc = vec![0x0; 3 * WORD_SIZE];
        let struct_par2_enc = vec![0x0, 0x0, 0x0, 0x0, 0x0, 0x0, 0xD4, 0x31];
        let ret_data: Vec<u8> = vec![
            enum_discriminant_enc,
            enum_padding_enc,
            enum_data_enc,
            struct_par2_enc,
        ]
        .into_iter()
        .flatten()
        .collect();

        let decoded = ABIDecoder::decode_single(&struct_type, &ret_data, &[])?;

        let expected = Token::Struct(vec![
            Token::Enum(Box::new((1, Token::U32(12345), inner_enum_types))),
            Token::U32(54321),
        ]);
        assert_eq!(decoded, expected);
        Ok(())
    }

    #[test]
    fn decode_nested_struct() -> Result<(), Error> {
        // struct Foo {
        //     x: u16,
        //     y: Bar,
        // }
        //
        // struct Bar {
        //     a: bool,
        //     b: u8[2],
        // }

        let nested_struct = ParamType::Struct {
            fields: vec![
                ParamType::U16,
                ParamType::Struct {
                    fields: vec![
                        ParamType::Bool,
                        ParamType::Array(Box::new(ParamType::U8), 2),
                    ],
                    generics: vec![],
                },
            ],
            generics: vec![],
        };

        let data = [
            0x0, 0x0, 0x0, 0x0, 0x0, 0x0, 0x0, 0xa, 0x0, 0x0, 0x0, 0x0, 0x0, 0x0, 0x0, 0x1, 0x0,
            0x0, 0x0, 0x0, 0x0, 0x0, 0x0, 0x1, 0x0, 0x0, 0x0, 0x0, 0x0, 0x0, 0x0, 0x2,
        ];

        let decoded = ABIDecoder::decode_single(&nested_struct, &data, &[])?;

        let my_nested_struct = vec![
            Token::U16(10),
            Token::Struct(vec![
                Token::Bool(true),
                Token::Array(vec![Token::U8(1), Token::U8(2)]),
            ]),
        ];

        assert_eq!(decoded, Token::Struct(my_nested_struct));
        Ok(())
    }

    #[test]
    fn decode_comprehensive() -> Result<(), Error> {
        // struct Foo {
        //     x: u16,
        //     y: Bar,
        // }
        //
        // struct Bar {
        //     a: bool,
        //     b: u8[2],
        // }

        // fn: long_function(Foo,u8[2],b256,str[23])

        // Parameters
        let nested_struct = ParamType::Struct {
            fields: vec![
                ParamType::U16,
                ParamType::Struct {
                    fields: vec![
                        ParamType::Bool,
                        ParamType::Array(Box::new(ParamType::U8), 2),
                    ],
                    generics: vec![],
                },
            ],
            generics: vec![],
        };

        let u8_arr = ParamType::Array(Box::new(ParamType::U8), 2);
        let b256 = ParamType::B256;
        let s = ParamType::String(23);

        let types = [nested_struct, u8_arr, b256, s];

        let data = [
            0x0, 0x0, 0x0, 0x0, 0x0, 0x0, 0x0, 0xa, // foo.x == 10u16
            0x0, 0x0, 0x0, 0x0, 0x0, 0x0, 0x0, 0x1, // foo.y.a == true
            0x0, 0x0, 0x0, 0x0, 0x0, 0x0, 0x0, 0x1, // foo.b.0 == 1u8
            0x0, 0x0, 0x0, 0x0, 0x0, 0x0, 0x0, 0x2, // foo.b.1 == 2u8
            0x0, 0x0, 0x0, 0x0, 0x0, 0x0, 0x0, 0x1, // u8[2].0 == 1u8
            0x0, 0x0, 0x0, 0x0, 0x0, 0x0, 0x0, 0x2, // u8[2].0 == 2u8
            0xd5, 0x57, 0x9c, 0x46, 0xdf, 0xcc, 0x7f, 0x18, // b256
            0x20, 0x70, 0x13, 0xe6, 0x5b, 0x44, 0xe4, 0xcb, // b256
            0x4e, 0x2c, 0x22, 0x98, 0xf4, 0xac, 0x45, 0x7b, // b256
            0xa8, 0xf8, 0x27, 0x43, 0xf3, 0x1e, 0x93, 0xb, // b256
            0x54, 0x68, 0x69, 0x73, 0x20, 0x69, 0x73, 0x20, // str[23]
            0x61, 0x20, 0x66, 0x75, 0x6c, 0x6c, 0x20, 0x73, // str[23]
            0x65, 0x6e, 0x74, 0x65, 0x6e, 0x63, 0x65, 0x0, // str[23]
        ];

        let decoded = ABIDecoder::decode(&types, &data, &[])?;

        // Expected tokens
        let foo = Token::Struct(vec![
            Token::U16(10),
            Token::Struct(vec![
                Token::Bool(true),
                Token::Array(vec![Token::U8(1), Token::U8(2)]),
            ]),
        ]);

        let u8_arr = Token::Array(vec![Token::U8(1), Token::U8(2)]);

        let b256 = Token::B256([
            0xd5, 0x57, 0x9c, 0x46, 0xdf, 0xcc, 0x7f, 0x18, 0x20, 0x70, 0x13, 0xe6, 0x5b, 0x44,
            0xe4, 0xcb, 0x4e, 0x2c, 0x22, 0x98, 0xf4, 0xac, 0x45, 0x7b, 0xa8, 0xf8, 0x27, 0x43,
            0xf3, 0x1e, 0x93, 0xb,
        ]);

        let s = Token::String(StringToken::new("This is a full sentence".into(), 23));

        let expected: Vec<Token> = vec![foo, u8_arr, b256, s];

        assert_eq!(decoded, expected);
        Ok(())
    }

    #[test]
    fn units_in_structs_are_decoded_as_one_word() -> Result<(), Error> {
        let data = [
            0x0, 0x0, 0x0, 0x0, 0x0, 0x0, 0x0, 0x0, 0xFF, 0xFF, 0xFF, 0xFF, 0xFF, 0xFF, 0xFF, 0xFF,
        ];
        let struct_type = ParamType::Struct {
            fields: vec![ParamType::Unit, ParamType::U64],
            generics: vec![],
        };

        let actual = ABIDecoder::decode_single(&struct_type, &data, &[])?;

        let expected = Token::Struct(vec![Token::Unit, Token::U64(u64::MAX)]);
        assert_eq!(actual, expected);
        Ok(())
    }

    #[test]
    fn enums_with_all_unit_variants_are_decoded_from_one_word() -> Result<(), Error> {
        let data = [0, 0, 0, 0, 0, 0, 0, 1];
        let variants = EnumVariants::new(vec![ParamType::Unit, ParamType::Unit])?;
        let enum_w_only_units = ParamType::Enum {
            variants: variants.clone(),
            generics: vec![],
        };

        let result = ABIDecoder::decode_single(&enum_w_only_units, &data, &[])?;

        let expected_enum = Token::Enum(Box::new((1, Token::Unit, variants)));
        assert_eq!(result, expected_enum);
        Ok(())
    }

    #[test]
    fn out_of_bounds_discriminant_is_detected() -> Result<(), Error> {
        let data = [0, 0, 0, 0, 0, 0, 0, 1, 0, 0, 0, 0, 0, 0, 0, 2];
        let variants = EnumVariants::new(vec![ParamType::U32])?;
        let enum_type = ParamType::Enum {
            variants,
            generics: vec![],
        };

        let result = ABIDecoder::decode_single(&enum_type, &data, &[]);

        let error = result.expect_err("Should have resulted in an error");

        let expected_msg = "Error while decoding an enum. The discriminant '1' doesn't point to any of the following variants: ";
        assert!(matches!(error, CodecError::InvalidData(str) if str.starts_with(expected_msg)));
        Ok(())
    }
    #[test]
    fn vector_is_decoded() -> Result<(), Error> {
        // given
        let param_type = ParamType::Vector(Box::new(ParamType::U64));

        let ptr = [0; 8];
        let cap: [u8; 8] = 3u64.to_be_bytes();
        let len: [u8; 8] = 3u64.to_be_bytes();
        let ret_data = [ptr, cap, len].into_iter().flatten().collect::<Vec<_>>();

        let receipts = vec![
            given_random_unrelated_log(),
            given_logged_value(1),
            given_logged_value(2),
            given_logged_value(3),
        ];

        // when
        let result = ABIDecoder::decode_single(&param_type, &ret_data, &receipts)?;

        // then
        assert_eq!(Vec::<u64>::from_token(result)?, vec![1, 2, 3]);

        Ok(())
    }

    #[test]
    fn vector_as_enum_variant() -> Result<(), Error> {
        // given
        let param_type = ParamType::Enum {
            variants: EnumVariants::new(vec![
                ParamType::U8,
                ParamType::Vector(Box::new(ParamType::U64)),
            ])
            .unwrap(),
            generics: vec![],
        };

        let discriminant = 1u64.to_be_bytes();
        let ptr = [0; 8];
        let cap = 3u64.to_be_bytes();
        let len = 3u64.to_be_bytes();
        let ret_data = [discriminant, ptr, cap, len]
            .into_iter()
            .flatten()
            .collect::<Vec<_>>();

        let receipts = vec![
            given_random_unrelated_log(),
            given_logged_value(1),
            given_logged_value(2),
            given_logged_value(3),
        ];

        // when
        let result = ABIDecoder::decode_single(&param_type, &ret_data, &receipts)?;

        // then
        if let Token::Enum(selector) = result {
            let (_, vec_token, _) = *selector;
            assert_eq!(Vec::<u64>::from_token(vec_token)?, vec![1, 2, 3]);
        } else {
            panic!("Expected a struct! Got {result}");
        }

        Ok(())
    }
    #[test]
    fn nested_vectors() -> Result<(), Error> {
        // given
        let param_type = ParamType::Tuple(vec![
            ParamType::Vector(Box::new(ParamType::Vector(Box::new(ParamType::U64)))),
            ParamType::U64,
        ]);

        let parent_vec_ptr = [0; 8];
        let parent_vec_cap = 2u64.to_be_bytes();
        let parent_vec_len = 2u64.to_be_bytes();
        let parent_vec = [parent_vec_ptr, parent_vec_cap, parent_vec_len]
            .into_iter()
            .flatten()
            .collect::<Vec<_>>();

        let inner_vec_1_ptr = [0; 8];
        let inner_vec_1_cap = 2u64.to_be_bytes();
        let inner_vec_1_len = 2u64.to_be_bytes();

        let inner_vec_1 = [inner_vec_1_ptr, inner_vec_1_cap, inner_vec_1_len]
            .into_iter()
            .flatten()
            .collect::<Vec<_>>();

        let inner_vec_2_ptr = [0; 8];
        let inner_vec_2_cap = 2u64.to_be_bytes();
        let inner_vec_2_len = 2u64.to_be_bytes();

        let inner_vec_2 = [inner_vec_2_ptr, inner_vec_2_cap, inner_vec_2_len]
            .into_iter()
            .flatten()
            .collect::<Vec<_>>();

        let inner_vec_1_data = [0u64, 1u64]
            .into_iter()
            .flat_map(|num| num.to_be_bytes())
            .collect::<Vec<_>>();
        let inner_vec_2_data = [2u64, 3u64]
            .into_iter()
            .flat_map(|num| num.to_be_bytes())
            .collect::<Vec<_>>();

        let receipts =
            [inner_vec_1_data, inner_vec_2_data, inner_vec_1, inner_vec_2].map(given_logged_data);

        let ret_data = [parent_vec, 123u64.to_be_bytes().to_vec()]
            .into_iter()
            .flatten()
            .collect::<Vec<_>>();

        // when
        let result = ABIDecoder::decode_single(&param_type, &ret_data, &receipts)?;

        // then
        let detokenized = <(Vec<Vec<u64>>, u64)>::from_token(result)?;

        assert_eq!(detokenized, (vec![vec![0, 1], vec![2, 3]], 123));

        Ok(())
    }

    fn given_random_unrelated_log() -> Receipt {
        let data = rand::thread_rng().gen::<[u8; 32]>().to_vec();
        Receipt::LogData {
            id: Default::default(),
            ra: 0,
            rb: 0,
            ptr: 0,
            len: 0,
            digest: Default::default(),
            data,
            pc: 0,
            is: 0,
        }
    }

    fn given_logged_value(val: Word) -> Receipt {
        Receipt::Log {
            id: Default::default(),
            ra: val,
            rb: 0,
            rc: 0,
            rd: 0,
            pc: 0,
            is: 0,
        }
    }

    fn given_logged_data(data: Vec<u8>) -> Receipt {
        Receipt::LogData {
            id: Default::default(),
            ra: 0,
            rb: 0,
            ptr: 0,
            len: 0,
            digest: Default::default(),
            data,
            pc: 0,
            is: 0,
        }
    }
}<|MERGE_RESOLUTION|>--- conflicted
+++ resolved
@@ -310,18 +310,9 @@
         aux_data: &[u8],
         variants: &EnumVariants,
         selected_variant: &ParamType,
-<<<<<<< HEAD
     ) -> Result<DecodeResult, CodecError> {
-        // The sway compiler has an optimization where enums that only contain
-        // units for variants have only their discriminant encoded. Because of
-        // this we construct the Token::Unit rather than calling `decode_param`
-=======
-        enum_width: usize,
-    ) -> Result<Token, CodecError> {
         // Enums that contain only Units as variants have only their discriminant encoded.
         // Because of this we construct the Token::Unit rather than calling `decode_param`
->>>>>>> 0972f1dd
-        // since that will consume a WORD from `data`.
         if variants.only_units_inside() {
             Ok(DecodeResult {
                 token: Token::Unit,
