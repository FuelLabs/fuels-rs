--- conflicted
+++ resolved
@@ -1,43 +1,34 @@
-<<<<<<< HEAD
-use std::collections::{HashMap, HashSet};
-use std::fmt::Debug;
-use std::str::FromStr;
-
-use crate::code_gen::bindings::ContractBindings;
-use crate::code_gen::full_abi_types::{FullABIFunction, FullLoggedType, FullTypeDeclaration};
-use crate::source::Source;
-use crate::utils::ident;
-use crate::{try_from_bytes, Parameterize, Tokenizable};
-use fuel_tx::Receipt;
-use fuels_types::errors::Error;
-use fuels_types::param_types::ParamType;
-use fuels_types::utils::custom_type_name;
-use fuels_types::{ProgramABI, ResolvedLog};
-use itertools::Itertools;
-use proc_macro2::{Ident, TokenStream};
-=======
 use super::{
     custom_types::{expand_custom_enum, expand_custom_struct, single_param_type_call},
     functions_gen::expand_function,
     resolved_type::resolve_type,
 };
-use crate::{code_gen::bindings::ContractBindings, source::Source, utils::ident};
+use crate::{
+    code_gen::{
+        bindings::ContractBindings,
+        full_abi_types::{FullABIFunction, FullLoggedType, FullTypeDeclaration},
+    },
+    source::Source,
+    utils::ident,
+};
 use fuels_types::{
     bech32::Bech32ContractId, errors::Error, param_types::ParamType, utils::custom_type_name,
-    ProgramABI, ResolvedLog, TypeDeclaration,
+    ProgramABI, ResolvedLog,
 };
 use inflector::Inflector;
-use proc_macro2::TokenStream;
->>>>>>> 0dc69760
+use itertools::Itertools;
+use proc_macro2::{Ident, TokenStream};
 use quote::quote;
-use std::collections::HashMap;
+use std::{
+    collections::{HashMap, HashSet},
+    str::FromStr,
+};
 
 pub struct Abigen {
     /// Format the code using a locally installed copy of `rustfmt`.
     rustfmt: bool,
     /// Generate no-std safe code
     no_std: bool,
-<<<<<<< HEAD
 
     contracts: Vec<Contract>,
 }
@@ -55,6 +46,7 @@
 pub struct TypePath {
     path_parts: Vec<String>,
 }
+
 impl TypePath {
     pub fn new<T: ToString>(path: &T) -> Result<Self, Error> {
         let path_str = path.to_string();
@@ -71,6 +63,7 @@
             Ok(Self { path_parts })
         }
     }
+
     pub fn prepend(self, mut another: TypePath) -> Self {
         another.path_parts.extend(self.path_parts);
         another
@@ -82,11 +75,6 @@
             .expect("Must have at least one element")
             .as_str()
     }
-=======
-    contract_name: String,
-    abi: ProgramABI,
-    types: HashMap<usize, TypeDeclaration>,
->>>>>>> 0dc69760
 }
 
 impl From<&TypePath> for TokenStream {
@@ -113,6 +101,7 @@
         self.type_paths.extend(another.type_paths);
         self
     }
+
     pub fn prepend_mod_name_to_types(self, mod_name: &Ident) -> Self {
         let path = TypePath::new(&mod_name).unwrap();
         let type_names = self
@@ -158,14 +147,16 @@
 
 fn limited_std_prelude() -> TokenStream {
     quote! {
-            use ::std::clone::Clone;
-            use ::std::iter::IntoIterator;
-            use ::std::panic;
-            use ::std::iter::Iterator;
-            use ::std::format;
-            use ::std::convert::{Into, TryFrom};
-            use ::std::vec;
-            use ::std::marker::Sized;
+            use ::std::{
+                clone::Clone,
+                convert::{Into, TryFrom},
+                format,
+                iter::IntoIterator,
+                iter::Iterator,
+                marker::Sized,
+                panic, vec,
+                string::ToString
+            };
     }
 }
 
@@ -220,7 +211,6 @@
             .collect();
 
         Ok(Self {
-<<<<<<< HEAD
             contract_name: ident(contract_name),
             functions: parsed_abi
                 .functions
@@ -229,20 +219,13 @@
                 .collect(),
             types: full_types,
             logged_types,
-=======
-            types: Abigen::get_types(&parsed_abi),
-            abi: parsed_abi,
-            contract_name: contract_name.to_string(),
-            rustfmt: true,
-            no_std: false,
->>>>>>> 0dc69760
         })
     }
 
     pub fn mod_name(&self) -> Ident {
         ident(&format!(
             "{}_mod",
-            self.contract_name.to_string().to_lowercase()
+            self.contract_name.to_string().to_snake_case()
         ))
     }
 
@@ -254,26 +237,15 @@
     /// Rust code after a transformation of `TokenStream` to another
     /// set of `TokenStream`. This generated Rust code is the brought into scope
     /// after it is called through a procedural macro (`abigen!()` in our case).
-<<<<<<< HEAD
     pub fn expand(
         &self,
         no_std: bool,
         shared_types: &HashSet<FullTypeDeclaration>,
     ) -> Result<GeneratedCode, Error> {
         let name_mod = self.mod_name();
-=======
-    pub fn expand(&self) -> Result<TokenStream, Error> {
-        let name = ident(&self.contract_name);
-        let methods_name = ident(&format!("{}Methods", name));
-        let name_mod = ident(&format!(
-            "{}_mod",
-            self.contract_name.to_string().to_snake_case()
-        ));
->>>>>>> 0dc69760
 
         let types_code = generate_types(&self.types, shared_types)?;
 
-<<<<<<< HEAD
         let contract_code = self
             .generate_contract_code(no_std, shared_types)?
             .merge(types_code)
@@ -287,55 +259,6 @@
             #[no_implicit_prelude]
             pub mod #name_mod {
                 #prelude
-=======
-        let resolved_logs = self.resolve_logs();
-        let log_id_param_type_pairs = generate_log_id_param_type_pairs(&resolved_logs);
-
-        let (includes, code) = if self.no_std {
-            (
-                quote! {
-                    use alloc::{vec, vec::Vec};
-                    use fuels_core::{EnumSelector, Parameterize, Tokenizable, Token, Identity, try_from_bytes};
-                    use fuels_core::types::*;
-                    use fuels_core::code_gen::function_selector::resolve_fn_selector;
-                    use fuels_types::errors::Error as SDKError;
-                    use fuels_types::param_types::ParamType;
-                    use fuels_types::enum_variants::EnumVariants;
-                },
-                quote! {},
-            )
-        } else {
-            (
-                quote! {
-                    use fuels::contract::{contract::{Contract, ContractCallHandler}, logs::LogDecoder};
-                     use fuels::core::{EnumSelector, StringToken, Parameterize, Tokenizable, Token,
-                                      Identity, try_from_bytes};
-                    use fuels::core::code_gen::get_logs_hashmap;
-                    use fuels::core::abi_decoder::ABIDecoder;
-                    use fuels::core::code_gen::function_selector::resolve_fn_selector;
-                    use fuels::core::types::*;
-                    use fuels::signers::WalletUnlocked;
-                    use fuels::tx::{ContractId, Address, Receipt};
-                    use fuels::types::bech32::Bech32ContractId;
-                    use fuels::types::ResolvedLog;
-                    use fuels::types::errors::Error as SDKError;
-                    use fuels::types::param_types::ParamType;
-                    use fuels::types::enum_variants::EnumVariants;
-                    use std::str::FromStr;
-                    use std::collections::{HashSet, HashMap};
-                    use std::fmt;
-                },
-                quote! {
-                    pub struct #name {
-                        contract_id: Bech32ContractId,
-                        wallet: WalletUnlocked,
-                    }
-
-                    impl #name {
-                        pub fn new(contract_id: Bech32ContractId, wallet: WalletUnlocked) -> Self {
-                            Self { contract_id, wallet}
-                        }
->>>>>>> 0dc69760
 
                 #code
             }
@@ -359,57 +282,32 @@
         }
     }
 
-<<<<<<< HEAD
     fn generate_std_contract_code(
         &self,
         shared_types: &HashSet<FullTypeDeclaration>,
     ) -> Result<GeneratedCode, Error> {
         let resolved_logs = self.resolve_logs(shared_types);
-        let fetch_logs = generate_fetch_logs(&resolved_logs);
         let log_id_param_type_pairs = generate_log_id_param_type_pairs(&resolved_logs);
-=======
-                           Ok(Self { contract_id: self.contract_id.clone(), wallet: wallet})
-                        }
->>>>>>> 0dc69760
 
         let methods_name = ident(&format!("{}Methods", &self.contract_name));
         let name = self.contract_name.clone();
 
-<<<<<<< HEAD
         let contract_functions = self.functions(shared_types)?;
 
         let code = quote! {
             pub struct #name {
                 contract_id: ::fuels::types::bech32::Bech32ContractId,
                 wallet: ::fuels::signers::wallet::WalletUnlocked,
-                logs_lookup: ::std::vec::Vec<(u64, ::fuels::types::param_types::ParamType)>,
             }
 
             impl #name {
                 pub fn new(contract_id: ::fuels::types::bech32::Bech32ContractId, wallet: ::fuels::signers::wallet::WalletUnlocked) -> Self {
-                    Self { contract_id, wallet, logs_lookup: vec![#(#log_id_param_type_pairs),*]}
+                    Self { contract_id, wallet }
                 }
 
                 pub fn get_contract_id(&self) -> &::fuels::types::bech32::Bech32ContractId {
                     &self.contract_id
                 }
-=======
-                        pub fn methods(&self) -> #methods_name {
-                            #methods_name {
-                                contract_id: self.contract_id.clone(),
-                                wallet: self.wallet.clone(),
-                                logs_map: get_logs_hashmap(&[#(#log_id_param_type_pairs),*], &self.contract_id),
-                            }
-                        }
-                    }
-
-                    // Implement struct that holds the contract methods
-                    pub struct #methods_name {
-                        contract_id: Bech32ContractId,
-                        wallet: WalletUnlocked,
-                        logs_map: HashMap<(Bech32ContractId, u64), ParamType>,
-                    }
->>>>>>> 0dc69760
 
                 pub fn get_wallet(&self) -> ::fuels::signers::wallet::WalletUnlocked {
                     self.wallet.clone()
@@ -419,30 +317,27 @@
                    let provider = self.wallet.get_provider()?;
                    wallet.set_provider(provider.clone());
 
-                   ::std::result::Result::Ok(Self { contract_id: self.contract_id.clone(), wallet: wallet, logs_lookup: self.logs_lookup.clone() })
+                   ::std::result::Result::Ok(Self { contract_id: self.contract_id.clone(), wallet: wallet })
                 }
 
                 pub async fn get_balances(&self) -> ::std::result::Result<::std::collections::HashMap<::std::string::String, u64>, ::fuels::types::errors::Error> {
                     self.wallet.get_provider()?.get_contract_balances(&self.contract_id).await.map_err(Into::into)
                 }
-
-                pub fn logs_with_type<D: ::fuels::core::Tokenizable + ::fuels::core::Parameterize>(&self, receipts: &[::fuels::tx::Receipt]) -> ::std::result::Result<::std::vec::Vec<D>, ::fuels::types::errors::Error> {
-                    ::fuels::core::code_gen::extract_and_parse_logs(&self.logs_lookup, receipts)
-                }
-
-                #fetch_logs
 
                 pub fn methods(&self) -> #methods_name {
                     #methods_name {
                         contract_id: self.contract_id.clone(),
                         wallet: self.wallet.clone(),
+                        logs_map: ::fuels::core::code_gen::get_logs_hashmap(&[#(#log_id_param_type_pairs),*], &self.contract_id),
                     }
                 }
             }
 
+            // Implement struct that holds the contract methods
             pub struct #methods_name {
                 contract_id: ::fuels::types::bech32::Bech32ContractId,
-                wallet: ::fuels::signers::wallet::WalletUnlocked
+                wallet: ::fuels::signers::wallet::WalletUnlocked,
+                logs_map: ::std::collections::HashMap<(::fuels::types::bech32::Bech32ContractId, u64), ::fuels::types::param_types::ParamType>,
             }
 
             impl #methods_name {
@@ -490,10 +385,6 @@
     }
 }
 
-pub struct AbigenContract<'a> {
-    pub name: &'a str,
-    pub abi_source: &'a str,
-}
 impl Abigen {
     /// Creates a new contract with the given ABI JSON source.
     pub fn new<S: AsRef<str>>(contracts: &[(String, S)]) -> Result<Self, Error> {
@@ -616,67 +507,6 @@
     }
 }
 
-<<<<<<< HEAD
-pub fn generate_fetch_logs(resolved_logs: &[ResolvedLog]) -> TokenStream {
-    let generate_method = |body: TokenStream| {
-        quote! {
-            pub fn fetch_logs(&self, receipts: &[::fuels::tx::Receipt]) -> ::std::vec::Vec<::std::string::String> {
-                #body
-            }
-        }
-    };
-
-    // if logs are not present, fetch_logs should return an empty string vec
-    if resolved_logs.is_empty() {
-        return generate_method(quote! { vec![] });
-    }
-
-    let branches = generate_param_type_if_branches(resolved_logs);
-    let body = quote! {
-        let id_to_param_type: ::std::collections::HashMap<_, _> = self.logs_lookup
-            .iter()
-            .map(|(id, param_type)| (id, param_type))
-            .collect();
-        let ids_with_data = ::fuels::core::code_gen::extract_log_ids_and_data(receipts);
-
-        ids_with_data
-        .iter()
-        .map(|(id, data)|{
-            let param_type = id_to_param_type.get(id).expect("Failed to find log id.");
-
-            #(#branches)else*
-            else {
-                panic!("Failed to parse param type.");
-            }
-        })
-        .collect()
-    };
-
-    generate_method(quote! { #body })
-}
-
-fn generate_param_type_if_branches(resolved_logs: &[ResolvedLog]) -> Vec<TokenStream> {
-    resolved_logs
-        .iter()
-        .unique_by(|r| r.param_type_call.to_string())
-        .map(|r| {
-            let type_name = &r.resolved_type_name;
-            let param_type_call = &r.param_type_call;
-
-            quote! {
-                if **param_type == #param_type_call {
-                    return format!(
-                        "{:#?}",
-                        ::fuels::core::try_from_bytes::<#type_name>(&data).expect("Failed to construct type from log data.")
-                    );
-                }
-            }
-        })
-        .collect()
-}
-
-=======
->>>>>>> 0dc69760
 fn generate_log_id_param_type_pairs(resolved_logs: &[ResolvedLog]) -> Vec<TokenStream> {
     resolved_logs
         .iter()
