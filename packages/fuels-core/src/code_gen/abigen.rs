--- conflicted
+++ resolved
@@ -117,11 +117,10 @@
                      logs_lookup: Vec<(u64, ParamType)>,
                  }
 
-                 impl #name {
-                     pub fn new(contract_id: String, wallet: WalletUnlocked) -> Self {
-                         let contract_id = Bech32ContractId::from_str(&contract_id).expect("Invalid contract id");
-                         Self { contract_id, wallet, logs_lookup: vec![#(#log_id_param_type_pairs),*]}
-                     }
+                    impl #name {
+                        pub fn new(contract_id: Bech32ContractId, wallet: WalletUnlocked) -> Self {
+                            Self { contract_id, wallet, logs_lookup: vec![#(#log_id_param_type_pairs),*]}
+                        }
 
                      pub fn get_contract_id(&self) -> &Bech32ContractId {
                          &self.contract_id
@@ -165,18 +164,11 @@
         Ok(quote! {
             pub use #name_mod::*;
 
-<<<<<<< HEAD
             #[allow(clippy::too_many_arguments)]
             pub mod #name_mod {
                 #![allow(clippy::enum_variant_names)]
                 #![allow(dead_code)]
                 #![allow(unused_imports)]
-=======
-                    impl #name {
-                        pub fn new(contract_id: Bech32ContractId, wallet: WalletUnlocked) -> Self {
-                            Self { contract_id, wallet, logs_lookup: vec![#(#log_id_param_type_pairs),*]}
-                        }
->>>>>>> 72ba526b
 
                 #includes
 
