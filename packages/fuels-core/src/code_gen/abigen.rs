use std::collections::HashSet;

<<<<<<< HEAD
use itertools::Itertools;
=======
use crate::{
    code_gen::{
        bindings::ContractBindings,
        functions_gen::{generate_predicate_encode_function, generate_script_main_function},
    },
    source::Source,
    utils::ident,
};
use fuel_tx::ContractId;
use fuels_types::{
    bech32::Bech32ContractId, errors::Error, param_types::ParamType, utils::custom_type_name,
    ABIFunction, ProgramABI, ResolvedLog, TypeDeclaration,
};
use inflector::Inflector;
>>>>>>> b08c8a89
use proc_macro2::TokenStream;
use quote::quote;

<<<<<<< HEAD
use fuels_types::errors::Error;
pub use utils::{AbigenTarget, ProgramType};
=======
pub enum AbigenType {
    Contract,
    Script,
    Predicate,
}

pub struct Abigen {
    /// Format the code using a locally installed copy of `rustfmt`.
    rustfmt: bool,
    /// Generate no-std safe code
    no_std: bool,
    /// The contract or script name as an identifier.
    name: String,
>>>>>>> b08c8a89

use crate::code_gen::abi_types::FullTypeDeclaration;
use crate::code_gen::abigen::contract::Contract;
use crate::code_gen::abigen::script::Script;
use crate::code_gen::abigen::utils::{limited_std_prelude, ParsedAbigenTarget};
use crate::code_gen::custom_types;
use crate::code_gen::generated_code::GeneratedCode;
use crate::utils::ident;

<<<<<<< HEAD
mod contract;
mod function_generator;
mod logs;
mod script;
mod utils;

pub struct Abigen;

impl Abigen {
    /// Generate code which can be used to interact with the underlying
    /// contract, script or predicate in a type-safe manner.
    ///
    /// # Arguments
    ///
    /// * `targets`: `AbigenTargets` detailing which ABI to generate bindings
    /// for, and of what nature (Script or Contract).
    /// * `no_std`: don't use the rust std library.
    pub fn generate(targets: Vec<AbigenTarget>, no_std: bool) -> Result<TokenStream, Error> {
        let parsed_targets = Self::parse_targets(targets)?;
=======
    types: HashMap<usize, TypeDeclaration>,

    abigen_type: AbigenType,
}

impl Abigen {
    /// Creates a new contract with the given ABI JSON source.
    pub fn new<S: AsRef<str>>(
        instance_name: &str,
        abi_source: S,
        abigen_type: AbigenType,
    ) -> Result<Self, Error> {
        let source = Source::parse(abi_source).expect("failed to parse JSON ABI");

        let json_abi_str = source.get().expect("failed to parse JSON ABI from string");
        let parsed_abi: ProgramABI = serde_json::from_str(&json_abi_str)?;

        Ok(Self {
            types: Abigen::get_types(&parsed_abi),
            abi: parsed_abi,
            name: instance_name.to_string(),
            rustfmt: true,
            no_std: false,
            abigen_type,
        })
    }

    pub fn no_std(mut self) -> Self {
        self.no_std = true;
        self
    }

    /// Generates the contract bindings.
    pub fn generate(self) -> Result<ContractBindings, Error> {
        let rustfmt = self.rustfmt;
        let tokens = self.expand_contract()?;

        Ok(ContractBindings { tokens, rustfmt })
    }

    pub fn expand(&self) -> Result<TokenStream, Error> {
        match self.abigen_type {
            AbigenType::Contract => self.expand_contract(),
            AbigenType::Script => self.expand_script(),
            AbigenType::Predicate => self.expand_predicate(),
        }
    }

    /// Entry point of the Abigen's expansion logic.
    /// The high-level goal of this function is to expand* a contract defined as a JSON ABI
    /// into type-safe bindings of that contract that can be used after it is brought into
    /// scope after a successful generation.
    ///
    /// *: To expand, in procedural macro terms, means to automatically generate Rust code after a
    /// transformation of `TokenStream` to another set of `TokenStream`. This generated Rust code is
    /// the brought into scope after it is called through a procedural macro
    /// (`abigen!()` in our case).
    pub fn expand_contract(&self) -> Result<TokenStream, Error> {
        let name = ident(&self.name);
        let methods_name = ident(&format!("{}Methods", name));
        let name_mod = ident(&format!("{}_mod", self.name.to_string().to_snake_case()));

        let contract_functions = self.contract_functions()?;
        let abi_structs = self.abi_structs()?;
        let abi_enums = self.abi_enums()?;

        let resolved_logs = self.resolve_logs();
        let log_id_param_type_pairs = generate_log_id_param_type_pairs(&resolved_logs);

        let includes = self.includes();

        let code = if self.no_std {
            quote! {}
        } else {
            quote! {
                pub struct #name {
                 contract_id: Bech32ContractId,
                 wallet: WalletUnlocked,
                }

                impl #name {
                    pub fn new(contract_id: Bech32ContractId, wallet: WalletUnlocked) -> Self {
                        Self { contract_id, wallet}
                    }

                    pub fn get_contract_id(&self) -> &Bech32ContractId {
                         &self.contract_id
                     }

                    pub fn get_wallet(&self) -> WalletUnlocked {
                         self.wallet.clone()
                     }

                    pub fn with_wallet(&self, mut wallet: WalletUnlocked) -> Result<Self, SDKError> {
                        let provider = self.wallet.get_provider()?;
                        wallet.set_provider(provider.clone());
                        Ok(Self { contract_id: self.contract_id.clone(), wallet: wallet})
                     }

                    pub async fn get_balances(&self) -> Result<HashMap<String, u64>, SDKError> {
                        self.wallet.get_provider()?.get_contract_balances(&self.contract_id).await.map_err(Into::into)
                    }
>>>>>>> b08c8a89

        let generated_code = Self::generate_code(no_std, parsed_targets)?;

        let use_statements = generated_code.use_statements_for_uniquely_named_types();
        let code = generated_code.code;

        Ok(quote! {
            #code
            #use_statements
        })
    }

<<<<<<< HEAD
    fn generate_code(
        no_std: bool,
        parsed_targets: Vec<ParsedAbigenTarget>,
    ) -> Result<GeneratedCode, Error> {
        let shared_types = Self::determine_shared_types(&parsed_targets);
=======
    /// Expand a script into type-safe Rust bindings based on its ABI. See `expand_contract` for
    /// more details.
    pub fn expand_script(&self) -> Result<TokenStream, Error> {
        let name = ident(&self.name);
        let name_mod = ident(&format!("{}_mod", self.name.to_string().to_snake_case()));

        let includes = self.includes();
        let resolved_logs = self.resolve_logs();
        let log_id_param_type_pairs = generate_log_id_param_type_pairs(&resolved_logs);

        let main_script_function = self.main_function()?;
        let code = if self.no_std {
            quote! {}
        } else {
            quote! {
                #[derive(Debug)]
                pub struct #name{
                    wallet: WalletUnlocked,
                    binary_filepath: String,
                    logs_map: HashMap<(Bech32ContractId, u64), ParamType>,
                }

                impl #name {
                    pub fn new(wallet: WalletUnlocked, binary_filepath: &str) -> Self {
                        Self {
                            wallet: wallet,
                            binary_filepath: binary_filepath.to_string(),
                            logs_map: get_logs_hashmap(&[#(#log_id_param_type_pairs),*], None)
                        }
                    }
>>>>>>> b08c8a89

        Ok([
            Self::generate_shared_types(&shared_types)?,
            Self::generate_bindings(no_std, parsed_targets, &shared_types)?,
        ]
        .into_iter()
        .fold(GeneratedCode::default(), |all_code, code_segment| {
            all_code.append(code_segment)
        }))
    }

<<<<<<< HEAD
    fn generate_bindings(
        no_std: bool,
        parsed_targets: Vec<ParsedAbigenTarget>,
        shared_types: &HashSet<FullTypeDeclaration>,
    ) -> Result<GeneratedCode, Error> {
        parsed_targets
            .into_iter()
            .map(|target| match target.program_type {
                ProgramType::Script => {
                    Script::generate(&target.name, target.source, no_std, shared_types)
                }
                ProgramType::Contract => {
                    Contract::generate(&target.name, target.source, no_std, shared_types)
                }
            })
            .fold_ok(GeneratedCode::default(), |acc, generated_code| {
                acc.append(generated_code)
            })
=======
    /// Expand a predicate into type-safe Rust bindings based on its ABI. See `expand_contract` for
    /// more details.
    pub fn expand_predicate(&self) -> Result<TokenStream, Error> {
        let name = ident(&self.name);
        let name_mod = ident(&format!("{}_mod", self.name.to_string().to_snake_case()));

        let includes = self.includes();

        let encode_data_function = self.main_function()?;
        let code = if self.no_std {
            quote! {}
        } else {
            quote! {
                #[derive(Debug)]
                pub struct #name{
                    address: Bech32Address,
                    code: Vec<u8>,
                    data: UnresolvedBytes
                }

                impl #name {
                    pub fn new(code: Vec<u8>) -> Self {
                        let address: Address = (*Contract::root_from_code(&code)).into();
                        Self {
                            address: address.into(),
                            code,
                            data: UnresolvedBytes::new()
                        }
                    }

                    pub fn load_from(file_path: &str) -> Result<Self, SDKError> {
                        Ok(Self::new(std::fs::read(file_path)?))
                    }

                    pub fn address(&self) -> &Bech32Address {
                        &self.address
                    }

                    pub fn code(&self) -> Vec<u8> {
                        self.code.clone()
                    }

                    pub fn data(&self) -> UnresolvedBytes {
                        self.data.clone()
                    }

                    pub async fn receive(&self, from: &WalletUnlocked, amount:u64, asset_id: AssetId, tx_parameters: Option<TxParameters>) -> Result<(String, Vec<Receipt>), SDKError> {
                        let tx_parameters = tx_parameters.unwrap_or(TxParameters::default());
                        from
                            .transfer(
                                self.address(),
                                amount,
                                asset_id,
                                tx_parameters
                            )
                            .await
                    }

                    pub async fn spend(&self, to: &WalletUnlocked, amount:u64, asset_id: AssetId, tx_parameters: Option<TxParameters>) -> Result<Vec<Receipt>, SDKError> {
                        let tx_parameters = tx_parameters.unwrap_or(TxParameters::default());
                        to
                            .receive_from_predicate(
                                self.address(),
                                self.code(),
                                amount,
                                asset_id,
                                self.data(),
                                tx_parameters,
                            )
                            .await
                    }

                    #encode_data_function
                }
            }
        };

        let abi_structs = self.abi_structs()?;
        let abi_enums = self.abi_enums()?;
        Ok(quote! {
            pub use #name_mod::*;

            #[allow(clippy::too_many_arguments)]
            pub mod #name_mod {
                #![allow(clippy::enum_variant_names)]
                #![allow(dead_code)]

                #includes

                #code

                #abi_structs
                #abi_enums

            }
        })
    }

    /// Generates the includes necessary for the abigen.
    fn includes(&self) -> TokenStream {
        if self.no_std {
            quote! {
                use alloc::{vec, vec::Vec};
                use fuels_core::{
                    code_gen::function_selector::resolve_fn_selector, try_from_bytes, types::*,
                    EnumSelector, Identity, Parameterize, Token, Tokenizable,
                };
                use fuels_types::{
                    enum_variants::EnumVariants, errors::Error as SDKError,
                    param_types::ParamType,
                };
            }
        } else {
            let specific_includes = match self.abigen_type {
                AbigenType::Contract => quote! {
                    use fuels::contract::contract::{
                        get_decoded_output, Contract, ContractCallHandler,
                    };
                    use fuels::core::{
                        abi_decoder::ABIDecoder, code_gen::function_selector::resolve_fn_selector,
                        EnumSelector, Identity, StringToken,
                    };
                    use fuels::types::ResolvedLog;
                    use std::str::FromStr;
                },
                AbigenType::Script => quote! {
                    use fuels::{
                        contract::script_calls::{ScriptCall, ScriptCallHandler},
                        core::{abi_encoder::ABIEncoder, parameters::TxParameters},
                    };
                    use std::marker::PhantomData;
                },
                AbigenType::Predicate => quote! {
                    use fuels::{
                        core::{abi_encoder::{ABIEncoder, UnresolvedBytes}, parameters::TxParameters},
                        tx::{Contract, AssetId},
                        signers::provider::Provider
                    };
                },
            };
            quote! {
                use fuels::contract::logs::LogDecoder;
                use fuels::core::{
                    code_gen::get_logs_hashmap, try_from_bytes, types::*, Parameterize, Token,
                    Tokenizable,
                };
                use fuels::signers::WalletUnlocked;
                use fuels::tx::{Address, ContractId, Receipt};
                use fuels::types::{
                    bech32::{Bech32ContractId, Bech32Address}, enum_variants::EnumVariants,
                    errors::Error as SDKError, param_types::ParamType,
                };
                use std::collections::{HashMap, HashSet};
                #specific_includes
            }
        }
>>>>>>> b08c8a89
    }

    fn parse_targets(targets: Vec<AbigenTarget>) -> Result<Vec<ParsedAbigenTarget>, Error> {
        targets
            .into_iter()
            .map(|target| target.try_into())
            .collect()
    }

<<<<<<< HEAD
    ///
    ///
    /// # Arguments
    ///
    /// * `shared_types`: types that appear in multiple contracts, scripts or
    /// predicates.
    ///
    /// returns: Result<GeneratedCode, Error>
    ///
    /// # Examples
    ///
    /// ```
    ///
    /// ```
    fn generate_shared_types(
        shared_types: &HashSet<FullTypeDeclaration>,
    ) -> Result<GeneratedCode, Error> {
        let types = custom_types::generate_types(shared_types.clone(), &HashSet::default())?;

        if types.is_empty() {
            Ok(Default::default())
        } else {
            Ok(limited_std_prelude()
                .append(types)
                .wrap_in_mod(&ident("shared_types")))
=======
    pub fn main_function(&self) -> Result<TokenStream, Error> {
        let functions = self
            .abi
            .functions
            .iter()
            .filter(|function| function.name == "main")
            .collect::<Vec<&ABIFunction>>();

        if let [main_function] = functions.as_slice() {
            let tokenized_function = match self.abigen_type {
                AbigenType::Script => generate_script_main_function(main_function, &self.types),

                AbigenType::Predicate => {
                    generate_predicate_encode_function(main_function, &self.types)
                }
                AbigenType::Contract => Err(Error::CompilationError(
                    "Contract does not have a `main` function!".to_string(),
                )),
            }?;

            Ok(quote! { #tokenized_function })
        } else {
            Err(Error::CompilationError(
                "Only one function named `main` allowed!".to_string(),
            ))
        }
    }

    fn abi_structs(&self) -> Result<TokenStream, Error> {
        let mut structs = TokenStream::new();

        // Prevent expanding the same struct more than once
        let mut seen_struct: Vec<&str> = vec![];

        for prop in &self.abi.types {
            // If it isn't a struct, skip.
            if !prop.is_struct_type() {
                continue;
            }

            if Abigen::should_skip_codegen(&prop.type_field)? {
                continue;
            }

            if !seen_struct.contains(&prop.type_field.as_str()) {
                structs.extend(expand_custom_struct(prop, &self.types)?);
                seen_struct.push(&prop.type_field);
            }
>>>>>>> b08c8a89
        }
    }

    fn determine_shared_types(all_types: &[ParsedAbigenTarget]) -> HashSet<FullTypeDeclaration> {
        all_types
            .iter()
            .flat_map(|target| &target.source.types)
            .filter(|ttype| ttype.is_enum_type() || ttype.is_struct_type())
            .sorted()
            .group_by(|&el| el)
            .into_iter()
            .filter_map(|(common_type, group)| (group.count() > 1).then_some(common_type))
            .cloned()
            .collect()
    }
}<|MERGE_RESOLUTION|>--- conflicted
+++ resolved
@@ -1,57 +1,25 @@
 use std::collections::HashSet;
 
-<<<<<<< HEAD
 use itertools::Itertools;
-=======
-use crate::{
-    code_gen::{
-        bindings::ContractBindings,
-        functions_gen::{generate_predicate_encode_function, generate_script_main_function},
-    },
-    source::Source,
-    utils::ident,
-};
-use fuel_tx::ContractId;
-use fuels_types::{
-    bech32::Bech32ContractId, errors::Error, param_types::ParamType, utils::custom_type_name,
-    ABIFunction, ProgramABI, ResolvedLog, TypeDeclaration,
-};
-use inflector::Inflector;
->>>>>>> b08c8a89
 use proc_macro2::TokenStream;
 use quote::quote;
 
-<<<<<<< HEAD
 use fuels_types::errors::Error;
 pub use utils::{AbigenTarget, ProgramType};
-=======
-pub enum AbigenType {
-    Contract,
-    Script,
-    Predicate,
-}
-
-pub struct Abigen {
-    /// Format the code using a locally installed copy of `rustfmt`.
-    rustfmt: bool,
-    /// Generate no-std safe code
-    no_std: bool,
-    /// The contract or script name as an identifier.
-    name: String,
->>>>>>> b08c8a89
 
 use crate::code_gen::abi_types::FullTypeDeclaration;
 use crate::code_gen::abigen::contract::Contract;
+use crate::code_gen::abigen::predicate::Predicate;
 use crate::code_gen::abigen::script::Script;
 use crate::code_gen::abigen::utils::{limited_std_prelude, ParsedAbigenTarget};
 use crate::code_gen::custom_types;
 use crate::code_gen::generated_code::GeneratedCode;
 use crate::utils::ident;
 
-<<<<<<< HEAD
 mod contract;
 mod function_generator;
 mod logs;
+mod predicate;
 mod script;
 mod utils;
 
@@ -68,110 +36,6 @@
     /// * `no_std`: don't use the rust std library.
     pub fn generate(targets: Vec<AbigenTarget>, no_std: bool) -> Result<TokenStream, Error> {
         let parsed_targets = Self::parse_targets(targets)?;
-=======
-    types: HashMap<usize, TypeDeclaration>,
-
-    abigen_type: AbigenType,
-}
-
-impl Abigen {
-    /// Creates a new contract with the given ABI JSON source.
-    pub fn new<S: AsRef<str>>(
-        instance_name: &str,
-        abi_source: S,
-        abigen_type: AbigenType,
-    ) -> Result<Self, Error> {
-        let source = Source::parse(abi_source).expect("failed to parse JSON ABI");
-
-        let json_abi_str = source.get().expect("failed to parse JSON ABI from string");
-        let parsed_abi: ProgramABI = serde_json::from_str(&json_abi_str)?;
-
-        Ok(Self {
-            types: Abigen::get_types(&parsed_abi),
-            abi: parsed_abi,
-            name: instance_name.to_string(),
-            rustfmt: true,
-            no_std: false,
-            abigen_type,
-        })
-    }
-
-    pub fn no_std(mut self) -> Self {
-        self.no_std = true;
-        self
-    }
-
-    /// Generates the contract bindings.
-    pub fn generate(self) -> Result<ContractBindings, Error> {
-        let rustfmt = self.rustfmt;
-        let tokens = self.expand_contract()?;
-
-        Ok(ContractBindings { tokens, rustfmt })
-    }
-
-    pub fn expand(&self) -> Result<TokenStream, Error> {
-        match self.abigen_type {
-            AbigenType::Contract => self.expand_contract(),
-            AbigenType::Script => self.expand_script(),
-            AbigenType::Predicate => self.expand_predicate(),
-        }
-    }
-
-    /// Entry point of the Abigen's expansion logic.
-    /// The high-level goal of this function is to expand* a contract defined as a JSON ABI
-    /// into type-safe bindings of that contract that can be used after it is brought into
-    /// scope after a successful generation.
-    ///
-    /// *: To expand, in procedural macro terms, means to automatically generate Rust code after a
-    /// transformation of `TokenStream` to another set of `TokenStream`. This generated Rust code is
-    /// the brought into scope after it is called through a procedural macro
-    /// (`abigen!()` in our case).
-    pub fn expand_contract(&self) -> Result<TokenStream, Error> {
-        let name = ident(&self.name);
-        let methods_name = ident(&format!("{}Methods", name));
-        let name_mod = ident(&format!("{}_mod", self.name.to_string().to_snake_case()));
-
-        let contract_functions = self.contract_functions()?;
-        let abi_structs = self.abi_structs()?;
-        let abi_enums = self.abi_enums()?;
-
-        let resolved_logs = self.resolve_logs();
-        let log_id_param_type_pairs = generate_log_id_param_type_pairs(&resolved_logs);
-
-        let includes = self.includes();
-
-        let code = if self.no_std {
-            quote! {}
-        } else {
-            quote! {
-                pub struct #name {
-                 contract_id: Bech32ContractId,
-                 wallet: WalletUnlocked,
-                }
-
-                impl #name {
-                    pub fn new(contract_id: Bech32ContractId, wallet: WalletUnlocked) -> Self {
-                        Self { contract_id, wallet}
-                    }
-
-                    pub fn get_contract_id(&self) -> &Bech32ContractId {
-                         &self.contract_id
-                     }
-
-                    pub fn get_wallet(&self) -> WalletUnlocked {
-                         self.wallet.clone()
-                     }
-
-                    pub fn with_wallet(&self, mut wallet: WalletUnlocked) -> Result<Self, SDKError> {
-                        let provider = self.wallet.get_provider()?;
-                        wallet.set_provider(provider.clone());
-                        Ok(Self { contract_id: self.contract_id.clone(), wallet: wallet})
-                     }
-
-                    pub async fn get_balances(&self) -> Result<HashMap<String, u64>, SDKError> {
-                        self.wallet.get_provider()?.get_contract_balances(&self.contract_id).await.map_err(Into::into)
-                    }
->>>>>>> b08c8a89
 
         let generated_code = Self::generate_code(no_std, parsed_targets)?;
 
@@ -184,44 +48,11 @@
         })
     }
 
-<<<<<<< HEAD
     fn generate_code(
         no_std: bool,
         parsed_targets: Vec<ParsedAbigenTarget>,
     ) -> Result<GeneratedCode, Error> {
         let shared_types = Self::determine_shared_types(&parsed_targets);
-=======
-    /// Expand a script into type-safe Rust bindings based on its ABI. See `expand_contract` for
-    /// more details.
-    pub fn expand_script(&self) -> Result<TokenStream, Error> {
-        let name = ident(&self.name);
-        let name_mod = ident(&format!("{}_mod", self.name.to_string().to_snake_case()));
-
-        let includes = self.includes();
-        let resolved_logs = self.resolve_logs();
-        let log_id_param_type_pairs = generate_log_id_param_type_pairs(&resolved_logs);
-
-        let main_script_function = self.main_function()?;
-        let code = if self.no_std {
-            quote! {}
-        } else {
-            quote! {
-                #[derive(Debug)]
-                pub struct #name{
-                    wallet: WalletUnlocked,
-                    binary_filepath: String,
-                    logs_map: HashMap<(Bech32ContractId, u64), ParamType>,
-                }
-
-                impl #name {
-                    pub fn new(wallet: WalletUnlocked, binary_filepath: &str) -> Self {
-                        Self {
-                            wallet: wallet,
-                            binary_filepath: binary_filepath.to_string(),
-                            logs_map: get_logs_hashmap(&[#(#log_id_param_type_pairs),*], None)
-                        }
-                    }
->>>>>>> b08c8a89
 
         Ok([
             Self::generate_shared_types(&shared_types)?,
@@ -233,7 +64,6 @@
         }))
     }
 
-<<<<<<< HEAD
     fn generate_bindings(
         no_std: bool,
         parsed_targets: Vec<ParsedAbigenTarget>,
@@ -248,168 +78,13 @@
                 ProgramType::Contract => {
                     Contract::generate(&target.name, target.source, no_std, shared_types)
                 }
+                ProgramType::Predicate => {
+                    Predicate::generate(&target.name, target.source, no_std, shared_types)
+                }
             })
             .fold_ok(GeneratedCode::default(), |acc, generated_code| {
                 acc.append(generated_code)
             })
-=======
-    /// Expand a predicate into type-safe Rust bindings based on its ABI. See `expand_contract` for
-    /// more details.
-    pub fn expand_predicate(&self) -> Result<TokenStream, Error> {
-        let name = ident(&self.name);
-        let name_mod = ident(&format!("{}_mod", self.name.to_string().to_snake_case()));
-
-        let includes = self.includes();
-
-        let encode_data_function = self.main_function()?;
-        let code = if self.no_std {
-            quote! {}
-        } else {
-            quote! {
-                #[derive(Debug)]
-                pub struct #name{
-                    address: Bech32Address,
-                    code: Vec<u8>,
-                    data: UnresolvedBytes
-                }
-
-                impl #name {
-                    pub fn new(code: Vec<u8>) -> Self {
-                        let address: Address = (*Contract::root_from_code(&code)).into();
-                        Self {
-                            address: address.into(),
-                            code,
-                            data: UnresolvedBytes::new()
-                        }
-                    }
-
-                    pub fn load_from(file_path: &str) -> Result<Self, SDKError> {
-                        Ok(Self::new(std::fs::read(file_path)?))
-                    }
-
-                    pub fn address(&self) -> &Bech32Address {
-                        &self.address
-                    }
-
-                    pub fn code(&self) -> Vec<u8> {
-                        self.code.clone()
-                    }
-
-                    pub fn data(&self) -> UnresolvedBytes {
-                        self.data.clone()
-                    }
-
-                    pub async fn receive(&self, from: &WalletUnlocked, amount:u64, asset_id: AssetId, tx_parameters: Option<TxParameters>) -> Result<(String, Vec<Receipt>), SDKError> {
-                        let tx_parameters = tx_parameters.unwrap_or(TxParameters::default());
-                        from
-                            .transfer(
-                                self.address(),
-                                amount,
-                                asset_id,
-                                tx_parameters
-                            )
-                            .await
-                    }
-
-                    pub async fn spend(&self, to: &WalletUnlocked, amount:u64, asset_id: AssetId, tx_parameters: Option<TxParameters>) -> Result<Vec<Receipt>, SDKError> {
-                        let tx_parameters = tx_parameters.unwrap_or(TxParameters::default());
-                        to
-                            .receive_from_predicate(
-                                self.address(),
-                                self.code(),
-                                amount,
-                                asset_id,
-                                self.data(),
-                                tx_parameters,
-                            )
-                            .await
-                    }
-
-                    #encode_data_function
-                }
-            }
-        };
-
-        let abi_structs = self.abi_structs()?;
-        let abi_enums = self.abi_enums()?;
-        Ok(quote! {
-            pub use #name_mod::*;
-
-            #[allow(clippy::too_many_arguments)]
-            pub mod #name_mod {
-                #![allow(clippy::enum_variant_names)]
-                #![allow(dead_code)]
-
-                #includes
-
-                #code
-
-                #abi_structs
-                #abi_enums
-
-            }
-        })
-    }
-
-    /// Generates the includes necessary for the abigen.
-    fn includes(&self) -> TokenStream {
-        if self.no_std {
-            quote! {
-                use alloc::{vec, vec::Vec};
-                use fuels_core::{
-                    code_gen::function_selector::resolve_fn_selector, try_from_bytes, types::*,
-                    EnumSelector, Identity, Parameterize, Token, Tokenizable,
-                };
-                use fuels_types::{
-                    enum_variants::EnumVariants, errors::Error as SDKError,
-                    param_types::ParamType,
-                };
-            }
-        } else {
-            let specific_includes = match self.abigen_type {
-                AbigenType::Contract => quote! {
-                    use fuels::contract::contract::{
-                        get_decoded_output, Contract, ContractCallHandler,
-                    };
-                    use fuels::core::{
-                        abi_decoder::ABIDecoder, code_gen::function_selector::resolve_fn_selector,
-                        EnumSelector, Identity, StringToken,
-                    };
-                    use fuels::types::ResolvedLog;
-                    use std::str::FromStr;
-                },
-                AbigenType::Script => quote! {
-                    use fuels::{
-                        contract::script_calls::{ScriptCall, ScriptCallHandler},
-                        core::{abi_encoder::ABIEncoder, parameters::TxParameters},
-                    };
-                    use std::marker::PhantomData;
-                },
-                AbigenType::Predicate => quote! {
-                    use fuels::{
-                        core::{abi_encoder::{ABIEncoder, UnresolvedBytes}, parameters::TxParameters},
-                        tx::{Contract, AssetId},
-                        signers::provider::Provider
-                    };
-                },
-            };
-            quote! {
-                use fuels::contract::logs::LogDecoder;
-                use fuels::core::{
-                    code_gen::get_logs_hashmap, try_from_bytes, types::*, Parameterize, Token,
-                    Tokenizable,
-                };
-                use fuels::signers::WalletUnlocked;
-                use fuels::tx::{Address, ContractId, Receipt};
-                use fuels::types::{
-                    bech32::{Bech32ContractId, Bech32Address}, enum_variants::EnumVariants,
-                    errors::Error as SDKError, param_types::ParamType,
-                };
-                use std::collections::{HashMap, HashSet};
-                #specific_includes
-            }
-        }
->>>>>>> b08c8a89
     }
 
     fn parse_targets(targets: Vec<AbigenTarget>) -> Result<Vec<ParsedAbigenTarget>, Error> {
@@ -419,7 +94,6 @@
             .collect()
     }
 
-<<<<<<< HEAD
     ///
     ///
     /// # Arguments
@@ -445,56 +119,6 @@
             Ok(limited_std_prelude()
                 .append(types)
                 .wrap_in_mod(&ident("shared_types")))
-=======
-    pub fn main_function(&self) -> Result<TokenStream, Error> {
-        let functions = self
-            .abi
-            .functions
-            .iter()
-            .filter(|function| function.name == "main")
-            .collect::<Vec<&ABIFunction>>();
-
-        if let [main_function] = functions.as_slice() {
-            let tokenized_function = match self.abigen_type {
-                AbigenType::Script => generate_script_main_function(main_function, &self.types),
-
-                AbigenType::Predicate => {
-                    generate_predicate_encode_function(main_function, &self.types)
-                }
-                AbigenType::Contract => Err(Error::CompilationError(
-                    "Contract does not have a `main` function!".to_string(),
-                )),
-            }?;
-
-            Ok(quote! { #tokenized_function })
-        } else {
-            Err(Error::CompilationError(
-                "Only one function named `main` allowed!".to_string(),
-            ))
-        }
-    }
-
-    fn abi_structs(&self) -> Result<TokenStream, Error> {
-        let mut structs = TokenStream::new();
-
-        // Prevent expanding the same struct more than once
-        let mut seen_struct: Vec<&str> = vec![];
-
-        for prop in &self.abi.types {
-            // If it isn't a struct, skip.
-            if !prop.is_struct_type() {
-                continue;
-            }
-
-            if Abigen::should_skip_codegen(&prop.type_field)? {
-                continue;
-            }
-
-            if !seen_struct.contains(&prop.type_field.as_str()) {
-                structs.extend(expand_custom_struct(prop, &self.types)?);
-                seen_struct.push(&prop.type_field);
-            }
->>>>>>> b08c8a89
         }
     }
 
