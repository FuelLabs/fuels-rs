use std::collections::{HashMap, HashSet};

use crate::code_gen::bindings::ContractBindings;
use crate::code_gen::functions_gen::generate_script_main_function;
use crate::source::Source;
use crate::utils::ident;
use crate::{try_from_bytes, Parameterize, Tokenizable};
use fuel_tx::Receipt;
use fuels_types::errors::Error;
use fuels_types::param_types::ParamType;
use fuels_types::utils::custom_type_name;
use fuels_types::{ABIFunction, ProgramABI, ResolvedLog, TypeDeclaration};
use itertools::Itertools;
use proc_macro2::{Ident, TokenStream};
use quote::quote;

use super::custom_types::{expand_custom_enum, expand_custom_struct, single_param_type_call};
use super::functions_gen::expand_function;
use super::resolved_type::resolve_type;

pub struct Abigen {
    /// Format the code using a locally installed copy of `rustfmt`.
    rustfmt: bool,

    /// Generate no-std safe code
    no_std: bool,

    /// The contract or script name as an identifier.
    program_name: Ident,

    abi: ProgramABI,

    types: HashMap<usize, TypeDeclaration>,

    is_script: bool,
}

impl Abigen {
    /// Creates a new contract with the given ABI JSON source.
    pub fn new<S: AsRef<str>>(contract_name: &str, abi_source: S) -> Result<Self, Error> {
        let source = Source::parse(abi_source).expect("failed to parse JSON ABI");

        let json_abi_str = source.get().expect("failed to parse JSON ABI from string");
        let parsed_abi: ProgramABI = serde_json::from_str(&json_abi_str)?;

        Ok(Self {
            types: Abigen::get_types(&parsed_abi),
            abi: parsed_abi,
            program_name: ident(contract_name),
            rustfmt: true,
            no_std: false,
            is_script: false,
        })
    }

    pub fn no_std(mut self) -> Self {
        self.no_std = true;
        self
    }

    pub fn script(mut self) -> Self {
        self.is_script = true;
        self
    }

    /// Generates the contract bindings.
    pub fn generate(self) -> Result<ContractBindings, Error> {
        let rustfmt = self.rustfmt;
        let tokens = self.expand()?;

        Ok(ContractBindings { tokens, rustfmt })
    }

    /// Entry point of the Abigen's expansion logic.
    /// The high-level goal of this function is to expand* a contract/script defined as a JSON ABI
    /// into type-safe bindings of that contract/script that can be used after it is brought into
    /// scope after a successful generation.
    ///
    /// *: To expand, in procedural macro terms, means to automatically generate Rust code after a
    /// transformation of `TokenStream` to another set of `TokenStream`. This generated Rust code is
    /// the brought into scope after it is called through a procedural macro
    /// (`abigen!()/script_abigen!()` in our case).
    pub fn expand(&self) -> Result<TokenStream, Error> {
        if self.is_script {
            self.expand_script()
        } else {
            self.expand_contract()
        }
    }

    /// Expand a contract into type-safe Rust bindings based on its ABI
    pub fn expand_contract(&self) -> Result<TokenStream, Error> {
        let name = &self.program_name;
        let methods_name = ident(&format!("{}Methods", name));
        let name_mod = ident(&format!(
            "{}_mod",
            self.program_name.to_string().to_lowercase()
        ));

        let contract_functions = self.functions()?;
        let abi_structs = self.abi_structs()?;
        let abi_enums = self.abi_enums()?;

        let resolved_logs = self.resolve_logs();
        let log_id_param_type_pairs = generate_log_id_param_type_pairs(&resolved_logs);
        let fetch_logs = generate_fetch_logs(&resolved_logs);

        let includes = self.includes();

        let code = if self.no_std {
            quote! {}
        } else {
            quote! {
                 pub struct #name {
                     contract_id: Bech32ContractId,
                     wallet: WalletUnlocked,
                     logs_lookup: Vec<(u64, ParamType)>,
                 }

                    impl #name {
                        pub fn new(contract_id: Bech32ContractId, wallet: WalletUnlocked) -> Self {
                            Self { contract_id, wallet, logs_lookup: vec![#(#log_id_param_type_pairs),*]}
                        }

                     pub fn get_contract_id(&self) -> &Bech32ContractId {
                         &self.contract_id
                     }

                     pub fn get_wallet(&self) -> WalletUnlocked {
                         self.wallet.clone()
                     }

                     pub fn with_wallet(&self, mut wallet: WalletUnlocked) -> Result<Self, SDKError> {
                        let provider = self.wallet.get_provider()?;
                        wallet.set_provider(provider.clone());

                        Ok(Self { contract_id: self.contract_id.clone(), wallet: wallet, logs_lookup: self.logs_lookup.clone() })
                     }

<<<<<<< HEAD
                     pub fn logs_with_type<D: Tokenizable + Parameterize>(&self, receipts: &[Receipt]) -> Result<Vec<D>, SDKError> {
                         extract_and_parse_logs(&self.logs_lookup, receipts)
                     }
=======
                        pub async fn get_balances(&self) -> Result<HashMap<String, u64>, SDKError> {
                            self.wallet.get_provider()?.get_contract_balances(&self.contract_id).await.map_err(Into::into)
                        }

                        pub fn logs_with_type<D: Tokenizable + Parameterize>(&self, receipts: &[Receipt]) -> Result<Vec<D>, SDKError> {
                            extract_and_parse_logs(&self.logs_lookup, receipts)
                        }
>>>>>>> 6f71a8ea

                     #fetch_logs

                     pub fn methods(&self) -> #methods_name {
                         #methods_name {
                             contract_id: self.contract_id.clone(),
                             wallet: self.wallet.clone(),
                         }
                     }
                 }

                 pub struct #methods_name {
                     contract_id: Bech32ContractId,
                     wallet: WalletUnlocked
                 }

                 impl #methods_name {
                     #contract_functions
                 }
            }
        };
        Ok(quote! {
            pub use #name_mod::*;

            #[allow(clippy::too_many_arguments)]
            pub mod #name_mod {
                #![allow(clippy::enum_variant_names)]
                #![allow(dead_code)]
                #![allow(unused_imports)]

                #includes

                #code

                #abi_structs
                #abi_enums

            }
        })
    }

    /// Expand a script into type-safe Rust bindings based on its ABI
    pub fn expand_script(&self) -> Result<TokenStream, Error> {
        let name = &self.program_name;
        let name_mod = ident(&format!(
            "{}_mod",
            self.program_name.to_string().to_lowercase()
        ));

        let includes = self.includes();

        let main_script_function = self.functions()?;
        let code = if self.no_std {
            quote! {}
        } else {
            quote! {
                #[derive(Debug)]
                pub struct #name{
                    wallet: WalletUnlocked,
                    binary_filepath: String,
                }

                impl #name {
                    pub fn new(wallet: WalletUnlocked, binary_filepath: &str) -> Self {
                        Self {wallet: wallet, binary_filepath: binary_filepath.to_string()}
                    }

                    #main_script_function
                }
            }
        };

        let abi_structs = self.abi_structs()?;
        let abi_enums = self.abi_enums()?;
        Ok(quote! {
            pub use #name_mod::*;

            #[allow(clippy::too_many_arguments)]
            pub mod #name_mod {
                #![allow(clippy::enum_variant_names)]
                #![allow(dead_code)]
                #![allow(unused_imports)]

                #includes
                use fuels::contract::script::{run_script_binary, get_decoded_output};
                use fuels::core::abi_encoder::ABIEncoder;
                use fuels::core::parameters::TxParameters;

                #code

                #abi_structs
                #abi_enums

            }
        })
    }

    /// Generates the includes necessary for the abigen.
    /// TODO(iqdecay): change the necessary imports on scripts
    fn includes(&self) -> TokenStream {
        if self.no_std {
            quote! {
                use alloc::{vec, vec::Vec};
                use fuels_core::{EnumSelector, Parameterize, Tokenizable, Token, Identity, try_from_bytes};
                use fuels_core::types::*;
                use fuels_core::code_gen::function_selector::resolve_fn_selector;
                use fuels_types::errors::Error as SDKError;
                use fuels_types::param_types::ParamType;
                use fuels_types::enum_variants::EnumVariants;
            }
        } else {
            quote! {
                use fuels::contract::contract::{Contract, ContractCallHandler};
                use fuels::core::{EnumSelector, StringToken, Parameterize, Tokenizable, Token,
                                  Identity, try_from_bytes};
                use fuels::core::code_gen::{extract_and_parse_logs, extract_log_ids_and_data};
                use fuels::core::abi_decoder::ABIDecoder;
                use fuels::core::code_gen::function_selector::resolve_fn_selector;
                use fuels::core::types::*;
                use fuels::signers::WalletUnlocked;
                use fuels::tx::{ContractId, Address, Receipt};
                use fuels::types::bech32::Bech32ContractId;
                use fuels::types::ResolvedLog;
                use fuels::types::errors::Error as SDKError;
                use fuels::types::param_types::ParamType;
                use fuels::types::enum_variants::EnumVariants;
                use std::str::FromStr;
                use std::collections::{HashSet, HashMap};
            }
        }
    }

    pub fn functions(&self) -> Result<TokenStream, Error> {
        let tokenized_functions = match self.is_script {
            false => self
                .abi
                .functions
                .iter()
                .map(|function| expand_function(function, &self.types))
                .collect::<Result<Vec<TokenStream>, Error>>()?,
            true => {
                let main_function = self
                    .abi
                    .functions
                    .iter()
                    .filter(|function| function.name == "main")
                    .collect::<Vec<&ABIFunction>>();
                if main_function.len() != 1 {
                    return Err(Error::CompilationError(
                        "The script does not have a function named `main` so it cannot compile!"
                            .to_string(),
                    ));
                }
                main_function
                    .iter()
                    .map(|function| generate_script_main_function(function, &self.types))
                    .collect::<Result<Vec<TokenStream>, Error>>()?
            }
        };

        Ok(quote! { #( #tokenized_functions )* })
    }

    fn abi_structs(&self) -> Result<TokenStream, Error> {
        let mut structs = TokenStream::new();

        // Prevent expanding the same struct more than once
        let mut seen_struct: Vec<&str> = vec![];

        for prop in &self.abi.types {
            // If it isn't a struct, skip.
            if !prop.is_struct_type() {
                continue;
            }

            // Skip custom type generation if the custom type is a native type.
            // This means ABI methods receiving or returning a native type
            // can receive or return that native type directly.
            if Abigen::is_native_type(&prop.type_field)? {
                continue;
            }

            if !seen_struct.contains(&prop.type_field.as_str()) {
                structs.extend(expand_custom_struct(prop, &self.types)?);
                seen_struct.push(&prop.type_field);
            }
        }

        Ok(structs)
    }

    // Checks whether the given type field is a native type.
    // It's expected to come in as `"struct T"` or `"enum T"`.
    // `T` is a native `high-level language` or Rust type if it matches exactly one of
    // the reserved strings, such as "Address", "ContractId", "Option" or "Result"
    pub fn is_native_type(type_field: &str) -> anyhow::Result<bool> {
        let name = custom_type_name(type_field)?;

        // "RawVec" is part of the Vec structure. Not used in the SDK and thus
        // not generated.
        Ok([
            "ContractId",
            "Address",
            "Option",
            "Identity",
            "Result",
            "Vec",
            "RawVec",
        ]
        .into_iter()
        .any(|e| e == name))
    }

    fn abi_enums(&self) -> Result<TokenStream, Error> {
        let mut enums = TokenStream::new();

        // Prevent expanding the same enum more than once
        let mut seen_enum: Vec<&str> = vec![];

        for prop in &self.abi.types {
            if !prop.is_enum_type() || Abigen::is_native_type(&prop.type_field)? {
                continue;
            }

            if !seen_enum.contains(&prop.type_field.as_str()) {
                enums.extend(expand_custom_enum(prop, &self.types)?);
                seen_enum.push(&prop.type_field);
            }
        }

        Ok(enums)
    }

    /// Reads the parsed ABI and returns all the types in it.
    pub fn get_types(abi: &ProgramABI) -> HashMap<usize, TypeDeclaration> {
        abi.types.iter().map(|t| (t.type_id, t.clone())).collect()
    }

    /// Reads the parsed logged types from the ABI and creates ResolvedLogs
    fn resolve_logs(&self) -> Vec<ResolvedLog> {
        self.abi
            .logged_types
            .as_ref()
            .into_iter()
            .flatten()
            .map(|l| {
                let resolved_type =
                    resolve_type(&l.application, &self.types).expect("Failed to resolve log type");
                let param_type_call = single_param_type_call(&resolved_type);
                let resolved_type_name = TokenStream::from(resolved_type);

                ResolvedLog {
                    log_id: l.log_id,
                    param_type_call,
                    resolved_type_name,
                }
            })
            .collect()
    }
}

pub fn generate_fetch_logs(resolved_logs: &[ResolvedLog]) -> TokenStream {
    let generate_method = |body: TokenStream| {
        quote! {
            pub fn fetch_logs(&self, receipts: &[Receipt]) -> Vec<String> {
                #body
            }
        }
    };

    // if logs are not present, fetch_logs should return an empty string vec
    if resolved_logs.is_empty() {
        return generate_method(quote! { vec![] });
    }

    let branches = generate_param_type_if_branches(resolved_logs);
    let body = quote! {
        let id_to_param_type: HashMap<_, _> = self.logs_lookup
            .iter()
            .map(|(id, param_type)| (id, param_type))
            .collect();
        let ids_with_data = extract_log_ids_and_data(receipts);

        ids_with_data
        .iter()
        .map(|(id, data)|{
            let param_type = id_to_param_type.get(id).expect("Failed to find log id.");

            #(#branches)else*
            else {
                panic!("Failed to parse param type.");
            }
        })
        .collect()
    };

    generate_method(quote! { #body })
}

fn generate_param_type_if_branches(resolved_logs: &[ResolvedLog]) -> Vec<TokenStream> {
    resolved_logs
        .iter()
        .unique_by(|r| r.param_type_call.to_string())
        .map(|r| {
            let type_name = &r.resolved_type_name;
            let param_type_call = &r.param_type_call;

            quote! {
                if **param_type == #param_type_call {
                    return format!(
                        "{:#?}",
                        try_from_bytes::<#type_name>(&data).expect("Failed to construct type from log data.")
                    );
                }
            }
        })
        .collect()
}

fn generate_log_id_param_type_pairs(resolved_logs: &[ResolvedLog]) -> Vec<TokenStream> {
    resolved_logs
        .iter()
        .map(|r| {
            let id = r.log_id;
            let param_type_call = &r.param_type_call;

            quote! {
                (#id, #param_type_call)
            }
        })
        .collect()
}

pub fn extract_and_parse_logs<T: Tokenizable + Parameterize>(
    logs_lookup: &[(u64, ParamType)],
    receipts: &[Receipt],
) -> Result<Vec<T>, Error> {
    let target_param_type = T::param_type();

    let target_ids: HashSet<u64> = logs_lookup
        .iter()
        .filter_map(|(log_id, param_type)| {
            if *param_type == target_param_type {
                Some(*log_id)
            } else {
                None
            }
        })
        .collect();

    let decoded_logs: Vec<T> = receipts
        .iter()
        .filter_map(|r| match r {
            Receipt::LogData { rb, data, .. } if target_ids.contains(rb) => Some(data.clone()),
            Receipt::Log { ra, rb, .. } if target_ids.contains(rb) => {
                Some(ra.to_be_bytes().to_vec())
            }
            _ => None,
        })
        .map(|data| try_from_bytes(&data))
        .collect::<Result<Vec<_>, _>>()?;

    Ok(decoded_logs)
}

pub fn extract_log_ids_and_data(receipts: &[Receipt]) -> Vec<(u64, Vec<u8>)> {
    receipts
        .iter()
        .filter_map(|r| match r {
            Receipt::LogData { rb, data, .. } => Some((*rb, data.clone())),
            Receipt::Log { ra, rb, .. } => Some((*rb, ra.to_be_bytes().to_vec())),
            _ => None,
        })
        .collect()
}

// @todo all (or most, the applicable ones at least) tests in `abigen.rs` should be
// reimplemented for the new JSON ABI format.
// I (@digorithm) skipped writing these tests for now because all this is indirectly
// tested at a higher level in the main harness file. So, I incurred a bit of test debt here.
// Yet, we should test this code directly as well.<|MERGE_RESOLUTION|>--- conflicted
+++ resolved
@@ -137,19 +137,13 @@
                         Ok(Self { contract_id: self.contract_id.clone(), wallet: wallet, logs_lookup: self.logs_lookup.clone() })
                      }
 
-<<<<<<< HEAD
-                     pub fn logs_with_type<D: Tokenizable + Parameterize>(&self, receipts: &[Receipt]) -> Result<Vec<D>, SDKError> {
-                         extract_and_parse_logs(&self.logs_lookup, receipts)
-                     }
-=======
-                        pub async fn get_balances(&self) -> Result<HashMap<String, u64>, SDKError> {
-                            self.wallet.get_provider()?.get_contract_balances(&self.contract_id).await.map_err(Into::into)
-                        }
-
-                        pub fn logs_with_type<D: Tokenizable + Parameterize>(&self, receipts: &[Receipt]) -> Result<Vec<D>, SDKError> {
-                            extract_and_parse_logs(&self.logs_lookup, receipts)
-                        }
->>>>>>> 6f71a8ea
+                    pub async fn get_balances(&self) -> Result<HashMap<String, u64>, SDKError> {
+                        self.wallet.get_provider()?.get_contract_balances(&self.contract_id).await.map_err(Into::into)
+                    }
+
+                    pub fn logs_with_type<D: Tokenizable + Parameterize>(&self, receipts: &[Receipt]) -> Result<Vec<D>, SDKError> {
+                        extract_and_parse_logs(&self.logs_lookup, receipts)
+                    }
 
                      #fetch_logs
 
