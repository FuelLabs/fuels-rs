--- conflicted
+++ resolved
@@ -109,7 +109,7 @@
             (
                 quote! {
                     use alloc::{vec, vec::Vec};
-                    use fuels_core::{Detokenize, EnumSelector, InvalidOutputType, Parameterize, ParamType, Tokenizable, Token};
+                    use fuels_core::{Detokenize, EnumSelector, EnumVariants, InvalidOutputType, Parameterize, ParamType, Tokenizable, Token};
                 },
                 quote! {},
             )
@@ -119,12 +119,8 @@
                     use fuels::contract::contract::{Contract, ContractCall};
                     use fuels::signers::LocalWallet;
                     use fuels::tx::{ContractId, Address};
-                    use fuels::core::{Detokenize, EnumSelector, InvalidOutputType, Parameterize, ParamType, Tokenizable, Token};
+                    use fuels::core::{Detokenize, EnumSelector, EnumVariants, InvalidOutputType, Parameterize, ParamType, Tokenizable, Token};
                     use std::str::FromStr;
-<<<<<<< HEAD
-                    use fuels::core::{Detokenize, EnumSelector, EnumVariants, ParamType, Tokenizable, Token, Parameterize};
-=======
->>>>>>> 7fe1f0af
                 },
                 quote! {
                     pub struct #name {
