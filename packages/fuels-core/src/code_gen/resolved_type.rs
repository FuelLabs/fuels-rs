use crate::code_gen::custom_types::{
    extract_custom_type_name_from_abi_type_field, extract_generic_name,
};

use crate::utils::safe_ident;
use fuels_types::errors::Error;
use fuels_types::{TypeApplication, TypeDeclaration};
use lazy_static::lazy_static;
use proc_macro2::TokenStream;
use quote::{quote, ToTokens};
use regex::Regex;
use std::collections::HashMap;
use std::fmt::{Display, Formatter};

// Represents a type alongside its generic parameters. Can be converted into a
// `TokenStream` via `.into()`.
#[derive(Debug, Clone)]
pub struct ResolvedType {
    pub type_name: TokenStream,
    pub generic_params: Vec<ResolvedType>,
}

impl ResolvedType {
    pub fn is_unit(&self) -> bool {
        self.type_name.to_string() == "()"
    }
}

impl Display for ResolvedType {
    fn fmt(&self, f: &mut Formatter<'_>) -> std::fmt::Result {
        write!(f, "{}", TokenStream::from(self.clone()))
    }
}

impl From<&ResolvedType> for TokenStream {
    fn from(resolved_type: &ResolvedType) -> Self {
        let type_name = &resolved_type.type_name;
        if resolved_type.generic_params.is_empty() {
            return quote! { #type_name };
        }

        let generic_params = resolved_type.generic_params.iter().map(TokenStream::from);

        quote! { #type_name<#( #generic_params ),*> }
    }
}

impl From<ResolvedType> for TokenStream {
    fn from(resolved_type: ResolvedType) -> Self {
        (&resolved_type).into()
    }
}

/// Given a type, will recursively proceed to resolve it until it results in a
/// `ResolvedType` which can be then be converted into a `TokenStream`. As such
/// it can be used whenever you need the Rust type of the given
/// `TypeApplication`.
pub(crate) fn resolve_type(
    type_application: &TypeApplication,
    types: &HashMap<usize, TypeDeclaration>,
) -> Result<ResolvedType, Error> {
    let recursively_resolve = |type_applications: &Option<Vec<TypeApplication>>| {
        type_applications
            .iter()
            .flatten()
            .map(|array_type| resolve_type(array_type, types))
            .collect::<Result<Vec<_>, _>>()
    };

    let base_type = types.get(&type_application.type_id).unwrap();

<<<<<<< HEAD
    let (type_name, generic_params) = match &param_type {
        ParamType::Generic(name) => {
            let token_stream = name.parse().expect("Failed to parse generic param name");
            Ok::<_, Error>((token_stream, vec![]))
        }
        ParamType::U8 => Ok((quote! {u8}, vec![])),
        ParamType::U16 => Ok((quote! {u16}, vec![])),
        ParamType::U32 => Ok((quote! {u32}, vec![])),
        ParamType::U64 => Ok((quote! {u64}, vec![])),
        ParamType::Bool => Ok((quote! {bool}, vec![])),
        ParamType::Byte => Ok((quote! {u8}, vec![])),
        ParamType::B256 => Ok((quote! {Bits256}, vec![])),
        ParamType::Unit => Ok((quote! {()}, vec![])),
        ParamType::Array(_, len) => {
            let array_components = recursively_resolve(&base_type.components)?;

            let type_inside: TokenStream = match array_components.as_slice() {
                [single_type] => single_type.into(),
                _ => {
                    return Err(Error::InvalidData(format!("Array must have only one component! Actual components: {array_components:?}")));
                }
            };

            Ok((quote! { [#type_inside; #len] }, vec![]))
        }
        ParamType::String(len) => Ok((
            quote! { SizedAsciiString },
            vec![ResolvedType {
                type_name: quote! {#len},
                generic_params: vec![],
                param_type: ParamType::U64,
            }],
        )),
        ParamType::Struct(_) | ParamType::Enum(_) => {
            let type_name = extract_custom_type_name_from_abi_property(base_type)?;
            let generic_params = recursively_resolve(&type_application.type_arguments)?;
            Ok((quote! {#type_name}, generic_params))
        }
        ParamType::Tuple(_) => {
            let inner_types = recursively_resolve(&base_type.components)?
                .into_iter()
                .map(TokenStream::from);

            // it is important to leave a trailing comma because a tuple with
            // one element is written as (element,) not (element) which is
            // resolved to just element
            Ok((quote! {(#(#inner_types,)*)}, vec![]))
        }
        ParamType::Vector(_) => {
            unimplemented!()
        }
    }?;
=======
    let components = recursively_resolve(&base_type.components)?;
    let type_arguments = recursively_resolve(&type_application.type_arguments)?;
    let type_field = base_type.type_field.as_str();

    [
        to_simple_type,
        to_byte,
        to_bits256,
        to_generic,
        to_array,
        to_sized_ascii_string,
        to_tuple,
        to_struct,
    ]
    .into_iter()
    .filter_map(|fun| fun(type_field, &components, &type_arguments))
    .next()
    .ok_or_else(|| Error::InvalidType(format!("Could not resolve {type_field} to any known type")))
}
>>>>>>> 7ce0d9dc

fn to_generic(field: &str, _: &[ResolvedType], _: &[ResolvedType]) -> Option<ResolvedType> {
    let name = extract_generic_name(field)?;

    let type_name = safe_ident(&name).into_token_stream();
    Some(ResolvedType {
        type_name,
        generic_params: vec![],
    })
}

fn to_array(field: &str, components: &[ResolvedType], _: &[ResolvedType]) -> Option<ResolvedType> {
    lazy_static! {
        static ref RE: Regex = Regex::new(r"^\s*\[.+;\s*(\d+)\s*\]\s*$").unwrap();
    }
    let len = RE
        .captures(field)
        .map(|captures| captures[1].to_string())
        .map(|length: String| {
            length.parse::<usize>().unwrap_or_else(|_| {
                panic!("Could not extract array length from {length}! Original field {field}")
            })
        })?;

    let type_inside: TokenStream = match components {
        [single_type] => Ok(single_type.into()),
        _ => Err(Error::InvalidData(format!(
            "Array must have only one component! Actual components: {components:?}"
        ))),
    }
    .unwrap();

    Some(ResolvedType {
        type_name: quote! { [#type_inside; #len] },
        generic_params: vec![],
    })
}

fn to_sized_ascii_string(
    field: &str,
    _: &[ResolvedType],
    _: &[ResolvedType],
) -> Option<ResolvedType> {
    lazy_static! {
        static ref RE: Regex = Regex::new(r"^\s*str\s*\[\s*(\d+)\s*\]\s*$").unwrap();
    }
    let len = RE
        .captures(field)
        .map(|captures| captures[1].to_string())
        .map(|length: String| {
            length.parse::<usize>().unwrap_or_else(|_| {
                panic!("Could not extract string length from {length}! Original field '{field}'")
            })
        })?;

    let generic_params = vec![ResolvedType {
        type_name: quote! {#len},
        generic_params: vec![],
    }];

    Some(ResolvedType {
        type_name: quote! { SizedAsciiString },
        generic_params,
    })
}

fn to_tuple(field: &str, components: &[ResolvedType], _: &[ResolvedType]) -> Option<ResolvedType> {
    if field.starts_with('(') && field.ends_with(')') {
        let inner_types = components.iter().map(TokenStream::from);

        // it is important to leave a trailing comma because a tuple with
        // one element is written as (element,) not (element) which is
        // resolved to just element
        Some(ResolvedType {
            type_name: quote! {(#(#inner_types,)*)},
            generic_params: vec![],
        })
    } else {
        None
    }
}

fn to_simple_type(
    type_field: &str,
    _: &[ResolvedType],
    _: &[ResolvedType],
) -> Option<ResolvedType> {
    match type_field {
        "u8" | "u16" | "u32" | "u64" | "bool" | "()" => {
            let type_name = type_field
                .parse()
                .expect("Couldn't resolve primitive type. Cannot happen!");

            Some(ResolvedType {
                type_name,
                generic_params: vec![],
            })
        }
        _ => None,
    }
}

fn to_byte(type_field: &str, _: &[ResolvedType], _: &[ResolvedType]) -> Option<ResolvedType> {
    if type_field == "byte" {
        let type_name = quote! {Byte};
        Some(ResolvedType {
            type_name,
            generic_params: vec![],
        })
    } else {
        None
    }
}
fn to_bits256(type_field: &str, _: &[ResolvedType], _: &[ResolvedType]) -> Option<ResolvedType> {
    if type_field == "b256" {
        let type_name = quote! {Bits256};
        Some(ResolvedType {
            type_name,
            generic_params: vec![],
        })
    } else {
        None
    }
}

fn to_struct(
    field_name: &str,
    _: &[ResolvedType],
    type_arguments: &[ResolvedType],
) -> Option<ResolvedType> {
    extract_custom_type_name_from_abi_type_field(field_name)
        .ok()
        .map(|type_name| ResolvedType {
            type_name: type_name.into_token_stream(),
            generic_params: type_arguments.to_vec(),
        })
}<|MERGE_RESOLUTION|>--- conflicted
+++ resolved
@@ -69,60 +69,6 @@
 
     let base_type = types.get(&type_application.type_id).unwrap();
 
-<<<<<<< HEAD
-    let (type_name, generic_params) = match &param_type {
-        ParamType::Generic(name) => {
-            let token_stream = name.parse().expect("Failed to parse generic param name");
-            Ok::<_, Error>((token_stream, vec![]))
-        }
-        ParamType::U8 => Ok((quote! {u8}, vec![])),
-        ParamType::U16 => Ok((quote! {u16}, vec![])),
-        ParamType::U32 => Ok((quote! {u32}, vec![])),
-        ParamType::U64 => Ok((quote! {u64}, vec![])),
-        ParamType::Bool => Ok((quote! {bool}, vec![])),
-        ParamType::Byte => Ok((quote! {u8}, vec![])),
-        ParamType::B256 => Ok((quote! {Bits256}, vec![])),
-        ParamType::Unit => Ok((quote! {()}, vec![])),
-        ParamType::Array(_, len) => {
-            let array_components = recursively_resolve(&base_type.components)?;
-
-            let type_inside: TokenStream = match array_components.as_slice() {
-                [single_type] => single_type.into(),
-                _ => {
-                    return Err(Error::InvalidData(format!("Array must have only one component! Actual components: {array_components:?}")));
-                }
-            };
-
-            Ok((quote! { [#type_inside; #len] }, vec![]))
-        }
-        ParamType::String(len) => Ok((
-            quote! { SizedAsciiString },
-            vec![ResolvedType {
-                type_name: quote! {#len},
-                generic_params: vec![],
-                param_type: ParamType::U64,
-            }],
-        )),
-        ParamType::Struct(_) | ParamType::Enum(_) => {
-            let type_name = extract_custom_type_name_from_abi_property(base_type)?;
-            let generic_params = recursively_resolve(&type_application.type_arguments)?;
-            Ok((quote! {#type_name}, generic_params))
-        }
-        ParamType::Tuple(_) => {
-            let inner_types = recursively_resolve(&base_type.components)?
-                .into_iter()
-                .map(TokenStream::from);
-
-            // it is important to leave a trailing comma because a tuple with
-            // one element is written as (element,) not (element) which is
-            // resolved to just element
-            Ok((quote! {(#(#inner_types,)*)}, vec![]))
-        }
-        ParamType::Vector(_) => {
-            unimplemented!()
-        }
-    }?;
-=======
     let components = recursively_resolve(&base_type.components)?;
     let type_arguments = recursively_resolve(&type_application.type_arguments)?;
     let type_field = base_type.type_field.as_str();
@@ -142,7 +88,6 @@
     .next()
     .ok_or_else(|| Error::InvalidType(format!("Could not resolve {type_field} to any known type")))
 }
->>>>>>> 7ce0d9dc
 
 fn to_generic(field: &str, _: &[ResolvedType], _: &[ResolvedType]) -> Option<ResolvedType> {
     let name = extract_generic_name(field)?;
