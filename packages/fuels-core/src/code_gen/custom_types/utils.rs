use crate::code_gen::resolved_type::{resolve_type, ResolvedType};
use crate::utils::{ident, safe_ident};
use anyhow::anyhow;
use fuels_types::errors::Error;
use fuels_types::{TypeApplication, TypeDeclaration};
use inflector::Inflector;
use lazy_static::lazy_static;
use proc_macro2::{Ident, TokenStream};
use quote::quote;
use regex::Regex;
use std::collections::HashMap;

// Represents a component of either a struct(field name) or an enum(variant
// name).
#[derive(Debug)]
pub struct Component {
    pub field_name: Ident,
    pub field_type: ResolvedType,
}

impl Component {
    pub fn new(
        component: &TypeApplication,
        types: &HashMap<usize, TypeDeclaration>,
        snake_case: bool,
    ) -> anyhow::Result<Component> {
        let field_name = if snake_case {
            component.name.to_snake_case()
        } else {
            component.name.to_owned()
        };

        Ok(Component {
            field_name: safe_ident(&field_name),
            field_type: resolve_type(component, types)?,
        })
    }
}

/// These TryFrom implementations improve devx by enabling users to easily
/// construct contract types from bytes. These are generated due to the orphan
/// rule prohibiting us from specifying an implementation for all possible
/// types.
///
/// # Arguments
///
/// * `ident`: The name of the struct/enum for which we're generating the code.
/// * `generics`: The generic types of the struct/enum -- i.e. For MyStruct<T,
///               K> it would be ['T', 'K']
///
/// returns: a TokenStream containing the three TryFrom implementations for a
/// &[u8], &Vec<u8> and a Vec<u8>
pub(crate) fn impl_try_from(ident: &Ident, generics: &[TokenStream]) -> TokenStream {
    quote! {
        impl<#(#generics: Tokenizable + Parameterize),*> TryFrom<&[u8]> for #ident<#(#generics),*> {
            type Error = SDKError;

            fn try_from(bytes: &[u8]) -> Result<Self, Self::Error> {
                try_from_bytes(bytes)
            }
        }
        impl<#(#generics: Tokenizable + Parameterize),*> TryFrom<&Vec<u8>> for #ident<#(#generics),*> {
            type Error = SDKError;

            fn try_from(bytes: &Vec<u8>) -> Result<Self, Self::Error> {
                try_from_bytes(&bytes)
            }
        }

        impl<#(#generics: Tokenizable + Parameterize),*> TryFrom<Vec<u8>> for #ident<#(#generics),*> {
            type Error = SDKError;

            fn try_from(bytes: Vec<u8>) -> Result<Self, Self::Error> {
                try_from_bytes(&bytes)
            }
        }
    }
}

/// Transforms components from inside the given `TypeDeclaration` into a vector
/// of `Components`. Will fail if there are no components.
pub(crate) fn extract_components(
    type_decl: &TypeDeclaration,
    types: &HashMap<usize, TypeDeclaration>,
    snake_case: bool,
) -> anyhow::Result<Vec<Component>> {
    let components = match &type_decl.components {
        Some(components) if !components.is_empty() => Ok(components),
        _ => Err(anyhow!(
            "Custom type {} must have at least one component!",
            type_decl.type_field
        )),
    }?;

    components
        .iter()
        .map(|component| Component::new(component, types, snake_case))
        .collect()
}

pub(crate) fn extract_generic_name(field: &str) -> Option<String> {
    lazy_static! {
        static ref RE: Regex = Regex::new(r"^\s*generic\s+(\S+)\s*$").unwrap();
    }
    RE.captures(field)
        .map(|captures| String::from(&captures[1]))
}

/// Returns a vector of TokenStreams, one for each of the generic parameters
/// used by the given type.
pub(crate) fn extract_generic_parameters(
    type_decl: &TypeDeclaration,
    types: &HashMap<usize, TypeDeclaration>,
) -> Result<Vec<TokenStream>, Error> {
    type_decl
        .type_parameters
        .iter()
        .flatten()
        .map(|id| types.get(id).unwrap())
<<<<<<< HEAD
        .map(|decl| match decl.get_generic_param() {
            Some(name) => {
                let generic = ident(&name);
                Ok(quote! {#generic})
            }
            _ => {
                panic!("Type parameters should only contain ids of generic types!")
            }
=======
        .map(|decl| {
            let name = extract_generic_name(&decl.type_field).unwrap_or_else(|| {
                panic!("Type parameters should only contain ids of generic types!")
            });
            let generic = ident(&name);
            Ok(quote! {#generic})
>>>>>>> 7ce0d9dc
        })
        .collect()
}

// A custom type name should be passed to this function as `{struct,enum} $name`,
pub fn extract_custom_type_name_from_abi_type_field(type_field: &str) -> Result<Ident, Error> {
    lazy_static! {
        static ref RE: Regex = Regex::new(r"(?:struct|enum)\s*(.*)").unwrap();
    }

    RE.captures(type_field)
        .map(|captures| ident(&captures[1]))
        .ok_or_else(|| {
            Error::InvalidData(
                "The declared type was not in the format `(enum|struct) name`".to_string(),
            )
        })
}

/// Returns TokenStreams representing calls to `Parameterize::param_type` for
/// all given Components. Makes sure to properly handle calls when generics are
/// involved.
pub fn param_type_calls(field_entries: &[Component]) -> Vec<TokenStream> {
    field_entries
        .iter()
        .map(|Component { field_type, .. }| {
            let type_name = &field_type.type_name;
            let parameters = field_type
                .generic_params
                .iter()
                .map(TokenStream::from)
                .collect::<Vec<_>>();
            if parameters.is_empty() {
                quote! { <#type_name>::param_type() }
            } else {
                quote! { #type_name::<#(#parameters),*>::param_type() }
            }
        })
        .collect()
}

#[cfg(test)]
mod tests {
    use super::*;

    #[test]
    fn component_name_is_snake_case_when_requested() -> anyhow::Result<()> {
        let type_application = TypeApplication {
            name: "SomeNameHere".to_string(),
            type_id: 0,
            type_arguments: None,
        };

        let types = HashMap::from([(
            0,
            TypeDeclaration {
                type_id: 0,
                type_field: "()".to_string(),
                components: None,
                type_parameters: None,
            },
        )]);

        let component = Component::new(&type_application, &types, true)?;

        assert_eq!(component.field_name, ident("some_name_here"));

        Ok(())
    }
    #[test]
    fn extracts_generic_types() -> anyhow::Result<()> {
        let declaration = TypeDeclaration {
            type_id: 0,
            type_field: "".to_string(),
            components: None,
            type_parameters: Some(vec![1, 2]),
        };
        let generic_1 = TypeDeclaration {
            type_id: 1,
            type_field: "generic T".to_string(),
            components: None,
            type_parameters: None,
        };

        let generic_2 = TypeDeclaration {
            type_id: 2,
            type_field: "generic K".to_string(),
            components: None,
            type_parameters: None,
        };

        let types = [generic_1, generic_2]
            .map(|decl| (decl.type_id, decl))
            .into_iter()
            .collect();

        let generics = extract_generic_parameters(&declaration, &types)?;

        let stringified_generics = generics
            .into_iter()
            .map(|generic| generic.to_string())
            .collect::<Vec<_>>();

        assert_eq!(stringified_generics, vec!["T", "K"]);

        Ok(())
    }

    #[test]
    fn param_type_calls_correctly_generated() {
        // arrange
        let components = vec![
            Component {
                field_name: ident("a"),
                field_type: ResolvedType {
                    type_name: quote! {u8},
                    generic_params: vec![],
                },
            },
            Component {
                field_name: ident("b"),
                field_type: ResolvedType {
                    type_name: quote! {SomeStruct},
                    generic_params: vec![
                        ResolvedType {
                            type_name: quote! {T},
                            generic_params: vec![],
                        },
                        ResolvedType {
                            type_name: quote! {K},
                            generic_params: vec![],
                        },
                    ],
                },
            },
        ];

        // act
        let result = param_type_calls(&components);

        // assert
        let stringified_result = result
            .into_iter()
            .map(|stream| stream.to_string())
            .collect::<Vec<_>>();
        assert_eq!(
            stringified_result,
            vec![
                "< u8 > :: param_type ()",
                "SomeStruct :: < T , K > :: param_type ()"
            ]
        )
    }
    #[test]
    fn can_extract_struct_name() -> anyhow::Result<()> {
        let declaration = TypeDeclaration {
            type_id: 0,
            type_field: "struct SomeName".to_string(),
            components: None,
            type_parameters: None,
        };

        let struct_name = extract_custom_type_name_from_abi_type_field(&declaration.type_field)?;

        assert_eq!(struct_name, "SomeName");

        Ok(())
    }

    #[test]
    fn can_extract_enum_name() -> anyhow::Result<()> {
        let declaration = TypeDeclaration {
            type_id: 0,
            type_field: "enum SomeEnumName".to_string(),
            components: None,
            type_parameters: None,
        };

        let struct_name = extract_custom_type_name_from_abi_type_field(&declaration.type_field)?;

        assert_eq!(struct_name, "SomeEnumName");

        Ok(())
    }
}<|MERGE_RESOLUTION|>--- conflicted
+++ resolved
@@ -117,23 +117,12 @@
         .iter()
         .flatten()
         .map(|id| types.get(id).unwrap())
-<<<<<<< HEAD
-        .map(|decl| match decl.get_generic_param() {
-            Some(name) => {
-                let generic = ident(&name);
-                Ok(quote! {#generic})
-            }
-            _ => {
-                panic!("Type parameters should only contain ids of generic types!")
-            }
-=======
         .map(|decl| {
             let name = extract_generic_name(&decl.type_field).unwrap_or_else(|| {
                 panic!("Type parameters should only contain ids of generic types!")
             });
             let generic = ident(&name);
             Ok(quote! {#generic})
->>>>>>> 7ce0d9dc
         })
         .collect()
 }
