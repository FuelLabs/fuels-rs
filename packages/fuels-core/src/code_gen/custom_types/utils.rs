use crate::code_gen::full_abi_types::{FullTypeApplication, FullTypeDeclaration};
use crate::code_gen::resolved_type::{resolve_type, ResolvedType};
use crate::utils::{ident, safe_ident};
use fuels_types::errors::Error;
use fuels_types::utils::extract_generic_name;
use inflector::Inflector;
use proc_macro2::{Ident, TokenStream};
use quote::quote;
use std::collections::HashSet;

// Represents a component of either a struct(field name) or an enum(variant
// name).
#[derive(Debug)]
pub struct Component {
    pub field_name: Ident,
    pub field_type: ResolvedType,
}

impl Component {
    pub fn new(
        component: &FullTypeApplication,
        snake_case: bool,
<<<<<<< HEAD
        shared_types: &HashSet<FullTypeDeclaration>,
    ) -> anyhow::Result<Component> {
=======
    ) -> Result<Component, Error> {
>>>>>>> 0dc69760
        let field_name = if snake_case {
            component.name.to_snake_case()
        } else {
            component.name.to_owned()
        };

        Ok(Component {
            field_name: safe_ident(&field_name),
            field_type: resolve_type(component, shared_types)?,
        })
    }
}

/// These TryFrom implementations improve devx by enabling users to easily
/// construct contract types from bytes. These are generated due to the orphan
/// rule prohibiting us from specifying an implementation for all possible
/// types.
///
/// # Arguments
///
/// * `ident`: The name of the struct/enum for which we're generating the code.
/// * `generics`: The generic types of the struct/enum -- i.e. For MyStruct<T,
///               K> it would be ['T', 'K']
///
/// returns: a TokenStream containing the three TryFrom implementations for a
/// &[u8], &Vec<u8> and a Vec<u8>
pub(crate) fn impl_try_from(ident: &Ident, generics: &[TokenStream]) -> TokenStream {
    quote! {
        impl<#(#generics: ::fuels::core::Tokenizable + ::fuels::core::Parameterize),*> TryFrom<&[u8]> for self::#ident<#(#generics),*> {
            type Error = ::fuels::types::errors::Error;

            fn try_from(bytes: &[u8]) -> ::std::result::Result<Self, Self::Error> {
                ::fuels::core::try_from_bytes(bytes)
            }
        }
        impl<#(#generics: ::fuels::core::Tokenizable + ::fuels::core::Parameterize),*> TryFrom<&::std::vec::Vec<u8>> for self::#ident<#(#generics),*> {
            type Error = ::fuels::types::errors::Error;

            fn try_from(bytes: &::std::vec::Vec<u8>) -> ::std::result::Result<Self, Self::Error> {
                ::fuels::core::try_from_bytes(&bytes)
            }
        }

        impl<#(#generics: ::fuels::core::Tokenizable + ::fuels::core::Parameterize),*> TryFrom<::std::vec::Vec<u8>> for self::#ident<#(#generics),*> {
            type Error = ::fuels::types::errors::Error;

            fn try_from(bytes: ::std::vec::Vec<u8>) -> ::std::result::Result<Self, Self::Error> {
                ::fuels::core::try_from_bytes(&bytes)
            }
        }
    }
}

/// Transforms components from inside the given `TypeDeclaration` into a vector
/// of `Components`. Will fail if there are no components.
pub(crate) fn extract_components(
    type_decl: &FullTypeDeclaration,
    snake_case: bool,
<<<<<<< HEAD
    shared_types: &HashSet<FullTypeDeclaration>,
) -> anyhow::Result<Vec<Component>> {
    let components = &type_decl.components;

    if components.is_empty() {
        return Err(anyhow!(
            "Custom type {} must have at least one component!",
            type_decl.type_field
        ));
    };

    components
=======
) -> Result<Vec<Component>, Error> {
    type_decl
        .components
        .as_ref()
        .unwrap_or(&vec![])
>>>>>>> 0dc69760
        .iter()
        .map(|component| Component::new(component, snake_case, shared_types))
        .collect()
}

/// Returns a vector of TokenStreams, one for each of the generic parameters
/// used by the given type.
pub fn extract_generic_parameters(
    type_decl: &FullTypeDeclaration,
) -> Result<Vec<TokenStream>, Error> {
    type_decl
        .type_parameters
        .iter()
        .map(|decl| {
            let name = extract_generic_name(&decl.type_field).unwrap_or_else(|| {
                panic!("Type parameters should only contain ids of generic types!")
            });
            let generic = ident(&name);
            Ok(quote! {#generic})
        })
        .collect()
}

/// Returns TokenStreams representing calls to `Parameterize::param_type` for
/// all given Components. Makes sure to properly handle calls when generics are
/// involved.
pub fn param_type_calls(field_entries: &[Component]) -> Vec<TokenStream> {
    field_entries
        .iter()
        .map(|Component { field_type, .. }| single_param_type_call(field_type))
        .collect()
}

/// Returns a TokenStream representing the call to `Parameterize::param_type` for
/// the given ResolvedType. Makes sure to properly handle calls when generics are
/// involved.
pub fn single_param_type_call(field_type: &ResolvedType) -> TokenStream {
    let type_name = &field_type.type_name;
    let parameters = field_type
        .generic_params
        .iter()
        .map(TokenStream::from)
        .collect::<Vec<_>>();
    if parameters.is_empty() {
        quote! { <#type_name as ::fuels::core::Parameterize>::param_type() }
    } else {
        quote! { <#type_name::<#(#parameters),*> as ::fuels::core::Parameterize>::param_type() }
    }
}

#[cfg(test)]
mod tests {
    use super::*;
    use fuels_types::utils::custom_type_name;
    use fuels_types::{TypeApplication, TypeDeclaration};
    use std::collections::HashMap;

    #[test]
    fn component_name_is_snake_case_when_requested() -> anyhow::Result<()> {
        let type_application = TypeApplication {
            name: "SomeNameHere".to_string(),
            type_id: 0,
            type_arguments: None,
        };

        let types = HashMap::from([(
            0,
            TypeDeclaration {
                type_id: 0,
                type_field: "()".to_string(),
                components: None,
                type_parameters: None,
            },
        )]);

        let component = Component::new(
            &FullTypeApplication::from_counterpart(&type_application, &types),
            true,
            &HashSet::default(),
        )?;

        assert_eq!(component.field_name, ident("some_name_here"));

        Ok(())
    }
    #[test]
    fn extracts_generic_types() -> anyhow::Result<()> {
        let declaration = TypeDeclaration {
            type_id: 0,
            type_field: "".to_string(),
            components: None,
            type_parameters: Some(vec![1, 2]),
        };
        let generic_1 = TypeDeclaration {
            type_id: 1,
            type_field: "generic T".to_string(),
            components: None,
            type_parameters: None,
        };

        let generic_2 = TypeDeclaration {
            type_id: 2,
            type_field: "generic K".to_string(),
            components: None,
            type_parameters: None,
        };

        let types = [generic_1, generic_2]
            .map(|decl| (decl.type_id, decl))
            .into_iter()
            .collect();

        let generics = extract_generic_parameters(&FullTypeDeclaration::from_counterpart(
            &declaration,
            &types,
        ))?;

        let stringified_generics = generics
            .into_iter()
            .map(|generic| generic.to_string())
            .collect::<Vec<_>>();

        assert_eq!(stringified_generics, vec!["T", "K"]);

        Ok(())
    }

    #[test]
    fn param_type_calls_correctly_generated() {
        // arrange
        let components = vec![
            Component {
                field_name: ident("a"),
                field_type: ResolvedType {
                    type_name: quote! {u8},
                    generic_params: vec![],
                },
            },
            Component {
                field_name: ident("b"),
                field_type: ResolvedType {
                    type_name: quote! {SomeStruct},
                    generic_params: vec![
                        ResolvedType {
                            type_name: quote! {T},
                            generic_params: vec![],
                        },
                        ResolvedType {
                            type_name: quote! {K},
                            generic_params: vec![],
                        },
                    ],
                },
            },
        ];

        // act
        let result = param_type_calls(&components);

        // assert
        let stringified_result = result
            .into_iter()
            .map(|stream| stream.to_string())
            .collect::<Vec<_>>();
        assert_eq!(
            stringified_result,
            vec![
                "< u8 > :: param_type ()",
                "SomeStruct :: < T , K > :: param_type ()"
            ]
        )
    }
    #[test]
    fn can_extract_struct_name() -> anyhow::Result<()> {
        let declaration = TypeDeclaration {
            type_id: 0,
            type_field: "struct SomeName".to_string(),
            components: None,
            type_parameters: None,
        };

        let struct_name = custom_type_name(&declaration.type_field)?;

        assert_eq!(struct_name, "SomeName");

        Ok(())
    }

    #[test]
    fn can_extract_enum_name() -> anyhow::Result<()> {
        let declaration = TypeDeclaration {
            type_id: 0,
            type_field: "enum SomeEnumName".to_string(),
            components: None,
            type_parameters: None,
        };

        let struct_name = custom_type_name(&declaration.type_field)?;

        assert_eq!(struct_name, "SomeEnumName");

        Ok(())
    }
}<|MERGE_RESOLUTION|>--- conflicted
+++ resolved
@@ -20,12 +20,8 @@
     pub fn new(
         component: &FullTypeApplication,
         snake_case: bool,
-<<<<<<< HEAD
         shared_types: &HashSet<FullTypeDeclaration>,
-    ) -> anyhow::Result<Component> {
-=======
     ) -> Result<Component, Error> {
->>>>>>> 0dc69760
         let field_name = if snake_case {
             component.name.to_snake_case()
         } else {
@@ -84,26 +80,10 @@
 pub(crate) fn extract_components(
     type_decl: &FullTypeDeclaration,
     snake_case: bool,
-<<<<<<< HEAD
     shared_types: &HashSet<FullTypeDeclaration>,
-) -> anyhow::Result<Vec<Component>> {
-    let components = &type_decl.components;
-
-    if components.is_empty() {
-        return Err(anyhow!(
-            "Custom type {} must have at least one component!",
-            type_decl.type_field
-        ));
-    };
-
-    components
-=======
 ) -> Result<Vec<Component>, Error> {
     type_decl
         .components
-        .as_ref()
-        .unwrap_or(&vec![])
->>>>>>> 0dc69760
         .iter()
         .map(|component| Component::new(component, snake_case, shared_types))
         .collect()
@@ -271,8 +251,8 @@
         assert_eq!(
             stringified_result,
             vec![
-                "< u8 > :: param_type ()",
-                "SomeStruct :: < T , K > :: param_type ()"
+                "< u8 as :: fuels :: core :: Parameterize > :: param_type ()",
+                "< SomeStruct :: < T , K > as :: fuels :: core :: Parameterize > :: param_type ()"
             ]
         )
     }
