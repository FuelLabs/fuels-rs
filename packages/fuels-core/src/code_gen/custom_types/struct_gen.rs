--- conflicted
+++ resolved
@@ -4,14 +4,7 @@
 use crate::code_gen::abigen::{GeneratedCode, TypePath};
 use crate::code_gen::full_abi_types::FullTypeDeclaration;
 use crate::utils::ident;
-<<<<<<< HEAD
-use core::result::Result;
-use core::result::Result::Ok;
-use fuels_types::errors::Error;
-use fuels_types::utils::custom_type_name;
-=======
-use fuels_types::{errors::Error, utils::custom_type_name, TypeDeclaration};
->>>>>>> 0dc69760
+use fuels_types::{errors::Error, utils::custom_type_name};
 use proc_macro2::{Ident, TokenStream};
 use quote::quote;
 use std::collections::HashSet;
@@ -101,18 +94,13 @@
         .collect::<Vec<_>>();
 
     quote! {
-<<<<<<< HEAD
         impl <#(#generic_parameters: ::fuels::core::Tokenizable + ::fuels::core::Parameterize, )*> ::fuels::core::Tokenizable for self::#struct_ident <#(#generic_parameters, )*> {
-            fn from_token(token: ::fuels::core::Token)  -> ::std::result::Result<Self, ::fuels::types::errors::Error> {
-=======
-        impl <#(#generic_parameters: Tokenizable + Parameterize, )*> Tokenizable for #struct_ident <#(#generic_parameters, )*> {
-            fn into_token(self) -> Token {
+            fn into_token(self) -> ::fuels::core::Token {
                 let tokens = [#(#into_token_calls),*].to_vec();
-                Token::Struct(tokens)
+                ::fuels::core::Token::Struct(tokens)
             }
 
-            fn from_token(token: Token)  -> Result<Self, SDKError> {
->>>>>>> 0dc69760
+            fn from_token(token: ::fuels::core::Token)  -> ::std::result::Result<Self, ::fuels::types::errors::Error> {
                 match token {
                     ::fuels::core::Token::Struct(tokens) => {
                         let mut tokens_iter = tokens.into_iter();
@@ -125,13 +113,6 @@
                     other => ::std::result::Result::Err(::fuels::types::errors::Error::InstantiationError(format!("Error while constructing '{}'. Expected token of type Token::Struct, got {:?}", #struct_name_str, other))),
                 }
             }
-
-            fn into_token(self) -> ::fuels::core::Token {
-                let mut tokens = ::std::vec::Vec::new();
-                #( tokens.push(#into_token_calls); )*
-                ::fuels::core::Token::Struct(tokens)
-            }
-
         }
     }
 }
@@ -153,22 +134,14 @@
         });
     let struct_name_str = struct_ident.to_string();
     quote! {
-<<<<<<< HEAD
         impl <#(#generic_parameters: ::fuels::core::Parameterize + ::fuels::core::Tokenizable),*> ::fuels::core::Parameterize for self::#struct_ident <#(#generic_parameters),*> {
             fn param_type() -> ::fuels::types::param_types::ParamType {
-                let mut types = ::std::vec::Vec::new();
-                #( types.push(#param_type_calls); )*
-                ::fuels::types::param_types::ParamType::Struct{fields: types, generics: vec![#(#generic_parameters::param_type()),*]}
-=======
-        impl <#(#generic_parameters: Parameterize + Tokenizable),*> Parameterize for #struct_ident <#(#generic_parameters),*> {
-            fn param_type() -> ParamType {
                 let types = [#(#field_name_param_type),*].to_vec();
-                ParamType::Struct{
+                ::fuels::types::param_types::ParamType::Struct{
                     name: #struct_name_str.to_string(),
                     fields: types,
                     generics: [#(#generic_parameters::param_type()),*].to_vec()
                 }
->>>>>>> 0dc69760
             }
         }
     }
