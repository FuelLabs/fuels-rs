<<<<<<< HEAD
use crate::code_gen::abigen::Abigen;
use crate::code_gen::docs_gen::expand_doc;
use crate::code_gen::function_selector::resolve_fn_selector;
use crate::code_gen::resolved_type;
use crate::code_gen::resolved_type::ResolvedType;
use crate::utils::{first_four_bytes_of_sha256_hash, ident, safe_ident};
use crate::{ParamType, Selector};
use anyhow::anyhow;
use fuels_types::errors::Error;
use fuels_types::{
    ABIFunction, CustomType, TypeApplication, TypeDeclaration, ENUM_KEYWORD, STRUCT_KEYWORD,
};
use inflector::Inflector;
use itertools::{chain, Either, Itertools};
use lazy_static::lazy_static;
use proc_macro2::{Ident, Literal, TokenStream};
use quote::{quote, ToTokens};
use regex::Regex;
use resolved_type::resolve_type;
use std::collections::{HashMap, HashSet, VecDeque};
use std::fmt::{Display, Formatter};
use std::hash::{Hash, Hasher};
use std::iter;
use std::iter::zip;
use std::str::FromStr;
use syn::Expr::Type;
=======
use crate::code_gen::docs_gen::expand_doc;
use crate::code_gen::function_selector::resolve_fn_selector;
use crate::code_gen::resolved_type;
use crate::utils::{first_four_bytes_of_sha256_hash, safe_ident};
use crate::Selector;
use fuels_types::errors::Error;
use fuels_types::{ABIFunction, TypeDeclaration};
use inflector::Inflector;
use itertools::Itertools;
use proc_macro2::{Literal, TokenStream};
use quote::quote;
use resolved_type::resolve_type;
use std::collections::HashMap;
use std::iter::zip;
>>>>>>> cacc930a

/// Functions used by the Abigen to expand functions defined in an ABI spec.

/// Transforms a function defined in [`Function`] into a [`TokenStream`]
/// that represents that same function signature as a Rust-native function
/// declaration.
/// The actual logic inside the function is the function `method_hash` under
/// [`Contract`], which is responsible for encoding the function selector
/// and the function parameters that will be used in the actual contract call.
///
/// [`Contract`]: crate::contract::Contract
pub fn expand_function(
    function: &ABIFunction,
    types: &HashMap<usize, TypeDeclaration>,
) -> Result<TokenStream, Error> {
    if function.name.is_empty() {
        return Err(Error::InvalidData("Function name can not be empty".into()));
    }

    let name = safe_ident(&function.name);
<<<<<<< HEAD
    let fn_signature = resolve_fn_selector(&function, types);
=======
    let fn_signature = resolve_fn_selector(function, types);
>>>>>>> cacc930a

    let encoded = first_four_bytes_of_sha256_hash(&fn_signature);

    let tokenized_signature = expand_selector(encoded);

    let (input, arg) = expand_function_arguments(function, types)?;

    let doc = expand_doc(&format!(
        "Calls the contract's `{}` (0x{}) function",
        function.name,
        hex::encode(encoded)
    ));

    let output_type_tokenized: TokenStream = resolve_type(&function.output, types)?.into();
    let result = quote! { ContractCallHandler<#output_type_tokenized> };

    Ok(quote! {
        #doc
        pub fn #name(&self #input) -> #result {
            let provider = self.wallet.get_provider().expect("Provider not set up");
            Contract::method_hash(&provider,
                self.contract_id.clone(),
                &self.wallet,
                #tokenized_signature,
                #arg).expect("method not found (this should never happen)")
        }
    })
}

fn expand_selector(selector: Selector) -> TokenStream {
    let bytes = selector.iter().copied().map(Literal::u8_unsuffixed);
    quote! { [#( #bytes ),*] }
}

/// Expands the arguments in a function declaration and the same arguments as input
fn expand_function_arguments(
    fun: &ABIFunction,
    types: &HashMap<usize, TypeDeclaration>,
) -> Result<(TokenStream, TokenStream), Error> {
    let resolved_inputs = fun
        .inputs
        .iter()
        .map(|input| resolve_type(input, types))
        .map_ok(TokenStream::from)
        .collect::<Result<Vec<_>, _>>()?;

    let arg_names = fun
        .inputs
        .iter()
        .map(|input| expand_input_name(&input.name))
        .collect::<Result<Vec<_>, _>>()?;

    let args = zip(&arg_names, &resolved_inputs).map(|(arg_name, arg_type)| {
        quote! { #arg_name: #arg_type }
    });

    Ok((
        quote! { #( , #args )* },
        quote! { &[ #(#arg_names.into_token(),) * ] },
    ))
}

/// Expands a positional identifier string that may be empty.
/// Note that this expands the parameter name with `safe_ident`, meaning that
/// identifiers that are reserved keywords get `_` appended to them.
pub fn expand_input_name(name: &str) -> Result<TokenStream, Error> {
    if name.is_empty() {
        return Err(Error::InvalidData(
            "Function arguments can not have empty names".into(),
        ));
    }
    let name = safe_ident(&name.to_snake_case());
    Ok(quote! { #name })
}

<<<<<<< HEAD
// Regarding string->TokenStream->string, refer to `custom_types_gen` tests for more details.
=======
// Regarding string->TokenStream->string, refer to `custom_types` tests for more details.
>>>>>>> cacc930a
#[cfg(test)]
mod tests {
    use super::*;
    use fuels_types::ProgramABI;
    use std::str::FromStr;

    #[test]
    fn test_expand_function_simpleabi() -> Result<(), Error> {
        let s = r#"
        {
            "types": [
              {
                "typeId": 6,
                "type": "u64",
                "components": null,
                "typeParameters": null
              },
              {
                "typeId": 8,
                "type": "b256",
                "components": null,
                "typeParameters": null
              },
              {
                "typeId": 6,
                "type": "u64",
                "components": null,
                "typeParameters": null
              },
              {
                "typeId": 8,
                "type": "b256",
                "components": null,
                "typeParameters": null
              },
              {
                "typeId": 10,
                "type": "bool",
                "components": null,
                "typeParameters": null
              },
              {
                "typeId": 12,
                "type": "struct MyStruct1",
                "components": [
                  {
                    "name": "x",
                    "type": 6,
                    "typeArguments": null
                  },
                  {
                    "name": "y",
                    "type": 8,
                    "typeArguments": null
                  }
                ],
                "typeParameters": null
              },
              {
                "typeId": 6,
                "type": "u64",
                "components": null,
                "typeParameters": null
              },
              {
                "typeId": 8,
                "type": "b256",
                "components": null,
                "typeParameters": null
              },
              {
                "typeId": 2,
                "type": "struct MyStruct1",
                "components": [
                  {
                    "name": "x",
                    "type": 6,
                    "typeArguments": null
                  },
                  {
                    "name": "y",
                    "type": 8,
                    "typeArguments": null
                  }
                ],
                "typeParameters": null
              },
              {
                "typeId": 3,
                "type": "struct MyStruct2",
                "components": [
                  {
                    "name": "x",
                    "type": 10,
                    "typeArguments": null
                  },
                  {
                    "name": "y",
                    "type": 12,
                    "typeArguments": []
                  }
                ],
                "typeParameters": null
              },
              {
                "typeId": 26,
                "type": "struct MyStruct1",
                "components": [
                  {
                    "name": "x",
                    "type": 6,
                    "typeArguments": null
                  },
                  {
                    "name": "y",
                    "type": 8,
                    "typeArguments": null
                  }
                ],
                "typeParameters": null
              }
            ],
            "functions": [
              {
                "type": "function",
                "inputs": [
                  {
                    "name": "s1",
                    "type": 2,
                    "typeArguments": []
                  },
                  {
                    "name": "s2",
                    "type": 3,
                    "typeArguments": []
                  }
                ],
                "name": "some_abi_funct",
                "output": {
                  "name": "",
                  "type": 26,
                  "typeArguments": []
                }
              }
            ]
          }
"#;
        let parsed_abi: ProgramABI = serde_json::from_str(s)?;
        let all_types = parsed_abi
            .types
            .into_iter()
            .map(|t| (t.type_id, t))
            .collect::<HashMap<usize, TypeDeclaration>>();

        // Grabbing the one and only function in it.
        let result = expand_function(&parsed_abi.functions[0], &all_types);

        // let result = expand_function(&the_function, &Default::default(), &Default::default());
        let expected = TokenStream::from_str(
            r#"
            #[doc = "Calls the contract's `some_abi_funct` (0x00000000652399f3) function"]
            pub fn some_abi_funct(&self, s_1: MyStruct1, s_2: MyStruct2) -> ContractCallHandler<MyStruct1> {
                let provider = self.wallet.get_provider().expect("Provider not set up");
                Contract::method_hash(
                    &provider,
                    self.contract_id.clone(),
                    &self.wallet,
                    [0, 0, 0, 0, 101 , 35 , 153 , 243],
                    &[s_1.into_token(), s_2.into_token(),]
                ).expect("method not found (this should never happen)")
            }

            "#,
        );
        let expected = expected?.to_string();

        assert_eq!(result?.to_string(), expected);
        Ok(())
    }

    // TODO: Move tests using the old abigen to the new one.
    // Currently, they will be skipped. Even though we're not fully testing these at
    // unit level, they're tested at integration level, in the main harness.rs file.

    // #[test]
    // fn test_expand_function_simple() -> Result<(), Error> {
    //     let mut the_function = Function {
    //         type_field: "unused".to_string(),
    //         inputs: vec![],
    //         name: "HelloWorld".to_string(),
    //         outputs: vec![],
    //     };
    //     the_function.inputs.push(Property {
    //         name: String::from("bimbam"),
    //         type_field: String::from("bool"),
    //         components: None,
    //     });
    //     let result = expand_function(&the_function, &Default::default(), &Default::default());
    //     let expected = TokenStream::from_str(
    //         r#"
    //         #[doc = "Calls the contract's `HelloWorld` (0x0000000097d4de45) function"]
    //         pub fn HelloWorld(&self, bimbam: bool) -> ContractCallHandler<()> {
    //             Contract::method_hash(
    //                 &self.wallet.get_provider().expect("Provider not set up"),
    //                 self.contract_id.clone(),
    //                 &self.wallet,
    //                 [0, 0, 0, 0, 151, 212, 222, 69],
    //                 None,
    //                 &[bimbam.into_token() ,]
    //             )
    //             .expect("method not found (this should never happen)")
    //         }
    //         "#,
    //     );
    //     let expected = expected?.to_string();

    //     assert_eq!(result?.to_string(), expected);
    //     Ok(())
    // }

    // #[test]
    // fn test_expand_function_complex() -> Result<(), Error> {
    //     let mut the_function = Function {
    //         type_field: "function".to_string(),
    //         name: "hello_world".to_string(),
    //         inputs: vec![],
    //         outputs: vec![Property {
    //             name: String::from("stillnotused"),
    //             type_field: String::from("enum EntropyCirclesEnum"),
    //             components: Some(vec![
    //                 Property {
    //                     name: String::from("Postcard"),
    //                     type_field: String::from("bool"),
    //                     components: None,
    //                 },
    //                 Property {
    //                     name: String::from("Teacup"),
    //                     type_field: String::from("u64"),
    //                     components: None,
    //                 },
    //             ]),
    //         }],
    //     };
    //     the_function.inputs.push(Property {
    //         name: String::from("the_only_allowed_input"),
    //         type_field: String::from("struct BurgundyBeefStruct"),
    //         components: Some(vec![
    //             Property {
    //                 name: String::from("Beef"),
    //                 type_field: String::from("bool"),
    //                 components: None,
    //             },
    //             Property {
    //                 name: String::from("BurgundyWine"),
    //                 type_field: String::from("u64"),
    //                 components: None,
    //             },
    //         ]),
    //     });
    //     let mut custom_structs = HashMap::new();
    //     custom_structs.insert(
    //         "BurgundyBeefStruct".to_string(),
    //         Property {
    //             name: "unused".to_string(),
    //             type_field: "struct SomeWeirdFrenchCuisine".to_string(),
    //             components: None,
    //         },
    //     );
    //     custom_structs.insert(
    //         "CoolIndieGame".to_string(),
    //         Property {
    //             name: "unused".to_string(),
    //             type_field: "struct CoolIndieGame".to_string(),
    //             components: None,
    //         },
    //     );
    //     let mut custom_enums = HashMap::new();
    //     custom_enums.insert(
    //         "EntropyCirclesEnum".to_string(),
    //         Property {
    //             name: "unused".to_string(),
    //             type_field: "enum EntropyCirclesEnum".to_string(),
    //             components: None,
    //         },
    //     );
    //     let result = expand_function(&the_function, &custom_enums, &custom_structs);
    //     // Some more editing was required because it is not rustfmt-compatible (adding/removing parentheses or commas)
    //     let expected = TokenStream::from_str(
    //         r#"
    //         #[doc = "Calls the contract's `hello_world` (0x0000000076b25a24) function"]
    //         pub fn hello_world(
    //             &self,
    //             the_only_allowed_input: SomeWeirdFrenchCuisine
    //         ) -> ContractCallHandler<EntropyCirclesEnum> {
    //             Contract::method_hash(
    //                 &self.wallet.get_provider().expect("Provider not set up"),
    //                 self.contract_id.clone(),
    //                 &self.wallet,
    //                 [0, 0, 0, 0, 118, 178, 90, 36],
    //                 Some(ParamType::Enum(EnumVariants::new(vec![ParamType::Bool, ParamType::U64]).unwrap())),
    //                 &[the_only_allowed_input.into_token() ,]
    //             )
    //             .expect("method not found (this should never happen)")
    //         }
    //         "#,
    //     );
    //     let expected = expected?.to_string();

    //     assert_eq!(result?.to_string(), expected);
    //     Ok(())
    // }

    // --- expand_selector ---
    #[test]
    fn test_expand_selector() {
        let result = expand_selector(Selector::default());
        assert_eq!(result.to_string(), "[0 , 0 , 0 , 0 , 0 , 0 , 0 , 0]");

        let result = expand_selector([1, 2, 3, 4, 5, 6, 7, 8]);
        assert_eq!(result.to_string(), "[1 , 2 , 3 , 4 , 5 , 6 , 7 , 8]");
    }

    // --- expand_fn_outputs ---
    // #[test]
    // fn test_expand_fn_outputs() -> Result<(), Error> {
    //     let result = expand_fn_outputs(&[]);
    //     assert_eq!(result?.to_string(), "()");

    //     // Primitive type
    //     let result = expand_fn_outputs(&[Property {
    //         name: "unused".to_string(),
    //         type_field: "bool".to_string(),
    //         components: None,
    //     }]);
    //     assert_eq!(result?.to_string(), "bool");

    //     // Struct type
    //     let result = expand_fn_outputs(&[Property {
    //         name: "unused".to_string(),
    //         type_field: String::from("struct streaming_services"),
    //         components: Some(vec![
    //             Property {
    //                 name: String::from("unused"),
    //                 type_field: String::from("thistypedoesntexist"),
    //                 components: None,
    //             },
    //             Property {
    //                 name: String::from("unused"),
    //                 type_field: String::from("thistypedoesntexist"),
    //                 components: None,
    //             },
    //         ]),
    //     }]);
    //     assert_eq!(result?.to_string(), "streaming_services");

    //     // Enum type
    //     let result = expand_fn_outputs(&[Property {
    //         name: "unused".to_string(),
    //         type_field: String::from("enum StreamingServices"),
    //         components: Some(vec![
    //             Property {
    //                 name: String::from("unused"),
    //                 type_field: String::from("bool"),
    //                 components: None,
    //             },
    //             Property {
    //                 name: String::from("unused"),
    //                 type_field: String::from("u64"),
    //                 components: None,
    //             },
    //         ]),
    //     }]);
    //     assert_eq!(result?.to_string(), "StreamingServices");
    //     Ok(())
    // }

    // // --- expand_function_argument ---
    // #[test]
    // fn test_expand_function_arguments() -> Result<(), Error> {
    //     let hm: HashMap<String, Property> = HashMap::new();
    //     let the_argument = Property {
    //         name: "some_argument".to_string(),
    //         type_field: String::from("u32"),
    //         components: None,
    //     };

    //     // All arguments are here
    //     let mut the_function = Function {
    //         type_field: "".to_string(),
    //         inputs: vec![],
    //         name: "".to_string(),
    //         outputs: vec![],
    //     };
    //     the_function.inputs.push(the_argument);

    //     let result = expand_function_arguments(&the_function, &hm, &hm);
    //     let (args, call_args) = result?;
    //     let result = format!("({},{})", args, call_args);
    //     let expected = "(, some_argument : u32,& [some_argument . into_token () ,])";

    //     assert_eq!(result, expected);
    //     Ok(())
    // }

    // #[test]
    // fn test_expand_function_arguments_primitive() -> Result<(), Error> {
    //     let hm: HashMap<String, Property> = HashMap::new();
    //     let mut the_function = Function {
    //         type_field: "function".to_string(),
    //         inputs: vec![],
    //         name: "pip_pop".to_string(),
    //         outputs: vec![],
    //     };

    //     the_function.inputs.push(Property {
    //         name: "bim_bam".to_string(),
    //         type_field: String::from("u64"),
    //         components: None,
    //     });
    //     let result = expand_function_arguments(&the_function, &hm, &hm);
    //     let (args, call_args) = result?;
    //     let result = format!("({},{})", args, call_args);

    //     assert_eq!(result, "(, bim_bam : u64,& [bim_bam . into_token () ,])");
    //     Ok(())
    // }

    // #[test]
    // fn test_expand_function_arguments_composite() -> Result<(), Error> {
    //     let mut function = Function {
    //         type_field: "zig_zag".to_string(),
    //         inputs: vec![],
    //         name: "PipPopFunction".to_string(),
    //         outputs: vec![],
    //     };
    //     function.inputs.push(Property {
    //         name: "bim_bam".to_string(),
    //         type_field: String::from("struct CarMaker"),
    //         components: Some(vec![Property {
    //             name: "name".to_string(),
    //             type_field: "str[5]".to_string(),
    //             components: None,
    //         }]),
    //     });
    //     let mut custom_structs = HashMap::new();
    //     custom_structs.insert(
    //         "CarMaker".to_string(),
    //         Property {
    //             name: "unused".to_string(),
    //             type_field: "struct CarMaker".to_string(),
    //             components: None,
    //         },
    //     );
    //     let mut custom_enums = HashMap::new();
    //     custom_enums.insert(
    //         "Cocktail".to_string(),
    //         Property {
    //             name: "Cocktail".to_string(),
    //             type_field: "enum Cocktail".to_string(),
    //             components: Some(vec![Property {
    //                 name: "variant".to_string(),
    //                 type_field: "u32".to_string(),
    //                 components: None,
    //             }]),
    //         },
    //     );

    //     let result = expand_function_arguments(&function, &custom_enums, &custom_structs);
    //     let (args, call_args) = result?;
    //     let result = format!("({},{})", args, call_args);
    //     let expected = r#"(, bim_bam : CarMaker,& [bim_bam . into_token () ,])"#;
    //     assert_eq!(result, expected);

    //     function.inputs[0].type_field = "enum Cocktail".to_string();
    //     let result = expand_function_arguments(&function, &custom_enums, &custom_structs);
    //     let (args, call_args) = result?;
    //     let result = format!("({},{})", args, call_args);
    //     let expected = r#"(, bim_bam : Cocktail,& [bim_bam . into_token () ,])"#;
    //     assert_eq!(result, expected);
    //     Ok(())
    // }

    #[test]
    fn transform_name_to_snake_case() -> Result<(), Error> {
        let result = expand_input_name("CamelCaseHello");
        assert_eq!(result?.to_string(), "camel_case_hello");
        Ok(())
    }

    #[test]
    fn avoids_collisions_with_keywords() -> Result<(), Error> {
        let result = expand_input_name("if");
        assert_eq!(result?.to_string(), "if_");

        let result = expand_input_name("let");
        assert_eq!(result?.to_string(), "let_");
        Ok(())
    }

    // --- expand_input_param ---
    // #[test]
    // fn test_expand_input_param_primitive() -> Result<(), Error> {
    //     let def = Function::default();
    //     let result = expand_input_param(&def, "unused", &ParamType::Bool, &None);
    //     assert_eq!(result?.to_string(), "bool");

    //     let result = expand_input_param(&def, "unused", &ParamType::U64, &None);
    //     assert_eq!(result?.to_string(), "u64");

    //     let result = expand_input_param(&def, "unused", &ParamType::String(10), &None);
    //     assert_eq!(result?.to_string(), "String");
    //     Ok(())
    // }

    // #[test]
    // fn test_expand_input_param_array() -> Result<(), Error> {
    //     let array_type = ParamType::Array(Box::new(ParamType::U64), 10);
    //     let result = expand_input_param(&Function::default(), "unused", &array_type, &None);
    //     assert_eq!(result?.to_string(), ":: std :: vec :: Vec < u64 >");
    //     Ok(())
    // }

    // #[test]
    // fn test_expand_input_param_custom_type() -> Result<(), Error> {
    //     let def = Function::default();
    //     let struct_type = ParamType::Struct(vec![ParamType::Bool, ParamType::U64]);
    //     let struct_prop = Property {
    //         name: String::from("unused"),
    //         type_field: String::from("struct Babies"),
    //         components: None,
    //     };
    //     let struct_name = Some(&struct_prop);
    //     let result = expand_input_param(&def, "unused", &struct_type, &struct_name);
    //     assert_eq!(result?.to_string(), "Babies");

    //     let enum_type = ParamType::Enum(EnumVariants::new(vec![ParamType::U8, ParamType::U32])?);
    //     let enum_prop = Property {
    //         name: String::from("unused"),
    //         type_field: String::from("enum Babies"),
    //         components: None,
    //     };
    //     let enum_name = Some(&enum_prop);
    //     let result = expand_input_param(&def, "unused", &enum_type, &enum_name);
    //     assert_eq!(result?.to_string(), "Babies");
    //     Ok(())
    // }

    // #[test]
    // fn test_expand_input_param_struct_wrong_name() {
    //     let def = Function::default();
    //     let struct_type = ParamType::Struct(vec![ParamType::Bool, ParamType::U64]);
    //     let struct_prop = Property {
    //         name: String::from("unused"),
    //         type_field: String::from("not_the_right_format"),
    //         components: None,
    //     };
    //     let struct_name = Some(&struct_prop);
    //     let result = expand_input_param(&def, "unused", &struct_type, &struct_name);
    //     assert!(matches!(result, Err(Error::InvalidData(_))));
    // }

    // #[test]
    // fn test_expand_input_param_struct_with_enum_name() {
    //     let def = Function::default();
    //     let struct_type = ParamType::Struct(vec![ParamType::Bool, ParamType::U64]);
    //     let struct_prop = Property {
    //         name: String::from("unused"),
    //         type_field: String::from("enum Butitsastruct"),
    //         components: None,
    //     };
    //     let struct_name = Some(&struct_prop);
    //     let result = expand_input_param(&def, "unused", &struct_type, &struct_name);
    //     assert!(matches!(result, Err(Error::InvalidType(_))));
    // }

    // #[test]
    // fn can_have_b256_mixed_in_tuple_w_custom_types() -> anyhow::Result<()> {
    //     let test_struct_component = Property {
    //         name: "__tuple_element".to_string(),
    //         type_field: "struct TestStruct".to_string(),
    //         components: Some(vec![Property {
    //             name: "value".to_string(),
    //             type_field: "u64".to_string(),
    //             components: None,
    //         }]),
    //     };
    //     let b256_component = Property {
    //         name: "__tuple_element".to_string(),
    //         type_field: "b256".to_string(),
    //         components: None,
    //     };

    //     let property = Property {
    //         name: "".to_string(),
    //         type_field: "(struct TestStruct, b256)".to_string(),
    //         components: Some(vec![test_struct_component, b256_component]),
    //     };

    //     let stream = expand_fn_outputs(slice::from_ref(&property))?;

    //     let actual = stream.to_string();
    //     let expected = "(TestStruct , [u8 ; 32])";

    //     assert_eq!(actual, expected);

    //     Ok(())
    // }
}<|MERGE_RESOLUTION|>--- conflicted
+++ resolved
@@ -1,31 +1,3 @@
-<<<<<<< HEAD
-use crate::code_gen::abigen::Abigen;
-use crate::code_gen::docs_gen::expand_doc;
-use crate::code_gen::function_selector::resolve_fn_selector;
-use crate::code_gen::resolved_type;
-use crate::code_gen::resolved_type::ResolvedType;
-use crate::utils::{first_four_bytes_of_sha256_hash, ident, safe_ident};
-use crate::{ParamType, Selector};
-use anyhow::anyhow;
-use fuels_types::errors::Error;
-use fuels_types::{
-    ABIFunction, CustomType, TypeApplication, TypeDeclaration, ENUM_KEYWORD, STRUCT_KEYWORD,
-};
-use inflector::Inflector;
-use itertools::{chain, Either, Itertools};
-use lazy_static::lazy_static;
-use proc_macro2::{Ident, Literal, TokenStream};
-use quote::{quote, ToTokens};
-use regex::Regex;
-use resolved_type::resolve_type;
-use std::collections::{HashMap, HashSet, VecDeque};
-use std::fmt::{Display, Formatter};
-use std::hash::{Hash, Hasher};
-use std::iter;
-use std::iter::zip;
-use std::str::FromStr;
-use syn::Expr::Type;
-=======
 use crate::code_gen::docs_gen::expand_doc;
 use crate::code_gen::function_selector::resolve_fn_selector;
 use crate::code_gen::resolved_type;
@@ -40,7 +12,6 @@
 use resolved_type::resolve_type;
 use std::collections::HashMap;
 use std::iter::zip;
->>>>>>> cacc930a
 
 /// Functions used by the Abigen to expand functions defined in an ABI spec.
 
@@ -61,11 +32,7 @@
     }
 
     let name = safe_ident(&function.name);
-<<<<<<< HEAD
-    let fn_signature = resolve_fn_selector(&function, types);
-=======
     let fn_signature = resolve_fn_selector(function, types);
->>>>>>> cacc930a
 
     let encoded = first_four_bytes_of_sha256_hash(&fn_signature);
 
@@ -141,11 +108,7 @@
     Ok(quote! { #name })
 }
 
-<<<<<<< HEAD
-// Regarding string->TokenStream->string, refer to `custom_types_gen` tests for more details.
-=======
 // Regarding string->TokenStream->string, refer to `custom_types` tests for more details.
->>>>>>> cacc930a
 #[cfg(test)]
 mod tests {
     use super::*;
