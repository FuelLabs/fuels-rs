--- conflicted
+++ resolved
@@ -1,19 +1,13 @@
-<<<<<<< HEAD
-use crate::code_gen::custom_types::{param_type_calls, Component};
-use crate::code_gen::docs_gen::expand_doc;
-use crate::code_gen::full_abi_types::{FullABIFunction, FullTypeApplication, FullTypeDeclaration};
-use crate::code_gen::resolved_type;
-use crate::utils::safe_ident;
+use crate::{
+    code_gen::{
+        custom_types::{param_type_calls, Component},
+        docs_gen::expand_doc,
+        full_abi_types::{FullABIFunction, FullTypeApplication, FullTypeDeclaration},
+        resolved_type,
+    },
+    utils::safe_ident,
+};
 use fuels_types::errors::Error;
-=======
-use crate::code_gen::{
-    custom_types::{param_type_calls, Component},
-    docs_gen::expand_doc,
-    resolved_type,
-};
-use crate::utils::safe_ident;
-use fuels_types::{errors::Error, ABIFunction, TypeDeclaration};
->>>>>>> 0dc69760
 use inflector::Inflector;
 use proc_macro2::TokenStream;
 use quote::quote;
@@ -64,17 +58,11 @@
         #doc
         pub fn #name(&self #(,#arg_declarations)*) -> ::fuels::contract::contract::ContractCallHandler<#output_type> {
             let provider = self.wallet.get_provider().expect("Provider not set up");
-<<<<<<< HEAD
             let encoded_fn_selector = ::fuels::core::code_gen::function_selector::resolve_fn_selector(#name_stringified, &[#(#param_type_calls),*]);
             let tokens = [#(::fuels::core::Tokenizable::into_token(#arg_names)),*];
-            ::fuels::contract::contract::Contract::method_hash(&provider,
-=======
-            let encoded_fn_selector = resolve_fn_selector(#name_stringified, &[#(#param_type_calls),*]);
-            let tokens = [#(#arg_names.into_token()),*];
-            let log_decoder = LogDecoder{logs_map: self.logs_map.clone()};
-            Contract::method_hash(
+            let log_decoder = ::fuels::contract::logs::LogDecoder{logs_map: self.logs_map.clone()};
+            ::fuels::contract::contract::Contract::method_hash(
                 &provider,
->>>>>>> 0dc69760
                 self.contract_id.clone(),
                 &self.wallet,
                 encoded_fn_selector,
@@ -107,13 +95,8 @@
 ) -> Result<Vec<Component>, Error> {
     inputs
         .iter()
-<<<<<<< HEAD
         .map(|input| Component::new(input, true, shared_types))
-        .collect::<Result<Vec<_>, anyhow::Error>>()
-=======
-        .map(|input| Component::new(input, types, true))
         .collect::<Result<Vec<_>, Error>>()
->>>>>>> 0dc69760
         .map_err(|e| Error::InvalidType(e.to_string()))
 }
 
@@ -139,7 +122,7 @@
     use std::str::FromStr;
 
     #[test]
-    fn test_expand_function_simpleabi() -> Result<(), Error> {
+    fn test_expand_function_simple_abi() -> Result<(), Error> {
         let s = r#"
             {
                 "types": [
@@ -292,29 +275,41 @@
             &HashSet::default(),
         )?;
 
-        let expected_code = r#"
-                #[doc = "Calls the contract's `some_abi_funct` function"]
-                pub fn some_abi_funct(&self, s_1: MyStruct1, s_2: MyStruct2) -> ContractCallHandler<MyStruct1> {
-                    let provider = self.wallet.get_provider().expect("Provider not set up");
-                    let encoded_fn_selector = resolve_fn_selector(
-                        "some_abi_funct",
-                        &[<MyStruct1> :: param_type(), <MyStruct2> :: param_type()]
-                    );
-                    let tokens = [s_1.into_token(), s_2.into_token()];
-                    let log_decoder = LogDecoder{logs_map: self.logs_map.clone()};
-                    Contract::method_hash(
-                        &provider,
-                        self.contract_id.clone(),
-                        &self.wallet,
-                        encoded_fn_selector,
-                        &tokens,
-                        log_decoder
-                    )
-                    .expect("method not found (this should never happen)")
-                }
-        "#;
-
-        let expected = TokenStream::from_str(expected_code).unwrap().to_string();
+        let expected = TokenStream::from_str(
+            r#"
+            #[doc = "Calls the contract's `some_abi_funct` function"]
+            pub fn some_abi_funct(
+                &self,
+                s_1: self::MyStruct1,
+                s_2: self::MyStruct2
+            ) -> ::fuels::contract::contract::ContractCallHandler<self::MyStruct1> {
+                let provider = self.wallet.get_provider().expect("Provider not set up");
+                let encoded_fn_selector = ::fuels::core::code_gen::function_selector::resolve_fn_selector(
+                    "some_abi_funct",
+                    &[
+                        <self::MyStruct1 as ::fuels::core::Parameterize> ::param_type(),
+                        <self::MyStruct2 as ::fuels::core::Parameterize> ::param_type()
+                    ]
+                );
+                let tokens = [
+                    ::fuels::core::Tokenizable::into_token(s_1),
+                    ::fuels::core::Tokenizable::into_token(s_2)
+                ];
+                let log_decoder = ::fuels::contract::logs::LogDecoder {
+                    logs_map: self.logs_map.clone()
+                };
+                ::fuels::contract::contract::Contract::method_hash(
+                    &provider,
+                    self.contract_id.clone(),
+                    &self.wallet,
+                    encoded_fn_selector,
+                    &tokens,
+                    log_decoder
+                )
+                .expect("method not found (this should never happen)")
+            }
+            "#,
+        )?.to_string();
 
         assert_eq!(result.to_string(), expected);
 
@@ -356,15 +351,21 @@
             &FullABIFunction::from_counterpart(&the_function, &types),
             &HashSet::default(),
         );
+
         let expected = TokenStream::from_str(
             r#"
             #[doc = "Calls the contract's `HelloWorld` function"]
-            pub fn HelloWorld(&self, bimbam: bool) -> ContractCallHandler<()> {
+            pub fn HelloWorld(&self, bimbam: bool) -> ::fuels::contract::contract::ContractCallHandler<()> {
                 let provider = self.wallet.get_provider().expect("Provider not set up");
-                let encoded_fn_selector = resolve_fn_selector("HelloWorld", &[<bool> :: param_type()]);
-                let tokens = [bimbam.into_token()];
-                let log_decoder = LogDecoder{logs_map: self.logs_map.clone()};
-                Contract::method_hash(
+                let encoded_fn_selector = ::fuels::core::code_gen::function_selector::resolve_fn_selector(
+                    "HelloWorld",
+                    &[<bool as ::fuels::core::Parameterize> ::param_type()]
+                );
+                let tokens = [::fuels::core::Tokenizable::into_token(bimbam)];
+                let log_decoder = ::fuels::contract::logs::LogDecoder {
+                    logs_map: self.logs_map.clone()
+                };
+                ::fuels::contract::contract::Contract::method_hash(
                     &provider,
                     self.contract_id.clone(),
                     &self.wallet,
@@ -375,10 +376,10 @@
                 .expect("method not found (this should never happen)")
             }
             "#,
-        );
-        let expected = expected?.to_string();
+        )?.to_string();
 
         assert_eq!(result?.to_string(), expected);
+
         Ok(())
     }
 
@@ -467,13 +468,20 @@
             #[doc = "Calls the contract's `hello_world` function"]
             pub fn hello_world(
                 &self,
-                the_only_allowed_input: SomeWeirdFrenchCuisine
-            ) -> ContractCallHandler<EntropyCirclesEnum> {
+                the_only_allowed_input: self::SomeWeirdFrenchCuisine
+            ) -> ::fuels::contract::contract::ContractCallHandler<self::EntropyCirclesEnum> {
                 let provider = self.wallet.get_provider().expect("Provider not set up");
-                let encoded_fn_selector = resolve_fn_selector("hello_world", &[<SomeWeirdFrenchCuisine> :: param_type()]);
-                let tokens = [the_only_allowed_input.into_token()];
-                let log_decoder = LogDecoder{logs_map: self.logs_map.clone()};
-                Contract::method_hash(
+                let encoded_fn_selector = ::fuels::core::code_gen::function_selector::resolve_fn_selector(
+                    "hello_world",
+                    &[<self::SomeWeirdFrenchCuisine as ::fuels::core::Parameterize> ::param_type()]
+                );
+                let tokens = [::fuels::core::Tokenizable::into_token(
+                    the_only_allowed_input
+                )];
+                let log_decoder = ::fuels::contract::logs::LogDecoder {
+                    logs_map: self.logs_map.clone()
+                };
+                ::fuels::contract::contract::Contract::method_hash(
                     &provider,
                     self.contract_id.clone(),
                     &self.wallet,
@@ -484,16 +492,14 @@
                 .expect("method not found (this should never happen)")
             }
             "#,
-        );
-        let expected = expected?.to_string();
+        )?.to_string();
 
         assert_eq!(result?.to_string(), expected);
-        Ok(())
-    }
-
-    // --- expand_selector ---
-
-    // // --- expand_function_argument ---
+
+        Ok(())
+    }
+
+    // --- expand_function_argument ---
     #[test]
     fn test_expand_function_arguments() -> Result<(), Error> {
         let the_argument = TypeApplication {
@@ -636,16 +642,18 @@
             &FullABIFunction::from_counterpart(&function, &types).inputs,
             &HashSet::default(),
         )?;
+
         assert_eq!(&result[0].field_name.to_string(), "bim_bam");
-        assert_eq!(&result[0].field_type.to_string(), "CarMaker");
+        assert_eq!(&result[0].field_type.to_string(), "self :: CarMaker");
 
         function.inputs[0].type_id = 2;
         let result = function_arguments(
             &FullABIFunction::from_counterpart(&function, &types).inputs,
             &HashSet::default(),
         )?;
+
         assert_eq!(&result[0].field_name.to_string(), "bim_bam");
-        assert_eq!(&result[0].field_type.to_string(), "Cocktail");
+        assert_eq!(&result[0].field_type.to_string(), "self :: Cocktail");
 
         Ok(())
     }
@@ -653,17 +661,25 @@
     #[test]
     fn transform_name_to_snake_case() -> Result<(), Error> {
         let result = expand_input_name("CamelCaseHello");
+
         assert_eq!(result?.to_string(), "camel_case_hello");
+
         Ok(())
     }
 
     #[test]
     fn avoids_collisions_with_keywords() -> Result<(), Error> {
-        let result = expand_input_name("if");
-        assert_eq!(result?.to_string(), "if_");
-
-        let result = expand_input_name("let");
-        assert_eq!(result?.to_string(), "let_");
+        {
+            let result = expand_input_name("if");
+
+            assert_eq!(result?.to_string(), "if_");
+        }
+        {
+            let result = expand_input_name("let");
+
+            assert_eq!(result?.to_string(), "let_");
+        }
+
         Ok(())
     }
 }