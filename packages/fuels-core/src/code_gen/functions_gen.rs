--- conflicted
+++ resolved
@@ -1,26 +1,17 @@
-<<<<<<< HEAD
+use crate::code_gen::full_abi_types::{FullABIFunction, FullTypeApplication, FullTypeDeclaration};
 use crate::code_gen::utils::{param_type_calls, Component};
-use crate::{
-    code_gen::{
-        docs_gen::expand_doc,
-        full_abi_types::{FullABIFunction, FullTypeApplication, FullTypeDeclaration},
-        resolved_type,
-    },
-    utils::safe_ident,
-=======
 use crate::code_gen::{
-    custom_types::{param_type_calls, single_param_type_call, Component},
-    docs_gen::expand_doc,
-    resolved_type,
+    custom_types::single_param_type_call, docs_gen::expand_doc, resolved_type,
     resolved_type::ResolvedType,
->>>>>>> 88549c09
 };
+use crate::utils::safe_ident;
 use fuels_types::errors::Error;
+use fuels_types::{ABIFunction, TypeDeclaration};
 use inflector::Inflector;
 use proc_macro2::TokenStream;
 use quote::quote;
 use resolved_type::resolve_type;
-use std::collections::HashSet;
+use std::collections::{HashMap, HashSet};
 
 /// Functions used by the Abigen to expand functions defined in an ABI spec.
 
@@ -33,18 +24,11 @@
 /// the function selector and the function parameters that will be used
 /// in the actual contract call.
 ///
-<<<<<<< HEAD
-/// [`Contract`]: crate::contract::Contract
-pub(crate) fn expand_function(
-    function: &FullABIFunction,
-    shared_types: &HashSet<FullTypeDeclaration>,
-=======
 /// [`Contract`]: fuels_contract::contract::Contract
 // TODO (oleksii/docs): linkify the above `Contract` link properly
 pub fn expand_function(
-    function: &ABIFunction,
-    types: &HashMap<usize, TypeDeclaration>,
->>>>>>> 88549c09
+    function: &FullABIFunction,
+    shared_types: &HashSet<FullTypeDeclaration>,
 ) -> Result<TokenStream, Error> {
     if function.name.is_empty() {
         return Err(Error::InvalidData("Function name can not be empty".into()));
@@ -70,11 +54,7 @@
     let name = safe_ident(&function.name);
     let name_stringified = name.to_string();
 
-<<<<<<< HEAD
     let output_type = resolve_fn_output_type(function, shared_types)?;
-=======
-    let output_type: TokenStream = resolve_fn_output_type(function, types)?.into();
->>>>>>> 88549c09
 
     Ok(quote! {
         #doc
@@ -98,8 +78,8 @@
 
 /// Generate the `main` function of a script
 pub fn generate_script_main_function(
-    main_function_abi: &ABIFunction,
-    types: &HashMap<usize, TypeDeclaration>,
+    main_function_abi: &FullABIFunction,
+    shared_types: &HashSet<FullTypeDeclaration>,
 ) -> Result<TokenStream, Error> {
     if main_function_abi.name != "main" {
         return Err(Error::InvalidData(
@@ -107,11 +87,11 @@
         ));
     }
 
-    let output_type_resolved = resolve_fn_output_type(main_function_abi, types)?;
+    let output_type_resolved = resolve_fn_output_type(main_function_abi, shared_types)?;
     let output_params = single_param_type_call(&output_type_resolved);
     let output_type: TokenStream = output_type_resolved.into();
 
-    let args = function_arguments(main_function_abi, types)?;
+    let args = function_arguments(main_function_abi, shared_types)?;
 
     let arg_names = args.iter().map(|component| &component.field_name);
 
@@ -148,24 +128,17 @@
 }
 
 fn resolve_fn_output_type(
-<<<<<<< HEAD
     function: &FullABIFunction,
     shared_types: &HashSet<FullTypeDeclaration>,
 ) -> Result<TokenStream, Error> {
     let output_type = resolve_type(&function.output, shared_types)?;
-=======
-    function: &ABIFunction,
-    types: &HashMap<usize, TypeDeclaration>,
-) -> Result<ResolvedType, Error> {
-    let output_type = resolve_type(&function.output, types)?;
->>>>>>> 88549c09
     if output_type.uses_vectors() {
         Err(Error::CompilationError(format!(
             "function '{}' contains a vector in its return type. This currently isn't supported.",
             function.name
         )))
     } else {
-        Ok(output_type)
+        Ok(output_type.into())
     }
 }
 
