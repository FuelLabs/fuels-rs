use crate::code_gen::abigen::Abigen;
use crate::code_gen::function_selector::resolve_fn_selector;
use crate::tokenizer::Tokenizer;
use crate::utils::first_four_bytes_of_sha256_hash;
use crate::Token;
use crate::{abi_decoder::ABIDecoder, abi_encoder::ABIEncoder};
use fuels_types::{errors::Error, param_types::ParamType, ABIFunction};
use fuels_types::{ProgramABI, TypeDeclaration};
use serde_json;
use std::{str, vec};

pub struct ABIParser {
    fn_selector: Option<Vec<u8>>,
}

impl Default for ABIParser {
    fn default() -> Self {
        Self::new()
    }
}

impl ABIParser {
    pub fn new() -> Self {
        ABIParser { fn_selector: None }
    }

    /// Higher-level layer of the ABI encoding module.
    /// Encode is essentially a wrapper of [`crate::abi_encoder`],
    /// but it is responsible for parsing strings into proper [`Token`]
    /// that can be encoded by the [`crate::abi_encoder`].
    /// Note that `encode` only encodes the parameters for an ABI call,
    /// It won't include the function selector in it. To get the function
    /// selector, use `encode_with_function_selector`.
    ///
    /// # Examples (@todo update doctest)
    /// ```no_run
    /// use fuels_core::json_abi::ABIParser;
    /// let json_abi = r#"
    ///     [
    ///         {
    ///             "type":"contract",
    ///             "inputs":[
    ///                 {
    ///                     "name":"arg",
    ///                     "type":"u32"
    ///                 }
    ///             ],
    ///             "name":"takes_u32_returns_bool",
    ///             "outputs":[
    ///                 {
    ///                     "name":"",
    ///                     "type":"bool"
    ///                 }
    ///             ]
    ///         }
    ///     ]
    ///     "#;
    ///
    ///     let values: Vec<String> = vec!["10".to_string()];
    ///
    ///     let mut abi = ABIParser::new();
    ///
    ///     let function_name = "takes_u32_returns_bool";
    ///     let encoded = abi.encode(json_abi, function_name, &values).unwrap();
    ///     let expected_encode = "000000000000000a";
    ///     assert_eq!(encoded, expected_encode);
    /// ```
    pub fn encode(&mut self, abi: &str, fn_name: &str, values: &[String]) -> Result<String, Error> {
        let parsed_abi: ProgramABI = serde_json::from_str(abi)?;

        let entry = parsed_abi.functions.iter().find(|e| e.name == fn_name);

        let entry = entry.expect("No functions found");

        let types = Abigen::get_types(&parsed_abi);

        let fn_selector = resolve_fn_selector(&entry, &types);

        // Update the fn_selector field with the hash of the previously encoded function selector
        self.fn_selector = Some(first_four_bytes_of_sha256_hash(&fn_selector).to_vec());

        let params_and_values = entry
            .inputs
            .iter()
            .zip(values)
            .map(|(prop, val)| {
                let t = types.get(&prop.type_id).unwrap();
                Ok((ParamType::from_type_declaration(t, &types)?, val.as_str()))
            })
            .collect::<Result<Vec<_>, Error>>()?;

        let tokens = self.parse_tokens(&params_and_values)?;

        Ok(hex::encode(ABIEncoder::encode(&tokens)?.resolve(0)))
    }

    /// Similar to `encode`, but includes the function selector in the
    /// final encoded string.
    ///
    /// # Examples (@todo update doctest)
    /// ```no_run
    /// use fuels_core::json_abi::ABIParser;
    /// let json_abi = r#"
    ///     [
    ///         {
    ///             "type":"contract",
    ///             "inputs":[
    ///                 {
    ///                     "name":"arg",
    ///                     "type":"u32"
    ///                 }
    ///             ],
    ///             "name":"takes_u32_returns_bool",
    ///             "outputs":[
    ///                 {
    ///                     "name":"",
    ///                     "type":"bool"
    ///                 }
    ///             ]
    ///         }
    ///     ]
    ///     "#;
    ///
    ///     let values: Vec<String> = vec!["10".to_string()];
    ///
    ///     let mut abi = ABIParser::new();
    ///     let function_name = "takes_u32_returns_bool";
    ///
    ///     let encoded = abi
    ///         .encode_with_function_selector(json_abi, function_name, &values)
    ///         .unwrap();
    ///
    ///     let expected_encode = "000000006355e6ee000000000000000a";
    ///     assert_eq!(encoded, expected_encode);
    /// ```
    pub fn encode_with_function_selector(
        &mut self,
        abi: &str,
        fn_name: &str,
        values: &[String],
    ) -> Result<String, Error> {
        let encoded_params = self.encode(abi, fn_name, values)?;
        let fn_selector = self
            .fn_selector
            .to_owned()
            .expect("Function selector not encoded");

        let encoded_function_selector = hex::encode(fn_selector);

        Ok(format!("{}{}", encoded_function_selector, encoded_params))
    }

    /// Similar to `encode`, but it encodes only an array of strings containing
    /// [<type_1>, <param_1>, <type_2>, <param_2>, <type_n>, <param_n>]
    /// Without having to reference to a JSON specification of the ABI.
    /// TODO: This is currently disabled because it needs to be updated to the
    /// new ABI spec.
    // pub fn encode_params(&self, params: &[String]) -> Result<String, Error> {
    //     let pairs: Vec<_> = params.chunks(2).collect_vec();

    //     let mut param_type_pairs: Vec<(ParamType, &str)> = vec![];

    //     for pair in pairs {
    //         let prop = Property {
    //             name: "".to_string(),
    //             type_field: pair[0].clone(),
    //             components: None,
    //         };
    //         let p = ParamType::try_from(&prop)?;

    //         let t: (ParamType, &str) = (p, &pair[1]);
    //         param_type_pairs.push(t);
    //     }

    //     let tokens = self.parse_tokens(&param_type_pairs)?;

<<<<<<< HEAD
        let encoded = ABIEncoder::encode(&tokens)?.resolve(0);
=======
    //     let encoded = ABIEncoder::encode(&tokens)?;
>>>>>>> 7ee2d635

    //     Ok(hex::encode(encoded))
    // }

    /// Helper function to turn a list of tuples(ParamType, &str) into
    /// a vector of Tokens ready to be encoded.
    /// Essentially a wrapper on `tokenize`.
    pub fn parse_tokens<'a>(&self, params: &'a [(ParamType, &str)]) -> Result<Vec<Token>, Error> {
        params
            .iter()
            .map(|&(ref param, value)| Tokenizer::tokenize(param, value.to_string()))
            .collect::<Result<_, _>>()
            .map_err(From::from)
    }

    /// Higher-level layer of the ABI decoding module.
    /// Decodes a value of a given ABI and a target function's output.
    /// Note that the `value` has to be a byte array, meaning that
    /// the caller must properly cast the "upper" type into a `&[u8]`,
    pub fn decode<'a>(
        &self,
        abi: &str,
        fn_name: &str,
        value: &'a [u8],
    ) -> Result<Vec<Token>, Error> {
        let parsed_abi: ProgramABI = serde_json::from_str(abi)?;

        let entry = parsed_abi.functions.iter().find(|e| e.name == fn_name);

        if entry.is_none() {
            return Err(Error::InvalidData(format!(
                "couldn't find function name: {}",
                fn_name
            )));
        }

        let types = Abigen::get_types(&parsed_abi);

        let param_result = types
            .get(&entry.unwrap().output.type_id)
            .expect("No output type");

        let param_result = ParamType::from_type_declaration(param_result, &types);

        match param_result {
            Ok(params) => Ok(ABIDecoder::decode(&[params], value, &[])?),
            Err(e) => Err(e),
        }
    }

    /// Similar to decode, but it decodes only an array types and the encoded data
    /// without having to reference to a JSON specification of the ABI.
    pub fn decode_params(&self, params: &[ParamType], data: &[u8]) -> Result<Vec<Token>, Error> {
        Ok(ABIDecoder::decode(params, data, &[])?)
    }
}

#[cfg(test)]
mod tests {
    use super::*;
    use crate::StringToken;
    use fuels_types::errors::Error;

    #[test]
    fn simple_encode_and_decode_no_selector() -> Result<(), Error> {
        let json_abi = r#"
        {
            "types": [
                {
                    "typeId": 0,
                    "type": "bool",
                    "components": null,
                    "typeParameters": null
                },
                {
                    "typeId": 1,
                    "type": "u32",
                    "components": null,
                    "typeParameters": null
                }
            ],
            "functions": [
                {
                    "inputs": [
                        {
                            "name": "only_argument",
                            "type": 1,
                            "typeArguments": null
                        }
                    ],
                    "name": "takes_u32_returns_bool",
                    "output": {
                        "name": "",
                        "type": 0,
                        "typeArguments": null
                    }
                }
            ]
        }
        "#;

        let values: Vec<String> = vec!["10".to_string()];

        let mut abi = ABIParser::new();

        let function_name = "takes_u32_returns_bool";

        let encoded = abi.encode(json_abi, function_name, &values)?;

        let expected_encode = "000000000000000a";
        assert_eq!(encoded, expected_encode);

        let return_value = [
            0x0, 0x0, 0x0, 0x0, 0x0, 0x0, 0x0, 0x0, // false
        ];

        let decoded_return = abi.decode(json_abi, function_name, &return_value)?;

        let expected_return = vec![Token::Bool(false)];

        assert_eq!(decoded_return, expected_return);
        Ok(())
    }

    #[test]
    fn simple_encode_and_decode() -> Result<(), Error> {
        let json_abi = r#"
        {
            "types": [
                {
                    "typeId": 0,
                    "type": "bool",
                    "components": null,
                    "typeParameters": null
                },
                {
                    "typeId": 1,
                    "type": "u32",
                    "components": null,
                    "typeParameters": null
                }
            ],
            "functions": [
                {
                    "inputs": [
                        {
                            "name": "only_argument",
                            "type": 1,
                            "typeArguments": null
                        }
                    ],
                    "name": "takes_u32_returns_bool",
                    "output": {
                        "name": "",
                        "type": 0,
                        "typeArguments": null
                    }
                }
            ]
        }
        "#;

        let values: Vec<String> = vec!["10".to_string()];

        let mut abi = ABIParser::new();

        let function_name = "takes_u32_returns_bool";

        let encoded = abi.encode_with_function_selector(json_abi, function_name, &values)?;

        let expected_encode = "000000006355e6ee000000000000000a";
        assert_eq!(encoded, expected_encode);

        let return_value = [
            0x0, 0x0, 0x0, 0x0, 0x0, 0x0, 0x0, 0x0, // false
        ];

        let decoded_return = abi.decode(json_abi, function_name, &return_value)?;

        let expected_return = vec![Token::Bool(false)];

        assert_eq!(decoded_return, expected_return);
        Ok(())
    }

    #[test]
    fn b256_and_single_byte_encode_and_decode() -> Result<(), Box<dyn std::error::Error>> {
        let json_abi = r#"
        {
            "types": [
              {
                "typeId": 0,
                "type": "b256",
                "components": null,
                "typeParameters": null
              },
              {
                "typeId": 1,
                "type": "byte",
                "components": null,
                "typeParameters": null
              }
            ],
            "functions": [
              {
                "inputs": [
                  {
                    "name": "foo",
                    "type": 0,
                    "typeArguments": null
                  },
                  {
                    "name": "bar",
                    "type": 1,
                    "typeArguments": null
                  }
                ],
                "name": "my_func",
                "output": {
                  "name": "",
                  "type": 0,
                  "typeArguments": null
                }
              }
            ]
          }
        "#;

        let values: Vec<String> = vec![
            "d5579c46dfcc7f18207013e65b44e4cb4e2c2298f4ac457ba8f82743f31e930b".to_string(),
            "1".to_string(),
        ];

        let mut abi = ABIParser::new();

        let function_name = "my_func";

        let encoded = abi.encode_with_function_selector(json_abi, function_name, &values)?;

        let expected_encode = "00000000e64019abd5579c46dfcc7f18207013e65b44e4cb4e2c2298f4ac457ba8f82743f31e930b0000000000000001";
        assert_eq!(encoded, expected_encode);

        let return_value =
            hex::decode("a441b15fe9a3cf56661190a0b93b9dec7d04127288cc87250967cf3b52894d11")?;

        let decoded_return = abi.decode(json_abi, function_name, &return_value)?;

        let s: [u8; 32] = return_value.as_slice().try_into()?;

        let expected_return = vec![Token::B256(s)];

        assert_eq!(decoded_return, expected_return);
        Ok(())
    }

    #[test]
    fn array_encode_and_decode() -> Result<(), Error> {
        let json_abi = r#"
        {
            "types": [
              {
                "typeId": 0,
                "type": "[_; 2]",
                "components": [
                  {
                    "name": "__array_element",
                    "type": 2,
                    "typeArguments": null
                  }
                ],
                "typeParameters": null
              },
              {
                "typeId": 1,
                "type": "[_; 3]",
                "components": [
                  {
                    "name": "__array_element",
                    "type": 2,
                    "typeArguments": null
                  }
                ],
                "typeParameters": null
              },
              {
                "typeId": 2,
                "type": "u16",
                "components": null,
                "typeParameters": null
              }
            ],
            "functions": [
              {
                "inputs": [
                  {
                    "name": "arg",
                    "type": 1,
                    "typeArguments": null
                  }
                ],
                "name": "takes_array",
                "output": {
                  "name": "",
                  "type": 0,
                  "typeArguments": null
                }
              }
            ]
          }
        "#;

        let values: Vec<String> = vec!["[1,2,3]".to_string()];

        let mut abi = ABIParser::new();

        let function_name = "takes_array";

        let encoded = abi.encode_with_function_selector(json_abi, function_name, &values)?;

        let expected_encode = "00000000101cbeb5000000000000000100000000000000020000000000000003";
        assert_eq!(encoded, expected_encode);

        let return_value = [
            0x0, 0x0, 0x0, 0x0, 0x0, 0x0, 0x0, 0x0, // 0
            0x0, 0x0, 0x0, 0x0, 0x0, 0x0, 0x0, 0x1, // 1
        ];

        let decoded_return = abi.decode(json_abi, function_name, &return_value)?;

        let expected_return = vec![Token::Array(vec![Token::U16(0), Token::U16(1)])];

        assert_eq!(decoded_return, expected_return);
        Ok(())
    }

    #[test]
    fn nested_array_encode_and_decode() -> Result<(), Error> {
        let json_abi = r#"
        {
            "types": [
              {
                "typeId": 0,
                "type": "[_; 2]",
                "components": [
                  {
                    "name": "__array_element",
                    "type": 2,
                    "typeArguments": null
                  }
                ],
                "typeParameters": null
              },
              {
                "typeId": 1,
                "type": "[_; 3]",
                "components": [
                  {
                    "name": "__array_element",
                    "type": 2,
                    "typeArguments": null
                  }
                ],
                "typeParameters": null
              },
              {
                "typeId": 2,
                "type": "u16",
                "components": null,
                "typeParameters": null
              }
            ],
            "functions": [
              {
                "inputs": [
                  {
                    "name": "arg",
                    "type": 1,
                    "typeArguments": null
                  }
                ],
                "name": "takes_nested_array",
                "output": {
                  "name": "",
                  "type": 0,
                  "typeArguments": null
                }
              }
            ]
          }
        "#;

        let values: Vec<String> = vec!["[[1,2],[3],[4]]".to_string()];

        let mut abi = ABIParser::new();

        let function_name = "takes_nested_array";

        let encoded = abi.encode_with_function_selector(json_abi, function_name, &values)?;

        let expected_encode =
            "00000000e6a030f00000000000000001000000000000000200000000000000030000000000000004";
        assert_eq!(encoded, expected_encode);

        let return_value = [
            0x0, 0x0, 0x0, 0x0, 0x0, 0x0, 0x0, 0x0, // 0
            0x0, 0x0, 0x0, 0x0, 0x0, 0x0, 0x0, 0x1, // 1
        ];

        let decoded_return = abi.decode(json_abi, function_name, &return_value)?;

        let expected_return = vec![Token::Array(vec![Token::U16(0), Token::U16(1)])];

        assert_eq!(decoded_return, expected_return);
        Ok(())
    }

    #[test]
    fn string_encode_and_decode() -> Result<(), Error> {
        let json_abi = r#"
        {
            "types": [
              {
                "typeId": 0,
                "type": "str[2]",
                "components": [],
                "typeParameters": null
              },
              {
                "typeId": 1,
                "type": "str[23]",
                "components": null,
                "typeParameters": null
              }
            ],
            "functions": [
              {
                "inputs": [
                  {
                    "name": "arg",
                    "type": 1,
                    "typeArguments": null
                  }
                ],
                "name": "takes_string",
                "output": {
                  "name": "",
                  "type": 0,
                  "typeArguments": null
                }
              }
            ]
          }
        "#;

        let values: Vec<String> = vec!["This is a full sentence".to_string()];

        let mut abi = ABIParser::new();

        let function_name = "takes_string";

        let encoded = abi.encode_with_function_selector(json_abi, function_name, &values)?;

        let expected_encode = "00000000d56e76515468697320697320612066756c6c2073656e74656e636500";
        assert_eq!(encoded, expected_encode);

        let return_value = [
            0x4f, 0x4b, 0x0, 0x0, 0x0, 0x0, 0x0, 0x0, // "OK" encoded in utf8
        ];

        let decoded_return = abi.decode(json_abi, function_name, &return_value)?;

        let expected_return = vec![Token::String(StringToken::new("OK".into(), 2))];

        assert_eq!(decoded_return, expected_return);
        Ok(())
    }

    #[test]
    fn struct_encode_and_decode() -> Result<(), Error> {
        let json_abi = r#"
        {
            "types": [
              {
                "typeId": 0,
                "type": "()",
                "components": [],
                "typeParameters": null
              },
              {
                "typeId": 1,
                "type": "bool",
                "components": null,
                "typeParameters": null
              },
              {
                "typeId": 2,
                "type": "struct MyStruct",
                "components": [
                  {
                    "name": "foo",
                    "type": 3,
                    "typeArguments": null
                  },
                  {
                    "name": "bar",
                    "type": 1,
                    "typeArguments": null
                  }
                ],
                "typeParameters": null
              },
              {
                "typeId": 3,
                "type": "u8",
                "components": null,
                "typeParameters": null
              }
            ],
            "functions": [
              {
                "inputs": [
                  {
                    "name": "my_val",
                    "type": 2,
                    "typeArguments": null
                  }
                ],
                "name": "takes_struct",
                "output": {
                  "name": "",
                  "type": 0,
                  "typeArguments": null
                }
              }
            ]
          }
        "#;

        let values: Vec<String> = vec!["(42, true)".to_string()];

        let mut abi = ABIParser::new();

        let function_name = "takes_struct";

        let encoded = abi.encode_with_function_selector(json_abi, function_name, &values)?;

        let expected_encode = "00000000cb0b2f05000000000000002a0000000000000001";
        assert_eq!(encoded, expected_encode);
        Ok(())
    }

    #[test]
    fn struct_and_primitive_encode_and_decode() -> Result<(), Error> {
        let json_abi = r#"
        {
            "types": [
              {
                "typeId": 0,
                "type": "()",
                "components": [],
                "typeParameters": null
              },
              {
                "typeId": 1,
                "type": "bool",
                "components": null,
                "typeParameters": null
              },
              {
                "typeId": 2,
                "type": "struct MyStruct",
                "components": [
                  {
                    "name": "foo",
                    "type": 4,
                    "typeArguments": null
                  },
                  {
                    "name": "bar",
                    "type": 1,
                    "typeArguments": null
                  }
                ],
                "typeParameters": null
              },
              {
                "typeId": 3,
                "type": "u32",
                "components": null,
                "typeParameters": null
              },
              {
                "typeId": 4,
                "type": "u8",
                "components": null,
                "typeParameters": null
              }
            ],
            "functions": [
              {
                "inputs": [
                  {
                    "name": "my_struct",
                    "type": 2,
                    "typeArguments": null
                  },
                  {
                    "name": "foo",
                    "type": 3,
                    "typeArguments": null
                  }
                ],
                "name": "takes_struct_and_primitive",
                "output": {
                  "name": "",
                  "type": 0,
                  "typeArguments": null
                }
              }
            ]
          }
        "#;

        let values: Vec<String> = vec!["(42, true)".to_string(), "10".to_string()];

        let mut abi = ABIParser::new();

        let function_name = "takes_struct_and_primitive";

        let encoded = abi.encode_with_function_selector(json_abi, function_name, &values)?;

        let expected_encode = "000000005c445838000000000000002a0000000000000001000000000000000a";
        assert_eq!(encoded, expected_encode);
        Ok(())
    }

    #[test]
    fn nested_struct_encode_and_decode() -> Result<(), Error> {
        let json_abi = r#"
        {
            "types": [
              {
                "typeId": 0,
                "type": "()",
                "components": [],
                "typeParameters": null
              },
              {
                "typeId": 1,
                "type": "[_; 2]",
                "components": [
                  {
                    "name": "__array_element",
                    "type": 6,
                    "typeArguments": null
                  }
                ],
                "typeParameters": null
              },
              {
                "typeId": 2,
                "type": "bool",
                "components": null,
                "typeParameters": null
              },
              {
                "typeId": 3,
                "type": "struct MyNestedStruct",
                "components": [
                  {
                    "name": "x",
                    "type": 5,
                    "typeArguments": null
                  },
                  {
                    "name": "inner",
                    "type": 4,
                    "typeArguments": null
                  }
                ],
                "typeParameters": null
              },
              {
                "typeId": 4,
                "type": "struct Y",
                "components": [
                  {
                    "name": "a",
                    "type": 2,
                    "typeArguments": null
                  },
                  {
                    "name": "b",
                    "type": 1,
                    "typeArguments": null
                  }
                ],
                "typeParameters": null
              },
              {
                "typeId": 5,
                "type": "u16",
                "components": null,
                "typeParameters": null
              },
              {
                "typeId": 6,
                "type": "u8",
                "components": null,
                "typeParameters": null
              }
            ],
            "functions": [
              {
                "inputs": [
                  {
                    "name": "top_value",
                    "type": 3,
                    "typeArguments": null
                  }
                ],
                "name": "takes_nested_struct",
                "output": {
                  "name": "",
                  "type": 0,
                  "typeArguments": null
                }
              }
            ]
          }
        "#;

        let values: Vec<String> = vec!["(10, (true, [1,2]))".to_string()];

        let mut abi = ABIParser::new();

        let function_name = "takes_nested_struct";

        let encoded = abi.encode_with_function_selector(json_abi, function_name, &values)?;

        let expected_encode =
            "00000000b1fbe7e3000000000000000a000000000000000100000000000000010000000000000002";
        assert_eq!(encoded, expected_encode);

        Ok(())
    }

    #[test]
    fn tuple_encode_and_decode() -> Result<(), Error> {
        let json_abi = r#"
        {
            "types": [
              {
                "typeId": 0,
                "type": "()",
                "components": [],
                "typeParameters": null
              },
              {
                "typeId": 1,
                "type": "(_, _)",
                "components": [
                  {
                    "name": "__tuple_element",
                    "type": 3,
                    "typeArguments": null
                  },
                  {
                    "name": "__tuple_element",
                    "type": 2,
                    "typeArguments": null
                  }
                ],
                "typeParameters": null
              },
              {
                "typeId": 2,
                "type": "bool",
                "components": null,
                "typeParameters": null
              },
              {
                "typeId": 3,
                "type": "u64",
                "components": null,
                "typeParameters": null
              }
            ],
            "functions": [
              {
                "inputs": [
                  {
                    "name": "input",
                    "type": 1,
                    "typeArguments": null
                  }
                ],
                "name": "takes_tuple",
                "output": {
                  "name": "",
                  "type": 0,
                  "typeArguments": null
                }
              }
            ]
          }
        "#;

        let values: Vec<String> = vec!["(42, true)".to_string()];

        let mut abi = ABIParser::new();

        let function_name = "takes_tuple";

        let encoded = abi.encode_with_function_selector(json_abi, function_name, &values)?;

        let expected_encode = "000000001cc7bb2c000000000000002a0000000000000001";
        assert_eq!(encoded, expected_encode);
        Ok(())
    }

    #[test]
    fn nested_tuple_encode_and_decode() -> Result<(), Error> {
        let json_abi = r#"
        {
          "types": [
            {
              "typeId": 0,
              "type": "()",
              "components": [],
              "typeParameters": null
            },
            {
              "typeId": 1,
              "type": "(_, _)",
              "components": [
                {
                  "name": "__tuple_element",
                  "type": 7,
                  "typeArguments": null
                },
                {
                  "name": "__tuple_element",
                  "type": 3,
                  "typeArguments": null
                }
              ],
              "typeParameters": null
            },
            {
              "typeId": 2,
              "type": "(_, _, _)",
              "components": [
                {
                  "name": "__tuple_element",
                  "type": 1,
                  "typeArguments": null
                },
                {
                  "name": "__tuple_element",
                  "type": 6,
                  "typeArguments": null
                },
                {
                  "name": "__tuple_element",
                  "type": 4,
                  "typeArguments": null
                }
              ],
              "typeParameters": null
            },
            {
              "typeId": 3,
              "type": "bool",
              "components": null,
              "typeParameters": null
            },
            {
              "typeId": 4,
              "type": "enum State",
              "components": [
                {
                  "name": "A",
                  "type": 0,
                  "typeArguments": null
                },
                {
                  "name": "B",
                  "type": 0,
                  "typeArguments": null
                },
                {
                  "name": "C",
                  "type": 0,
                  "typeArguments": null
                }
              ],
              "typeParameters": null
            },
            {
              "typeId": 5,
              "type": "str[4]",
              "components": null,
              "typeParameters": null
            },
            {
              "typeId": 6,
              "type": "struct Person",
              "components": [
                {
                  "name": "name",
                  "type": 5,
                  "typeArguments": null
                }
              ],
              "typeParameters": null
            },
            {
              "typeId": 7,
              "type": "u64",
              "components": null,
              "typeParameters": null
            }
          ],
          "functions": [
            {
              "inputs": [
                {
                  "name": "input",
                  "type": 2,
                  "typeArguments": null
                }
              ],
              "name": "takes_nested_tuple",
              "output": {
                "name": "",
                "type": 0,
                "typeArguments": null
              }
            }
          ]
        }
        "#;

        let values: Vec<String> = vec!["((42, true), (John), (1, 0))".to_string()];

        let mut abi = ABIParser::new();

        let function_name = "takes_nested_tuple";

        let encoded = abi.encode_with_function_selector(json_abi, function_name, &values)?;

        println!("Function: {}", hex::encode(abi.fn_selector.unwrap()));
        let expected_encode =
            "00000000ebb8d011000000000000002a00000000000000014a6f686e000000000000000000000001";
        assert_eq!(encoded, expected_encode);
        Ok(())
    }

    // TODO: Move tests using the old abigen to the new one.
    // Currently, they will be skipped. Even though we're not fully testing these at
    // unit level, they're tested at integration level, in the main harness.rs file.

    // #[test]
    // fn fn_selector_single_primitive() -> Result<(), Error> {
    //     let p = Property {
    //         name: "foo".into(),
    //         type_field: "u64".into(),
    //         components: None,
    //     };
    //     let params = vec![p];
    //     let selector = build_fn_selector("my_func", &params)?;

    //     assert_eq!(selector, "my_func(u64)");
    //     Ok(())
    // }

    // #[test]
    // fn fn_selector_multiple_primitives() -> Result<(), Error> {
    //     let p1 = Property {
    //         name: "foo".into(),
    //         type_field: "u64".into(),
    //         components: None,
    //     };
    //     let p2 = Property {
    //         name: "bar".into(),
    //         type_field: "bool".into(),
    //         components: None,
    //     };
    //     let params = vec![p1, p2];
    //     let selector = build_fn_selector("my_func", &params)?;

    //     assert_eq!(selector, "my_func(u64,bool)");
    //     Ok(())
    // }

    // #[test]
    // fn fn_selector_custom_type() -> Result<(), Error> {
    //     let inner_foo = Property {
    //         name: "foo".into(),
    //         type_field: "bool".into(),
    //         components: None,
    //     };

    //     let inner_bar = Property {
    //         name: "bar".into(),
    //         type_field: "u64".into(),
    //         components: None,
    //     };

    //     let p_struct = Property {
    //         name: "my_struct".into(),
    //         type_field: "struct MyStruct".into(),
    //         components: Some(vec![inner_foo.clone(), inner_bar.clone()]),
    //     };

    //     let params = vec![p_struct];
    //     let selector = build_fn_selector("my_func", &params)?;

    //     assert_eq!(selector, "my_func(s(bool,u64))");

    //     let p_enum = Property {
    //         name: "my_enum".into(),
    //         type_field: "enum MyEnum".into(),
    //         components: Some(vec![inner_foo, inner_bar]),
    //     };
    //     let params = vec![p_enum];
    //     let selector = build_fn_selector("my_func", &params)?;

    //     assert_eq!(selector, "my_func(e(bool,u64))");
    //     Ok(())
    // }

    // #[test]
    // fn fn_selector_nested_struct() -> Result<(), Error> {
    //     let inner_foo = Property {
    //         name: "foo".into(),
    //         type_field: "bool".into(),
    //         components: None,
    //     };

    //     let inner_a = Property {
    //         name: "a".into(),
    //         type_field: "u64".into(),
    //         components: None,
    //     };

    //     let inner_b = Property {
    //         name: "b".into(),
    //         type_field: "u32".into(),
    //         components: None,
    //     };

    //     let inner_bar = Property {
    //         name: "bar".into(),
    //         type_field: "struct InnerStruct".into(),
    //         components: Some(vec![inner_a, inner_b]),
    //     };

    //     let p = Property {
    //         name: "my_struct".into(),
    //         type_field: "struct MyStruct".into(),
    //         components: Some(vec![inner_foo, inner_bar]),
    //     };

    //     let params = vec![p];
    //     let selector = build_fn_selector("my_func", &params)?;

    //     assert_eq!(selector, "my_func(s(bool,s(u64,u32)))");
    //     Ok(())
    // }

    // #[test]
    // fn fn_selector_nested_enum() -> Result<(), Error> {
    //     let inner_foo = Property {
    //         name: "foo".into(),
    //         type_field: "bool".into(),
    //         components: None,
    //     };

    //     let inner_a = Property {
    //         name: "a".into(),
    //         type_field: "u64".into(),
    //         components: None,
    //     };

    //     let inner_b = Property {
    //         name: "b".into(),
    //         type_field: "u32".into(),
    //         components: None,
    //     };

    //     let inner_bar = Property {
    //         name: "bar".into(),
    //         type_field: "enum InnerEnum".into(),
    //         components: Some(vec![inner_a, inner_b]),
    //     };

    //     let p = Property {
    //         name: "my_enum".into(),
    //         type_field: "enum MyEnum".into(),
    //         components: Some(vec![inner_foo, inner_bar]),
    //     };

    //     let params = vec![p];
    //     let selector = build_fn_selector("my_func", &params)?;

    //     assert_eq!(selector, "my_func(e(bool,e(u64,u32)))");
    //     Ok(())
    // }

    // #[test]
    // fn fn_selector_nested_custom_types() -> Result<(), Error> {
    //     let inner_foo = Property {
    //         name: "foo".into(),
    //         type_field: "bool".into(),
    //         components: None,
    //     };

    //     let inner_a = Property {
    //         name: "a".into(),
    //         type_field: "u64".into(),
    //         components: None,
    //     };

    //     let inner_b = Property {
    //         name: "b".into(),
    //         type_field: "u32".into(),
    //         components: None,
    //     };

    //     let mut inner_custom = Property {
    //         name: "bar".into(),
    //         type_field: "enum InnerEnum".into(),
    //         components: Some(vec![inner_a, inner_b]),
    //     };

    //     let p = Property {
    //         name: "my_struct".into(),
    //         type_field: "struct MyStruct".into(),
    //         components: Some(vec![inner_foo.clone(), inner_custom.clone()]),
    //     };

    //     let params = vec![p];
    //     let selector = build_fn_selector("my_func", &params)?;

    //     assert_eq!(selector, "my_func(s(bool,e(u64,u32)))");

    //     inner_custom.type_field = "struct InnerStruct".to_string();
    //     let p = Property {
    //         name: "my_enum".into(),
    //         type_field: "enum MyEnum".into(),
    //         components: Some(vec![inner_foo, inner_custom]),
    //     };
    //     let params = vec![p];
    //     let selector = build_fn_selector("my_func", &params)?;
    //     assert_eq!(selector, "my_func(e(bool,s(u64,u32)))");
    //     Ok(())
    // }

    #[test]
    fn strings_must_have_correct_length() {
        let json_abi = r#"
        {
          "types": [
            {
              "typeId": 0,
              "type": "()",
              "components": [],
              "typeParameters": null
            },
            {
              "typeId": 1,
              "type": "str[4]",
              "components": null,
              "typeParameters": null
            }
          ],
          "functions": [
            {
              "inputs": [
                {
                  "name": "foo",
                  "type": 1,
                  "typeArguments": null
                }
              ],
              "name": "takes_string",
              "output": {
                "name": "",
                "type": 0,
                "typeArguments": null
              }
            }
          ]
        }
        "#;

        let values: Vec<String> = vec!["fue".to_string()];
        let mut abi = ABIParser::new();
        let function_name = "takes_string";
        let error_message = abi
            .encode(json_abi, function_name, &values)
            .unwrap_err()
            .to_string();

        assert!(error_message.contains("String data has len "));
    }

    #[test]
    fn strings_must_have_correct_length_custom_types() {
        let json_abi = r#"
        {
          "types": [
            {
              "typeId": 0,
              "type": "()",
              "components": [],
              "typeParameters": null
            },
            {
              "typeId": 1,
              "type": "[_; 2]",
              "components": [
                {
                  "name": "__array_element",
                  "type": 4,
                  "typeArguments": null
                }
              ],
              "typeParameters": null
            },
            {
              "typeId": 2,
              "type": "str[4]",
              "components": null,
              "typeParameters": null
            },
            {
              "typeId": 3,
              "type": "struct MyStruct",
              "components": [
                {
                  "name": "foo",
                  "type": 1,
                  "typeArguments": null
                },
                {
                  "name": "bar",
                  "type": 2,
                  "typeArguments": null
                }
              ],
              "typeParameters": null
            },
            {
              "typeId": 4,
              "type": "u8",
              "components": null,
              "typeParameters": null
            }
          ],
          "functions": [
            {
              "inputs": [
                {
                  "name": "value",
                  "type": 3,
                  "typeArguments": null
                }
              ],
              "name": "takes_struct",
              "output": {
                "name": "",
                "type": 0,
                "typeArguments": null
              }
            }
          ]
        }
        "#;

        let values: Vec<String> = vec!["([0, 0], fuell)".to_string()];
        let mut abi = ABIParser::new();
        let function_name = "takes_struct";
        let error_message = abi
            .encode(json_abi, function_name, &values)
            .unwrap_err()
            .to_string();

        assert!(error_message.contains("String data has len "));
    }

    #[test]
    fn value_string_must_have_all_ascii_chars() {
        let json_abi = r#"
        {
          "types": [
            {
              "typeId": 0,
              "type": "()",
              "components": [],
              "typeParameters": null
            },
            {
              "typeId": 1,
              "type": "str[4]",
              "components": null,
              "typeParameters": null
            },
            {
              "typeId": 2,
              "type": "struct MyEnum",
              "components": [
                {
                  "name": "foo",
                  "type": 3,
                  "typeArguments": null
                },
                {
                  "name": "bar",
                  "type": 1,
                  "typeArguments": null
                }
              ],
              "typeParameters": null
            },
            {
              "typeId": 3,
              "type": "u32",
              "components": null,
              "typeParameters": null
            }
          ],
          "functions": [
            {
              "inputs": [
                {
                  "name": "my_enum",
                  "type": 2,
                  "typeArguments": null
                }
              ],
              "name": "takes_enum",
              "output": {
                "name": "",
                "type": 0,
                "typeArguments": null
              }
            }
          ]
        }
        "#;

        let values: Vec<String> = vec!["(0, fueŁ)".to_string()];
        let mut abi = ABIParser::new();
        let function_name = "takes_enum";
        let error_message = abi
            .encode(json_abi, function_name, &values)
            .unwrap_err()
            .to_string();

        assert_eq!(
            "Invalid data: value string can only contain ascii characters",
            error_message
        );
    }
}<|MERGE_RESOLUTION|>--- conflicted
+++ resolved
@@ -174,11 +174,7 @@
 
     //     let tokens = self.parse_tokens(&param_type_pairs)?;
 
-<<<<<<< HEAD
-        let encoded = ABIEncoder::encode(&tokens)?.resolve(0);
-=======
-    //     let encoded = ABIEncoder::encode(&tokens)?;
->>>>>>> 7ee2d635
+    // let encoded = ABIEncoder::encode(&tokens)?.resolve(0);
 
     //     Ok(hex::encode(encoded))
     // }
