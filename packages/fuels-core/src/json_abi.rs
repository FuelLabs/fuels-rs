--- conflicted
+++ resolved
@@ -4,15 +4,10 @@
 use crate::utils::first_four_bytes_of_sha256_hash;
 use crate::Token;
 use crate::{abi_decoder::ABIDecoder, abi_encoder::ABIEncoder};
-<<<<<<< HEAD
-use fuels_types::{errors::Error, param_types::ParamType, ABIFunction};
-use fuels_types::{ProgramABI, TypeDeclaration};
-=======
 use fuels_types::ProgramABI;
 use fuels_types::{errors::Error, param_types::ParamType};
->>>>>>> cacc930a
 use serde_json;
-use std::{str, vec};
+use std::str;
 
 pub struct ABIParser {
     fn_selector: Option<Vec<u8>>,
@@ -79,11 +74,7 @@
 
         let types = Abigen::get_types(&parsed_abi);
 
-<<<<<<< HEAD
-        let fn_selector = resolve_fn_selector(&entry, &types);
-=======
         let fn_selector = resolve_fn_selector(entry, &types);
->>>>>>> cacc930a
 
         // Update the fn_selector field with the hash of the previously encoded function selector
         self.fn_selector = Some(first_four_bytes_of_sha256_hash(&fn_selector).to_vec());
@@ -183,7 +174,7 @@
 
     //     let tokens = self.parse_tokens(&param_type_pairs)?;
 
-    // let encoded = ABIEncoder::encode(&tokens)?.resolve(0);
+    //     let encoded = ABIEncoder::encode(&tokens)?;
 
     //     Ok(hex::encode(encoded))
     // }
