--- conflicted
+++ resolved
@@ -1,7 +1,7 @@
 use crate::tokenizer::Tokenizer;
 use crate::utils::first_four_bytes_of_sha256_hash;
+use crate::Token;
 use crate::{abi_decoder::ABIDecoder, abi_encoder::ABIEncoder};
-use crate::{StringToken, Token};
 use fuels_types::function_selector::build_fn_selector;
 use fuels_types::{errors::Error, param_types::ParamType, JsonABI, Property};
 use itertools::Itertools;
@@ -182,359 +182,6 @@
             .map_err(From::from)
     }
 
-<<<<<<< HEAD
-    /// Takes a ParamType and a value string and joins them as a single
-    /// Token that holds the value within it. This Token is used
-    /// in the encoding process.
-    pub fn tokenize(&self, param: &ParamType, value: String) -> Result<Token, Error> {
-        if !value.is_ascii() {
-            return Err(Error::InvalidData(
-                "value string can only contain ascii characters".into(),
-            ));
-        }
-
-        let trimmed_value = value.trim();
-
-        match &*param {
-            ParamType::Unit => Ok(Token::Unit),
-            ParamType::U8 => Ok(Token::U8(trimmed_value.parse::<u8>()?)),
-            ParamType::U16 => Ok(Token::U16(trimmed_value.parse::<u16>()?)),
-            ParamType::U32 => Ok(Token::U32(trimmed_value.parse::<u32>()?)),
-            ParamType::U64 => Ok(Token::U64(trimmed_value.parse::<u64>()?)),
-            ParamType::Bool => Ok(Token::Bool(trimmed_value.parse::<bool>()?)),
-            ParamType::Byte => Ok(Token::Byte(trimmed_value.parse::<u8>()?)),
-            ParamType::B256 => {
-                const B256_HEX_ENC_LENGTH: usize = 64;
-                if trimmed_value.len() != B256_HEX_ENC_LENGTH {
-                    return Err(Error::InvalidData(format!(
-                        "the hex encoding of the b256 must have {} characters",
-                        B256_HEX_ENC_LENGTH
-                    )));
-                }
-                let v = Vec::from_hex(trimmed_value)?;
-                let s: [u8; 32] = v.as_slice().try_into().unwrap();
-                Ok(Token::B256(s))
-            }
-            ParamType::Array(t, _) => Ok(self.tokenize_array(trimmed_value, &*t)?),
-            ParamType::String(len) => Ok(Token::String(StringToken {
-                data: trimmed_value.into(),
-                expected_len: *len,
-            })),
-            ParamType::Struct(struct_params) => {
-                Ok(self.tokenize_struct(trimmed_value, struct_params)?)
-            }
-            ParamType::Enum(variants) => {
-                let discriminant = self.get_enum_discriminant_from_string(trimmed_value);
-                let value = self.get_enum_value_from_string(trimmed_value);
-
-                let token = self.tokenize(&variants.param_types()[discriminant], value)?;
-
-                Ok(Token::Enum(Box::new((
-                    discriminant as u8,
-                    token,
-                    variants.clone(),
-                ))))
-            }
-            ParamType::Tuple(tuple_params) => Ok(self.tokenize_tuple(trimmed_value, tuple_params)?),
-        }
-    }
-
-    /// Creates a `Token::Struct` from an array of parameter types and a string of values.
-    /// I.e. it takes a string containing values "value_1, value_2, value_3" and an array
-    /// of `ParamType` containing the type of each value, in order:
-    /// [ParamType::<Type of value_1>, ParamType::<Type of value_2>, ParamType::<Type of value_3>]
-    /// And attempts to return a `Token::Struct()` containing the inner types.
-    /// It works for nested/recursive structs.
-    pub fn tokenize_struct(&self, value: &str, params: &[ParamType]) -> Result<Token, Error> {
-        if !value.starts_with('(') || !value.ends_with(')') {
-            return Err(Error::InvalidData(
-                "struct value string must start and end with round brackets".into(),
-            ));
-        }
-
-        if value.chars().count() == 2 {
-            return Ok(Token::Struct(vec![]));
-        }
-
-        //To parse the value string we use a two pointer/index approach.
-        //The items are comma separated and if an item is tokenized the last_item
-        //index is moved to the current position.
-        //The variable nested is incremented and decremented if a bracket is encountered,
-        //and appropriate errors are returned if the nested count is not 0.
-        //If the struct has an array inside its values the current position will be incremented
-        //until both the opening and closing bracket are inside the new item.
-        //Characters inside quotes are ignored and they are tokenized as one item.
-        //An error is return if there is an odd number of quotes.
-        let mut result = vec![];
-        let mut nested = 0isize;
-        let mut ignore = false;
-        let mut last_item = 1;
-        let mut params_iter = params.iter();
-
-        for (pos, ch) in value.chars().enumerate() {
-            match ch {
-                '(' if !ignore => {
-                    nested += 1;
-                }
-                ')' if !ignore => {
-                    nested -= 1;
-
-                    match nested.cmp(&0) {
-                        std::cmp::Ordering::Less => {
-                            return Err(Error::InvalidData(
-                                "struct value string has excess closing brackets".into(),
-                            ));
-                        }
-                        std::cmp::Ordering::Equal => {
-                            let sub = &value[last_item..pos];
-
-                            let token = self.tokenize(
-                                params_iter.next().ok_or_else(|| {
-                                    Error::InvalidData(
-                                        "struct value contains more elements than the parameter types provided".into(),
-                                    )
-                                })?,
-                                sub.to_string(),
-                            )?;
-                            result.push(token);
-                            last_item = pos + 1;
-                        }
-                        _ => {}
-                    }
-                }
-                '"' => {
-                    ignore = !ignore;
-                }
-                ',' if nested == 1 && !ignore => {
-                    let sub = &value[last_item..pos];
-                    // If we've encountered an array within a struct property
-                    // keep iterating until we see the end of it "]".
-                    if sub.contains('[') && !sub.contains(']') {
-                        continue;
-                    }
-
-                    let token = self.tokenize(
-                        params_iter.next().ok_or_else(|| {
-                            Error::InvalidData(
-                                "struct value contains more elements than the parameter types provided".into(),
-                            )
-                        })?,
-                        sub.to_string(),
-                    )?;
-                    result.push(token);
-                    last_item = pos + 1;
-                }
-                _ => (),
-            }
-        }
-
-        if ignore {
-            return Err(Error::InvalidData(
-                "struct value string has excess quotes".into(),
-            ));
-        }
-
-        if nested > 0 {
-            return Err(Error::InvalidData(
-                "struct value string has excess opening brackets".into(),
-            ));
-        }
-
-        Ok(Token::Struct(result))
-    }
-
-    /// Creates a `Token::Array` from one parameter type and a string of values. I.e. it takes a
-    /// string containing values "value_1, value_2, value_3" and a `ParamType` sepecifying the type.
-    /// It works for nested/recursive arrays.
-    pub fn tokenize_array<'a>(&self, value: &'a str, param: &ParamType) -> Result<Token, Error> {
-        if !value.starts_with('[') || !value.ends_with(']') {
-            return Err(Error::InvalidData(
-                "array value string must start and end with square brackets".into(),
-            ));
-        }
-
-        if value.chars().count() == 2 {
-            return Ok(Token::Array(vec![]));
-        }
-
-        //for more details about this algorithm, refer to the tokenize_struct method
-        let mut result = vec![];
-        let mut nested = 0isize;
-        let mut ignore = false;
-        let mut last_item = 1;
-        for (i, ch) in value.chars().enumerate() {
-            match ch {
-                '[' if !ignore => {
-                    nested += 1;
-                }
-                ']' if !ignore => {
-                    nested -= 1;
-
-                    match nested.cmp(&0) {
-                        std::cmp::Ordering::Less => {
-                            return Err(Error::InvalidData(
-                                "array value string has excess closing brackets".into(),
-                            ));
-                        }
-                        std::cmp::Ordering::Equal => {
-                            // Last element of this nest level; proceed to tokenize.
-                            let sub = &value[last_item..i];
-                            match has_array_format(sub) {
-                                true => {
-                                    let arr_param = ParamType::Array(
-                                        Box::new(param.to_owned()),
-                                        self.get_array_length_from_string(sub),
-                                    );
-
-                                    result.push(self.tokenize(&arr_param, sub.to_string())?);
-                                }
-                                false => {
-                                    result.push(self.tokenize(param, sub.to_string())?);
-                                }
-                            }
-
-                            last_item = i + 1;
-                        }
-                        _ => {}
-                    }
-                }
-                '"' => {
-                    ignore = !ignore;
-                }
-                ',' if nested == 1 && !ignore => {
-                    let sub = &value[last_item..i];
-                    match has_array_format(sub) {
-                        true => {
-                            let arr_param = ParamType::Array(
-                                Box::new(param.to_owned()),
-                                self.get_array_length_from_string(sub),
-                            );
-
-                            result.push(self.tokenize(&arr_param, sub.to_string())?);
-                        }
-                        false => {
-                            result.push(self.tokenize(param, sub.to_string())?);
-                        }
-                    }
-                    last_item = i + 1;
-                }
-                _ => (),
-            }
-        }
-
-        if ignore {
-            return Err(Error::InvalidData(
-                "array value string has excess quotes".into(),
-            ));
-        }
-
-        if nested > 0 {
-            return Err(Error::InvalidData(
-                "array value string has excess opening brackets".into(),
-            ));
-        }
-
-        Ok(Token::Array(result))
-    }
-
-    /// Creates `Token::Tuple` from an array of parameter types and a string of values.
-    /// I.e. it takes a string containing values "value_1, value_2, value_3" and an array
-    /// of `ParamType` containing the type of each value, in order:
-    /// [ParamType::<Type of value_1>, ParamType::<Type of value_2>, ParamType::<Type of value_3>]
-    /// And attempts to return a `Token::Tuple()` containing the inner types.
-    /// It works for nested/recursive tuples.
-    pub fn tokenize_tuple(&self, value: &str, params: &[ParamType]) -> Result<Token, Error> {
-        if !value.starts_with('(') || !value.ends_with(')') {
-            return Err(Error::InvalidData(
-                "tuple value string must start and end with round brackets".into(),
-            ));
-        }
-
-        if value.chars().count() == 2 {
-            return Ok(Token::Tuple(vec![]));
-        }
-
-        //for more details about this algorithm, refer to the tokenize_struct method
-        let mut result = vec![];
-        let mut nested = 0isize;
-        let mut ignore = false;
-        let mut last_item = 1;
-        let mut params_iter = params.iter();
-
-        for (pos, ch) in value.chars().enumerate() {
-            match ch {
-                '(' if !ignore => {
-                    nested += 1;
-                }
-                ')' if !ignore => {
-                    nested -= 1;
-
-                    match nested.cmp(&0) {
-                        std::cmp::Ordering::Less => {
-                            return Err(Error::InvalidData(
-                                "tuple value string has excess closing brackets".into(),
-                            ));
-                        }
-                        std::cmp::Ordering::Equal => {
-                            let sub = &value[last_item..pos];
-
-                            let token = self.tokenize(
-                                params_iter.next().ok_or_else(|| {
-                                    Error::InvalidData(
-                                        "tuple value contains more elements than the parameter types provided".into(),
-                                    )
-                                })?,
-                                sub.to_string(),
-                            )?;
-                            result.push(token);
-                            last_item = pos + 1;
-                        }
-                        _ => {}
-                    }
-                }
-                '"' => {
-                    ignore = !ignore;
-                }
-                ',' if nested == 1 && !ignore => {
-                    let sub = &value[last_item..pos];
-                    // If we've encountered an array within a tuple property
-                    // keep iterating until we see the end of it "]".
-                    if sub.contains('[') && !sub.contains(']') {
-                        continue;
-                    }
-
-                    let token = self.tokenize(
-                        params_iter.next().ok_or_else(|| {
-                            Error::InvalidData(
-                                "tuple value contains more elements than the parameter types provided".into(),
-                            )
-                        })?,
-                        sub.to_string(),
-                    )?;
-                    result.push(token);
-                    last_item = pos + 1;
-                }
-                _ => (),
-            }
-        }
-
-        if ignore {
-            return Err(Error::InvalidData(
-                "tuple value string has excess quotes".into(),
-            ));
-        }
-
-        if nested > 0 {
-            return Err(Error::InvalidData(
-                "tuple value string has excess opening brackets".into(),
-            ));
-        }
-
-        Ok(Token::Tuple(result))
-    }
-
-=======
->>>>>>> 193dc18a
     /// Higher-level layer of the ABI decoding module.
     /// Decodes a value of a given ABI and a target function's output.
     /// Note that the `value` has to be a byte array, meaning that
@@ -579,6 +226,7 @@
 #[cfg(test)]
 mod tests {
     use super::*;
+    use crate::StringToken;
     use fuels_types::errors::Error;
 
     #[test]
@@ -1496,491 +1144,6 @@
         assert_eq!(encoded, expected_encode);
         Ok(())
     }
-<<<<<<< HEAD
-
-    #[test]
-    fn tokenize_uint_types_expected_error() {
-        let abi = ABIParser::new();
-
-        // We test only on U8 as it is the same error on all other unsigned int types
-        let error_message = abi
-            .tokenize(&ParamType::U8, "2,".to_string())
-            .unwrap_err()
-            .to_string();
-
-        assert_eq!(
-            "Parse integer error: invalid digit found in string",
-            error_message
-        );
-    }
-
-    #[test]
-    fn tokenize_bool_expected_error() {
-        let abi = ABIParser::new();
-
-        let error_message = abi
-            .tokenize(&ParamType::Bool, "True".to_string())
-            .unwrap_err()
-            .to_string();
-
-        assert_eq!(
-            "Parse boolean error: provided string was not `true` or `false`",
-            error_message
-        );
-    }
-
-    #[test]
-    fn tokenize_b256_invalid_length_expected_error() {
-        let abi = ABIParser::new();
-
-        let value = "d57a9c46dfcc7f18207013e65b44e4cb4e2c2298f4ac457ba8f82743f31e90b".to_string();
-        let error_message = abi
-            .tokenize(&ParamType::B256, value)
-            .unwrap_err()
-            .to_string();
-
-        assert_eq!(
-            "Invalid data: the hex encoding of the b256 must have 64 characters",
-            error_message
-        );
-    }
-
-    #[test]
-    fn tokenize_b256_invalid_character_expected_error() {
-        let abi = ABIParser::new();
-
-        let value = "Hd57a9c46dfcc7f18207013e65b44e4cb4e2c2298f4ac457ba8f82743f31e90b".to_string();
-        let error_message = abi
-            .tokenize(&ParamType::B256, value)
-            .unwrap_err()
-            .to_string();
-
-        assert!(error_message.contains("Parse hex error: Invalid character"));
-    }
-
-    #[test]
-    fn tokenize_tuple_invalid_start_end_bracket_expected_error() -> Result<(), Error> {
-        let abi = ABIParser::new();
-        let params = Property {
-            name: "input".to_string(),
-            type_field: "(u64, [u64; 3])".to_string(),
-            components: Some(vec![
-                Property {
-                    name: "__tuple_element".to_string(),
-                    type_field: "u64".to_string(),
-                    components: None,
-                },
-                Property {
-                    name: "__tuple_element".to_string(),
-                    type_field: "[u64; 3]".to_string(),
-                    components: None,
-                },
-            ]),
-        };
-
-        if let ParamType::Tuple(tuple_params) = ParamType::parse_tuple_param(&params)? {
-            let error_message = abi
-                .tokenize_tuple("0, [0,0,0])", &tuple_params)
-                .unwrap_err()
-                .to_string();
-
-            assert_eq!(
-                "Invalid data: tuple value string must start and end with round brackets",
-                error_message
-            );
-        }
-        Ok(())
-    }
-
-    #[test]
-    fn tokenize_tuple_excess_opening_bracket_expected_error() -> Result<(), Error> {
-        let abi = ABIParser::new();
-        let params = Property {
-            name: "input".to_string(),
-            type_field: "(u64, [u64; 3])".to_string(),
-            components: Some(vec![
-                Property {
-                    name: "__tuple_element".to_string(),
-                    type_field: "u64".to_string(),
-                    components: None,
-                },
-                Property {
-                    name: "__tuple_element".to_string(),
-                    type_field: "[u64; 3]".to_string(),
-                    components: None,
-                },
-            ]),
-        };
-
-        if let ParamType::Tuple(tuple_params) = ParamType::parse_tuple_param(&params)? {
-            let error_message = abi
-                .tokenize_tuple("((0, [0,0,0])", &tuple_params)
-                .unwrap_err()
-                .to_string();
-
-            assert_eq!(
-                "Invalid data: tuple value string has excess opening brackets",
-                error_message
-            );
-        }
-        Ok(())
-    }
-
-    #[test]
-    fn tokenize_tuple_excess_closing_bracket_expected_error() -> Result<(), Error> {
-        let abi = ABIParser::new();
-        let params = Property {
-            name: "input".to_string(),
-            type_field: "(u64, [u64; 3])".to_string(),
-            components: Some(vec![
-                Property {
-                    name: "__tuple_element".to_string(),
-                    type_field: "u64".to_string(),
-                    components: None,
-                },
-                Property {
-                    name: "__tuple_element".to_string(),
-                    type_field: "[u64; 3]".to_string(),
-                    components: None,
-                },
-            ]),
-        };
-
-        if let ParamType::Tuple(tuple_params) = ParamType::parse_tuple_param(&params)? {
-            let error_message = abi
-                .tokenize_tuple("(0, [0,0,0]))", &tuple_params)
-                .unwrap_err()
-                .to_string();
-
-            assert_eq!(
-                "Invalid data: tuple value string has excess closing brackets",
-                error_message
-            );
-        }
-        Ok(())
-    }
-
-    #[test]
-    fn tokenize_tuple_excess_quotes_expected_error() -> Result<(), Error> {
-        let abi = ABIParser::new();
-        let params = Property {
-            name: "input".to_string(),
-            type_field: "(u64, [u64; 3])".to_string(),
-            components: Some(vec![
-                Property {
-                    name: "__tuple_element".to_string(),
-                    type_field: "u64".to_string(),
-                    components: None,
-                },
-                Property {
-                    name: "__tuple_element".to_string(),
-                    type_field: "[u64; 3]".to_string(),
-                    components: None,
-                },
-            ]),
-        };
-
-        if let ParamType::Tuple(tuple_params) = ParamType::parse_tuple_param(&params)? {
-            let error_message = abi
-                .tokenize_tuple("(0, \"[0,0,0])", &tuple_params)
-                .unwrap_err()
-                .to_string();
-
-            assert_eq!(
-                "Invalid data: tuple value string has excess quotes",
-                error_message
-            );
-        }
-        Ok(())
-    }
-
-    #[test]
-    fn tokenize_tuple_excess_value_elements_expected_error() -> Result<(), Error> {
-        let abi = ABIParser::new();
-        let params = Property {
-            name: "input".to_string(),
-            type_field: "(u64, [u64; 3])".to_string(),
-            components: Some(vec![
-                Property {
-                    name: "__tuple_element".to_string(),
-                    type_field: "u64".to_string(),
-                    components: None,
-                },
-                Property {
-                    name: "__tuple_element".to_string(),
-                    type_field: "[u64; 3]".to_string(),
-                    components: None,
-                },
-            ]),
-        };
-
-        if let ParamType::Tuple(tuple_params) = ParamType::parse_tuple_param(&params)? {
-            let error_message = abi
-                .tokenize_tuple("(0, [0,0,0], 0, 0)", &tuple_params)
-                .unwrap_err()
-                .to_string();
-
-            assert_eq!(
-                "Invalid data: tuple value contains more elements than the parameter types provided",
-                error_message
-            );
-
-            let error_message = abi
-                .tokenize_tuple("(0, [0,0,0], 0)", &tuple_params)
-                .unwrap_err()
-                .to_string();
-
-            assert_eq!(
-                "Invalid data: tuple value contains more elements than the parameter types provided",
-                error_message
-            );
-        }
-        Ok(())
-    }
-
-    #[test]
-    fn tokenize_array_invalid_start_end_bracket_expected_error() {
-        let param = ParamType::U16;
-        let abi = ABIParser::new();
-
-        let error_message = abi
-            .tokenize_array("1,2],[3],4]", &param)
-            .unwrap_err()
-            .to_string();
-
-        assert_eq!(
-            "Invalid data: array value string must start and end with square brackets",
-            error_message
-        );
-    }
-
-    #[test]
-    fn tokenize_array_excess_opening_bracket_expected_error() {
-        let param = ParamType::U16;
-        let abi = ABIParser::new();
-
-        let error_message = abi
-            .tokenize_array("[[[1,2],[3],4]", &param)
-            .unwrap_err()
-            .to_string();
-
-        assert_eq!(
-            "Invalid data: array value string has excess opening brackets",
-            error_message
-        );
-    }
-
-    #[test]
-    fn tokenize_array_excess_closing_bracket_expected_error() {
-        let param = ParamType::U16;
-        let abi = ABIParser::new();
-
-        let error_message = abi
-            .tokenize_array("[[1,2],[3],4]]", &param)
-            .unwrap_err()
-            .to_string();
-
-        assert_eq!(
-            "Invalid data: array value string has excess closing brackets",
-            error_message
-        );
-    }
-
-    #[test]
-    fn tokenize_array_excess_quotes_expected_error() {
-        let param = ParamType::U16;
-        let abi = ABIParser::new();
-
-        let error_message = abi
-            .tokenize_array("[[1,\"2],[3],4]]", &param)
-            .unwrap_err()
-            .to_string();
-
-        assert_eq!(
-            "Invalid data: array value string has excess quotes",
-            error_message
-        );
-    }
-
-    #[test]
-    fn tokenize_struct_invalid_start_end_bracket_expected_error() -> Result<(), Error> {
-        let abi = ABIParser::new();
-        let params = Property {
-            name: "input".to_string(),
-            type_field: "struct MyStruct".to_string(),
-            components: Some(vec![
-                Property {
-                    name: "num".to_string(),
-                    type_field: "u64".to_string(),
-                    components: None,
-                },
-                Property {
-                    name: "arr".to_string(),
-                    type_field: "[u64; 3]".to_string(),
-                    components: None,
-                },
-            ]),
-        };
-
-        if let ParamType::Struct(struct_params) = ParamType::parse_custom_type_param(&params)? {
-            let error_message = abi
-                .tokenize_struct("0, [0,0,0])", &struct_params)
-                .unwrap_err()
-                .to_string();
-
-            assert_eq!(
-                "Invalid data: struct value string must start and end with round brackets",
-                error_message
-            );
-        }
-        Ok(())
-    }
-
-    #[test]
-    fn tokenize_struct_excess_opening_bracket_expected_error() -> Result<(), Error> {
-        let abi = ABIParser::new();
-        let params = Property {
-            name: "input".to_string(),
-            type_field: "struct MyStruct".to_string(),
-            components: Some(vec![
-                Property {
-                    name: "num".to_string(),
-                    type_field: "u64".to_string(),
-                    components: None,
-                },
-                Property {
-                    name: "arr".to_string(),
-                    type_field: "[u64; 3]".to_string(),
-                    components: None,
-                },
-            ]),
-        };
-
-        if let ParamType::Struct(struct_params) = ParamType::parse_custom_type_param(&params)? {
-            let error_message = abi
-                .tokenize_struct("((0, [0,0,0])", &struct_params)
-                .unwrap_err()
-                .to_string();
-
-            assert_eq!(
-                "Invalid data: struct value string has excess opening brackets",
-                error_message
-            );
-        }
-        Ok(())
-    }
-
-    #[test]
-    fn tokenize_struct_excess_closing_bracket_expected_error() -> Result<(), Error> {
-        let abi = ABIParser::new();
-        let params = Property {
-            name: "input".to_string(),
-            type_field: "struct MyStruct".to_string(),
-            components: Some(vec![
-                Property {
-                    name: "num".to_string(),
-                    type_field: "u64".to_string(),
-                    components: None,
-                },
-                Property {
-                    name: "arr".to_string(),
-                    type_field: "[u64; 3]".to_string(),
-                    components: None,
-                },
-            ]),
-        };
-
-        if let ParamType::Struct(struct_params) = ParamType::parse_custom_type_param(&params)? {
-            let error_message = abi
-                .tokenize_struct("(0, [0,0,0]))", &struct_params)
-                .unwrap_err()
-                .to_string();
-
-            assert_eq!(
-                "Invalid data: struct value string has excess closing brackets",
-                error_message
-            );
-        }
-        Ok(())
-    }
-
-    #[test]
-    fn tokenize_struct_excess_quotes_expected_error() -> Result<(), Error> {
-        let abi = ABIParser::new();
-        let params = Property {
-            name: "input".to_string(),
-            type_field: "struct MyStruct".to_string(),
-            components: Some(vec![
-                Property {
-                    name: "num".to_string(),
-                    type_field: "u64".to_string(),
-                    components: None,
-                },
-                Property {
-                    name: "arr".to_string(),
-                    type_field: "[u64; 3]".to_string(),
-                    components: None,
-                },
-            ]),
-        };
-
-        if let ParamType::Struct(struct_params) = ParamType::parse_custom_type_param(&params)? {
-            let error_message = abi
-                .tokenize_struct("(0, \"[0,0,0])", &struct_params)
-                .unwrap_err()
-                .to_string();
-
-            assert_eq!(
-                "Invalid data: struct value string has excess quotes",
-                error_message
-            );
-        }
-        Ok(())
-    }
-
-    #[test]
-    fn tokenize_struct_excess_value_elements_expected_error() -> Result<(), Error> {
-        let abi = ABIParser::new();
-        let params = Property {
-            name: "input".to_string(),
-            type_field: "struct MyStruct".to_string(),
-            components: Some(vec![
-                Property {
-                    name: "num".to_string(),
-                    type_field: "u64".to_string(),
-                    components: None,
-                },
-                Property {
-                    name: "arr".to_string(),
-                    type_field: "[u64; 3]".to_string(),
-                    components: None,
-                },
-            ]),
-        };
-
-        if let ParamType::Struct(struct_params) = ParamType::parse_custom_type_param(&params)? {
-            let error_message = abi
-                .tokenize_struct("(0, [0,0,0], 0, 0)", &struct_params)
-                .unwrap_err()
-                .to_string();
-
-            assert_eq!(
-                "Invalid data: struct value contains more elements than the parameter types provided",
-                error_message
-            );
-
-            let error_message = abi
-                .tokenize_struct("(0, [0,0,0], 0)", &struct_params)
-                .unwrap_err()
-                .to_string();
-
-            assert_eq!(
-                "Invalid data: struct value contains more elements than the parameter types provided",
-                error_message
-            );
-        }
-        Ok(())
-    }
 
     #[test]
     fn strings_must_have_correct_length() {
@@ -2091,6 +1254,4 @@
             error_message
         );
     }
-=======
->>>>>>> 193dc18a
 }