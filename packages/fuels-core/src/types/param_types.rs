--- conflicted
+++ resolved
@@ -3,1944 +3,5 @@
 mod from_type_application;
 mod param_type;
 
-<<<<<<< HEAD
-use fuel_abi_types::{
-    abi::program::{TypeApplication, TypeDeclaration},
-    utils::{extract_array_len, extract_generic_name, extract_str_len, has_tuple_format},
-};
-use itertools::chain;
-
-use crate::{
-    checked_round_up_to_word_alignment,
-    types::{
-        enum_variants::EnumVariants,
-        errors::{error, Error, Result},
-    },
-};
-
-#[derive(Debug, Clone, PartialEq, Eq, serde::Serialize, serde::Deserialize)]
-pub enum ParamType {
-    Unit,
-    Bool,
-    U8,
-    U16,
-    U32,
-    U64,
-    U128,
-    U256,
-    B256,
-    Bytes,
-    String,
-    RawSlice,
-    StringArray(usize),
-    StringSlice,
-    Tuple(Vec<ParamType>),
-    Array(Box<ParamType>, usize),
-    Vector(Box<ParamType>),
-    Struct {
-        fields: Vec<ParamType>,
-        generics: Vec<ParamType>,
-    },
-    Enum {
-        variants: EnumVariants,
-        generics: Vec<ParamType>,
-    },
-}
-
-pub enum ReturnLocation {
-    Return,
-    ReturnData,
-}
-
-impl ParamType {
-    // Depending on the type, the returned value will be stored
-    // either in `Return` or `ReturnData`.
-    pub fn get_return_location(&self) -> ReturnLocation {
-        #[cfg(experimental)]
-        match self {
-            Self::Unit | Self::U8 | Self::U16 | Self::U32 | Self::U64 | Self::Bool => {
-                ReturnLocation::Return
-            }
-
-            _ => ReturnLocation::ReturnData,
-        }
-
-        #[cfg(not(experimental))]
-        ReturnLocation::ReturnData
-    }
-
-    /// Given a [ParamType], return the number of elements of that [ParamType] that can fit in
-    /// `available_bytes`: it is the length of the corresponding heap type.
-    pub fn calculate_num_of_elements(
-        param_type: &ParamType,
-        available_bytes: usize,
-    ) -> Result<usize> {
-        let memory_size = param_type.compute_encoding_in_bytes()?;
-        if memory_size == 0 {
-            return Err(error!(
-                Codec,
-                "cannot calculate the number of elements because the type is zero-sized"
-            ));
-        }
-
-        let remainder = available_bytes % memory_size;
-        if remainder != 0 {
-            return Err(error!(
-                Codec,
-                "{remainder} extra bytes detected while decoding heap type"
-            ));
-        }
-        let num_of_elements = available_bytes
-            .checked_div(memory_size)
-            .ok_or_else(|| error!(Codec, "type {param_type:?} has a memory_size of 0"))?;
-
-        Ok(num_of_elements)
-    }
-
-    pub fn children_need_extra_receipts(&self) -> bool {
-        match self {
-            ParamType::Array(inner, _) | ParamType::Vector(inner) => {
-                inner.is_extra_receipt_needed(false)
-            }
-            ParamType::Struct { fields, .. } => fields
-                .iter()
-                .any(|param_type| param_type.is_extra_receipt_needed(false)),
-            ParamType::Enum { variants, .. } => variants
-                .param_types()
-                .iter()
-                .any(|param_type| param_type.is_extra_receipt_needed(false)),
-            ParamType::Tuple(inner_types) => inner_types
-                .iter()
-                .any(|param_type| param_type.is_extra_receipt_needed(false)),
-            _ => false,
-        }
-    }
-
-    pub fn validate_is_decodable(&self, max_depth: usize) -> Result<()> {
-        if let ParamType::Enum { variants, .. } = self {
-            let all_param_types = variants.param_types();
-            let grandchildren_need_receipts = all_param_types
-                .iter()
-                .any(|child| child.children_need_extra_receipts());
-            if grandchildren_need_receipts {
-                return Err(error!(
-                    Codec,
-                    "enums currently support only one level deep heap types"
-                ));
-            }
-
-            let num_of_children_needing_receipts = all_param_types
-                .iter()
-                .filter(|param_type| param_type.is_extra_receipt_needed(false))
-                .count();
-            if num_of_children_needing_receipts > 1 {
-                return Err(error!(
-                    Codec,
-                    "enums currently support only one heap-type variant. Found: \
-                        {num_of_children_needing_receipts}"
-                ));
-            }
-        } else if self.children_need_extra_receipts() {
-            return Err(error!(
-                Codec,
-                "type `{:?}` is not decodable: nested heap types are currently not \
-                    supported except in enums",
-                DebugWithDepth::new(self, max_depth)
-            ));
-        }
-        self.compute_encoding_in_bytes()?;
-        Ok(())
-    }
-
-    pub fn is_extra_receipt_needed(&self, top_level_type: bool) -> bool {
-        match self {
-            ParamType::Vector(_) | ParamType::Bytes | ParamType::String => true,
-            ParamType::Array(inner, _) => inner.is_extra_receipt_needed(false),
-            ParamType::Struct { fields, generics } => {
-                chain!(fields, generics).any(|param_type| param_type.is_extra_receipt_needed(false))
-            }
-            ParamType::Enum { variants, generics } => chain!(variants.param_types(), generics)
-                .any(|param_type| param_type.is_extra_receipt_needed(false)),
-            ParamType::Tuple(elements) => elements
-                .iter()
-                .any(|param_type| param_type.is_extra_receipt_needed(false)),
-            ParamType::RawSlice | ParamType::StringSlice => !top_level_type,
-            _ => false,
-        }
-    }
-
-    /// Compute the inner memory size of a containing heap type (`Bytes` or `Vec`s).
-    pub fn heap_inner_element_size(&self, top_level_type: bool) -> Result<Option<usize>> {
-        let heap_bytes_size = match &self {
-            ParamType::Vector(inner_param_type) => {
-                Some(inner_param_type.compute_encoding_in_bytes()?)
-            }
-            // `Bytes` type is byte-packed in the VM, so it's the size of an u8
-            ParamType::Bytes | ParamType::String => Some(std::mem::size_of::<u8>()),
-            ParamType::StringSlice if !top_level_type => {
-                Some(ParamType::U8.compute_encoding_in_bytes()?)
-            }
-            ParamType::RawSlice if !top_level_type => {
-                Some(ParamType::U64.compute_encoding_in_bytes()?)
-            }
-            _ => None,
-        };
-        Ok(heap_bytes_size)
-    }
-
-    /// Calculates the number of bytes the VM expects this parameter to be encoded in.
-    pub fn compute_encoding_in_bytes(&self) -> Result<usize> {
-        let overflow_error = || {
-            error!(
-                Codec,
-                "reached overflow while computing encoding size for {:?}", self
-            )
-        };
-        match &self {
-            ParamType::Unit | ParamType::U8 | ParamType::Bool => Ok(1),
-            ParamType::U16 | ParamType::U32 | ParamType::U64 => Ok(8),
-            ParamType::U128 | ParamType::RawSlice | ParamType::StringSlice => Ok(16),
-            ParamType::U256 | ParamType::B256 => Ok(32),
-            ParamType::Vector(_) | ParamType::Bytes | ParamType::String => Ok(24),
-            ParamType::Array(param, count) => param
-                .compute_encoding_in_bytes()?
-                .checked_mul(*count)
-                .ok_or_else(overflow_error),
-            ParamType::StringArray(len) => {
-                checked_round_up_to_word_alignment(*len).map_err(|_| overflow_error())
-            }
-            ParamType::Tuple(fields) | ParamType::Struct { fields, .. } => {
-                fields.iter().try_fold(0, |a: usize, param_type| {
-                    let size = checked_round_up_to_word_alignment(
-                        param_type.compute_encoding_in_bytes()?,
-                    )?;
-                    a.checked_add(size).ok_or_else(overflow_error)
-                })
-            }
-            ParamType::Enum { variants, .. } => variants
-                .compute_enum_width_in_bytes()
-                .map_err(|_| overflow_error()),
-        }
-    }
-
-    /// For when you need to convert a ABI JSON's TypeApplication into a ParamType.
-    ///
-    /// # Arguments
-    ///
-    /// * `type_application`: The TypeApplication you wish to convert into a ParamType
-    /// * `type_lookup`: A HashMap of TypeDeclarations mentioned in the
-    ///                  TypeApplication where the type id is the key.
-    pub fn try_from_type_application(
-        type_application: &TypeApplication,
-        type_lookup: &HashMap<usize, TypeDeclaration>,
-    ) -> Result<Self> {
-        Type::try_from(type_application, type_lookup)?.try_into()
-    }
-}
-
-#[derive(Debug, Clone)]
-struct Type {
-    type_field: String,
-    generic_params: Vec<Type>,
-    components: Vec<Type>,
-}
-
-impl Type {
-    /// Will recursively drill down the given generic parameters until all types are
-    /// resolved.
-    ///
-    /// # Arguments
-    ///
-    /// * `type_application`: the type we wish to resolve
-    /// * `types`: all types used in the function call
-    pub fn try_from(
-        type_application: &TypeApplication,
-        type_lookup: &HashMap<usize, TypeDeclaration>,
-    ) -> Result<Self> {
-        Self::resolve(type_application, type_lookup, &[])
-    }
-
-    fn resolve(
-        type_application: &TypeApplication,
-        type_lookup: &HashMap<usize, TypeDeclaration>,
-        parent_generic_params: &[(usize, Type)],
-    ) -> Result<Self> {
-        let type_declaration = type_lookup.get(&type_application.type_id).ok_or_else(|| {
-            error!(
-                Codec,
-                "type id {} not found in type lookup", type_application.type_id
-            )
-        })?;
-
-        if extract_generic_name(&type_declaration.type_field).is_some() {
-            let (_, generic_type) = parent_generic_params
-                .iter()
-                .find(|(id, _)| *id == type_application.type_id)
-                .ok_or_else(|| {
-                    error!(
-                        Codec,
-                        "type id {} not found in parent's generic parameters",
-                        type_application.type_id
-                    )
-                })?;
-
-            return Ok(generic_type.clone());
-        }
-
-        // Figure out what does the current type do with the inherited generic
-        // parameters and reestablish the mapping since the current type might have
-        // renamed the inherited generic parameters.
-        let generic_params_lookup = Self::determine_generics_for_type(
-            type_application,
-            type_lookup,
-            type_declaration,
-            parent_generic_params,
-        )?;
-
-        // Resolve the enclosed components (if any) with the newly resolved generic
-        // parameters.
-        let components = type_declaration
-            .components
-            .iter()
-            .flatten()
-            .map(|component| Self::resolve(component, type_lookup, &generic_params_lookup))
-            .collect::<Result<Vec<_>>>()?;
-
-        Ok(Type {
-            type_field: type_declaration.type_field.clone(),
-            components,
-            generic_params: generic_params_lookup
-                .into_iter()
-                .map(|(_, ty)| ty)
-                .collect(),
-        })
-    }
-
-    /// For the given type generates generic_type_id -> Type mapping describing to
-    /// which types generic parameters should be resolved.
-    ///
-    /// # Arguments
-    ///
-    /// * `type_application`: The type on which the generic parameters are defined.
-    /// * `types`: All types used.
-    /// * `parent_generic_params`: The generic parameters as inherited from the
-    ///                            enclosing type (a struct/enum/array etc.).
-    fn determine_generics_for_type(
-        type_application: &TypeApplication,
-        type_lookup: &HashMap<usize, TypeDeclaration>,
-        type_declaration: &TypeDeclaration,
-        parent_generic_params: &[(usize, Type)],
-    ) -> Result<Vec<(usize, Self)>> {
-        match &type_declaration.type_parameters {
-            // The presence of type_parameters indicates that the current type
-            // (a struct or an enum) defines some generic parameters (i.e. SomeStruct<T, K>).
-            Some(params) if !params.is_empty() => {
-                // Determine what Types the generics will resolve to.
-                let generic_params_from_current_type = type_application
-                    .type_arguments
-                    .iter()
-                    .flatten()
-                    .map(|ty| Self::resolve(ty, type_lookup, parent_generic_params))
-                    .collect::<Result<Vec<_>>>()?;
-
-                let generics_to_use = if !generic_params_from_current_type.is_empty() {
-                    generic_params_from_current_type
-                } else {
-                    // Types such as arrays and enums inherit and forward their
-                    // generic parameters, without declaring their own.
-                    parent_generic_params
-                        .iter()
-                        .map(|(_, ty)| ty)
-                        .cloned()
-                        .collect()
-                };
-
-                // All inherited but unused generic types are dropped. The rest are
-                // re-mapped to new type_ids since child types are free to rename
-                // the generic parameters as they see fit -- i.e.
-                // struct ParentStruct<T>{
-                //     b: ChildStruct<T>
-                // }
-                // struct ChildStruct<K> {
-                //     c: K
-                // }
-
-                Ok(zip(params.clone(), generics_to_use).collect())
-            }
-            _ => Ok(parent_generic_params.to_vec()),
-        }
-    }
-}
-
-impl TryFrom<Type> for ParamType {
-    type Error = Error;
-
-    fn try_from(value: Type) -> Result<Self> {
-        (&value).try_into()
-    }
-}
-
-impl TryFrom<&Type> for ParamType {
-    type Error = Error;
-
-    fn try_from(the_type: &Type) -> Result<Self> {
-        let matched_param_type = [
-            try_primitive,
-            try_array,
-            try_str_array,
-            try_str_slice,
-            try_tuple,
-            try_vector,
-            try_bytes,
-            try_std_string,
-            try_raw_slice,
-            try_enum,
-            try_u128,
-            try_u256,
-            try_struct,
-        ]
-        .into_iter()
-        .map(|fun| fun(the_type))
-        .flat_map(|result| result.ok().flatten())
-        .next();
-
-        matched_param_type.map(Ok).unwrap_or_else(|| {
-            Err(error!(
-                Codec,
-                "type {} couldn't be converted into a ParamType", the_type.type_field
-            ))
-        })
-    }
-}
-
-fn convert_into_param_types(coll: &[Type]) -> Result<Vec<ParamType>> {
-    coll.iter().map(ParamType::try_from).collect()
-}
-
-fn try_struct(the_type: &Type) -> Result<Option<ParamType>> {
-    let result = if has_struct_format(&the_type.type_field) {
-        let generics = param_types(&the_type.generic_params)?;
-
-        let fields = convert_into_param_types(&the_type.components)?;
-        Some(ParamType::Struct { fields, generics })
-    } else {
-        None
-    };
-
-    Ok(result)
-}
-
-fn has_struct_format(field: &str) -> bool {
-    field.starts_with("struct ")
-}
-
-fn try_vector(the_type: &Type) -> Result<Option<ParamType>> {
-    if !["struct std::vec::Vec", "struct Vec"].contains(&the_type.type_field.as_str()) {
-        return Ok(None);
-    }
-
-    if the_type.generic_params.len() != 1 {
-        return Err(error!(
-            Codec,
-            "`Vec` must have exactly one generic argument for its type. Found: `{:?}`",
-            the_type.generic_params
-        ));
-    }
-
-    let vec_elem_type = convert_into_param_types(&the_type.generic_params)?.remove(0);
-
-    Ok(Some(ParamType::Vector(Box::new(vec_elem_type))))
-}
-
-fn try_u128(the_type: &Type) -> Result<Option<ParamType>> {
-    Ok(["struct std::u128::U128", "struct U128"]
-        .contains(&the_type.type_field.as_str())
-        .then_some(ParamType::U128))
-}
-
-fn try_u256(the_type: &Type) -> Result<Option<ParamType>> {
-    Ok(["struct std::u256::U256", "struct U256"]
-        .contains(&the_type.type_field.as_str())
-        .then_some(ParamType::U256))
-}
-
-fn try_bytes(the_type: &Type) -> Result<Option<ParamType>> {
-    Ok(["struct std::bytes::Bytes", "struct Bytes"]
-        .contains(&the_type.type_field.as_str())
-        .then_some(ParamType::Bytes))
-}
-
-fn try_std_string(the_type: &Type) -> Result<Option<ParamType>> {
-    Ok(["struct std::string::String", "struct String"]
-        .contains(&the_type.type_field.as_str())
-        .then_some(ParamType::String))
-}
-
-fn try_raw_slice(the_type: &Type) -> Result<Option<ParamType>> {
-    Ok((the_type.type_field == "raw untyped slice").then_some(ParamType::RawSlice))
-}
-
-fn try_enum(the_type: &Type) -> Result<Option<ParamType>> {
-    let field = &the_type.type_field;
-    let result = if field.starts_with("enum ") {
-        let generics = param_types(&the_type.generic_params)?;
-
-        let components = convert_into_param_types(&the_type.components)?;
-        let variants = EnumVariants::new(components)?;
-
-        Some(ParamType::Enum { variants, generics })
-    } else {
-        None
-    };
-
-    Ok(result)
-}
-
-fn try_tuple(the_type: &Type) -> Result<Option<ParamType>> {
-    let result = if has_tuple_format(&the_type.type_field) {
-        let tuple_elements = param_types(&the_type.components)?;
-        Some(ParamType::Tuple(tuple_elements))
-    } else {
-        None
-    };
-
-    Ok(result)
-}
-
-fn param_types(coll: &[Type]) -> Result<Vec<ParamType>> {
-    coll.iter().map(|e| e.try_into()).collect()
-}
-
-fn try_str_array(the_type: &Type) -> Result<Option<ParamType>> {
-    Ok(extract_str_len(&the_type.type_field).map(ParamType::StringArray))
-}
-
-fn try_str_slice(the_type: &Type) -> Result<Option<ParamType>> {
-    Ok(if the_type.type_field == "str" {
-        Some(ParamType::StringSlice)
-    } else {
-        None
-    })
-}
-
-fn try_array(the_type: &Type) -> Result<Option<ParamType>> {
-    if let Some(len) = extract_array_len(&the_type.type_field) {
-        return match the_type.components.as_slice() {
-            [single_type] => {
-                let array_type = single_type.try_into()?;
-                Ok(Some(ParamType::Array(Box::new(array_type), len)))
-            }
-            _ => Err(error!(
-                Codec,
-                "array must have elements of exactly one type. Array types: {:?}",
-                the_type.components
-            )),
-        };
-    }
-    Ok(None)
-}
-
-fn try_primitive(the_type: &Type) -> Result<Option<ParamType>> {
-    let result = match the_type.type_field.as_str() {
-        "bool" => Some(ParamType::Bool),
-        "u8" => Some(ParamType::U8),
-        "u16" => Some(ParamType::U16),
-        "u32" => Some(ParamType::U32),
-        "u64" => Some(ParamType::U64),
-        "b256" => Some(ParamType::B256),
-        "()" => Some(ParamType::Unit),
-        "str" => Some(ParamType::StringSlice),
-        _ => None,
-    };
-
-    Ok(result)
-}
-
-/// Allows `Debug` formatting of arbitrary-depth nested `ParamTypes` by
-/// omitting the details of inner types if max depth is exceeded.
-pub(crate) struct DebugWithDepth<'a> {
-    param_type: &'a ParamType,
-    depth_left: usize,
-}
-
-impl<'a> DebugWithDepth<'a> {
-    pub(crate) fn new(param_type: &'a ParamType, depth_left: usize) -> Self {
-        Self {
-            param_type,
-            depth_left,
-        }
-    }
-
-    fn descend(&'a self, param_type: &'a ParamType) -> Self {
-        Self {
-            param_type,
-            depth_left: self.depth_left - 1,
-        }
-    }
-}
-
-impl<'a> fmt::Debug for DebugWithDepth<'a> {
-    fn fmt(&self, f: &mut fmt::Formatter<'_>) -> fmt::Result {
-        if self.depth_left == 0 {
-            return write!(f, "...");
-        }
-
-        match &self.param_type {
-            ParamType::Array(inner, size) => f
-                .debug_tuple("Array")
-                .field(&self.descend(inner))
-                .field(&size)
-                .finish(),
-            ParamType::Struct { fields, generics } => f
-                .debug_struct("Struct")
-                .field(
-                    "fields",
-                    &fields
-                        .iter()
-                        .map(|field| self.descend(field))
-                        .collect::<Vec<_>>(),
-                )
-                .field(
-                    "generics",
-                    &generics
-                        .iter()
-                        .map(|generic| self.descend(generic))
-                        .collect::<Vec<_>>(),
-                )
-                .finish(),
-            ParamType::Enum { variants, generics } => f
-                .debug_struct("Enum")
-                .field(
-                    "variants",
-                    &variants
-                        .param_types()
-                        .iter()
-                        .map(|variant| self.descend(variant))
-                        .collect::<Vec<_>>(),
-                )
-                .field(
-                    "generics",
-                    &generics
-                        .iter()
-                        .map(|generic| self.descend(generic))
-                        .collect::<Vec<_>>(),
-                )
-                .finish(),
-            ParamType::Tuple(inner) => f
-                .debug_tuple("Tuple")
-                .field(
-                    &inner
-                        .iter()
-                        .map(|param_type| self.descend(param_type))
-                        .collect::<Vec<_>>(),
-                )
-                .finish(),
-            ParamType::Vector(inner) => {
-                f.debug_tuple("Vector").field(&self.descend(inner)).finish()
-            }
-            _ => write!(f, "{:?}", self.param_type),
-        }
-    }
-}
-
-#[cfg(test)]
-mod tests {
-    use super::*;
-    use crate::{codec::DecoderConfig, constants::WORD_SIZE, types::param_types::ParamType};
-
-    const WIDTH_OF_B256: usize = 32;
-    const WIDTH_OF_U32: usize = 8;
-    const WIDTH_OF_BOOL: usize = 1;
-
-    #[test]
-    fn array_size_dependent_on_num_of_elements() {
-        const NUM_ELEMENTS: usize = 11;
-        let param = ParamType::Array(Box::new(ParamType::B256), NUM_ELEMENTS);
-
-        let width = param.compute_encoding_in_bytes().unwrap();
-
-        let expected = NUM_ELEMENTS * WIDTH_OF_B256;
-        assert_eq!(expected, width);
-    }
-
-    #[test]
-    fn string_size_dependent_on_num_of_elements() {
-        const NUM_ASCII_CHARS: usize = 9;
-        let param = ParamType::StringArray(NUM_ASCII_CHARS);
-
-        let width = param.compute_encoding_in_bytes().unwrap();
-
-        assert_eq!(16, width);
-    }
-
-    #[test]
-    fn structs_are_all_elements_combined_with_padding() -> Result<()> {
-        let inner_struct = ParamType::Struct {
-            fields: vec![ParamType::U32, ParamType::U32],
-            generics: vec![],
-        };
-
-        let a_struct = ParamType::Struct {
-            fields: vec![ParamType::B256, ParamType::Bool, inner_struct],
-            generics: vec![],
-        };
-
-        let width = a_struct.compute_encoding_in_bytes().unwrap();
-
-        const INNER_STRUCT_WIDTH: usize = WIDTH_OF_U32 * 2;
-        let expected_width: usize =
-            WIDTH_OF_B256 + checked_round_up_to_word_alignment(WIDTH_OF_BOOL)? + INNER_STRUCT_WIDTH;
-        assert_eq!(expected_width, width);
-        Ok(())
-    }
-
-    #[test]
-    fn enums_are_as_big_as_their_biggest_variant_plus_a_word() -> Result<()> {
-        let fields = vec![ParamType::B256];
-        let inner_struct = ParamType::Struct {
-            fields,
-            generics: vec![],
-        };
-        let types = vec![ParamType::U32, inner_struct];
-        let param = ParamType::Enum {
-            variants: EnumVariants::new(types)?,
-            generics: vec![],
-        };
-
-        let width = param.compute_encoding_in_bytes().unwrap();
-
-        const INNER_STRUCT_SIZE: usize = WIDTH_OF_B256;
-        const EXPECTED_WIDTH: usize = INNER_STRUCT_SIZE + WORD_SIZE;
-        assert_eq!(EXPECTED_WIDTH, width);
-        Ok(())
-    }
-
-    #[test]
-    fn tuples_are_just_all_elements_combined() {
-        let inner_tuple = ParamType::Tuple(vec![ParamType::B256]);
-        let param = ParamType::Tuple(vec![ParamType::U32, inner_tuple]);
-
-        let width = param.compute_encoding_in_bytes().unwrap();
-
-        const INNER_TUPLE_WIDTH: usize = WIDTH_OF_B256;
-        const EXPECTED_WIDTH: usize = WIDTH_OF_U32 + INNER_TUPLE_WIDTH;
-        assert_eq!(EXPECTED_WIDTH, width);
-    }
-
-    #[test]
-    fn handles_simple_types() -> Result<()> {
-        let parse_param_type = |type_field: &str| {
-            let type_application = TypeApplication {
-                name: "".to_string(),
-                type_id: 0,
-                type_arguments: None,
-            };
-
-            let declarations = [TypeDeclaration {
-                type_id: 0,
-                type_field: type_field.to_string(),
-                components: None,
-                type_parameters: None,
-            }];
-
-            let type_lookup = declarations
-                .into_iter()
-                .map(|decl| (decl.type_id, decl))
-                .collect::<HashMap<_, _>>();
-
-            ParamType::try_from_type_application(&type_application, &type_lookup)
-        };
-
-        assert_eq!(parse_param_type("u8")?, ParamType::U8);
-        assert_eq!(parse_param_type("u16")?, ParamType::U16);
-        assert_eq!(parse_param_type("u32")?, ParamType::U32);
-        assert_eq!(parse_param_type("u64")?, ParamType::U64);
-        assert_eq!(parse_param_type("bool")?, ParamType::Bool);
-        assert_eq!(parse_param_type("b256")?, ParamType::B256);
-        assert_eq!(parse_param_type("()")?, ParamType::Unit);
-        assert_eq!(parse_param_type("str[21]")?, ParamType::StringArray(21));
-        assert_eq!(parse_param_type("str")?, ParamType::StringSlice);
-
-        Ok(())
-    }
-
-    #[test]
-    fn handles_arrays() -> Result<()> {
-        // given
-        let type_application = TypeApplication {
-            name: "".to_string(),
-            type_id: 0,
-            type_arguments: None,
-        };
-
-        let declarations = [
-            TypeDeclaration {
-                type_id: 0,
-                type_field: "[_; 10]".to_string(),
-                components: Some(vec![TypeApplication {
-                    name: "__array_element".to_string(),
-                    type_id: 1,
-                    type_arguments: None,
-                }]),
-                type_parameters: None,
-            },
-            TypeDeclaration {
-                type_id: 1,
-                type_field: "u8".to_string(),
-                components: None,
-                type_parameters: None,
-            },
-        ];
-
-        let type_lookup = declarations
-            .into_iter()
-            .map(|decl| (decl.type_id, decl))
-            .collect::<HashMap<_, _>>();
-
-        // when
-        let result = ParamType::try_from_type_application(&type_application, &type_lookup)?;
-
-        // then
-        assert_eq!(result, ParamType::Array(Box::new(ParamType::U8), 10));
-
-        Ok(())
-    }
-
-    #[test]
-    fn handles_vectors() -> Result<()> {
-        // given
-        let declarations = [
-            TypeDeclaration {
-                type_id: 1,
-                type_field: "generic T".to_string(),
-                components: None,
-                type_parameters: None,
-            },
-            TypeDeclaration {
-                type_id: 2,
-                type_field: "raw untyped ptr".to_string(),
-                components: None,
-                type_parameters: None,
-            },
-            TypeDeclaration {
-                type_id: 3,
-                type_field: "struct std::vec::RawVec".to_string(),
-                components: Some(vec![
-                    TypeApplication {
-                        name: "ptr".to_string(),
-                        type_id: 2,
-                        type_arguments: None,
-                    },
-                    TypeApplication {
-                        name: "cap".to_string(),
-                        type_id: 5,
-                        type_arguments: None,
-                    },
-                ]),
-                type_parameters: Some(vec![1]),
-            },
-            TypeDeclaration {
-                type_id: 4,
-                type_field: "struct std::vec::Vec".to_string(),
-                components: Some(vec![
-                    TypeApplication {
-                        name: "buf".to_string(),
-                        type_id: 3,
-                        type_arguments: Some(vec![TypeApplication {
-                            name: "".to_string(),
-                            type_id: 1,
-                            type_arguments: None,
-                        }]),
-                    },
-                    TypeApplication {
-                        name: "len".to_string(),
-                        type_id: 5,
-                        type_arguments: None,
-                    },
-                ]),
-                type_parameters: Some(vec![1]),
-            },
-            TypeDeclaration {
-                type_id: 5,
-                type_field: "u64".to_string(),
-                components: None,
-                type_parameters: None,
-            },
-            TypeDeclaration {
-                type_id: 6,
-                type_field: "u8".to_string(),
-                components: None,
-                type_parameters: None,
-            },
-        ];
-
-        let type_application = TypeApplication {
-            name: "arg".to_string(),
-            type_id: 4,
-            type_arguments: Some(vec![TypeApplication {
-                name: "".to_string(),
-                type_id: 6,
-                type_arguments: None,
-            }]),
-        };
-
-        let type_lookup = declarations
-            .into_iter()
-            .map(|decl| (decl.type_id, decl))
-            .collect::<HashMap<_, _>>();
-
-        // when
-        let result = ParamType::try_from_type_application(&type_application, &type_lookup)?;
-
-        // then
-        assert_eq!(result, ParamType::Vector(Box::new(ParamType::U8)));
-
-        Ok(())
-    }
-
-    #[test]
-    fn handles_structs() -> Result<()> {
-        // given
-        let declarations = [
-            TypeDeclaration {
-                type_id: 1,
-                type_field: "generic T".to_string(),
-                components: None,
-                type_parameters: None,
-            },
-            TypeDeclaration {
-                type_id: 2,
-                type_field: "struct SomeStruct".to_string(),
-                components: Some(vec![TypeApplication {
-                    name: "field".to_string(),
-                    type_id: 1,
-                    type_arguments: None,
-                }]),
-                type_parameters: Some(vec![1]),
-            },
-            TypeDeclaration {
-                type_id: 3,
-                type_field: "u8".to_string(),
-                components: None,
-                type_parameters: None,
-            },
-        ];
-
-        let type_application = TypeApplication {
-            name: "arg".to_string(),
-            type_id: 2,
-            type_arguments: Some(vec![TypeApplication {
-                name: "".to_string(),
-                type_id: 3,
-                type_arguments: None,
-            }]),
-        };
-
-        let type_lookup = declarations
-            .into_iter()
-            .map(|decl| (decl.type_id, decl))
-            .collect::<HashMap<_, _>>();
-
-        // when
-        let result = ParamType::try_from_type_application(&type_application, &type_lookup)?;
-
-        // then
-        assert_eq!(
-            result,
-            ParamType::Struct {
-                fields: vec![ParamType::U8],
-                generics: vec![ParamType::U8]
-            }
-        );
-
-        Ok(())
-    }
-
-    #[test]
-    fn handles_enums() -> Result<()> {
-        // given
-        let declarations = [
-            TypeDeclaration {
-                type_id: 1,
-                type_field: "generic T".to_string(),
-                components: None,
-                type_parameters: None,
-            },
-            TypeDeclaration {
-                type_id: 2,
-                type_field: "enum SomeEnum".to_string(),
-                components: Some(vec![TypeApplication {
-                    name: "variant".to_string(),
-                    type_id: 1,
-                    type_arguments: None,
-                }]),
-                type_parameters: Some(vec![1]),
-            },
-            TypeDeclaration {
-                type_id: 3,
-                type_field: "u8".to_string(),
-                components: None,
-                type_parameters: None,
-            },
-        ];
-
-        let type_application = TypeApplication {
-            name: "arg".to_string(),
-            type_id: 2,
-            type_arguments: Some(vec![TypeApplication {
-                name: "".to_string(),
-                type_id: 3,
-                type_arguments: None,
-            }]),
-        };
-
-        let type_lookup = declarations
-            .into_iter()
-            .map(|decl| (decl.type_id, decl))
-            .collect::<HashMap<_, _>>();
-
-        // when
-        let result = ParamType::try_from_type_application(&type_application, &type_lookup)?;
-
-        // then
-        assert_eq!(
-            result,
-            ParamType::Enum {
-                variants: EnumVariants::new(vec![ParamType::U8])?,
-                generics: vec![ParamType::U8]
-            }
-        );
-
-        Ok(())
-    }
-
-    #[test]
-    fn handles_tuples() -> Result<()> {
-        // given
-        let declarations = [
-            TypeDeclaration {
-                type_id: 1,
-                type_field: "(_, _)".to_string(),
-                components: Some(vec![
-                    TypeApplication {
-                        name: "__tuple_element".to_string(),
-                        type_id: 3,
-                        type_arguments: None,
-                    },
-                    TypeApplication {
-                        name: "__tuple_element".to_string(),
-                        type_id: 2,
-                        type_arguments: None,
-                    },
-                ]),
-                type_parameters: None,
-            },
-            TypeDeclaration {
-                type_id: 2,
-                type_field: "str[15]".to_string(),
-                components: None,
-                type_parameters: None,
-            },
-            TypeDeclaration {
-                type_id: 3,
-                type_field: "u8".to_string(),
-                components: None,
-                type_parameters: None,
-            },
-        ];
-
-        let type_application = TypeApplication {
-            name: "arg".to_string(),
-            type_id: 1,
-            type_arguments: None,
-        };
-        let type_lookup = declarations
-            .into_iter()
-            .map(|decl| (decl.type_id, decl))
-            .collect::<HashMap<_, _>>();
-
-        // when
-        let result = ParamType::try_from_type_application(&type_application, &type_lookup)?;
-
-        // then
-        assert_eq!(
-            result,
-            ParamType::Tuple(vec![ParamType::U8, ParamType::StringArray(15)])
-        );
-
-        Ok(())
-    }
-
-    #[test]
-    fn ultimate_example() -> Result<()> {
-        // given
-        let declarations = [
-            TypeDeclaration {
-                type_id: 1,
-                type_field: "(_, _)".to_string(),
-                components: Some(vec![
-                    TypeApplication {
-                        name: "__tuple_element".to_string(),
-                        type_id: 11,
-                        type_arguments: None,
-                    },
-                    TypeApplication {
-                        name: "__tuple_element".to_string(),
-                        type_id: 11,
-                        type_arguments: None,
-                    },
-                ]),
-                type_parameters: None,
-            },
-            TypeDeclaration {
-                type_id: 2,
-                type_field: "(_, _)".to_string(),
-                components: Some(vec![
-                    TypeApplication {
-                        name: "__tuple_element".to_string(),
-                        type_id: 4,
-                        type_arguments: None,
-                    },
-                    TypeApplication {
-                        name: "__tuple_element".to_string(),
-                        type_id: 24,
-                        type_arguments: None,
-                    },
-                ]),
-                type_parameters: None,
-            },
-            TypeDeclaration {
-                type_id: 3,
-                type_field: "(_, _)".to_string(),
-                components: Some(vec![
-                    TypeApplication {
-                        name: "__tuple_element".to_string(),
-                        type_id: 5,
-                        type_arguments: None,
-                    },
-                    TypeApplication {
-                        name: "__tuple_element".to_string(),
-                        type_id: 13,
-                        type_arguments: None,
-                    },
-                ]),
-                type_parameters: None,
-            },
-            TypeDeclaration {
-                type_id: 4,
-                type_field: "[_; 1]".to_string(),
-                components: Some(vec![TypeApplication {
-                    name: "__array_element".to_string(),
-                    type_id: 8,
-                    type_arguments: Some(vec![TypeApplication {
-                        name: "".to_string(),
-                        type_id: 22,
-                        type_arguments: Some(vec![TypeApplication {
-                            name: "".to_string(),
-                            type_id: 21,
-                            type_arguments: Some(vec![TypeApplication {
-                                name: "".to_string(),
-                                type_id: 18,
-                                type_arguments: Some(vec![TypeApplication {
-                                    name: "".to_string(),
-                                    type_id: 13,
-                                    type_arguments: None,
-                                }]),
-                            }]),
-                        }]),
-                    }]),
-                }]),
-                type_parameters: None,
-            },
-            TypeDeclaration {
-                type_id: 5,
-                type_field: "[_; 2]".to_string(),
-                components: Some(vec![TypeApplication {
-                    name: "__array_element".to_string(),
-                    type_id: 14,
-                    type_arguments: None,
-                }]),
-                type_parameters: None,
-            },
-            TypeDeclaration {
-                type_id: 6,
-                type_field: "[_; 2]".to_string(),
-                components: Some(vec![TypeApplication {
-                    name: "__array_element".to_string(),
-                    type_id: 10,
-                    type_arguments: None,
-                }]),
-                type_parameters: None,
-            },
-            TypeDeclaration {
-                type_id: 7,
-                type_field: "b256".to_string(),
-                components: None,
-                type_parameters: None,
-            },
-            TypeDeclaration {
-                type_id: 8,
-                type_field: "enum EnumWGeneric".to_string(),
-                components: Some(vec![
-                    TypeApplication {
-                        name: "a".to_string(),
-                        type_id: 25,
-                        type_arguments: None,
-                    },
-                    TypeApplication {
-                        name: "b".to_string(),
-                        type_id: 12,
-                        type_arguments: None,
-                    },
-                ]),
-                type_parameters: Some(vec![12]),
-            },
-            TypeDeclaration {
-                type_id: 9,
-                type_field: "generic K".to_string(),
-                components: None,
-                type_parameters: None,
-            },
-            TypeDeclaration {
-                type_id: 10,
-                type_field: "generic L".to_string(),
-                components: None,
-                type_parameters: None,
-            },
-            TypeDeclaration {
-                type_id: 11,
-                type_field: "generic M".to_string(),
-                components: None,
-                type_parameters: None,
-            },
-            TypeDeclaration {
-                type_id: 12,
-                type_field: "generic N".to_string(),
-                components: None,
-                type_parameters: None,
-            },
-            TypeDeclaration {
-                type_id: 13,
-                type_field: "generic T".to_string(),
-                components: None,
-                type_parameters: None,
-            },
-            TypeDeclaration {
-                type_id: 14,
-                type_field: "generic U".to_string(),
-                components: None,
-                type_parameters: None,
-            },
-            TypeDeclaration {
-                type_id: 15,
-                type_field: "raw untyped ptr".to_string(),
-                components: None,
-                type_parameters: None,
-            },
-            TypeDeclaration {
-                type_id: 16,
-                type_field: "str[2]".to_string(),
-                components: None,
-                type_parameters: None,
-            },
-            TypeDeclaration {
-                type_id: 17,
-                type_field: "struct MegaExample".to_string(),
-                components: Some(vec![
-                    TypeApplication {
-                        name: "a".to_string(),
-                        type_id: 3,
-                        type_arguments: None,
-                    },
-                    TypeApplication {
-                        name: "b".to_string(),
-                        type_id: 23,
-                        type_arguments: Some(vec![TypeApplication {
-                            name: "".to_string(),
-                            type_id: 2,
-                            type_arguments: None,
-                        }]),
-                    },
-                ]),
-                type_parameters: Some(vec![13, 14]),
-            },
-            TypeDeclaration {
-                type_id: 18,
-                type_field: "struct PassTheGenericOn".to_string(),
-                components: Some(vec![TypeApplication {
-                    name: "one".to_string(),
-                    type_id: 20,
-                    type_arguments: Some(vec![TypeApplication {
-                        name: "".to_string(),
-                        type_id: 9,
-                        type_arguments: None,
-                    }]),
-                }]),
-                type_parameters: Some(vec![9]),
-            },
-            TypeDeclaration {
-                type_id: 19,
-                type_field: "struct std::vec::RawVec".to_string(),
-                components: Some(vec![
-                    TypeApplication {
-                        name: "ptr".to_string(),
-                        type_id: 15,
-                        type_arguments: None,
-                    },
-                    TypeApplication {
-                        name: "cap".to_string(),
-                        type_id: 25,
-                        type_arguments: None,
-                    },
-                ]),
-                type_parameters: Some(vec![13]),
-            },
-            TypeDeclaration {
-                type_id: 20,
-                type_field: "struct SimpleGeneric".to_string(),
-                components: Some(vec![TypeApplication {
-                    name: "single_generic_param".to_string(),
-                    type_id: 13,
-                    type_arguments: None,
-                }]),
-                type_parameters: Some(vec![13]),
-            },
-            TypeDeclaration {
-                type_id: 21,
-                type_field: "struct StructWArrayGeneric".to_string(),
-                components: Some(vec![TypeApplication {
-                    name: "a".to_string(),
-                    type_id: 6,
-                    type_arguments: None,
-                }]),
-                type_parameters: Some(vec![10]),
-            },
-            TypeDeclaration {
-                type_id: 22,
-                type_field: "struct StructWTupleGeneric".to_string(),
-                components: Some(vec![TypeApplication {
-                    name: "a".to_string(),
-                    type_id: 1,
-                    type_arguments: None,
-                }]),
-                type_parameters: Some(vec![11]),
-            },
-            TypeDeclaration {
-                type_id: 23,
-                type_field: "struct std::vec::Vec".to_string(),
-                components: Some(vec![
-                    TypeApplication {
-                        name: "buf".to_string(),
-                        type_id: 19,
-                        type_arguments: Some(vec![TypeApplication {
-                            name: "".to_string(),
-                            type_id: 13,
-                            type_arguments: None,
-                        }]),
-                    },
-                    TypeApplication {
-                        name: "len".to_string(),
-                        type_id: 25,
-                        type_arguments: None,
-                    },
-                ]),
-                type_parameters: Some(vec![13]),
-            },
-            TypeDeclaration {
-                type_id: 24,
-                type_field: "u32".to_string(),
-                components: None,
-                type_parameters: None,
-            },
-            TypeDeclaration {
-                type_id: 25,
-                type_field: "u64".to_string(),
-                components: None,
-                type_parameters: None,
-            },
-        ];
-
-        let type_lookup = declarations
-            .into_iter()
-            .map(|decl| (decl.type_id, decl))
-            .collect::<HashMap<_, _>>();
-
-        let type_application = TypeApplication {
-            name: "arg1".to_string(),
-            type_id: 17,
-            type_arguments: Some(vec![
-                TypeApplication {
-                    name: "".to_string(),
-                    type_id: 16,
-                    type_arguments: None,
-                },
-                TypeApplication {
-                    name: "".to_string(),
-                    type_id: 7,
-                    type_arguments: None,
-                },
-            ]),
-        };
-
-        // when
-        let result = ParamType::try_from_type_application(&type_application, &type_lookup)?;
-
-        // then
-        let expected_param_type = {
-            let fields = vec![ParamType::Struct {
-                fields: vec![ParamType::StringArray(2)],
-                generics: vec![ParamType::StringArray(2)],
-            }];
-            let pass_the_generic_on = ParamType::Struct {
-                fields,
-                generics: vec![ParamType::StringArray(2)],
-            };
-
-            let fields = vec![ParamType::Array(Box::from(pass_the_generic_on.clone()), 2)];
-            let struct_w_array_generic = ParamType::Struct {
-                fields,
-                generics: vec![pass_the_generic_on],
-            };
-
-            let fields = vec![ParamType::Tuple(vec![
-                struct_w_array_generic.clone(),
-                struct_w_array_generic.clone(),
-            ])];
-            let struct_w_tuple_generic = ParamType::Struct {
-                fields,
-                generics: vec![struct_w_array_generic],
-            };
-
-            let types = vec![ParamType::U64, struct_w_tuple_generic.clone()];
-            let fields = vec![
-                ParamType::Tuple(vec![
-                    ParamType::Array(Box::from(ParamType::B256), 2),
-                    ParamType::StringArray(2),
-                ]),
-                ParamType::Vector(Box::from(ParamType::Tuple(vec![
-                    ParamType::Array(
-                        Box::from(ParamType::Enum {
-                            variants: EnumVariants::new(types).unwrap(),
-                            generics: vec![struct_w_tuple_generic],
-                        }),
-                        1,
-                    ),
-                    ParamType::U32,
-                ]))),
-            ];
-            ParamType::Struct {
-                fields,
-                generics: vec![ParamType::StringArray(2), ParamType::B256],
-            }
-        };
-
-        assert_eq!(result, expected_param_type);
-
-        Ok(())
-    }
-
-    #[test]
-    fn validate_is_decodable_simple_types() -> Result<()> {
-        let max_depth = DecoderConfig::default().max_depth;
-        assert!(ParamType::U8.validate_is_decodable(max_depth).is_ok());
-        assert!(ParamType::U16.validate_is_decodable(max_depth).is_ok());
-        assert!(ParamType::U32.validate_is_decodable(max_depth).is_ok());
-        assert!(ParamType::U64.validate_is_decodable(max_depth).is_ok());
-        assert!(ParamType::U128.validate_is_decodable(max_depth).is_ok());
-        assert!(ParamType::U256.validate_is_decodable(max_depth).is_ok());
-        assert!(ParamType::Bool.validate_is_decodable(max_depth).is_ok());
-        assert!(ParamType::B256.validate_is_decodable(max_depth).is_ok());
-        assert!(ParamType::Unit.validate_is_decodable(max_depth).is_ok());
-        assert!(ParamType::StringSlice
-            .validate_is_decodable(max_depth)
-            .is_ok());
-        assert!(ParamType::StringArray(10)
-            .validate_is_decodable(max_depth)
-            .is_ok());
-        assert!(ParamType::RawSlice.validate_is_decodable(max_depth).is_ok());
-        assert!(ParamType::Bytes.validate_is_decodable(max_depth).is_ok());
-        assert!(ParamType::String.validate_is_decodable(max_depth).is_ok());
-        Ok(())
-    }
-
-    #[test]
-    fn validate_is_decodable_complex_types_containing_bytes() -> Result<()> {
-        let param_types_containing_bytes = vec![ParamType::Bytes, ParamType::U64, ParamType::Bool];
-        let param_types_no_bytes = vec![ParamType::U64, ParamType::U32];
-        let max_depth = DecoderConfig::default().max_depth;
-        let nested_heap_type_error_message = |p: ParamType| {
-            format!(
-                "codec: type `{:?}` is not decodable: nested heap types are currently not \
-        supported except in enums",
-                DebugWithDepth::new(&p, max_depth)
-            )
-        };
-        let cannot_be_decoded = |p: ParamType| {
-            assert_eq!(
-                p.validate_is_decodable(max_depth)
-                    .expect_err(&format!("should not be decodable: {:?}", p))
-                    .to_string(),
-                nested_heap_type_error_message(p)
-            )
-        };
-        let can_be_decoded = |p: ParamType| p.validate_is_decodable(max_depth).is_ok();
-
-        can_be_decoded(ParamType::Array(Box::new(ParamType::U64), 10usize));
-        cannot_be_decoded(ParamType::Array(Box::new(ParamType::Bytes), 10usize));
-
-        can_be_decoded(ParamType::Vector(Box::new(ParamType::U64)));
-        cannot_be_decoded(ParamType::Vector(Box::new(ParamType::Bytes)));
-
-        can_be_decoded(ParamType::Struct {
-            generics: param_types_no_bytes.clone(),
-            fields: param_types_no_bytes.clone(),
-        });
-        cannot_be_decoded(ParamType::Struct {
-            fields: param_types_containing_bytes.clone(),
-            generics: param_types_no_bytes.clone(),
-        });
-
-        can_be_decoded(ParamType::Tuple(param_types_no_bytes.clone()));
-        cannot_be_decoded(ParamType::Tuple(param_types_containing_bytes.clone()));
-
-        Ok(())
-    }
-
-    #[test]
-    fn validate_is_decodable_enum_containing_bytes() -> Result<()> {
-        let max_depth = DecoderConfig::default().max_depth;
-        let can_be_decoded = |p: ParamType| p.validate_is_decodable(max_depth).is_ok();
-        let param_types_containing_bytes = vec![ParamType::Bytes, ParamType::U64, ParamType::Bool];
-        let param_types_no_bytes = vec![ParamType::U64, ParamType::U32];
-        let variants_no_bytes_type = EnumVariants::new(param_types_no_bytes.clone())?;
-        let variants_one_bytes_type = EnumVariants::new(param_types_containing_bytes.clone())?;
-        let variants_two_bytes_type = EnumVariants::new(vec![ParamType::Bytes, ParamType::Bytes])?;
-
-        can_be_decoded(ParamType::Enum {
-            variants: variants_no_bytes_type.clone(),
-            generics: param_types_no_bytes.clone(),
-        });
-
-        can_be_decoded(ParamType::Enum {
-            variants: variants_one_bytes_type.clone(),
-            generics: param_types_no_bytes.clone(),
-        });
-
-        let expected =
-            "codec: enums currently support only one heap-type variant. Found: 2".to_string();
-        assert_eq!(
-            ParamType::Enum {
-                variants: variants_two_bytes_type.clone(),
-                generics: param_types_no_bytes.clone(),
-            }
-            .validate_is_decodable(max_depth)
-            .expect_err("should not be decodable")
-            .to_string(),
-            expected
-        );
-
-        can_be_decoded(ParamType::Enum {
-            variants: variants_no_bytes_type,
-            generics: param_types_containing_bytes.clone(),
-        });
-
-        can_be_decoded(ParamType::Enum {
-            variants: variants_one_bytes_type,
-            generics: param_types_containing_bytes.clone(),
-        });
-
-        let expected =
-            "codec: enums currently support only one heap-type variant. Found: 2".to_string();
-        assert_eq!(
-            ParamType::Enum {
-                variants: variants_two_bytes_type.clone(),
-                generics: param_types_containing_bytes.clone(),
-            }
-            .validate_is_decodable(max_depth)
-            .expect_err("should not be decodable")
-            .to_string(),
-            expected
-        );
-
-        Ok(())
-    }
-
-    #[test]
-    fn validate_is_decodable_complex_types_containing_string() -> Result<()> {
-        let max_depth = DecoderConfig::default().max_depth;
-        let base_string = ParamType::String;
-        let param_types_no_nested_string = vec![ParamType::U64, ParamType::U32];
-        let param_types_nested_string = vec![ParamType::Unit, ParamType::Bool, base_string.clone()];
-        let nested_heap_type_error_message = |p: ParamType| {
-            format!(
-                "codec: type `{:?}` is not decodable: nested heap types \
-        are currently not supported except in enums",
-                DebugWithDepth::new(&p, max_depth)
-            )
-        };
-        let cannot_be_decoded = |p: ParamType| {
-            assert_eq!(
-                p.validate_is_decodable(max_depth)
-                    .expect_err(&format!("should not be decodable: {:?}", p))
-                    .to_string(),
-                nested_heap_type_error_message(p)
-            )
-        };
-        let can_be_decoded = |p: ParamType| p.validate_is_decodable(max_depth).is_ok();
-
-        can_be_decoded(base_string.clone());
-        cannot_be_decoded(ParamType::Vector(Box::from(base_string.clone())));
-
-        can_be_decoded(ParamType::Array(Box::from(ParamType::U8), 10));
-        cannot_be_decoded(ParamType::Array(Box::from(base_string), 10));
-
-        can_be_decoded(ParamType::Tuple(param_types_no_nested_string.clone()));
-        cannot_be_decoded(ParamType::Tuple(param_types_nested_string.clone()));
-
-        can_be_decoded(ParamType::Struct {
-            generics: param_types_no_nested_string.clone(),
-            fields: param_types_no_nested_string.clone(),
-        });
-
-        can_be_decoded(ParamType::Struct {
-            generics: param_types_nested_string.clone(),
-            fields: param_types_no_nested_string.clone(),
-        });
-
-        cannot_be_decoded(ParamType::Struct {
-            generics: param_types_no_nested_string.clone(),
-            fields: param_types_nested_string.clone(),
-        });
-
-        Ok(())
-    }
-
-    #[test]
-    fn validate_is_decodable_enum_containing_string() -> Result<()> {
-        let max_depth = DecoderConfig::default().max_depth;
-        let can_be_decoded = |p: ParamType| p.validate_is_decodable(max_depth).is_ok();
-        let param_types_containing_string = vec![ParamType::Bytes, ParamType::U64, ParamType::Bool];
-        let param_types_no_string = vec![ParamType::U64, ParamType::U32];
-        let variants_no_string_type = EnumVariants::new(param_types_no_string.clone())?;
-        let variants_one_string_type = EnumVariants::new(param_types_containing_string.clone())?;
-        let variants_two_string_type = EnumVariants::new(vec![ParamType::Bytes, ParamType::Bytes])?;
-
-        can_be_decoded(ParamType::Enum {
-            variants: variants_no_string_type.clone(),
-            generics: param_types_no_string.clone(),
-        });
-
-        can_be_decoded(ParamType::Enum {
-            variants: variants_one_string_type.clone(),
-            generics: param_types_no_string.clone(),
-        });
-
-        let expected =
-            "codec: enums currently support only one heap-type variant. Found: 2".to_string();
-        assert_eq!(
-            ParamType::Enum {
-                variants: variants_two_string_type.clone(),
-                generics: param_types_no_string.clone(),
-            }
-            .validate_is_decodable(1)
-            .expect_err("should not be decodable")
-            .to_string(),
-            expected
-        );
-
-        can_be_decoded(ParamType::Enum {
-            variants: variants_no_string_type,
-            generics: param_types_containing_string.clone(),
-        });
-
-        can_be_decoded(ParamType::Enum {
-            variants: variants_one_string_type,
-            generics: param_types_containing_string.clone(),
-        });
-
-        let expected =
-            "codec: enums currently support only one heap-type variant. Found: 2".to_string();
-        assert_eq!(
-            ParamType::Enum {
-                variants: variants_two_string_type.clone(),
-                generics: param_types_containing_string.clone(),
-            }
-            .validate_is_decodable(1)
-            .expect_err("should not be decodable")
-            .to_string(),
-            expected
-        );
-
-        Ok(())
-    }
-
-    #[test]
-    fn validate_is_decodable_complex_types_containing_vector() -> Result<()> {
-        let max_depth = DecoderConfig::default().max_depth;
-        let param_types_containing_vector = vec![
-            ParamType::Vector(Box::new(ParamType::U32)),
-            ParamType::U64,
-            ParamType::Bool,
-        ];
-        let param_types_no_vector = vec![ParamType::U64, ParamType::U32];
-        let nested_heap_type_error_message = |p: ParamType| {
-            format!(
-                "codec: type `{:?}` is not decodable: nested heap types \
-        are currently not supported except in enums",
-                DebugWithDepth::new(&p, max_depth)
-            )
-        };
-
-        let cannot_be_decoded = |p: ParamType| {
-            assert_eq!(
-                p.validate_is_decodable(max_depth)
-                    .expect_err(&format!("should not be decodable: {:?}", p))
-                    .to_string(),
-                nested_heap_type_error_message(p)
-            )
-        };
-        let can_be_decoded = |p: ParamType| p.validate_is_decodable(max_depth).is_ok();
-
-        can_be_decoded(ParamType::Array(Box::new(ParamType::U64), 10usize));
-        cannot_be_decoded(ParamType::Array(
-            Box::new(ParamType::Vector(Box::new(ParamType::U8))),
-            10usize,
-        ));
-
-        can_be_decoded(ParamType::Vector(Box::new(ParamType::U64)));
-        cannot_be_decoded(ParamType::Vector(Box::new(ParamType::Vector(Box::new(
-            ParamType::U8,
-        )))));
-
-        can_be_decoded(ParamType::Struct {
-            fields: param_types_no_vector.clone(),
-            generics: param_types_no_vector.clone(),
-        });
-        cannot_be_decoded(ParamType::Struct {
-            generics: param_types_no_vector.clone(),
-            fields: param_types_containing_vector.clone(),
-        });
-
-        can_be_decoded(ParamType::Tuple(param_types_no_vector.clone()));
-        cannot_be_decoded(ParamType::Tuple(param_types_containing_vector.clone()));
-
-        Ok(())
-    }
-
-    #[test]
-    fn validate_is_decodable_enum_containing_vector() -> Result<()> {
-        let max_depth = DecoderConfig::default().max_depth;
-        let can_be_decoded = |p: ParamType| p.validate_is_decodable(max_depth).is_ok();
-        let param_types_containing_vector = vec![
-            ParamType::Vector(Box::new(ParamType::Bool)),
-            ParamType::U64,
-            ParamType::Bool,
-        ];
-        let param_types_no_vector = vec![ParamType::U64, ParamType::U32];
-        let variants_no_vector_type = EnumVariants::new(param_types_no_vector.clone())?;
-        let variants_one_vector_type = EnumVariants::new(param_types_containing_vector.clone())?;
-        let variants_two_vector_type = EnumVariants::new(vec![
-            ParamType::Vector(Box::new(ParamType::U8)),
-            ParamType::Vector(Box::new(ParamType::U16)),
-        ])?;
-
-        can_be_decoded(ParamType::Enum {
-            variants: variants_no_vector_type.clone(),
-            generics: param_types_no_vector.clone(),
-        });
-
-        can_be_decoded(ParamType::Enum {
-            variants: variants_one_vector_type.clone(),
-            generics: param_types_no_vector.clone(),
-        });
-
-        let expected =
-            "codec: enums currently support only one heap-type variant. Found: 2".to_string();
-        assert_eq!(
-            ParamType::Enum {
-                variants: variants_two_vector_type.clone(),
-                generics: param_types_no_vector.clone(),
-            }
-            .validate_is_decodable(max_depth)
-            .expect_err("should not be decodable")
-            .to_string(),
-            expected
-        );
-        can_be_decoded(ParamType::Enum {
-            variants: variants_no_vector_type,
-            generics: param_types_containing_vector.clone(),
-        });
-        can_be_decoded(ParamType::Enum {
-            variants: variants_one_vector_type,
-            generics: param_types_containing_vector.clone(),
-        });
-        let expected =
-            "codec: enums currently support only one heap-type variant. Found: 2".to_string();
-        assert_eq!(
-            ParamType::Enum {
-                variants: variants_two_vector_type.clone(),
-                generics: param_types_containing_vector.clone(),
-            }
-            .validate_is_decodable(max_depth)
-            .expect_err("should not be decodable")
-            .to_string(),
-            expected
-        );
-
-        Ok(())
-    }
-    #[test]
-    fn try_vector_is_type_path_backward_compatible() {
-        // TODO: To be removed once https://github.com/FuelLabs/fuels-rs/issues/881 is unblocked.
-        let the_type = given_generic_type_with_path("Vec");
-
-        let param_type = try_vector(&the_type).unwrap().unwrap();
-
-        assert_eq!(param_type, ParamType::Vector(Box::new(ParamType::U8)));
-    }
-
-    #[test]
-    fn try_vector_correctly_resolves_param_type() {
-        let the_type = given_generic_type_with_path("std::vec::Vec");
-
-        let param_type = try_vector(&the_type).unwrap().unwrap();
-
-        assert_eq!(param_type, ParamType::Vector(Box::new(ParamType::U8)));
-    }
-
-    #[test]
-    fn try_bytes_is_type_path_backward_compatible() {
-        // TODO: To be removed once https://github.com/FuelLabs/fuels-rs/issues/881 is unblocked.
-        let the_type = given_type_with_path("Bytes");
-
-        let param_type = try_bytes(&the_type).unwrap().unwrap();
-
-        assert_eq!(param_type, ParamType::Bytes);
-    }
-
-    #[test]
-    fn try_bytes_correctly_resolves_param_type() {
-        let the_type = given_type_with_path("std::bytes::Bytes");
-
-        let param_type = try_bytes(&the_type).unwrap().unwrap();
-
-        assert_eq!(param_type, ParamType::Bytes);
-    }
-
-    #[test]
-    fn try_raw_slice_correctly_resolves_param_type() {
-        let the_type = Type {
-            type_field: "raw untyped slice".to_string(),
-            generic_params: vec![],
-            components: vec![],
-        };
-
-        let param_type = try_raw_slice(&the_type).unwrap().unwrap();
-
-        assert_eq!(param_type, ParamType::RawSlice);
-    }
-
-    #[test]
-    fn try_std_string_correctly_resolves_param_type() {
-        let the_type = given_type_with_path("std::string::String");
-
-        let param_type = try_std_string(&the_type).unwrap().unwrap();
-
-        assert_eq!(param_type, ParamType::String);
-    }
-
-    #[test]
-    fn try_std_string_is_type_path_backward_compatible() {
-        // TODO: To be removed once https://github.com/FuelLabs/fuels-rs/issues/881 is unblocked.
-        let the_type = given_type_with_path("String");
-
-        let param_type = try_std_string(&the_type).unwrap().unwrap();
-
-        assert_eq!(param_type, ParamType::String);
-    }
-
-    #[test]
-    fn test_compute_encoding_in_bytes_overflows() -> Result<()> {
-        let overflows = |p: ParamType| {
-            let error = p.compute_encoding_in_bytes().unwrap_err();
-            let overflow_error = error!(
-                Codec,
-                "reached overflow while computing encoding size for {:?}", p
-            );
-            assert_eq!(error.to_string(), overflow_error.to_string());
-        };
-        let tuple_with_fields_too_wide = ParamType::Tuple(vec![
-            ParamType::StringArray(12514849900987264429),
-            ParamType::StringArray(7017071859781709229),
-        ]);
-        overflows(tuple_with_fields_too_wide);
-
-        let struct_with_fields_too_wide = ParamType::Struct {
-            fields: vec![
-                ParamType::StringArray(12514849900987264429),
-                ParamType::StringArray(7017071859781709229),
-            ],
-            generics: vec![],
-        };
-        overflows(struct_with_fields_too_wide);
-
-        let enum_with_variants_too_wide = ParamType::Enum {
-            variants: EnumVariants::new(vec![ParamType::StringArray(usize::MAX - 8)]).unwrap(),
-            generics: vec![],
-        };
-        overflows(enum_with_variants_too_wide);
-
-        let array_too_big = ParamType::Array(Box::new(ParamType::U64), usize::MAX);
-        overflows(array_too_big);
-
-        let string_array_too_big = ParamType::StringArray(usize::MAX);
-        overflows(string_array_too_big);
-        Ok(())
-    }
-
-    #[test]
-    fn calculate_num_of_elements() -> Result<()> {
-        let failing_param_type = ParamType::Array(Box::new(ParamType::U16), usize::MAX);
-        assert!(ParamType::calculate_num_of_elements(&failing_param_type, 0)
-            .unwrap_err()
-            .to_string()
-            .contains("reached overflow"));
-
-        let zero_sized_type = ParamType::Array(Box::new(ParamType::StringArray(0)), 1000);
-        assert!(ParamType::calculate_num_of_elements(&zero_sized_type, 0)
-            .unwrap_err()
-            .to_string()
-            .contains("the type is zero-sized"));
-
-        assert!(ParamType::calculate_num_of_elements(&ParamType::U16, 9)
-            .unwrap_err()
-            .to_string()
-            .contains("1 extra bytes detected while decoding heap type"));
-
-        Ok(())
-    }
-
-    fn given_type_with_path(path: &str) -> Type {
-        Type {
-            type_field: format!("struct {path}"),
-            generic_params: vec![],
-            components: vec![],
-        }
-    }
-
-    fn given_generic_type_with_path(path: &str) -> Type {
-        Type {
-            type_field: format!("struct {path}"),
-            generic_params: vec![Type {
-                type_field: "u8".to_string(),
-                generic_params: vec![],
-                components: vec![],
-            }],
-            components: vec![],
-        }
-    }
-}
-=======
 pub use enum_variants::*;
-pub use param_type::*;
->>>>>>> 91c3ae62
+pub use param_type::*;