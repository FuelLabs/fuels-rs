--- conflicted
+++ resolved
@@ -67,16 +67,8 @@
         param_type: &ParamType,
         available_bytes: usize,
     ) -> Result<usize> {
-<<<<<<< HEAD
-        let width = param_type.compute_encoding_width()?;
-        let memory_size = width
-            .checked_mul(WORD_SIZE)
-            .ok_or_else(|| error!(InvalidData, "overflow while calculating memory_size"))?;
-        let remainder = available_bytes
-            .checked_rem(memory_size)
-            .ok_or_else(|| error!(InvalidData, "memory_size of 0"))?;
-=======
-        let memory_size = param_type.compute_encoding_width() * WORD_SIZE;
+        let encoding_width = param_type.compute_encoding_width()?;
+        let memory_size = encoding_width.checked_mul(WORD_SIZE).ok_or_else(|| error!(InvalidData, "attempt to multiply encoding_width ({encoding_width:?}) by WORD_SIZE ({WORD_SIZE:?}) with overflow"))?;
         if memory_size == 0 {
             return Err(error!(
                 InvalidType,
@@ -84,7 +76,6 @@
             ));
         }
         let remainder = available_bytes % memory_size;
->>>>>>> 337d0eaa
         if remainder != 0 {
             return Err(error!(
                 InvalidData,
