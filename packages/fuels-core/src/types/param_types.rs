use itertools::chain;
use std::{collections::HashMap, iter::zip};

use fuel_abi_types::{
    abi::program::{TypeApplication, TypeDeclaration},
    utils::{extract_array_len, extract_generic_name, extract_str_len, has_tuple_format},
};
<<<<<<< HEAD
use itertools::{chain, Itertools};
=======
>>>>>>> f51e76fa

use crate::{
    constants::WORD_SIZE,
    types::{
        enum_variants::EnumVariants,
        errors::{error, Error, Result},
    },
};

#[derive(Debug, Clone, PartialEq, Eq, serde::Serialize, serde::Deserialize)]
pub enum ParamType {
    U8,
    U16,
    U32,
    U64,
    U128,
    U256,
    Bool,
    B256,
    Unit,
    Array(Box<ParamType>, usize),
    Vector(Box<ParamType>),
    StringSlice,
    StringArray(usize),
    Struct {
        fields: Vec<ParamType>,
        generics: Vec<ParamType>,
    },
    Enum {
        variants: EnumVariants,
        generics: Vec<ParamType>,
    },
    Tuple(Vec<ParamType>),
    RawSlice,
    Bytes,
    String,
}

pub enum ReturnLocation {
    Return,
    ReturnData,
}

impl ParamType {
    // Depending on the type, the returned value will be stored
    // either in `Return` or `ReturnData`.
    pub fn get_return_location(&self) -> ReturnLocation {
        match self {
            Self::Unit | Self::U8 | Self::U16 | Self::U32 | Self::U64 | Self::Bool => {
                ReturnLocation::Return
            }

            _ => ReturnLocation::ReturnData,
        }
    }

    /// Given a [ParamType], return the number of elements of that [ParamType] that can fit in
    /// `available_bytes`: it is the length of the corresponding heap type.
    pub fn calculate_num_of_elements(
        param_type: &ParamType,
        available_bytes: usize,
    ) -> Result<usize> {
        let encoding_width = param_type.compute_encoding_width()?;
        let memory_size = encoding_width
            .checked_mul(WORD_SIZE)
            .ok_or_else(|| error!(InvalidData, "Overflow error while encoding {param_type:?}"))?;
        if memory_size == 0 {
            return Err(error!(
                InvalidType,
                "Cannot calculate the number of elements because the type is zero-sized."
            ));
        }
        let remainder = available_bytes % memory_size;
        if remainder != 0 {
            return Err(error!(
                InvalidData,
                "{remainder} extra bytes detected while decoding heap type"
            ));
        }
        let num_of_elements = available_bytes
            .checked_div(memory_size)
            .ok_or_else(|| error!(InvalidData, "Type {param_type:?} has a memory_size of 0"))?;
        Ok(num_of_elements)
    }

    pub fn children_need_extra_receipts(&self) -> bool {
        match self {
            ParamType::Array(inner, _) | ParamType::Vector(inner) => {
                inner.is_extra_receipt_needed(false)
            }
            ParamType::Struct { fields, .. } => fields
                .iter()
                .any(|param_type| param_type.is_extra_receipt_needed(false)),
            ParamType::Enum { variants, .. } => variants
                .param_types()
                .iter()
                .any(|param_type| param_type.is_extra_receipt_needed(false)),
            ParamType::Tuple(inner_types) => inner_types
                .iter()
                .any(|param_type| param_type.is_extra_receipt_needed(false)),
            _ => false,
        }
    }

    pub fn validate_is_decodable(&self) -> Result<()> {
        match self {
            ParamType::Enum { variants, .. } => {
                let all_param_types = variants.param_types();
                let grandchildren_need_receipts = all_param_types
                    .iter()
                    .any(|child| child.children_need_extra_receipts());
                if grandchildren_need_receipts {
                    return Err(error!(
                        InvalidType,
                        "Enums currently support only one level deep heap types."
                    ));
                }

                let num_of_children_needing_receipts = all_param_types
                    .iter()
                    .filter(|param_type| param_type.is_extra_receipt_needed(false))
                    .count();
                if num_of_children_needing_receipts > 1 {
                    Err(error!(
                        InvalidType,
                        "Enums currently support only one heap-type variant. Found: \
                        {num_of_children_needing_receipts}"
                    ))
                } else {
                    Ok(())
                }
            }
            _ if self.children_need_extra_receipts() => Err(error!(
                InvalidType,
                "Nested heap types are currently not supported except in Enums."
            )),
            _ => Ok(()),
        }
    }

    pub fn is_extra_receipt_needed(&self, top_level_type: bool) -> bool {
        match self {
            ParamType::Vector(_) | ParamType::Bytes | ParamType::String => true,
            ParamType::Array(inner, _) => inner.is_extra_receipt_needed(false),
            ParamType::Struct { fields, generics } => {
                chain!(fields, generics).any(|param_type| param_type.is_extra_receipt_needed(false))
            }
            ParamType::Enum { variants, generics } => chain!(variants.param_types(), generics)
                .any(|param_type| param_type.is_extra_receipt_needed(false)),
            ParamType::Tuple(elements) => elements
                .iter()
                .any(|param_type| param_type.is_extra_receipt_needed(false)),
            ParamType::RawSlice => !top_level_type,
            _ => false,
        }
    }

    /// Compute the inner memory size of a containing heap type (`Bytes` or `Vec`s).
<<<<<<< HEAD
    pub fn heap_inner_element_size(&self) -> Result<Option<usize>> {
=======
    pub fn heap_inner_element_size(&self, top_level_type: bool) -> Option<usize> {
>>>>>>> f51e76fa
        match &self {
            ParamType::Vector(inner_param_type) => {
                let width = inner_param_type.compute_encoding_width()?;
                width
                    .checked_mul(WORD_SIZE)
                    .map(Some)
                    .ok_or_else(|| error!(InvalidData, "overflow while multiplying"))
            }
            // `Bytes` type is byte-packed in the VM, so it's the size of an u8
<<<<<<< HEAD
            ParamType::Bytes | ParamType::String => Ok(Some(std::mem::size_of::<u8>())),
            _ => Ok(None),
=======
            ParamType::Bytes | ParamType::String => Some(std::mem::size_of::<u8>()),
            ParamType::RawSlice if !top_level_type => Some(ParamType::U64.compute_encoding_width()),
            _ => None,
>>>>>>> f51e76fa
        }
    }

    /// Calculates the number of `WORD`s the VM expects this parameter to be encoded in.
    pub fn compute_encoding_width(&self) -> Result<usize> {
        const fn count_words(bytes: usize) -> usize {
            let q = bytes / WORD_SIZE;
            let r = bytes % WORD_SIZE;
            match r == 0 {
                true => q,
                false => q + 1,
            }
        }

        match &self {
            ParamType::Unit
            | ParamType::U8
            | ParamType::U16
            | ParamType::U32
            | ParamType::U64
            | ParamType::Bool => Ok(1),
            ParamType::U128 | ParamType::RawSlice | ParamType::StringSlice => Ok(2),
            ParamType::Vector(_) | ParamType::Bytes | ParamType::String => Ok(3),
            ParamType::U256 | ParamType::B256 => Ok(4),
            ParamType::Array(param, count) => param
                .compute_encoding_width()?
                .checked_mul(*count)
                .ok_or_else(|| {
                    error!(
                        InvalidData,
                        "overflow while calculating encoding width for Array({param:?}, {count})"
                    )
                }),
            ParamType::StringArray(len) => Ok(count_words(*len)),
            ParamType::Struct { fields, .. } => fields
                .iter()
                .map(|param_type| param_type.compute_encoding_width())
                .process_results(|iter| iter.sum()),
            ParamType::Enum { variants, .. } => variants.compute_encoding_width_of_enum(),
            ParamType::Tuple(params) => params
                .iter()
                .map(|param_type| param_type.compute_encoding_width())
                .process_results(|iter| iter.sum()),
        }
    }

    /// For when you need to convert a ABI JSON's TypeApplication into a ParamType.
    ///
    /// # Arguments
    ///
    /// * `type_application`: The TypeApplication you wish to convert into a ParamType
    /// * `type_lookup`: A HashMap of TypeDeclarations mentioned in the
    ///                  TypeApplication where the type id is the key.
    pub fn try_from_type_application(
        type_application: &TypeApplication,
        type_lookup: &HashMap<usize, TypeDeclaration>,
    ) -> Result<Self> {
        Type::try_from(type_application, type_lookup)?.try_into()
    }
}

#[derive(Debug, Clone)]
struct Type {
    type_field: String,
    generic_params: Vec<Type>,
    components: Vec<Type>,
}

impl Type {
    /// Will recursively drill down the given generic parameters until all types are
    /// resolved.
    ///
    /// # Arguments
    ///
    /// * `type_application`: the type we wish to resolve
    /// * `types`: all types used in the function call
    pub fn try_from(
        type_application: &TypeApplication,
        type_lookup: &HashMap<usize, TypeDeclaration>,
    ) -> Result<Self> {
        Self::resolve(type_application, type_lookup, &[])
    }

    fn resolve(
        type_application: &TypeApplication,
        type_lookup: &HashMap<usize, TypeDeclaration>,
        parent_generic_params: &[(usize, Type)],
    ) -> Result<Self> {
        let type_declaration = type_lookup.get(&type_application.type_id).ok_or_else(|| {
            error!(
                InvalidData,
                "type id {} not found in type lookup", type_application.type_id
            )
        })?;

        if extract_generic_name(&type_declaration.type_field).is_some() {
            let (_, generic_type) = parent_generic_params
                .iter()
                .find(|(id, _)| *id == type_application.type_id)
                .ok_or_else(|| {
                    error!(
                        InvalidData,
                        "type id {} not found in parent's generic parameters",
                        type_application.type_id
                    )
                })?;

            return Ok(generic_type.clone());
        }

        // Figure out what does the current type do with the inherited generic
        // parameters and reestablish the mapping since the current type might have
        // renamed the inherited generic parameters.
        let generic_params_lookup = Self::determine_generics_for_type(
            type_application,
            type_lookup,
            type_declaration,
            parent_generic_params,
        )?;

        // Resolve the enclosed components (if any) with the newly resolved generic
        // parameters.
        let components = type_declaration
            .components
            .iter()
            .flatten()
            .map(|component| Self::resolve(component, type_lookup, &generic_params_lookup))
            .collect::<Result<Vec<_>>>()?;

        Ok(Type {
            type_field: type_declaration.type_field.clone(),
            components,
            generic_params: generic_params_lookup
                .into_iter()
                .map(|(_, ty)| ty)
                .collect(),
        })
    }

    /// For the given type generates generic_type_id -> Type mapping describing to
    /// which types generic parameters should be resolved.
    ///
    /// # Arguments
    ///
    /// * `type_application`: The type on which the generic parameters are defined.
    /// * `types`: All types used.
    /// * `parent_generic_params`: The generic parameters as inherited from the
    ///                            enclosing type (a struct/enum/array etc.).
    fn determine_generics_for_type(
        type_application: &TypeApplication,
        type_lookup: &HashMap<usize, TypeDeclaration>,
        type_declaration: &TypeDeclaration,
        parent_generic_params: &[(usize, Type)],
    ) -> Result<Vec<(usize, Self)>> {
        match &type_declaration.type_parameters {
            // The presence of type_parameters indicates that the current type
            // (a struct or an enum) defines some generic parameters (i.e. SomeStruct<T, K>).
            Some(params) if !params.is_empty() => {
                // Determine what Types the generics will resolve to.
                let generic_params_from_current_type = type_application
                    .type_arguments
                    .iter()
                    .flatten()
                    .map(|ty| Self::resolve(ty, type_lookup, parent_generic_params))
                    .collect::<Result<Vec<_>>>()?;

                let generics_to_use = if !generic_params_from_current_type.is_empty() {
                    generic_params_from_current_type
                } else {
                    // Types such as arrays and enums inherit and forward their
                    // generic parameters, without declaring their own.
                    parent_generic_params
                        .iter()
                        .map(|(_, ty)| ty)
                        .cloned()
                        .collect()
                };

                // All inherited but unused generic types are dropped. The rest are
                // re-mapped to new type_ids since child types are free to rename
                // the generic parameters as they see fit -- i.e.
                // struct ParentStruct<T>{
                //     b: ChildStruct<T>
                // }
                // struct ChildStruct<K> {
                //     c: K
                // }

                Ok(zip(params.clone(), generics_to_use).collect())
            }
            _ => Ok(parent_generic_params.to_vec()),
        }
    }
}

impl TryFrom<Type> for ParamType {
    type Error = Error;

    fn try_from(value: Type) -> Result<Self> {
        (&value).try_into()
    }
}

impl TryFrom<&Type> for ParamType {
    type Error = Error;

    fn try_from(the_type: &Type) -> Result<Self> {
        let matched_param_type = [
            try_primitive,
            try_array,
            try_str_array,
            try_str_slice,
            try_tuple,
            try_vector,
            try_bytes,
            try_std_string,
            try_raw_slice,
            try_enum,
            try_u128,
            try_u256,
            try_struct,
        ]
        .into_iter()
        .map(|fun| fun(the_type))
        .flat_map(|result| result.ok().flatten())
        .next();

        matched_param_type.map(Ok).unwrap_or_else(|| {
            Err(error!(
                InvalidType,
                "Type {} couldn't be converted into a ParamType", the_type.type_field
            ))
        })
    }
}

fn convert_into_param_types(coll: &[Type]) -> Result<Vec<ParamType>> {
    coll.iter().map(ParamType::try_from).collect()
}

fn try_struct(the_type: &Type) -> Result<Option<ParamType>> {
    let result = if has_struct_format(&the_type.type_field) {
        let generics = param_types(&the_type.generic_params)?;

        let fields = convert_into_param_types(&the_type.components)?;
        Some(ParamType::Struct { fields, generics })
    } else {
        None
    };

    Ok(result)
}

fn has_struct_format(field: &str) -> bool {
    field.starts_with("struct ")
}

fn try_vector(the_type: &Type) -> Result<Option<ParamType>> {
    if !["struct std::vec::Vec", "struct Vec"].contains(&the_type.type_field.as_str()) {
        return Ok(None);
    }

    if the_type.generic_params.len() != 1 {
        return Err(error!(
            InvalidType,
            "Vec must have exactly one generic argument for its type. Found: {:?}",
            the_type.generic_params
        ));
    }

    let vec_elem_type = convert_into_param_types(&the_type.generic_params)?.remove(0);

    Ok(Some(ParamType::Vector(Box::new(vec_elem_type))))
}

fn try_u128(the_type: &Type) -> Result<Option<ParamType>> {
    Ok(["struct std::u128::U128", "struct U128"]
        .contains(&the_type.type_field.as_str())
        .then_some(ParamType::U128))
}

fn try_u256(the_type: &Type) -> Result<Option<ParamType>> {
    Ok(["struct std::u256::U256", "struct U256"]
        .contains(&the_type.type_field.as_str())
        .then_some(ParamType::U256))
}

fn try_bytes(the_type: &Type) -> Result<Option<ParamType>> {
    Ok(["struct std::bytes::Bytes", "struct Bytes"]
        .contains(&the_type.type_field.as_str())
        .then_some(ParamType::Bytes))
}

fn try_std_string(the_type: &Type) -> Result<Option<ParamType>> {
    Ok(["struct std::string::String", "struct String"]
        .contains(&the_type.type_field.as_str())
        .then_some(ParamType::String))
}

fn try_raw_slice(the_type: &Type) -> Result<Option<ParamType>> {
    Ok((the_type.type_field == "raw untyped slice").then_some(ParamType::RawSlice))
}

fn try_enum(the_type: &Type) -> Result<Option<ParamType>> {
    let field = &the_type.type_field;
    let result = if field.starts_with("enum ") {
        let generics = param_types(&the_type.generic_params)?;

        let components = convert_into_param_types(&the_type.components)?;
        let variants = EnumVariants::new(components)?;

        Some(ParamType::Enum { variants, generics })
    } else {
        None
    };

    Ok(result)
}

fn try_tuple(the_type: &Type) -> Result<Option<ParamType>> {
    let result = if has_tuple_format(&the_type.type_field) {
        let tuple_elements = param_types(&the_type.components)?;
        Some(ParamType::Tuple(tuple_elements))
    } else {
        None
    };

    Ok(result)
}

fn param_types(coll: &[Type]) -> Result<Vec<ParamType>> {
    coll.iter().map(|e| e.try_into()).collect()
}

fn try_str_array(the_type: &Type) -> Result<Option<ParamType>> {
    Ok(extract_str_len(&the_type.type_field).map(ParamType::StringArray))
}

fn try_str_slice(the_type: &Type) -> Result<Option<ParamType>> {
    Ok(if the_type.type_field == "str" {
        Some(ParamType::StringSlice)
    } else {
        None
    })
}

fn try_array(the_type: &Type) -> Result<Option<ParamType>> {
    if let Some(len) = extract_array_len(&the_type.type_field) {
        return match the_type.components.as_slice() {
            [single_type] => {
                let array_type = single_type.try_into()?;
                Ok(Some(ParamType::Array(Box::new(array_type), len)))
            }
            _ => Err(error!(
                InvalidType,
                "An array must have elements of exactly one type. Array types: {:?}",
                the_type.components
            )),
        };
    }
    Ok(None)
}

fn try_primitive(the_type: &Type) -> Result<Option<ParamType>> {
    let result = match the_type.type_field.as_str() {
        "bool" => Some(ParamType::Bool),
        "u8" => Some(ParamType::U8),
        "u16" => Some(ParamType::U16),
        "u32" => Some(ParamType::U32),
        "u64" => Some(ParamType::U64),
        "b256" => Some(ParamType::B256),
        "()" => Some(ParamType::Unit),
        "str" => Some(ParamType::StringSlice),
        _ => None,
    };

    Ok(result)
}

#[cfg(test)]
mod tests {

    use super::*;
    use crate::types::param_types::ParamType;

    const WIDTH_OF_B256: usize = 4;
    const WIDTH_OF_U32: usize = 1;
    const WIDTH_OF_BOOL: usize = 1;

    #[test]
    fn array_size_dependent_on_num_of_elements() {
        const NUM_ELEMENTS: usize = 11;
        let param = ParamType::Array(Box::new(ParamType::B256), NUM_ELEMENTS);

        let width = param.compute_encoding_width().unwrap();

        let expected = NUM_ELEMENTS * WIDTH_OF_B256;
        assert_eq!(expected, width);
    }

    #[test]
    fn string_size_dependent_on_num_of_elements() {
        const NUM_ASCII_CHARS: usize = 9;
        let param = ParamType::StringArray(NUM_ASCII_CHARS);

        let width = param.compute_encoding_width().unwrap();

        // 2 WORDS or 16 B are enough to fit 9 ascii chars
        assert_eq!(2, width);
    }

    #[test]
    fn structs_are_just_all_elements_combined() {
        let inner_struct = ParamType::Struct {
            fields: vec![ParamType::U32, ParamType::U32],
            generics: vec![],
        };

        let a_struct = ParamType::Struct {
            fields: vec![ParamType::B256, ParamType::Bool, inner_struct],
            generics: vec![],
        };

        let width = a_struct.compute_encoding_width().unwrap();

        const INNER_STRUCT_WIDTH: usize = WIDTH_OF_U32 * 2;
        const EXPECTED_WIDTH: usize = WIDTH_OF_B256 + WIDTH_OF_BOOL + INNER_STRUCT_WIDTH;
        assert_eq!(EXPECTED_WIDTH, width);
    }

    #[test]
    fn enums_are_as_big_as_their_biggest_variant_plus_a_word() -> Result<()> {
        let fields = vec![ParamType::B256];
        let inner_struct = ParamType::Struct {
            fields,
            generics: vec![],
        };
        let types = vec![ParamType::U32, inner_struct];
        let param = ParamType::Enum {
            variants: EnumVariants::new(types)?,
            generics: vec![],
        };

        let width = param.compute_encoding_width().unwrap();

        const INNER_STRUCT_SIZE: usize = WIDTH_OF_B256;
        const EXPECTED_WIDTH: usize = INNER_STRUCT_SIZE + 1;
        assert_eq!(EXPECTED_WIDTH, width);
        Ok(())
    }

    #[test]
    fn tuples_are_just_all_elements_combined() {
        let inner_tuple = ParamType::Tuple(vec![ParamType::B256]);
        let param = ParamType::Tuple(vec![ParamType::U32, inner_tuple]);

        let width = param.compute_encoding_width().unwrap();

        const INNER_TUPLE_WIDTH: usize = WIDTH_OF_B256;
        const EXPECTED_WIDTH: usize = WIDTH_OF_U32 + INNER_TUPLE_WIDTH;
        assert_eq!(EXPECTED_WIDTH, width);
    }

    #[test]
    fn handles_simple_types() -> Result<()> {
        let parse_param_type = |type_field: &str| {
            let type_application = TypeApplication {
                name: "".to_string(),
                type_id: 0,
                type_arguments: None,
            };

            let declarations = [TypeDeclaration {
                type_id: 0,
                type_field: type_field.to_string(),
                components: None,
                type_parameters: None,
            }];

            let type_lookup = declarations
                .into_iter()
                .map(|decl| (decl.type_id, decl))
                .collect::<HashMap<_, _>>();

            ParamType::try_from_type_application(&type_application, &type_lookup)
        };

        assert_eq!(parse_param_type("u8")?, ParamType::U8);
        assert_eq!(parse_param_type("u16")?, ParamType::U16);
        assert_eq!(parse_param_type("u32")?, ParamType::U32);
        assert_eq!(parse_param_type("u64")?, ParamType::U64);
        assert_eq!(parse_param_type("bool")?, ParamType::Bool);
        assert_eq!(parse_param_type("b256")?, ParamType::B256);
        assert_eq!(parse_param_type("()")?, ParamType::Unit);
        assert_eq!(parse_param_type("str[21]")?, ParamType::StringArray(21));
        assert_eq!(parse_param_type("str")?, ParamType::StringSlice);

        Ok(())
    }

    #[test]
    fn handles_arrays() -> Result<()> {
        // given
        let type_application = TypeApplication {
            name: "".to_string(),
            type_id: 0,
            type_arguments: None,
        };

        let declarations = [
            TypeDeclaration {
                type_id: 0,
                type_field: "[_; 10]".to_string(),
                components: Some(vec![TypeApplication {
                    name: "__array_element".to_string(),
                    type_id: 1,
                    type_arguments: None,
                }]),
                type_parameters: None,
            },
            TypeDeclaration {
                type_id: 1,
                type_field: "u8".to_string(),
                components: None,
                type_parameters: None,
            },
        ];

        let type_lookup = declarations
            .into_iter()
            .map(|decl| (decl.type_id, decl))
            .collect::<HashMap<_, _>>();

        // when
        let result = ParamType::try_from_type_application(&type_application, &type_lookup)?;

        // then
        assert_eq!(result, ParamType::Array(Box::new(ParamType::U8), 10));

        Ok(())
    }

    #[test]
    fn handles_vectors() -> Result<()> {
        // given
        let declarations = [
            TypeDeclaration {
                type_id: 1,
                type_field: "generic T".to_string(),
                components: None,
                type_parameters: None,
            },
            TypeDeclaration {
                type_id: 2,
                type_field: "raw untyped ptr".to_string(),
                components: None,
                type_parameters: None,
            },
            TypeDeclaration {
                type_id: 3,
                type_field: "struct std::vec::RawVec".to_string(),
                components: Some(vec![
                    TypeApplication {
                        name: "ptr".to_string(),
                        type_id: 2,
                        type_arguments: None,
                    },
                    TypeApplication {
                        name: "cap".to_string(),
                        type_id: 5,
                        type_arguments: None,
                    },
                ]),
                type_parameters: Some(vec![1]),
            },
            TypeDeclaration {
                type_id: 4,
                type_field: "struct std::vec::Vec".to_string(),
                components: Some(vec![
                    TypeApplication {
                        name: "buf".to_string(),
                        type_id: 3,
                        type_arguments: Some(vec![TypeApplication {
                            name: "".to_string(),
                            type_id: 1,
                            type_arguments: None,
                        }]),
                    },
                    TypeApplication {
                        name: "len".to_string(),
                        type_id: 5,
                        type_arguments: None,
                    },
                ]),
                type_parameters: Some(vec![1]),
            },
            TypeDeclaration {
                type_id: 5,
                type_field: "u64".to_string(),
                components: None,
                type_parameters: None,
            },
            TypeDeclaration {
                type_id: 6,
                type_field: "u8".to_string(),
                components: None,
                type_parameters: None,
            },
        ];

        let type_application = TypeApplication {
            name: "arg".to_string(),
            type_id: 4,
            type_arguments: Some(vec![TypeApplication {
                name: "".to_string(),
                type_id: 6,
                type_arguments: None,
            }]),
        };

        let type_lookup = declarations
            .into_iter()
            .map(|decl| (decl.type_id, decl))
            .collect::<HashMap<_, _>>();

        // when
        let result = ParamType::try_from_type_application(&type_application, &type_lookup)?;

        // then
        assert_eq!(result, ParamType::Vector(Box::new(ParamType::U8)));

        Ok(())
    }

    #[test]
    fn handles_structs() -> Result<()> {
        // given
        let declarations = [
            TypeDeclaration {
                type_id: 1,
                type_field: "generic T".to_string(),
                components: None,
                type_parameters: None,
            },
            TypeDeclaration {
                type_id: 2,
                type_field: "struct SomeStruct".to_string(),
                components: Some(vec![TypeApplication {
                    name: "field".to_string(),
                    type_id: 1,
                    type_arguments: None,
                }]),
                type_parameters: Some(vec![1]),
            },
            TypeDeclaration {
                type_id: 3,
                type_field: "u8".to_string(),
                components: None,
                type_parameters: None,
            },
        ];

        let type_application = TypeApplication {
            name: "arg".to_string(),
            type_id: 2,
            type_arguments: Some(vec![TypeApplication {
                name: "".to_string(),
                type_id: 3,
                type_arguments: None,
            }]),
        };

        let type_lookup = declarations
            .into_iter()
            .map(|decl| (decl.type_id, decl))
            .collect::<HashMap<_, _>>();

        // when
        let result = ParamType::try_from_type_application(&type_application, &type_lookup)?;

        // then
        assert_eq!(
            result,
            ParamType::Struct {
                fields: vec![ParamType::U8],
                generics: vec![ParamType::U8]
            }
        );

        Ok(())
    }

    #[test]
    fn handles_enums() -> Result<()> {
        // given
        let declarations = [
            TypeDeclaration {
                type_id: 1,
                type_field: "generic T".to_string(),
                components: None,
                type_parameters: None,
            },
            TypeDeclaration {
                type_id: 2,
                type_field: "enum SomeEnum".to_string(),
                components: Some(vec![TypeApplication {
                    name: "variant".to_string(),
                    type_id: 1,
                    type_arguments: None,
                }]),
                type_parameters: Some(vec![1]),
            },
            TypeDeclaration {
                type_id: 3,
                type_field: "u8".to_string(),
                components: None,
                type_parameters: None,
            },
        ];

        let type_application = TypeApplication {
            name: "arg".to_string(),
            type_id: 2,
            type_arguments: Some(vec![TypeApplication {
                name: "".to_string(),
                type_id: 3,
                type_arguments: None,
            }]),
        };

        let type_lookup = declarations
            .into_iter()
            .map(|decl| (decl.type_id, decl))
            .collect::<HashMap<_, _>>();

        // when
        let result = ParamType::try_from_type_application(&type_application, &type_lookup)?;

        // then
        assert_eq!(
            result,
            ParamType::Enum {
                variants: EnumVariants::new(vec![ParamType::U8])?,
                generics: vec![ParamType::U8]
            }
        );

        Ok(())
    }

    #[test]
    fn handles_tuples() -> Result<()> {
        // given
        let declarations = [
            TypeDeclaration {
                type_id: 1,
                type_field: "(_, _)".to_string(),
                components: Some(vec![
                    TypeApplication {
                        name: "__tuple_element".to_string(),
                        type_id: 3,
                        type_arguments: None,
                    },
                    TypeApplication {
                        name: "__tuple_element".to_string(),
                        type_id: 2,
                        type_arguments: None,
                    },
                ]),
                type_parameters: None,
            },
            TypeDeclaration {
                type_id: 2,
                type_field: "str[15]".to_string(),
                components: None,
                type_parameters: None,
            },
            TypeDeclaration {
                type_id: 3,
                type_field: "u8".to_string(),
                components: None,
                type_parameters: None,
            },
        ];

        let type_application = TypeApplication {
            name: "arg".to_string(),
            type_id: 1,
            type_arguments: None,
        };
        let type_lookup = declarations
            .into_iter()
            .map(|decl| (decl.type_id, decl))
            .collect::<HashMap<_, _>>();

        // when
        let result = ParamType::try_from_type_application(&type_application, &type_lookup)?;

        // then
        assert_eq!(
            result,
            ParamType::Tuple(vec![ParamType::U8, ParamType::StringArray(15)])
        );

        Ok(())
    }

    #[test]
    fn ultimate_example() -> Result<()> {
        // given
        let declarations = [
            TypeDeclaration {
                type_id: 1,
                type_field: "(_, _)".to_string(),
                components: Some(vec![
                    TypeApplication {
                        name: "__tuple_element".to_string(),
                        type_id: 11,
                        type_arguments: None,
                    },
                    TypeApplication {
                        name: "__tuple_element".to_string(),
                        type_id: 11,
                        type_arguments: None,
                    },
                ]),
                type_parameters: None,
            },
            TypeDeclaration {
                type_id: 2,
                type_field: "(_, _)".to_string(),
                components: Some(vec![
                    TypeApplication {
                        name: "__tuple_element".to_string(),
                        type_id: 4,
                        type_arguments: None,
                    },
                    TypeApplication {
                        name: "__tuple_element".to_string(),
                        type_id: 24,
                        type_arguments: None,
                    },
                ]),
                type_parameters: None,
            },
            TypeDeclaration {
                type_id: 3,
                type_field: "(_, _)".to_string(),
                components: Some(vec![
                    TypeApplication {
                        name: "__tuple_element".to_string(),
                        type_id: 5,
                        type_arguments: None,
                    },
                    TypeApplication {
                        name: "__tuple_element".to_string(),
                        type_id: 13,
                        type_arguments: None,
                    },
                ]),
                type_parameters: None,
            },
            TypeDeclaration {
                type_id: 4,
                type_field: "[_; 1]".to_string(),
                components: Some(vec![TypeApplication {
                    name: "__array_element".to_string(),
                    type_id: 8,
                    type_arguments: Some(vec![TypeApplication {
                        name: "".to_string(),
                        type_id: 22,
                        type_arguments: Some(vec![TypeApplication {
                            name: "".to_string(),
                            type_id: 21,
                            type_arguments: Some(vec![TypeApplication {
                                name: "".to_string(),
                                type_id: 18,
                                type_arguments: Some(vec![TypeApplication {
                                    name: "".to_string(),
                                    type_id: 13,
                                    type_arguments: None,
                                }]),
                            }]),
                        }]),
                    }]),
                }]),
                type_parameters: None,
            },
            TypeDeclaration {
                type_id: 5,
                type_field: "[_; 2]".to_string(),
                components: Some(vec![TypeApplication {
                    name: "__array_element".to_string(),
                    type_id: 14,
                    type_arguments: None,
                }]),
                type_parameters: None,
            },
            TypeDeclaration {
                type_id: 6,
                type_field: "[_; 2]".to_string(),
                components: Some(vec![TypeApplication {
                    name: "__array_element".to_string(),
                    type_id: 10,
                    type_arguments: None,
                }]),
                type_parameters: None,
            },
            TypeDeclaration {
                type_id: 7,
                type_field: "b256".to_string(),
                components: None,
                type_parameters: None,
            },
            TypeDeclaration {
                type_id: 8,
                type_field: "enum EnumWGeneric".to_string(),
                components: Some(vec![
                    TypeApplication {
                        name: "a".to_string(),
                        type_id: 25,
                        type_arguments: None,
                    },
                    TypeApplication {
                        name: "b".to_string(),
                        type_id: 12,
                        type_arguments: None,
                    },
                ]),
                type_parameters: Some(vec![12]),
            },
            TypeDeclaration {
                type_id: 9,
                type_field: "generic K".to_string(),
                components: None,
                type_parameters: None,
            },
            TypeDeclaration {
                type_id: 10,
                type_field: "generic L".to_string(),
                components: None,
                type_parameters: None,
            },
            TypeDeclaration {
                type_id: 11,
                type_field: "generic M".to_string(),
                components: None,
                type_parameters: None,
            },
            TypeDeclaration {
                type_id: 12,
                type_field: "generic N".to_string(),
                components: None,
                type_parameters: None,
            },
            TypeDeclaration {
                type_id: 13,
                type_field: "generic T".to_string(),
                components: None,
                type_parameters: None,
            },
            TypeDeclaration {
                type_id: 14,
                type_field: "generic U".to_string(),
                components: None,
                type_parameters: None,
            },
            TypeDeclaration {
                type_id: 15,
                type_field: "raw untyped ptr".to_string(),
                components: None,
                type_parameters: None,
            },
            TypeDeclaration {
                type_id: 16,
                type_field: "str[2]".to_string(),
                components: None,
                type_parameters: None,
            },
            TypeDeclaration {
                type_id: 17,
                type_field: "struct MegaExample".to_string(),
                components: Some(vec![
                    TypeApplication {
                        name: "a".to_string(),
                        type_id: 3,
                        type_arguments: None,
                    },
                    TypeApplication {
                        name: "b".to_string(),
                        type_id: 23,
                        type_arguments: Some(vec![TypeApplication {
                            name: "".to_string(),
                            type_id: 2,
                            type_arguments: None,
                        }]),
                    },
                ]),
                type_parameters: Some(vec![13, 14]),
            },
            TypeDeclaration {
                type_id: 18,
                type_field: "struct PassTheGenericOn".to_string(),
                components: Some(vec![TypeApplication {
                    name: "one".to_string(),
                    type_id: 20,
                    type_arguments: Some(vec![TypeApplication {
                        name: "".to_string(),
                        type_id: 9,
                        type_arguments: None,
                    }]),
                }]),
                type_parameters: Some(vec![9]),
            },
            TypeDeclaration {
                type_id: 19,
                type_field: "struct std::vec::RawVec".to_string(),
                components: Some(vec![
                    TypeApplication {
                        name: "ptr".to_string(),
                        type_id: 15,
                        type_arguments: None,
                    },
                    TypeApplication {
                        name: "cap".to_string(),
                        type_id: 25,
                        type_arguments: None,
                    },
                ]),
                type_parameters: Some(vec![13]),
            },
            TypeDeclaration {
                type_id: 20,
                type_field: "struct SimpleGeneric".to_string(),
                components: Some(vec![TypeApplication {
                    name: "single_generic_param".to_string(),
                    type_id: 13,
                    type_arguments: None,
                }]),
                type_parameters: Some(vec![13]),
            },
            TypeDeclaration {
                type_id: 21,
                type_field: "struct StructWArrayGeneric".to_string(),
                components: Some(vec![TypeApplication {
                    name: "a".to_string(),
                    type_id: 6,
                    type_arguments: None,
                }]),
                type_parameters: Some(vec![10]),
            },
            TypeDeclaration {
                type_id: 22,
                type_field: "struct StructWTupleGeneric".to_string(),
                components: Some(vec![TypeApplication {
                    name: "a".to_string(),
                    type_id: 1,
                    type_arguments: None,
                }]),
                type_parameters: Some(vec![11]),
            },
            TypeDeclaration {
                type_id: 23,
                type_field: "struct std::vec::Vec".to_string(),
                components: Some(vec![
                    TypeApplication {
                        name: "buf".to_string(),
                        type_id: 19,
                        type_arguments: Some(vec![TypeApplication {
                            name: "".to_string(),
                            type_id: 13,
                            type_arguments: None,
                        }]),
                    },
                    TypeApplication {
                        name: "len".to_string(),
                        type_id: 25,
                        type_arguments: None,
                    },
                ]),
                type_parameters: Some(vec![13]),
            },
            TypeDeclaration {
                type_id: 24,
                type_field: "u32".to_string(),
                components: None,
                type_parameters: None,
            },
            TypeDeclaration {
                type_id: 25,
                type_field: "u64".to_string(),
                components: None,
                type_parameters: None,
            },
        ];

        let type_lookup = declarations
            .into_iter()
            .map(|decl| (decl.type_id, decl))
            .collect::<HashMap<_, _>>();

        let type_application = TypeApplication {
            name: "arg1".to_string(),
            type_id: 17,
            type_arguments: Some(vec![
                TypeApplication {
                    name: "".to_string(),
                    type_id: 16,
                    type_arguments: None,
                },
                TypeApplication {
                    name: "".to_string(),
                    type_id: 7,
                    type_arguments: None,
                },
            ]),
        };

        // when
        let result = ParamType::try_from_type_application(&type_application, &type_lookup)?;

        // then
        let expected_param_type = {
            let fields = vec![ParamType::Struct {
                fields: vec![ParamType::StringArray(2)],
                generics: vec![ParamType::StringArray(2)],
            }];
            let pass_the_generic_on = ParamType::Struct {
                fields,
                generics: vec![ParamType::StringArray(2)],
            };

            let fields = vec![ParamType::Array(Box::from(pass_the_generic_on.clone()), 2)];
            let struct_w_array_generic = ParamType::Struct {
                fields,
                generics: vec![pass_the_generic_on],
            };

            let fields = vec![ParamType::Tuple(vec![
                struct_w_array_generic.clone(),
                struct_w_array_generic.clone(),
            ])];
            let struct_w_tuple_generic = ParamType::Struct {
                fields,
                generics: vec![struct_w_array_generic],
            };

            let types = vec![ParamType::U64, struct_w_tuple_generic.clone()];
            let fields = vec![
                ParamType::Tuple(vec![
                    ParamType::Array(Box::from(ParamType::B256), 2),
                    ParamType::StringArray(2),
                ]),
                ParamType::Vector(Box::from(ParamType::Tuple(vec![
                    ParamType::Array(
                        Box::from(ParamType::Enum {
                            variants: EnumVariants::new(types).unwrap(),
                            generics: vec![struct_w_tuple_generic],
                        }),
                        1,
                    ),
                    ParamType::U32,
                ]))),
            ];
            ParamType::Struct {
                fields,
                generics: vec![ParamType::StringArray(2), ParamType::B256],
            }
        };

        assert_eq!(result, expected_param_type);

        Ok(())
    }

    #[test]
    fn validate_is_decodable_simple_types() -> Result<()> {
        assert!(ParamType::U8.validate_is_decodable().is_ok());
        assert!(ParamType::U16.validate_is_decodable().is_ok());
        assert!(ParamType::U32.validate_is_decodable().is_ok());
        assert!(ParamType::U64.validate_is_decodable().is_ok());
        assert!(ParamType::U128.validate_is_decodable().is_ok());
        assert!(ParamType::U256.validate_is_decodable().is_ok());
        assert!(ParamType::Bool.validate_is_decodable().is_ok());
        assert!(ParamType::B256.validate_is_decodable().is_ok());
        assert!(ParamType::Unit.validate_is_decodable().is_ok());
        assert!(ParamType::StringSlice.validate_is_decodable().is_ok());
        assert!(ParamType::StringArray(10).validate_is_decodable().is_ok());
        assert!(ParamType::RawSlice.validate_is_decodable().is_ok());
        assert!(ParamType::Bytes.validate_is_decodable().is_ok());
        assert!(ParamType::String.validate_is_decodable().is_ok());
        Ok(())
    }

    #[test]
    fn validate_is_decodable_complex_types_containing_bytes() -> Result<()> {
        let param_types_containing_bytes = vec![ParamType::Bytes, ParamType::U64, ParamType::Bool];
        let param_types_no_bytes = vec![ParamType::U64, ParamType::U32];
        let nested_heap_type_error_message = "Invalid type: Nested heap types are currently not \
        supported except in Enums."
            .to_string();
        let cannot_be_decoded = |p: ParamType| {
            assert_eq!(
                p.validate_is_decodable()
                    .expect_err(&format!("Should not be decodable: {:?}", p))
                    .to_string(),
                nested_heap_type_error_message
            )
        };
        let can_be_decoded = |p: ParamType| p.validate_is_decodable().is_ok();

        can_be_decoded(ParamType::Array(Box::new(ParamType::U64), 10usize));
        cannot_be_decoded(ParamType::Array(Box::new(ParamType::Bytes), 10usize));

        can_be_decoded(ParamType::Vector(Box::new(ParamType::U64)));
        cannot_be_decoded(ParamType::Vector(Box::new(ParamType::Bytes)));

        can_be_decoded(ParamType::Struct {
            generics: param_types_no_bytes.clone(),
            fields: param_types_no_bytes.clone(),
        });
        cannot_be_decoded(ParamType::Struct {
            fields: param_types_containing_bytes.clone(),
            generics: param_types_no_bytes.clone(),
        });

        can_be_decoded(ParamType::Tuple(param_types_no_bytes.clone()));
        cannot_be_decoded(ParamType::Tuple(param_types_containing_bytes.clone()));

        Ok(())
    }

    #[test]
    fn validate_is_decodable_enum_containing_bytes() -> Result<()> {
        let can_be_decoded = |p: ParamType| p.validate_is_decodable().is_ok();
        let param_types_containing_bytes = vec![ParamType::Bytes, ParamType::U64, ParamType::Bool];
        let param_types_no_bytes = vec![ParamType::U64, ParamType::U32];
        let variants_no_bytes_type = EnumVariants::new(param_types_no_bytes.clone())?;
        let variants_one_bytes_type = EnumVariants::new(param_types_containing_bytes.clone())?;
        let variants_two_bytes_type = EnumVariants::new(vec![ParamType::Bytes, ParamType::Bytes])?;
        can_be_decoded(ParamType::Enum {
            variants: variants_no_bytes_type.clone(),
            generics: param_types_no_bytes.clone(),
        });
        can_be_decoded(ParamType::Enum {
            variants: variants_one_bytes_type.clone(),
            generics: param_types_no_bytes.clone(),
        });
        let expected = "Invalid type: Enums currently support only one heap-type variant. Found: 2"
            .to_string();
        assert_eq!(
            ParamType::Enum {
                variants: variants_two_bytes_type.clone(),
                generics: param_types_no_bytes.clone(),
            }
            .validate_is_decodable()
            .expect_err("Should not be decodable")
            .to_string(),
            expected
        );
        can_be_decoded(ParamType::Enum {
            variants: variants_no_bytes_type,
            generics: param_types_containing_bytes.clone(),
        });
        can_be_decoded(ParamType::Enum {
            variants: variants_one_bytes_type,
            generics: param_types_containing_bytes.clone(),
        });
        let expected = "Invalid type: Enums currently support only one heap-type variant. Found: 2"
            .to_string();
        assert_eq!(
            ParamType::Enum {
                variants: variants_two_bytes_type.clone(),
                generics: param_types_containing_bytes.clone(),
            }
            .validate_is_decodable()
            .expect_err("Should not be decodable")
            .to_string(),
            expected
        );

        Ok(())
    }

    #[test]
    fn validate_is_decodable_complex_types_containing_vector() -> Result<()> {
        let param_types_containing_vector = vec![
            ParamType::Vector(Box::new(ParamType::U32)),
            ParamType::U64,
            ParamType::Bool,
        ];
        let param_types_no_vector = vec![ParamType::U64, ParamType::U32];
        let nested_heap_type_error_message = "Invalid type: Nested heap types are currently not \
        supported except in Enums."
            .to_string();
        let cannot_be_decoded = |p: ParamType| {
            assert_eq!(
                p.validate_is_decodable()
                    .expect_err(&format!("Should not be decodable: {:?}", p))
                    .to_string(),
                nested_heap_type_error_message
            )
        };
        let can_be_decoded = |p: ParamType| p.validate_is_decodable().is_ok();

        can_be_decoded(ParamType::Array(Box::new(ParamType::U64), 10usize));
        cannot_be_decoded(ParamType::Array(
            Box::new(ParamType::Vector(Box::new(ParamType::U8))),
            10usize,
        ));

        can_be_decoded(ParamType::Vector(Box::new(ParamType::U64)));
        cannot_be_decoded(ParamType::Vector(Box::new(ParamType::Vector(Box::new(
            ParamType::U8,
        )))));

        can_be_decoded(ParamType::Struct {
            fields: param_types_no_vector.clone(),
            generics: param_types_no_vector.clone(),
        });
        cannot_be_decoded(ParamType::Struct {
            generics: param_types_no_vector.clone(),
            fields: param_types_containing_vector.clone(),
        });

        can_be_decoded(ParamType::Tuple(param_types_no_vector.clone()));
        cannot_be_decoded(ParamType::Tuple(param_types_containing_vector.clone()));

        Ok(())
    }

    #[test]
    fn validate_is_decodable_enum_containing_vector() -> Result<()> {
        let can_be_decoded = |p: ParamType| p.validate_is_decodable().is_ok();
        let param_types_containing_vector = vec![
            ParamType::Vector(Box::new(ParamType::Bool)),
            ParamType::U64,
            ParamType::Bool,
        ];
        let param_types_no_vector = vec![ParamType::U64, ParamType::U32];
        let variants_no_vector_type = EnumVariants::new(param_types_no_vector.clone())?;
        let variants_one_vector_type = EnumVariants::new(param_types_containing_vector.clone())?;
        let variants_two_vector_type = EnumVariants::new(vec![
            ParamType::Vector(Box::new(ParamType::U8)),
            ParamType::Vector(Box::new(ParamType::U16)),
        ])?;
        can_be_decoded(ParamType::Enum {
            variants: variants_no_vector_type.clone(),
            generics: param_types_no_vector.clone(),
        });
        can_be_decoded(ParamType::Enum {
            variants: variants_one_vector_type.clone(),
            generics: param_types_no_vector.clone(),
        });
        let expected = "Invalid type: Enums currently support only one heap-type variant. Found: 2"
            .to_string();
        assert_eq!(
            ParamType::Enum {
                variants: variants_two_vector_type.clone(),
                generics: param_types_no_vector.clone(),
            }
            .validate_is_decodable()
            .expect_err("Should not be decodable")
            .to_string(),
            expected
        );
        can_be_decoded(ParamType::Enum {
            variants: variants_no_vector_type,
            generics: param_types_containing_vector.clone(),
        });
        can_be_decoded(ParamType::Enum {
            variants: variants_one_vector_type,
            generics: param_types_containing_vector.clone(),
        });
        let expected = "Invalid type: Enums currently support only one heap-type variant. Found: 2"
            .to_string();
        assert_eq!(
            ParamType::Enum {
                variants: variants_two_vector_type.clone(),
                generics: param_types_containing_vector.clone(),
            }
            .validate_is_decodable()
            .expect_err("Should not be decodable")
            .to_string(),
            expected
        );

        Ok(())
    }
    #[test]
    fn try_vector_is_type_path_backward_compatible() {
        // TODO: To be removed once https://github.com/FuelLabs/fuels-rs/issues/881 is unblocked.
        let the_type = given_generic_type_with_path("Vec");

        let param_type = try_vector(&the_type).unwrap().unwrap();

        assert_eq!(param_type, ParamType::Vector(Box::new(ParamType::U8)));
    }

    #[test]
    fn try_vector_correctly_resolves_param_type() {
        let the_type = given_generic_type_with_path("std::vec::Vec");

        let param_type = try_vector(&the_type).unwrap().unwrap();

        assert_eq!(param_type, ParamType::Vector(Box::new(ParamType::U8)));
    }

    #[test]
    fn try_bytes_is_type_path_backward_compatible() {
        // TODO: To be removed once https://github.com/FuelLabs/fuels-rs/issues/881 is unblocked.
        let the_type = given_type_with_path("Bytes");

        let param_type = try_bytes(&the_type).unwrap().unwrap();

        assert_eq!(param_type, ParamType::Bytes);
    }

    #[test]
    fn try_bytes_correctly_resolves_param_type() {
        let the_type = given_type_with_path("std::bytes::Bytes");

        let param_type = try_bytes(&the_type).unwrap().unwrap();

        assert_eq!(param_type, ParamType::Bytes);
    }

    #[test]
    fn try_raw_slice_correctly_resolves_param_type() {
        let the_type = Type {
            type_field: "raw untyped slice".to_string(),
            generic_params: vec![],
            components: vec![],
        };

        let param_type = try_raw_slice(&the_type).unwrap().unwrap();

        assert_eq!(param_type, ParamType::RawSlice);
    }

    #[test]
    fn try_std_string_correctly_resolves_param_type() {
        let the_type = given_type_with_path("std::string::String");

        let param_type = try_std_string(&the_type).unwrap().unwrap();

        assert_eq!(param_type, ParamType::String);
    }

    #[test]
    fn try_std_string_is_type_path_backward_compatible() {
        // TODO: To be removed once https://github.com/FuelLabs/fuels-rs/issues/881 is unblocked.
        let the_type = given_type_with_path("String");

        let param_type = try_std_string(&the_type).unwrap().unwrap();

        assert_eq!(param_type, ParamType::String);
    }

    fn given_type_with_path(path: &str) -> Type {
        Type {
            type_field: format!("struct {path}"),
            generic_params: vec![],
            components: vec![],
        }
    }

    fn given_generic_type_with_path(path: &str) -> Type {
        Type {
            type_field: format!("struct {path}"),
            generic_params: vec![Type {
                type_field: "u8".to_string(),
                generic_params: vec![],
                components: vec![],
            }],
            components: vec![],
        }
    }
}<|MERGE_RESOLUTION|>--- conflicted
+++ resolved
@@ -1,14 +1,10 @@
-use itertools::chain;
 use std::{collections::HashMap, iter::zip};
 
 use fuel_abi_types::{
     abi::program::{TypeApplication, TypeDeclaration},
     utils::{extract_array_len, extract_generic_name, extract_str_len, has_tuple_format},
 };
-<<<<<<< HEAD
 use itertools::{chain, Itertools};
-=======
->>>>>>> f51e76fa
 
 use crate::{
     constants::WORD_SIZE,
@@ -16,6 +12,7 @@
         enum_variants::EnumVariants,
         errors::{error, Error, Result},
     },
+    utils::DebugWithDepth,
 };
 
 #[derive(Debug, Clone, PartialEq, Eq, serde::Serialize, serde::Deserialize)]
@@ -113,7 +110,7 @@
         }
     }
 
-    pub fn validate_is_decodable(&self) -> Result<()> {
+    pub fn validate_is_decodable(&self, max_depth: usize) -> Result<()> {
         match self {
             ParamType::Enum { variants, .. } => {
                 let all_param_types = variants.param_types();
@@ -143,7 +140,8 @@
             }
             _ if self.children_need_extra_receipts() => Err(error!(
                 InvalidType,
-                "Nested heap types are currently not supported except in Enums."
+                "type {:?} is not decodable: nested heap types are currently not supported except in Enums.",
+                DebugWithDepth::new(self, max_depth)
             )),
             _ => Ok(()),
         }
@@ -167,11 +165,7 @@
     }
 
     /// Compute the inner memory size of a containing heap type (`Bytes` or `Vec`s).
-<<<<<<< HEAD
-    pub fn heap_inner_element_size(&self) -> Result<Option<usize>> {
-=======
-    pub fn heap_inner_element_size(&self, top_level_type: bool) -> Option<usize> {
->>>>>>> f51e76fa
+    pub fn heap_inner_element_size(&self, top_level_type: bool) -> Result<Option<usize>> {
         match &self {
             ParamType::Vector(inner_param_type) => {
                 let width = inner_param_type.compute_encoding_width()?;
@@ -181,14 +175,11 @@
                     .ok_or_else(|| error!(InvalidData, "overflow while multiplying"))
             }
             // `Bytes` type is byte-packed in the VM, so it's the size of an u8
-<<<<<<< HEAD
             ParamType::Bytes | ParamType::String => Ok(Some(std::mem::size_of::<u8>())),
+            ParamType::RawSlice if !top_level_type => {
+                ParamType::U64.compute_encoding_width().map(Some)
+            }
             _ => Ok(None),
-=======
-            ParamType::Bytes | ParamType::String => Some(std::mem::size_of::<u8>()),
-            ParamType::RawSlice if !top_level_type => Some(ParamType::U64.compute_encoding_width()),
-            _ => None,
->>>>>>> f51e76fa
         }
     }
 
@@ -1366,20 +1357,20 @@
 
     #[test]
     fn validate_is_decodable_simple_types() -> Result<()> {
-        assert!(ParamType::U8.validate_is_decodable().is_ok());
-        assert!(ParamType::U16.validate_is_decodable().is_ok());
-        assert!(ParamType::U32.validate_is_decodable().is_ok());
-        assert!(ParamType::U64.validate_is_decodable().is_ok());
-        assert!(ParamType::U128.validate_is_decodable().is_ok());
-        assert!(ParamType::U256.validate_is_decodable().is_ok());
-        assert!(ParamType::Bool.validate_is_decodable().is_ok());
-        assert!(ParamType::B256.validate_is_decodable().is_ok());
-        assert!(ParamType::Unit.validate_is_decodable().is_ok());
-        assert!(ParamType::StringSlice.validate_is_decodable().is_ok());
-        assert!(ParamType::StringArray(10).validate_is_decodable().is_ok());
-        assert!(ParamType::RawSlice.validate_is_decodable().is_ok());
-        assert!(ParamType::Bytes.validate_is_decodable().is_ok());
-        assert!(ParamType::String.validate_is_decodable().is_ok());
+        assert!(ParamType::U8.validate_is_decodable(0).is_ok());
+        assert!(ParamType::U16.validate_is_decodable(0).is_ok());
+        assert!(ParamType::U32.validate_is_decodable(0).is_ok());
+        assert!(ParamType::U64.validate_is_decodable(0).is_ok());
+        assert!(ParamType::U128.validate_is_decodable(0).is_ok());
+        assert!(ParamType::U256.validate_is_decodable(0).is_ok());
+        assert!(ParamType::Bool.validate_is_decodable(0).is_ok());
+        assert!(ParamType::B256.validate_is_decodable(0).is_ok());
+        assert!(ParamType::Unit.validate_is_decodable(0).is_ok());
+        assert!(ParamType::StringSlice.validate_is_decodable(0).is_ok());
+        assert!(ParamType::StringArray(10).validate_is_decodable(0).is_ok());
+        assert!(ParamType::RawSlice.validate_is_decodable(0).is_ok());
+        assert!(ParamType::Bytes.validate_is_decodable(0).is_ok());
+        assert!(ParamType::String.validate_is_decodable(0).is_ok());
         Ok(())
     }
 
@@ -1387,18 +1378,19 @@
     fn validate_is_decodable_complex_types_containing_bytes() -> Result<()> {
         let param_types_containing_bytes = vec![ParamType::Bytes, ParamType::U64, ParamType::Bool];
         let param_types_no_bytes = vec![ParamType::U64, ParamType::U32];
-        let nested_heap_type_error_message = "Invalid type: Nested heap types are currently not \
+        let nested_heap_type_error_message =
+            "Invalid type: type ... is not decodable: nested heap types are currently not \
         supported except in Enums."
-            .to_string();
+                .to_string();
         let cannot_be_decoded = |p: ParamType| {
             assert_eq!(
-                p.validate_is_decodable()
+                p.validate_is_decodable(0)
                     .expect_err(&format!("Should not be decodable: {:?}", p))
                     .to_string(),
                 nested_heap_type_error_message
             )
         };
-        let can_be_decoded = |p: ParamType| p.validate_is_decodable().is_ok();
+        let can_be_decoded = |p: ParamType| p.validate_is_decodable(0).is_ok();
 
         can_be_decoded(ParamType::Array(Box::new(ParamType::U64), 10usize));
         cannot_be_decoded(ParamType::Array(Box::new(ParamType::Bytes), 10usize));
@@ -1423,7 +1415,7 @@
 
     #[test]
     fn validate_is_decodable_enum_containing_bytes() -> Result<()> {
-        let can_be_decoded = |p: ParamType| p.validate_is_decodable().is_ok();
+        let can_be_decoded = |p: ParamType| p.validate_is_decodable(0).is_ok();
         let param_types_containing_bytes = vec![ParamType::Bytes, ParamType::U64, ParamType::Bool];
         let param_types_no_bytes = vec![ParamType::U64, ParamType::U32];
         let variants_no_bytes_type = EnumVariants::new(param_types_no_bytes.clone())?;
@@ -1444,7 +1436,7 @@
                 variants: variants_two_bytes_type.clone(),
                 generics: param_types_no_bytes.clone(),
             }
-            .validate_is_decodable()
+            .validate_is_decodable(0)
             .expect_err("Should not be decodable")
             .to_string(),
             expected
@@ -1464,7 +1456,7 @@
                 variants: variants_two_bytes_type.clone(),
                 generics: param_types_containing_bytes.clone(),
             }
-            .validate_is_decodable()
+            .validate_is_decodable(0)
             .expect_err("Should not be decodable")
             .to_string(),
             expected
@@ -1481,18 +1473,19 @@
             ParamType::Bool,
         ];
         let param_types_no_vector = vec![ParamType::U64, ParamType::U32];
-        let nested_heap_type_error_message = "Invalid type: Nested heap types are currently not \
+        let nested_heap_type_error_message =
+            "Invalid type: type ... is not decodable: nested heap types are currently not \
         supported except in Enums."
-            .to_string();
+                .to_string();
         let cannot_be_decoded = |p: ParamType| {
             assert_eq!(
-                p.validate_is_decodable()
+                p.validate_is_decodable(0)
                     .expect_err(&format!("Should not be decodable: {:?}", p))
                     .to_string(),
                 nested_heap_type_error_message
             )
         };
-        let can_be_decoded = |p: ParamType| p.validate_is_decodable().is_ok();
+        let can_be_decoded = |p: ParamType| p.validate_is_decodable(0).is_ok();
 
         can_be_decoded(ParamType::Array(Box::new(ParamType::U64), 10usize));
         cannot_be_decoded(ParamType::Array(
@@ -1522,7 +1515,7 @@
 
     #[test]
     fn validate_is_decodable_enum_containing_vector() -> Result<()> {
-        let can_be_decoded = |p: ParamType| p.validate_is_decodable().is_ok();
+        let can_be_decoded = |p: ParamType| p.validate_is_decodable(0).is_ok();
         let param_types_containing_vector = vec![
             ParamType::Vector(Box::new(ParamType::Bool)),
             ParamType::U64,
@@ -1550,7 +1543,7 @@
                 variants: variants_two_vector_type.clone(),
                 generics: param_types_no_vector.clone(),
             }
-            .validate_is_decodable()
+            .validate_is_decodable(0)
             .expect_err("Should not be decodable")
             .to_string(),
             expected
@@ -1570,7 +1563,7 @@
                 variants: variants_two_vector_type.clone(),
                 generics: param_types_containing_vector.clone(),
             }
-            .validate_is_decodable()
+            .validate_is_decodable(0)
             .expect_err("Should not be decodable")
             .to_string(),
             expected
