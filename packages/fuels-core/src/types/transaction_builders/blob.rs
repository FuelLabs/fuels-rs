use fuel_crypto::{Message as CryptoMessage, Signature};
use std::{fmt::Debug, iter::repeat, sync::Arc};

use async_trait::async_trait;
use fuel_core_client::client::types::assemble_tx::RequiredBalance;
use fuel_tx::{
<<<<<<< HEAD
    field::{Inputs, Policies as PoliciesField, Witnesses},
    input::{
        coin::CoinSigned,
        message::{MessageCoinSigned, MessageDataSigned},
    },
    policies::{Policies, PolicyType},
    BlobIdExt, Chargeable, ConsensusParameters, Input as FuelInput, Output,
    Transaction as FuelTransaction, UniqueIdentifier, Witness,
=======
    BlobIdExt, Chargeable, Output, Transaction as FuelTransaction, UniqueIdentifier, Witness,
    field::{Policies as PoliciesField, Witnesses},
    policies::{Policies, PolicyType},
>>>>>>> 336abcd1
};
use fuel_types::bytes::padded_len_usize;
use itertools::Itertools;

use super::{
    BuildableTransaction, GAS_ESTIMATION_BLOCK_HORIZON, Strategy, TransactionBuilder,
    UnresolvedWitnessIndexes, generate_missing_witnesses, impl_tx_builder_trait,
    resolve_fuel_inputs,
};
use crate::{
    constants::SIGNATURE_WITNESS_SIZE,
    traits::Signer,
    types::{
        DryRunner,
        errors::{Result, error, error_transaction},
        input::Input,
        transaction::{BlobTransaction, EstimablePredicates, Transaction, TxPolicies},
    },
    utils::{calculate_witnesses_size, sealed},
};

#[derive(Default, Clone, Debug, PartialEq)]
pub struct Blob {
    data: Vec<u8>,
}

pub type BlobId = [u8; 32];

impl From<Vec<u8>> for Blob {
    fn from(data: Vec<u8>) -> Self {
        Self { data }
    }
}

impl AsRef<[u8]> for Blob {
    fn as_ref(&self) -> &[u8] {
        &self.data
    }
}

impl Blob {
    pub fn new(data: Vec<u8>) -> Self {
        Self { data }
    }

    pub fn len(&self) -> usize {
        self.data.len()
    }

    pub fn is_empty(&self) -> bool {
        self.data.is_empty()
    }

    pub fn id(&self) -> BlobId {
        fuel_tx::BlobId::compute(&self.data).into()
    }

    pub fn bytes(&self) -> &[u8] {
        self.data.as_slice()
    }

    fn as_blob_body(&self, witness_index: u16) -> fuel_tx::BlobBody {
        fuel_tx::BlobBody {
            id: self.id().into(),
            witness_index,
        }
    }
}

impl From<Blob> for Vec<u8> {
    fn from(value: Blob) -> Self {
        value.data
    }
}

impl From<Blob> for fuel_tx::Witness {
    fn from(blob: Blob) -> Self {
        blob.data.into()
    }
}

#[derive(Debug, Clone)]
pub struct BlobTransactionBuilder {
    pub inputs: Vec<Input>,
    pub outputs: Vec<Output>,
    pub witnesses: Vec<Witness>,
    pub tx_policies: TxPolicies,
    pub gas_price_estimation_block_horizon: u32,
    pub max_fee_estimation_tolerance: f32,
    pub build_strategy: Strategy,
    pub blob: Blob,
    unresolved_witness_indexes: UnresolvedWitnessIndexes,
    unresolved_signers: Vec<Arc<dyn Signer + Send + Sync>>,
    enable_burn: bool,
}

impl Default for BlobTransactionBuilder {
    fn default() -> Self {
        Self {
            inputs: Default::default(),
            outputs: Default::default(),
            witnesses: Default::default(),
            tx_policies: Default::default(),
            gas_price_estimation_block_horizon: GAS_ESTIMATION_BLOCK_HORIZON,
            max_fee_estimation_tolerance: Default::default(),
            build_strategy: Default::default(),
            blob: Default::default(),
            unresolved_witness_indexes: Default::default(),
            unresolved_signers: Default::default(),
            enable_burn: false,
        }
    }
}
impl_tx_builder_trait!(BlobTransactionBuilder, BlobTransaction);

impl BlobTransactionBuilder {
    /// Calculates the maximum possible blob size by determining the remaining space available in the current transaction before it reaches the maximum allowed size.
    /// Note: This calculation only considers the transaction size limit and does not account for the maximum gas per transaction.
    pub async fn estimate_max_blob_size(&self, provider: &impl DryRunner) -> Result<usize> {
        let mut tb = self.clone();
        tb.blob = Blob::new(vec![]);

        let tx = tb
            .with_build_strategy(Strategy::NoSignatures)
            .build(provider)
            .await?;

        let current_tx_size = tx.size();
        let max_tx_size = usize::try_from(
            provider
                .consensus_parameters()
                .await?
                .tx_params()
                .max_size(),
        )
        .unwrap_or(usize::MAX);

        Ok(max_tx_size.saturating_sub(current_tx_size))
    }

    pub async fn build(mut self, provider: impl DryRunner) -> Result<BlobTransaction> {
        let consensus_parameters = provider.consensus_parameters().await?;
        self.intercept_burn(consensus_parameters.base_asset_id())?;

        let is_using_predicates = self.is_using_predicates();

        let tx = match self.build_strategy {
            Strategy::Complete => self.resolve_fuel_tx(&provider).await?,
            Strategy::NoSignatures => {
                self.set_witness_indexes();
                self.unresolved_signers = Default::default();
                self.resolve_fuel_tx(&provider).await?
            }
            Strategy::AssembleTx {
                ref required_balances,
                fee_index,
            } => {
                let required_balances = required_balances.clone(); //TODO: Fix this
                self.assemble_tx(
                    required_balances,
                    fee_index,
                    &consensus_parameters,
                    provider,
                )
                .await?
            }
        };

        Ok(BlobTransaction {
            is_using_predicates,
            tx,
        })
    }

    async fn assemble_tx(
        mut self,
        required_balances: Vec<RequiredBalance>,
        fee_index: u16,
        consensus_parameters: &ConsensusParameters,
        dry_runner: impl DryRunner,
    ) -> Result<fuel_tx::Blob> {
        let free_witness_index = self.num_witnesses()?;
        let body = self.blob.as_blob_body(free_witness_index);

        let blob_witness = std::mem::take(&mut self.blob).into();
        self.witnesses_mut().push(blob_witness);

        let num_witnesses = self.num_witnesses()?;
        let policies = self.generate_fuel_policies_assemble();

        let mut tx = FuelTransaction::blob(
            body,
            policies,
            resolve_fuel_inputs(self.inputs, num_witnesses, &self.unresolved_witness_indexes)?,
            self.outputs,
            self.witnesses,
        );

        if let Some(max_fee) = self.tx_policies.max_fee() {
            tx.policies_mut().set(PolicyType::MaxFee, Some(max_fee));
        };

        let fuel_tx = FuelTransaction::Blob(tx);
        let mut tx = dry_runner
            .assemble_tx(
                &fuel_tx,
                self.gas_price_estimation_block_horizon,
                required_balances,
                fee_index,
                None,
                true,
                None,
            )
            .await?
            .transaction
            .as_blob()
            .expect("is upgrade")
            .clone(); //TODO: do not clone

        let id = tx.id(&consensus_parameters.chain_id());

        for signer in &self.unresolved_signers {
            let message = CryptoMessage::from_bytes(*id);
            let signature = signer.sign(message).await?;
            let address = signer.address().into();

            let witness_indexes = tx
                .inputs()
                .iter()
                .filter_map(|input| match input {
                    FuelInput::CoinSigned(CoinSigned {
                        owner,
                        witness_index,
                        ..
                    })
                    | FuelInput::MessageCoinSigned(MessageCoinSigned {
                        recipient: owner,
                        witness_index,
                        ..
                    })
                    | FuelInput::MessageDataSigned(MessageDataSigned {
                        recipient: owner,
                        witness_index,
                        ..
                    }) if owner == &address => Some(*witness_index as usize),
                    _ => None,
                })
                .sorted()
                .dedup()
                .collect_vec();

            for w in witness_indexes {
                if let Some(w) = tx.witnesses_mut().get_mut(w) {
                    *w = signature.as_ref().into();
                }
            }
        }

        Ok(tx)
    }

    async fn resolve_fuel_tx(mut self, provider: &impl DryRunner) -> Result<fuel_tx::Blob> {
        let chain_id = provider.consensus_parameters().await?.chain_id();

        let free_witness_index = self.num_witnesses()?;
        let body = self.blob.as_blob_body(free_witness_index);

        let blob_witness = std::mem::take(&mut self.blob).into();
        self.witnesses_mut().push(blob_witness);

        let num_witnesses = self.num_witnesses()?;
        let policies = self.generate_fuel_policies()?;
        let is_using_predicates = self.is_using_predicates();

        let mut tx = FuelTransaction::blob(
            body,
            policies,
            resolve_fuel_inputs(self.inputs, num_witnesses, &self.unresolved_witness_indexes)?,
            self.outputs,
            self.witnesses,
        );

        if let Some(max_fee) = self.tx_policies.max_fee() {
            tx.policies_mut().set(PolicyType::MaxFee, Some(max_fee));
        } else {
            Self::set_max_fee_policy(
                &mut tx,
                &provider,
                self.gas_price_estimation_block_horizon,
                is_using_predicates,
                self.max_fee_estimation_tolerance,
            )
            .await?;
        }

        let signatures =
            generate_missing_witnesses(tx.id(&chain_id), &self.unresolved_signers).await?;
        tx.witnesses_mut().extend(signatures);

        Ok(tx)
    }

    pub fn with_blob(mut self, blob: Blob) -> Self {
        self.blob = blob;
        self
    }

    pub fn with_max_fee_estimation_tolerance(mut self, max_fee_estimation_tolerance: f32) -> Self {
        self.max_fee_estimation_tolerance = max_fee_estimation_tolerance;
        self
    }
}

impl sealed::Sealed for BlobTransactionBuilder {}

#[cfg_attr(not(target_arch = "wasm32"), async_trait)]
impl BuildableTransaction for BlobTransactionBuilder {
    type TxType = BlobTransaction;
    type Strategy = Strategy;

    fn with_build_strategy(mut self, strategy: Self::Strategy) -> Self {
        self.build_strategy = strategy;
        self
    }

    async fn build(self, provider: impl DryRunner) -> Result<Self::TxType> {
        BlobTransactionBuilder::build(self, provider).await
    }
}<|MERGE_RESOLUTION|>--- conflicted
+++ resolved
@@ -4,7 +4,6 @@
 use async_trait::async_trait;
 use fuel_core_client::client::types::assemble_tx::RequiredBalance;
 use fuel_tx::{
-<<<<<<< HEAD
     field::{Inputs, Policies as PoliciesField, Witnesses},
     input::{
         coin::CoinSigned,
@@ -13,11 +12,6 @@
     policies::{Policies, PolicyType},
     BlobIdExt, Chargeable, ConsensusParameters, Input as FuelInput, Output,
     Transaction as FuelTransaction, UniqueIdentifier, Witness,
-=======
-    BlobIdExt, Chargeable, Output, Transaction as FuelTransaction, UniqueIdentifier, Witness,
-    field::{Policies as PoliciesField, Witnesses},
-    policies::{Policies, PolicyType},
->>>>>>> 336abcd1
 };
 use fuel_types::bytes::padded_len_usize;
 use itertools::Itertools;
