--- conflicted
+++ resolved
@@ -48,18 +48,15 @@
         }
     }
 
-<<<<<<< HEAD
-    pub fn owner(&self) -> Option<&Bech32Address> {
-=======
-    pub fn asset_id(&self, base_asset_id: AssetId) -> AssetId {
+    pub fn asset_id(&self, base_asset_id: AssetId) -> Option<AssetId> {
         match self {
-            CoinType::Coin(coin) => coin.asset_id,
-            CoinType::Message(_) => base_asset_id,
+            CoinType::Coin(coin) => Some(coin.asset_id),
+            CoinType::Message(_) => Some(base_asset_id),
+            CoinType::Unknown => None,
         }
     }
 
-    pub fn owner(&self) -> &Bech32Address {
->>>>>>> 5ad05ab2
+    pub fn owner(&self) -> Option<&Bech32Address> {
         match self {
             CoinType::Coin(coin) => Some(&coin.owner),
             CoinType::Message(message) => Some(&message.recipient),
