--- conflicted
+++ resolved
@@ -364,7 +364,8 @@
                 &mut self,
                 consensus_parameters: &ConsensusParameters,
             ) -> Result<()> {
-                self.tx.estimate_predicates(&consensus_parameters.into())?;
+                self.tx
+                    .estimate_predicates(&consensus_parameters.into(), MemoryInstance::new())?;
 
                 Ok(())
             }
@@ -523,36 +524,6 @@
 impl_tx_wrapper!(UploadTransaction, Upload);
 impl_tx_wrapper!(UpgradeTransaction, Upgrade);
 
-<<<<<<< HEAD
-=======
-impl EstimablePredicates for UploadTransaction {
-    fn estimate_predicates(&mut self, consensus_parameters: &ConsensusParameters) -> Result<()> {
-        self.tx
-            .estimate_predicates(&consensus_parameters.into(), MemoryInstance::new())?;
-
-        Ok(())
-    }
-}
-
-impl EstimablePredicates for UpgradeTransaction {
-    fn estimate_predicates(&mut self, consensus_parameters: &ConsensusParameters) -> Result<()> {
-        self.tx
-            .estimate_predicates(&consensus_parameters.into(), MemoryInstance::new())?;
-
-        Ok(())
-    }
-}
-
-impl EstimablePredicates for CreateTransaction {
-    fn estimate_predicates(&mut self, consensus_parameters: &ConsensusParameters) -> Result<()> {
-        self.tx
-            .estimate_predicates(&consensus_parameters.into(), MemoryInstance::new())?;
-
-        Ok(())
-    }
-}
-
->>>>>>> b36a3349
 impl CreateTransaction {
     pub fn salt(&self) -> &FuelSalt {
         self.tx.salt()
@@ -567,18 +538,6 @@
     }
 }
 
-<<<<<<< HEAD
-=======
-impl EstimablePredicates for ScriptTransaction {
-    fn estimate_predicates(&mut self, consensus_parameters: &ConsensusParameters) -> Result<()> {
-        self.tx
-            .estimate_predicates(&consensus_parameters.into(), MemoryInstance::new())?;
-
-        Ok(())
-    }
-}
-
->>>>>>> b36a3349
 impl GasValidation for CreateTransaction {
     fn validate_gas(&self, _gas_used: u64) -> Result<()> {
         Ok(())
