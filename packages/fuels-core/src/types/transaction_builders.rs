#![cfg(feature = "std")]

use std::collections::HashMap;

use fuel_asm::{op, GTFArgs, RegId};
use fuel_crypto::{Message as CryptoMessage, SecretKey, Signature};
use fuel_tx::{
    field::{GasLimit, GasPrice, Witnesses},
    Cacheable, ConsensusParameters, Create, Input as FuelInput, Output, Script, StorageSlot,
    Transaction as FuelTransaction, TxPointer, UniqueIdentifier, Witness,
};
use fuel_types::{bytes::padded_len_usize, Bytes32, ChainId, MemLayout, Salt};
use fuel_vm::{checked_transaction::EstimatePredicates, gas::GasCosts};
use zeroize::{Zeroize, ZeroizeOnDrop};

use super::{chain_info::ChainInfo, node_info::NodeInfo};
use crate::{
    constants::{BASE_ASSET_ID, WORD_SIZE},
    offsets,
    types::{
        bech32::Bech32Address,
        coin::Coin,
        coin_type::CoinType,
        errors::{error, Error, Result},
        input::Input,
        message::Message,
        transaction::{CreateTransaction, ScriptTransaction, Transaction, TxParameters},
        unresolved_bytes::UnresolvedBytes,
        Address, AssetId, ContractId,
    },
};

<<<<<<< HEAD
use super::{chain_info::ChainInfo, coin_type::CoinTypeId, node_info::NodeInfo};
use itertools::Itertools;

=======
>>>>>>> 2f6ed3a6
#[derive(Debug, Clone)]
pub struct NetworkInfo {
    pub consensus_parameters: ConsensusParameters,
    pub max_gas_per_tx: u64,
    pub min_gas_price: u64,
    pub gas_costs: GasCosts,
}

impl NetworkInfo {
    pub fn new(node_info: NodeInfo, chain_info: ChainInfo) -> Self {
        Self {
            max_gas_per_tx: chain_info.consensus_parameters.max_gas_per_tx,
            consensus_parameters: chain_info.consensus_parameters.into(),
            min_gas_price: node_info.min_gas_price,
            gas_costs: chain_info.gas_costs,
        }
    }

    pub fn chain_id(&self) -> ChainId {
        self.consensus_parameters.chain_id
    }
}

#[derive(Debug, Clone, Default, Zeroize, ZeroizeOnDrop)]
struct UnresolvedSignatures {
    #[zeroize(skip)]
    addr_idx_offset_map: HashMap<Bech32Address, u8>,
    secret_keys: Vec<SecretKey>,
}

pub trait TransactionBuilder: Send + Clone {
    type TxType: Transaction;

    fn build(self) -> Result<Self::TxType>;
    fn add_unresolved_signature(&mut self, owner: Bech32Address, secret_key: SecretKey);
    fn with_maturity(self, maturity: u32) -> Self;
    fn with_gas_price(self, gas_price: u64) -> Self;
    fn with_gas_limit(self, gas_limit: u64) -> Self;
    fn with_tx_params(self, tx_params: TxParameters) -> Self;
    fn with_inputs(self, inputs: Vec<Input>) -> Self;
    fn with_outputs(self, outputs: Vec<Output>) -> Self;
    fn with_witnesses(self, witnesses: Vec<Witness>) -> Self;
    fn inputs(&self) -> &Vec<Input>;
    fn inputs_mut(&mut self) -> &mut Vec<Input>;
    fn outputs(&self) -> &Vec<Output>;
    fn outputs_mut(&mut self) -> &mut Vec<Output>;
    fn witnesses(&self) -> &Vec<Witness>;
    fn witnesses_mut(&mut self) -> &mut Vec<Witness>;
    fn consensus_parameters(&self) -> ConsensusParameters;
}

macro_rules! impl_tx_trait {
    ($ty: ty, $tx_ty: ident) => {
        impl TransactionBuilder for $ty {
            type TxType = $tx_ty;
            fn build(self) -> Result<$tx_ty> {
                let used_coins = compute_used_coins(&self);

                let uses_predicates = self.is_using_predicates();
                let base_offset = if uses_predicates {
                    self.base_offset()
                } else {
                    0
                };

                let network_info = self.network_info.clone();

                let num_witnesses = self.num_witnesses()?;
                let mut tx = self.resolve_fuel_tx(base_offset, num_witnesses)?;

                tx.precompute(&network_info.chain_id())?;

                if uses_predicates {
                    estimate_predicates(&mut tx, &network_info)?;
                };

                Ok($tx_ty { tx, used_coins })
            }

            fn add_unresolved_signature(&mut self, owner: Bech32Address, secret_key: SecretKey) {
                let index_offset = self.unresolved_signatures.secret_keys.len() as u8;
                self.unresolved_signatures.secret_keys.push(secret_key);
                self.unresolved_signatures
                    .addr_idx_offset_map
                    .insert(owner, index_offset);
            }

            fn with_maturity(mut self, maturity: u32) -> Self {
                self.maturity = maturity.into();
                self
            }

            fn with_gas_price(mut self, gas_price: u64) -> Self {
                self.gas_price = Some(gas_price);
                self
            }

            fn with_gas_limit(mut self, gas_limit: u64) -> Self {
                self.gas_limit = Some(gas_limit);
                self
            }

            fn with_tx_params(mut self, tx_params: TxParameters) -> Self {
                self.gas_limit = tx_params.gas_limit();
                self.gas_price = tx_params.gas_price();

                self.with_maturity(tx_params.maturity().into())
            }

            fn with_inputs(mut self, inputs: Vec<Input>) -> Self {
                self.inputs = inputs;
                self
            }

            fn with_outputs(mut self, outputs: Vec<Output>) -> Self {
                self.outputs = outputs;
                self
            }

            fn with_witnesses(mut self, witnesses: Vec<Witness>) -> Self {
                self.witnesses = witnesses;
                self
            }

            fn inputs(&self) -> &Vec<Input> {
                self.inputs.as_ref()
            }

            fn inputs_mut(&mut self) -> &mut Vec<Input> {
                &mut self.inputs
            }

            fn outputs(&self) -> &Vec<Output> {
                self.outputs.as_ref()
            }

            fn outputs_mut(&mut self) -> &mut Vec<Output> {
                &mut self.outputs
            }

            fn witnesses(&self) -> &Vec<Witness> {
                self.witnesses.as_ref()
            }

            fn witnesses_mut(&mut self) -> &mut Vec<Witness> {
                &mut self.witnesses
            }

            fn consensus_parameters(&self) -> ConsensusParameters {
                self.network_info.consensus_parameters
            }
        }

        impl $ty {
            fn is_using_predicates(&self) -> bool {
                self.inputs()
                    .iter()
                    .any(|input| matches!(input, Input::CoinPredicate { .. }))
            }

            fn num_witnesses(&self) -> Result<u8> {
                let num_witnesses = self.witnesses().len();

                if num_witnesses + self.unresolved_signatures.secret_keys.len() > 256 {
                    return Err(error!(
                        InvalidData,
                        "tx can not have more than 256 witnesses"
                    ));
                }

                Ok(num_witnesses as u8)
            }
        }
    };
}

#[derive(Debug, Clone)]
pub struct ScriptTransactionBuilder {
    pub gas_price: Option<u64>,
    pub gas_limit: Option<u64>,
    pub maturity: u32,
    pub script: Vec<u8>,
    pub script_data: Vec<u8>,
    pub inputs: Vec<Input>,
    pub outputs: Vec<Output>,
    pub witnesses: Vec<Witness>,
    pub(crate) network_info: NetworkInfo,
    unresolved_signatures: UnresolvedSignatures,
}

#[derive(Debug, Clone)]
pub struct CreateTransactionBuilder {
    pub gas_price: Option<u64>,
    pub gas_limit: Option<u64>,
    pub maturity: u32,
    pub bytecode_length: u64,
    pub bytecode_witness_index: u8,
    pub storage_slots: Vec<StorageSlot>,
    pub inputs: Vec<Input>,
    pub outputs: Vec<Output>,
    pub witnesses: Vec<Witness>,
    pub salt: Salt,
    pub(crate) network_info: NetworkInfo,
    unresolved_signatures: UnresolvedSignatures,
}

impl_tx_trait!(ScriptTransactionBuilder, ScriptTransaction);
impl_tx_trait!(CreateTransactionBuilder, CreateTransaction);

impl ScriptTransactionBuilder {
    pub fn new(network_info: NetworkInfo) -> ScriptTransactionBuilder {
        ScriptTransactionBuilder {
            gas_price: None,
            gas_limit: None,
            maturity: 0,
            script: vec![],
            script_data: vec![],
            inputs: vec![],
            outputs: vec![],
            witnesses: vec![],
            network_info,
            unresolved_signatures: Default::default(),
        }
    }

    fn resolve_fuel_tx(self, base_offset: usize, num_witnesses: u8) -> Result<Script> {
        let gas_price = self.gas_price.unwrap_or(self.network_info.min_gas_price);
        let gas_limit = self.gas_limit.unwrap_or(self.network_info.max_gas_per_tx);

        let mut tx = FuelTransaction::script(
            gas_price,
            gas_limit,
            self.maturity.into(),
            self.script,
            self.script_data,
            resolve_fuel_inputs(
                self.inputs,
                base_offset,
                num_witnesses,
                &self.unresolved_signatures,
            )?,
            self.outputs,
            self.witnesses,
        );

        let missing_witnesses = generate_missing_witnesses(
            tx.id(&self.network_info.chain_id()),
            &self.unresolved_signatures,
        );
        tx.witnesses_mut().extend(missing_witnesses);

        Ok(tx)
    }

    fn base_offset(&self) -> usize {
        offsets::base_offset_script(&self.network_info.consensus_parameters)
            + padded_len_usize(self.script_data.len())
            + padded_len_usize(self.script.len())
    }

    pub fn with_script(mut self, script: Vec<u8>) -> Self {
        self.script = script;
        self
    }

    pub fn with_script_data(mut self, script_data: Vec<u8>) -> Self {
        self.script_data = script_data;
        self
    }

    pub fn prepare_transfer(
        inputs: Vec<Input>,
        outputs: Vec<Output>,
        params: TxParameters,
        network_info: NetworkInfo,
    ) -> Self {
        ScriptTransactionBuilder::new(network_info)
            .with_inputs(inputs)
            .with_outputs(outputs)
            .with_tx_params(params)
    }

    /// Craft a transaction used to transfer funds to a contract.
    pub fn prepare_contract_transfer(
        to: ContractId,
        amount: u64,
        asset_id: AssetId,
        inputs: Vec<Input>,
        outputs: Vec<Output>,
        params: TxParameters,
        network_info: NetworkInfo,
    ) -> Self {
        let script_data: Vec<u8> = [
            to.to_vec(),
            amount.to_be_bytes().to_vec(),
            asset_id.to_vec(),
        ]
        .into_iter()
        .flatten()
        .collect();

        // This script loads:
        //  - a pointer to the contract id,
        //  - the actual amount
        //  - a pointer to the asset id
        // into the registers 0x10, 0x12, 0x13
        // and calls the TR instruction
        let script = vec![
            op::gtf(0x10, 0x00, GTFArgs::ScriptData.into()),
            op::addi(0x11, 0x10, ContractId::LEN as u16),
            op::lw(0x12, 0x11, 0),
            op::addi(0x13, 0x11, WORD_SIZE as u16),
            op::tr(0x10, 0x12, 0x13),
            op::ret(RegId::ONE),
        ]
        .into_iter()
        .collect();

        ScriptTransactionBuilder::new(network_info)
            .with_tx_params(params)
            .with_script(script)
            .with_script_data(script_data)
            .with_inputs(inputs)
            .with_outputs(outputs)
    }

    /// Craft a transaction used to transfer funds to the base chain.
    pub fn prepare_message_to_output(
        to: Address,
        amount: u64,
        inputs: Vec<Input>,
        params: TxParameters,
        network_info: NetworkInfo,
    ) -> Self {
        let script_data: Vec<u8> = [to.to_vec(), amount.to_be_bytes().to_vec()]
            .into_iter()
            .flatten()
            .collect();

        // This script loads:
        //  - a pointer to the recipient address,
        //  - the amount
        // into the registers 0x10, 0x11
        // and calls the SMO instruction
        let script: Vec<u8> = vec![
            op::gtf(0x10, 0x00, GTFArgs::ScriptData.into()),
            op::addi(0x11, 0x10, Bytes32::LEN as u16),
            op::lw(0x11, 0x11, 0),
            op::smo(0x10, 0x00, 0x00, 0x11),
            op::ret(RegId::ONE),
        ]
        .into_iter()
        .collect();

        let outputs = vec![Output::change(to, 0, BASE_ASSET_ID)];

        ScriptTransactionBuilder::new(network_info)
            .with_tx_params(params)
            .with_script(script)
            .with_script_data(script_data)
            .with_inputs(inputs)
            .with_outputs(outputs)
    }
}

impl CreateTransactionBuilder {
    fn new(network_info: NetworkInfo) -> CreateTransactionBuilder {
        CreateTransactionBuilder {
            gas_price: None,
            gas_limit: None,
            maturity: 0,
            bytecode_length: 0,
            bytecode_witness_index: 0,
            storage_slots: vec![],
            salt: Default::default(),
            inputs: vec![],
            outputs: vec![],
            witnesses: vec![],
            network_info,
            unresolved_signatures: Default::default(),
        }
    }

    fn resolve_fuel_tx(self, base_offset: usize, num_witnesses: u8) -> Result<Create> {
        let num_of_storage_slots = self.storage_slots.len();

        let gas_price = self.gas_price.unwrap_or(self.network_info.min_gas_price);
        let gas_limit = self.gas_limit.unwrap_or(self.network_info.max_gas_per_tx);

        let mut tx = FuelTransaction::create(
            gas_price,
            gas_limit,
            self.maturity.into(),
            self.bytecode_witness_index,
            self.salt,
            self.storage_slots,
            resolve_fuel_inputs(
                self.inputs,
                base_offset + num_of_storage_slots * StorageSlot::LEN,
                num_witnesses,
                &self.unresolved_signatures,
            )?,
            self.outputs,
            self.witnesses,
        );

        let missing_witnesses = generate_missing_witnesses(
            tx.id(&self.network_info.chain_id()),
            &self.unresolved_signatures,
        );

        tx.witnesses_mut().extend(missing_witnesses);

        Ok(tx)
    }

    fn base_offset(&self) -> usize {
        offsets::base_offset_create(&self.network_info.consensus_parameters)
    }

    pub fn with_bytecode_length(mut self, bytecode_length: u64) -> Self {
        self.bytecode_length = bytecode_length;
        self
    }

    pub fn with_bytecode_witness_index(mut self, bytecode_witness_index: u8) -> Self {
        self.bytecode_witness_index = bytecode_witness_index;
        self
    }

    pub fn with_storage_slots(mut self, mut storage_slots: Vec<StorageSlot>) -> Self {
        // Storage slots have to be sorted otherwise we'd get a `TransactionCreateStorageSlotOrder`
        // error.
        storage_slots.sort();
        self.storage_slots = storage_slots;
        self
    }

    pub fn with_salt(mut self, salt: impl Into<Salt>) -> Self {
        self.salt = salt.into();
        self
    }

    pub fn prepare_contract_deployment(
        binary: Vec<u8>,
        contract_id: ContractId,
        state_root: Bytes32,
        salt: Salt,
        storage_slots: Vec<StorageSlot>,
        params: TxParameters,
        network_info: NetworkInfo,
    ) -> Self {
        let bytecode_witness_index = 0;
        let outputs = vec![Output::contract_created(contract_id, state_root)];
        let witnesses = vec![binary.into()];

        CreateTransactionBuilder::new(network_info)
            .with_tx_params(params)
            .with_bytecode_witness_index(bytecode_witness_index)
            .with_salt(salt)
            .with_storage_slots(storage_slots)
            .with_outputs(outputs)
            .with_witnesses(witnesses)
    }
}

/// Resolve SDK Inputs to fuel_tx Inputs. This function will calculate the right
/// data offsets for predicates and set witness indexes for signed coins.
fn resolve_fuel_inputs(
    inputs: Vec<Input>,
    mut data_offset: usize,
    num_witnesses: u8,
    unresolved_signatures: &UnresolvedSignatures,
) -> Result<Vec<FuelInput>> {
    inputs
        .into_iter()
        .map(|input| match input {
            Input::CoinSigned { resource } => resolve_signed_resource(
                resource,
                &mut data_offset,
                num_witnesses,
                unresolved_signatures,
            ),
            Input::CoinPredicate {
                resource,
                code,
                data,
            } => resolve_predicate_resource(resource, code, data, &mut data_offset),
            Input::Contract {
                utxo_id,
                balance_root,
                state_root,
                tx_pointer,
                contract_id,
            } => {
                data_offset += offsets::contract_input_offset();
                Ok(FuelInput::contract(
                    utxo_id,
                    balance_root,
                    state_root,
                    tx_pointer,
                    contract_id,
                ))
            }
        })
        .collect()
}

fn resolve_signed_resource(
    resource: CoinType,
    data_offset: &mut usize,
    num_witnesses: u8,
    unresolved_signatures: &UnresolvedSignatures,
) -> Result<FuelInput> {
    match resource {
        CoinType::Coin(coin) => {
            *data_offset += offsets::coin_signed_data_offset();
            let owner = &coin.owner;

            unresolved_signatures
                .addr_idx_offset_map
                .get(owner)
                .ok_or(error!(
                    InvalidData,
                    "signature missing for coin with owner: `{owner:?}`"
                ))
                .map(|witness_idx_offset| {
                    create_coin_input(coin, num_witnesses + *witness_idx_offset)
                })
        }
        CoinType::Message(message) => {
            *data_offset += offsets::message_signed_data_offset(message.data.len());
            let recipient = &message.recipient;

            unresolved_signatures
                .addr_idx_offset_map
                .get(recipient)
                .ok_or(error!(
                    InvalidData,
                    "signature missing for message with recipient: `{recipient:?}`"
                ))
                .map(|witness_idx_offset| {
                    create_coin_message_input(message, num_witnesses + *witness_idx_offset)
                })
        }
    }
}

fn resolve_predicate_resource(
    resource: CoinType,
    code: Vec<u8>,
    data: UnresolvedBytes,
    data_offset: &mut usize,
) -> Result<FuelInput> {
    match resource {
        CoinType::Coin(coin) => {
            *data_offset += offsets::coin_predicate_data_offset(code.len());

            let data = data.resolve(*data_offset as u64);
            *data_offset += data.len();

            let asset_id = coin.asset_id;
            Ok(create_coin_predicate(coin, asset_id, code, data))
        }
        CoinType::Message(message) => {
            *data_offset += offsets::message_predicate_data_offset(message.data.len(), code.len());

            let data = data.resolve(*data_offset as u64);
            *data_offset += data.len();

            Ok(create_coin_message_predicate(message, code, data))
        }
    }
}

pub fn create_coin_input(coin: Coin, witness_index: u8) -> FuelInput {
    FuelInput::coin_signed(
        coin.utxo_id,
        coin.owner.into(),
        coin.amount,
        coin.asset_id,
        TxPointer::default(),
        witness_index,
        0u32.into(),
    )
}

pub fn create_coin_message_input(message: Message, witness_index: u8) -> FuelInput {
    if message.data.is_empty() {
        FuelInput::message_coin_signed(
            message.sender.into(),
            message.recipient.into(),
            message.amount,
            message.nonce,
            witness_index,
        )
    } else {
        FuelInput::message_data_signed(
            message.sender.into(),
            message.recipient.into(),
            message.amount,
            message.nonce,
            witness_index,
            message.data,
        )
    }
}

pub fn create_coin_predicate(
    coin: Coin,
    asset_id: AssetId,
    code: Vec<u8>,
    predicate_data: Vec<u8>,
) -> FuelInput {
    FuelInput::coin_predicate(
        coin.utxo_id,
        coin.owner.into(),
        coin.amount,
        asset_id,
        TxPointer::default(),
        0u32.into(),
        0u64,
        code,
        predicate_data,
    )
}

pub fn create_coin_message_predicate(
    message: Message,
    code: Vec<u8>,
    predicate_data: Vec<u8>,
) -> FuelInput {
    if message.data.is_empty() {
        FuelInput::message_coin_predicate(
            message.sender.into(),
            message.recipient.into(),
            message.amount,
            message.nonce,
            0u64,
            code,
            predicate_data,
        )
    } else {
        FuelInput::message_data_predicate(
            message.sender.into(),
            message.recipient.into(),
            message.amount,
            message.nonce,
            0u64,
            message.data,
            code,
            predicate_data,
        )
    }
}

fn generate_missing_witnesses(
    id: Bytes32,
    unresolved_signatures: &UnresolvedSignatures,
) -> Vec<Witness> {
    unresolved_signatures
        .secret_keys
        .iter()
        .map(|secret_key| {
            let message = CryptoMessage::from_bytes(*id);
            let signature = Signature::sign(secret_key, &message);

            Witness::from(signature.as_ref())
        })
        .collect()
}

fn estimate_predicates<T>(tx: &mut T, network_info: &NetworkInfo) -> Result<()>
where
    T: GasLimit + GasPrice + EstimatePredicates,
{
    let consensus_parameters = &network_info.consensus_parameters;

    let gas_price = *tx.gas_price();
    let gas_limit = *tx.gas_limit();
    *tx.gas_price_mut() = 0;
    *tx.gas_limit_mut() = consensus_parameters.max_gas_per_tx;

    tx.estimate_predicates(consensus_parameters, &network_info.gas_costs)?;
    *tx.gas_price_mut() = gas_price;
    *tx.gas_limit_mut() = gas_limit;

    Ok(())
}

fn compute_used_coins(tb: &impl TransactionBuilder) -> HashMap<Bech32Address, Vec<CoinTypeId>> {
    tb.inputs()
        .iter()
        .filter_map(|input| match input {
            Input::CoinSigned { resource, .. } | Input::CoinPredicate { resource, .. } => {
                Some((resource.owner().to_owned(), resource.id()))
            }
            _ => None,
        })
        .into_group_map()
}

#[cfg(test)]
mod tests {
    use super::*;
    use crate::types::{bech32::Bech32Address, message::MessageStatus};

    #[test]
    fn storage_slots_are_sorted_when_set() {
        let unsorted_storage_slots = [2, 1].map(given_a_storage_slot).to_vec();
        let sorted_storage_slots = [1, 2].map(given_a_storage_slot).to_vec();

        let network_info = NetworkInfo {
            max_gas_per_tx: 0,
            min_gas_price: 0,
            gas_costs: Default::default(),
            consensus_parameters: Default::default(),
        };
        let builder =
            CreateTransactionBuilder::new(network_info).with_storage_slots(unsorted_storage_slots);

        assert_eq!(builder.storage_slots, sorted_storage_slots);
    }

    fn given_a_storage_slot(key: u8) -> StorageSlot {
        let mut bytes_32 = Bytes32::zeroed();
        bytes_32[0] = key;

        StorageSlot::new(bytes_32, Default::default())
    }

    #[test]
    fn create_message_coin_signed_if_data_is_empty() {
        assert!(matches!(
            create_coin_message_input(given_a_message(vec![]), 0),
            FuelInput::MessageCoinSigned(_)
        ));
    }

    #[test]
    fn create_message_data_signed_if_data_is_not_empty() {
        assert!(matches!(
            create_coin_message_input(given_a_message(vec![42]), 0),
            FuelInput::MessageDataSigned(_)
        ));
    }

    #[test]
    fn create_message_coin_predicate_if_data_is_empty() {
        assert!(matches!(
            create_coin_message_predicate(given_a_message(vec![]), vec![], vec![]),
            FuelInput::MessageCoinPredicate(_)
        ));
    }

    #[test]
    fn create_message_data_predicate_if_data_is_not_empty() {
        assert!(matches!(
            create_coin_message_predicate(given_a_message(vec![42]), vec![], vec![]),
            FuelInput::MessageDataPredicate(_)
        ));
    }

    fn given_a_message(data: Vec<u8>) -> Message {
        Message {
            sender: Bech32Address::default(),
            recipient: Bech32Address::default(),
            nonce: 0.into(),
            amount: 0,
            data,
            da_height: 0,
            status: MessageStatus::Unspent,
        }
    }
}<|MERGE_RESOLUTION|>--- conflicted
+++ resolved
@@ -30,12 +30,6 @@
     },
 };
 
-<<<<<<< HEAD
-use super::{chain_info::ChainInfo, coin_type::CoinTypeId, node_info::NodeInfo};
-use itertools::Itertools;
-
-=======
->>>>>>> 2f6ed3a6
 #[derive(Debug, Clone)]
 pub struct NetworkInfo {
     pub consensus_parameters: ConsensusParameters,
