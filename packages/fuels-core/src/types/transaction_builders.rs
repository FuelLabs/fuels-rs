--- conflicted
+++ resolved
@@ -502,25 +502,11 @@
             vec![],
         );
 
-<<<<<<< HEAD
-        let script_gas_limit = if has_no_code {
-            0
-        } else if let Some(gas_limit) = self.tx_policies.script_gas_limit() {
-            // Use the user defined value even if it makes the transaction revert.
-            gas_limit
-        } else {
-            Self::run_estimation(tx.clone(), &provider, self.gas_estimation_tolerance).await?
-        };
-
-        *tx.script_gas_limit_mut() = script_gas_limit;
-        Self::set_max_fee_policy(&mut tx, &provider, self.gas_price_estimation_block_horizon)
-=======
         self.add_variable_outputs(&mut script_dry_runner, &mut tx)
             .await?;
 
         // should come after variable outputs because it can then reuse the dry run made for variable outputs
         self.set_script_gas_limit(&mut script_dry_runner, &mut tx)
->>>>>>> 30221bdb
             .await?;
 
         Self::set_max_fee_policy(
