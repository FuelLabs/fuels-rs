#![cfg(feature = "std")]

use fuel_asm::{op, GTFArgs, RegId};
use fuel_tx::{
    ConsensusParameters, FormatValidityChecks, Input as FuelInput, Output, StorageSlot,
    Transaction as FuelTransaction, TransactionFee, TxPointer, Witness,
};
use fuel_types::{bytes::padded_len_usize, Address, AssetId, Bytes32, ContractId, Salt};

use crate::{
    constants::{BASE_ASSET_ID, WORD_SIZE},
    offsets,
    types::{
        coin::Coin,
        coin_type::CoinType,
        errors::{error, Error, Result},
        input::Input,
        message::Message,
        transaction::{CreateTransaction, ScriptTransaction, Transaction, TxParameters},
    },
};

pub trait TransactionBuilder: Send {
    type TxType: Transaction;

    fn build(self) -> Result<Self::TxType>;

    fn fee_checked_from_tx(&self, params: &ConsensusParameters) -> Option<TransactionFee>;

    fn check_without_signatures(
        &self,
        block_height: u32,
        parameters: &ConsensusParameters,
    ) -> Result<()>;

    fn set_maturity(self, maturity: u32) -> Self;
    fn set_gas_price(self, gas_price: u64) -> Self;
    fn set_gas_limit(self, gas_limit: u64) -> Self;
    fn set_tx_params(self, tx_params: TxParameters) -> Self;
    fn set_inputs(self, inputs: Vec<Input>) -> Self;
    fn set_outputs(self, outputs: Vec<Output>) -> Self;
    fn set_witnesses(self, witnesses: Vec<Witness>) -> Self;
    fn set_consensus_parameters(self, consensus_parameters: ConsensusParameters) -> Self;
    fn inputs(&self) -> &Vec<Input>;
    fn inputs_mut(&mut self) -> &mut Vec<Input>;
    fn outputs(&self) -> &Vec<Output>;
    fn outputs_mut(&mut self) -> &mut Vec<Output>;
    fn witnesses(&self) -> &Vec<Witness>;
    fn witnesses_mut(&mut self) -> &mut Vec<Witness>;
}

macro_rules! impl_tx_trait {
    ($ty: ty, $tx_ty: ty) => {
        impl TransactionBuilder for $ty {
            type TxType = $tx_ty;
            fn build(self) -> Result<$tx_ty> {
                let uses_predicates = self.is_using_predicates();
                let (base_offset, consensus_params) = if uses_predicates {
                    let consensus_params = self
                        .consensus_parameters
<<<<<<< HEAD
                        .ok_or(Error::TransactionBuildError)?;
                    (self.base_offset(&consensus_params), consensus_params)
=======
                        .ok_or(error!(
                                TransactionBuildError,
                                "predicate inputs require consensus parameters. Use `.set_consensus_parameters()`."))?;
                    self.base_offset(&params)
>>>>>>> ea4687d8
                } else {
                    // If no ConsensusParameters have been set, we can use the default instead of
                    // erroring out since the tx doesn't use predicates
                    (0, self.consensus_parameters.unwrap_or_default())
                };
                let mut fuel_tx = self.convert_to_fuel_tx(base_offset);
                // the transaction was just created, so it's not precomputed
                fuel_tx.precompute(consensus_params.chain_id.into())?;
                if uses_predicates {
                    fuel_tx.estimate_predicates(&consensus_params)?;
                };
                Ok(fuel_tx)
            }

            fn fee_checked_from_tx(&self, params: &ConsensusParameters) -> Option<TransactionFee> {
                let tx = &self.clone().build().expect("error in build").tx;
                TransactionFee::checked_from_tx(params, tx)
            }

            fn check_without_signatures(
                &self,
                block_height: u32,
                parameters: &ConsensusParameters,
            ) -> Result<()> {
                Ok(self
                    .clone()
                    .build()
                    .expect("error in build")
                    .tx
                    .check_without_signatures(block_height.into(), parameters)?)
            }

            fn set_maturity(mut self, maturity: u32) -> Self {
                self.maturity = maturity.into();
                self
            }

            fn set_gas_price(mut self, gas_price: u64) -> Self {
                self.gas_price = gas_price;
                self
            }

            fn set_gas_limit(mut self, gas_limit: u64) -> Self {
                self.gas_limit = gas_limit;
                self
            }

            fn set_tx_params(self, tx_params: TxParameters) -> Self {
                self.set_gas_limit(tx_params.gas_limit())
                    .set_gas_price(tx_params.gas_price())
                    .set_maturity(tx_params.maturity().into())
            }

            fn set_inputs(mut self, inputs: Vec<Input>) -> Self {
                self.inputs = inputs;
                self
            }

            fn set_outputs(mut self, outputs: Vec<Output>) -> Self {
                self.outputs = outputs;
                self
            }

            fn set_witnesses(mut self, witnesses: Vec<Witness>) -> Self {
                self.witnesses = witnesses;
                self
            }

            fn set_consensus_parameters(
                mut self,
                consensus_parameters: ConsensusParameters,
            ) -> Self {
                self.consensus_parameters = Some(consensus_parameters);
                self
            }

            fn inputs(&self) -> &Vec<Input> {
                self.inputs.as_ref()
            }

            fn inputs_mut(&mut self) -> &mut Vec<Input> {
                &mut self.inputs
            }

            fn outputs(&self) -> &Vec<Output> {
                self.outputs.as_ref()
            }

            fn outputs_mut(&mut self) -> &mut Vec<Output> {
                &mut self.outputs
            }

            fn witnesses(&self) -> &Vec<Witness> {
                self.witnesses.as_ref()
            }

            fn witnesses_mut(&mut self) -> &mut Vec<Witness> {
                &mut self.witnesses
            }
        }

        impl $ty {
            fn is_using_predicates(&self) -> bool {
                self.inputs()
                    .iter()
                    .any(|input| matches!(input, Input::ResourcePredicate { .. }))
            }
        }
    };
}

#[derive(Debug, Clone, Default)]
pub struct ScriptTransactionBuilder {
    pub gas_price: u64,
    pub gas_limit: u64,
    pub maturity: u32,
    pub script: Vec<u8>,
    pub script_data: Vec<u8>,
    pub inputs: Vec<Input>,
    pub outputs: Vec<Output>,
    pub witnesses: Vec<Witness>,
    pub(crate) consensus_parameters: Option<ConsensusParameters>,
}

#[derive(Debug, Clone, Default)]
pub struct CreateTransactionBuilder {
    pub gas_price: u64,
    pub gas_limit: u64,
    pub maturity: u32,
    pub bytecode_length: u64,
    pub bytecode_witness_index: u8,
    pub storage_slots: Vec<StorageSlot>,
    pub inputs: Vec<Input>,
    pub outputs: Vec<Output>,
    pub witnesses: Vec<Witness>,
    pub salt: Salt,
    pub(crate) consensus_parameters: Option<ConsensusParameters>,
}

impl_tx_trait!(ScriptTransactionBuilder, ScriptTransaction);
impl_tx_trait!(CreateTransactionBuilder, CreateTransaction);

impl ScriptTransactionBuilder {
    fn convert_to_fuel_tx(self, base_offset: usize) -> ScriptTransaction {
        FuelTransaction::script(
            self.gas_price,
            self.gas_limit,
            self.maturity.into(),
            self.script,
            self.script_data,
            convert_to_fuel_inputs(&self.inputs, base_offset),
            self.outputs,
            self.witnesses,
        )
        .into()
    }

    fn base_offset(&self, consensus_parameters: &ConsensusParameters) -> usize {
        offsets::base_offset_script(consensus_parameters)
            + padded_len_usize(self.script_data.len())
            + padded_len_usize(self.script.len())
    }

    pub fn set_script(mut self, script: Vec<u8>) -> Self {
        self.script = script;
        self
    }

    pub fn set_script_data(mut self, script_data: Vec<u8>) -> Self {
        self.script_data = script_data;
        self
    }

    pub fn prepare_transfer(
        inputs: Vec<Input>,
        outputs: Vec<Output>,
        params: TxParameters,
    ) -> Self {
        ScriptTransactionBuilder::default()
            .set_inputs(inputs)
            .set_outputs(outputs)
            .set_tx_params(params)
    }

    /// Craft a transaction used to transfer funds to a contract.
    pub fn prepare_contract_transfer(
        to: ContractId,
        amount: u64,
        asset_id: AssetId,
        inputs: Vec<Input>,
        outputs: Vec<Output>,
        params: TxParameters,
    ) -> Self {
        let script_data: Vec<u8> = [
            to.to_vec(),
            amount.to_be_bytes().to_vec(),
            asset_id.to_vec(),
        ]
        .into_iter()
        .flatten()
        .collect();

        // This script loads:
        //  - a pointer to the contract id,
        //  - the actual amount
        //  - a pointer to the asset id
        // into the registers 0x10, 0x12, 0x13
        // and calls the TR instruction
        let script = vec![
            op::gtf(0x10, 0x00, GTFArgs::ScriptData.into()),
            op::addi(0x11, 0x10, ContractId::LEN as u16),
            op::lw(0x12, 0x11, 0),
            op::addi(0x13, 0x11, WORD_SIZE as u16),
            op::tr(0x10, 0x12, 0x13),
            op::ret(RegId::ONE),
        ]
        .into_iter()
        .collect();

        ScriptTransactionBuilder::default()
            .set_tx_params(params)
            .set_script(script)
            .set_script_data(script_data)
            .set_inputs(inputs)
            .set_outputs(outputs)
    }

    /// Craft a transaction used to transfer funds to the base chain.
    pub fn prepare_message_to_output(
        to: Address,
        amount: u64,
        inputs: Vec<Input>,
        params: TxParameters,
    ) -> Self {
        let script_data: Vec<u8> = [to.to_vec(), amount.to_be_bytes().to_vec()]
            .into_iter()
            .flatten()
            .collect();

        // This script loads:
        //  - a pointer to the recipient address,
        //  - the amount
        // into the registers 0x10, 0x11
        // and calls the SMO instruction
        let script: Vec<u8> = vec![
            op::gtf(0x10, 0x00, GTFArgs::ScriptData.into()),
            op::addi(0x11, 0x10, Bytes32::LEN as u16),
            op::lw(0x11, 0x11, 0),
            op::smo(0x10, 0x00, 0x00, 0x11),
            op::ret(RegId::ONE),
        ]
        .into_iter()
        .collect();

        let outputs = vec![Output::change(to, 0, BASE_ASSET_ID)];

        ScriptTransactionBuilder::default()
            .set_tx_params(params)
            .set_script(script)
            .set_script_data(script_data)
            .set_inputs(inputs)
            .set_outputs(outputs)
    }
}

impl CreateTransactionBuilder {
    fn convert_to_fuel_tx(self, base_offset: usize) -> CreateTransaction {
        FuelTransaction::create(
            self.gas_price,
            self.gas_limit,
            self.maturity.into(),
            self.bytecode_witness_index,
            self.salt,
            self.storage_slots,
            convert_to_fuel_inputs(&self.inputs, base_offset), //placeholder offset
            self.outputs,
            self.witnesses,
        )
        .into()
    }

    fn base_offset(&self, consensus_parameters: &ConsensusParameters) -> usize {
        offsets::base_offset_create(consensus_parameters)
    }

    pub fn set_bytecode_length(mut self, bytecode_length: u64) -> Self {
        self.bytecode_length = bytecode_length;
        self
    }

    pub fn set_bytecode_witness_index(mut self, bytecode_witness_index: u8) -> Self {
        self.bytecode_witness_index = bytecode_witness_index;
        self
    }

    pub fn set_storage_slots(mut self, mut storage_slots: Vec<StorageSlot>) -> Self {
        // Storage slots have to be sorted otherwise we'd get a `TransactionCreateStorageSlotOrder`
        // error.
        storage_slots.sort();
        self.storage_slots = storage_slots;
        self
    }

    pub fn set_salt(mut self, salt: impl Into<Salt>) -> Self {
        self.salt = salt.into();
        self
    }

    pub fn prepare_contract_deployment(
        binary: Vec<u8>,
        contract_id: ContractId,
        state_root: Bytes32,
        salt: Salt,
        storage_slots: Vec<StorageSlot>,
        params: TxParameters,
    ) -> Self {
        let bytecode_witness_index = 0;
        let outputs = vec![Output::contract_created(contract_id, state_root)];
        let witnesses = vec![binary.into()];

        CreateTransactionBuilder::default()
            .set_tx_params(params)
            .set_bytecode_witness_index(bytecode_witness_index)
            .set_salt(salt)
            .set_storage_slots(storage_slots)
            .set_outputs(outputs)
            .set_witnesses(witnesses)
    }
}

fn convert_to_fuel_inputs(inputs: &[Input], offset: usize) -> Vec<FuelInput> {
    let mut new_offset = offset;

    inputs
        .iter()
        .map(|input| match input {
            Input::ResourcePredicate {
                resource: CoinType::Coin(coin),
                code,
                data,
            } => {
                new_offset += offsets::coin_predicate_data_offset(code.len());

                let data = data.clone().resolve(new_offset as u64);
                new_offset += data.len();

                create_coin_predicate(coin.clone(), coin.asset_id, code.clone(), data)
            }
            Input::ResourcePredicate {
                resource: CoinType::Message(message),
                code,
                data,
            } => {
                new_offset +=
                    offsets::message_predicate_data_offset(message.data.len(), code.len());

                let data = data.clone().resolve(new_offset as u64);
                new_offset += data.len();

                create_coin_message_predicate(message.clone(), code.clone(), data)
            }
            Input::ResourceSigned {
                resource,
                witness_index,
            } => match resource {
                CoinType::Coin(coin) => {
                    new_offset += offsets::coin_signed_data_offset();
                    create_coin_input(coin.clone(), *witness_index)
                }
                CoinType::Message(message) => {
                    new_offset += offsets::message_signed_data_offset(message.data.len());
                    create_coin_message_input(message.clone(), *witness_index)
                }
            },
            Input::Contract {
                utxo_id,
                balance_root,
                state_root,
                tx_pointer,
                contract_id,
            } => {
                new_offset += offsets::contract_input_offset();
                FuelInput::contract(
                    *utxo_id,
                    *balance_root,
                    *state_root,
                    *tx_pointer,
                    *contract_id,
                )
            }
        })
        .collect::<Vec<FuelInput>>()
}

pub fn create_coin_input(coin: Coin, witness_index: u8) -> FuelInput {
    FuelInput::coin_signed(
        coin.utxo_id,
        coin.owner.into(),
        coin.amount,
        coin.asset_id,
        TxPointer::default(),
        witness_index,
        0u32.into(),
    )
}

pub fn create_coin_message_input(message: Message, witness_index: u8) -> FuelInput {
    if message.data.is_empty() {
        FuelInput::message_coin_signed(
            message.sender.into(),
            message.recipient.into(),
            message.amount,
            message.nonce,
            witness_index,
        )
    } else {
        FuelInput::message_data_signed(
            message.sender.into(),
            message.recipient.into(),
            message.amount,
            message.nonce,
            witness_index,
            message.data,
        )
    }
}

pub fn create_coin_predicate(
    coin: Coin,
    asset_id: AssetId,
    code: Vec<u8>,
    predicate_data: Vec<u8>,
) -> FuelInput {
    FuelInput::coin_predicate(
        coin.utxo_id,
        coin.owner.into(),
        coin.amount,
        asset_id,
        TxPointer::default(),
        0u32.into(),
        0u64,
        code,
        predicate_data,
    )
}

pub fn create_coin_message_predicate(
    message: Message,
    code: Vec<u8>,
    predicate_data: Vec<u8>,
) -> FuelInput {
    if message.data.is_empty() {
        FuelInput::message_coin_predicate(
            message.sender.into(),
            message.recipient.into(),
            message.amount,
            message.nonce,
            0u64,
            code,
            predicate_data,
        )
    } else {
        FuelInput::message_data_predicate(
            message.sender.into(),
            message.recipient.into(),
            message.amount,
            message.nonce,
            0u64,
            message.data,
            code,
            predicate_data,
        )
    }
}

#[cfg(test)]
mod tests {
    use super::*;
    use crate::types::{bech32::Bech32Address, message::MessageStatus};

    #[test]
    fn storage_slots_are_sorted_when_set() {
        let unsorted_storage_slots = [2, 1].map(given_a_storage_slot).to_vec();
        let sorted_storage_slots = [1, 2].map(given_a_storage_slot).to_vec();

        let builder = CreateTransactionBuilder::default().set_storage_slots(unsorted_storage_slots);

        assert_eq!(builder.storage_slots, sorted_storage_slots);
    }

    fn given_a_storage_slot(key: u8) -> StorageSlot {
        let mut bytes_32 = Bytes32::zeroed();
        bytes_32[0] = key;

        StorageSlot::new(bytes_32, Default::default())
    }

    #[test]
    fn create_message_coin_signed_if_data_is_empty() {
        assert!(matches!(
            create_coin_message_input(given_a_message(vec![]), 0),
            FuelInput::MessageCoinSigned(_)
        ));
    }

    #[test]
    fn create_message_data_signed_if_data_is_not_empty() {
        assert!(matches!(
            create_coin_message_input(given_a_message(vec![42]), 0),
            FuelInput::MessageDataSigned(_)
        ));
    }

    #[test]
    fn create_message_coin_predicate_if_data_is_empty() {
        assert!(matches!(
            create_coin_message_predicate(given_a_message(vec![]), vec![], vec![]),
            FuelInput::MessageCoinPredicate(_)
        ));
    }

    #[test]
    fn create_message_data_predicate_if_data_is_not_empty() {
        assert!(matches!(
            create_coin_message_predicate(given_a_message(vec![42]), vec![], vec![]),
            FuelInput::MessageDataPredicate(_)
        ));
    }

    fn given_a_message(data: Vec<u8>) -> Message {
        Message {
            sender: Bech32Address::default(),
            recipient: Bech32Address::default(),
            nonce: 0.into(),
            amount: 0,
            data,
            da_height: 0,
            status: MessageStatus::Unspent,
        }
    }
}<|MERGE_RESOLUTION|>--- conflicted
+++ resolved
@@ -58,15 +58,10 @@
                 let (base_offset, consensus_params) = if uses_predicates {
                     let consensus_params = self
                         .consensus_parameters
-<<<<<<< HEAD
-                        .ok_or(Error::TransactionBuildError)?;
-                    (self.base_offset(&consensus_params), consensus_params)
-=======
                         .ok_or(error!(
                                 TransactionBuildError,
                                 "predicate inputs require consensus parameters. Use `.set_consensus_parameters()`."))?;
-                    self.base_offset(&params)
->>>>>>> ea4687d8
+                    (self.base_offset(&consensus_params), consensus_params)
                 } else {
                     // If no ConsensusParameters have been set, we can use the default instead of
                     // erroring out since the tx doesn't use predicates
