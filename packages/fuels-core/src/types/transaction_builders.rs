#![cfg(feature = "std")]

use std::{
    collections::HashMap,
    fmt::{Debug, Formatter},
    iter::repeat,
};

use async_trait::async_trait;
use fuel_asm::{op, GTFArgs, RegId};
use fuel_crypto::{Message as CryptoMessage, Signature};
use fuel_tx::{
    field::{Inputs, Policies as PoliciesField, ScriptGasLimit, WitnessLimit, Witnesses},
    input::coin::{CoinPredicate, CoinSigned},
    policies::{Policies, PolicyType},
    Chargeable, ConsensusParameters, Create, Input as FuelInput, Output, Script, StorageSlot,
    Transaction as FuelTransaction, TransactionFee, TxPointer, UniqueIdentifier, Witness,
};
use fuel_types::{bytes::padded_len_usize, Bytes32, Salt};
use itertools::Itertools;

use crate::{
    constants::{SIGNATURE_WITNESS_SIZE, WITNESS_STATIC_SIZE, WORD_SIZE},
<<<<<<< HEAD
=======
    error, offsets,
>>>>>>> aff51f16
    traits::Signer,
    types::{
        bech32::Bech32Address,
        coin::Coin,
        coin_type::CoinType,
        errors::{error_transaction, Result},
        input::Input,
        message::Message,
        transaction::{
            CreateTransaction, EstimablePredicates, ScriptTransaction, Transaction, TxPolicies,
        },
        Address, AssetId, ContractId,
    },
    utils::{calculate_witnesses_size, sealed},
};

#[cfg_attr(not(target_arch = "wasm32"), async_trait)]
pub trait DryRunner: Send + Sync {
    async fn dry_run_and_get_used_gas(&self, tx: FuelTransaction, tolerance: f32) -> Result<u64>;
    async fn estimate_gas_price(&self, block_horizon: u32) -> Result<u64>;
    fn consensus_parameters(&self) -> &ConsensusParameters;
}

#[cfg_attr(not(target_arch = "wasm32"), async_trait)]
impl<T: DryRunner> DryRunner for &T {
    async fn dry_run_and_get_used_gas(&self, tx: FuelTransaction, tolerance: f32) -> Result<u64> {
        (*self).dry_run_and_get_used_gas(tx, tolerance).await
    }

    async fn estimate_gas_price(&self, block_horizon: u32) -> Result<u64> {
        (*self).estimate_gas_price(block_horizon).await
    }

    fn consensus_parameters(&self) -> &ConsensusParameters {
        (*self).consensus_parameters()
    }
}

#[derive(Debug, Clone, Default)]
struct UnresolvedWitnessIndexes {
    owner_to_idx_offset: HashMap<Bech32Address, u64>,
}

#[cfg_attr(not(target_arch = "wasm32"), async_trait)]
pub trait BuildableTransaction: sealed::Sealed {
    type TxType: Transaction;

    async fn build(self, provider: impl DryRunner) -> Result<Self::TxType>;

    /// Building without signatures will set the witness indexes of signed coins in the
    /// order as they appear in the inputs. Multiple coins with the same owner will have
    /// the same witness index. Make sure you sign the built transaction in the expected order.
    async fn build_without_signatures(self, provider: impl DryRunner) -> Result<Self::TxType>;
}

impl sealed::Sealed for ScriptTransactionBuilder {}

#[cfg_attr(not(target_arch = "wasm32"), async_trait)]
impl BuildableTransaction for ScriptTransactionBuilder {
    type TxType = ScriptTransaction;

    async fn build(self, provider: impl DryRunner) -> Result<Self::TxType> {
        self.build(provider).await
    }

    async fn build_without_signatures(mut self, provider: impl DryRunner) -> Result<Self::TxType> {
        self.set_witness_indexes();
        self.unresolved_signers = Default::default();

        self.build(provider).await
    }
}

impl sealed::Sealed for CreateTransactionBuilder {}

#[cfg_attr(not(target_arch = "wasm32"), async_trait)]
impl BuildableTransaction for CreateTransactionBuilder {
    type TxType = CreateTransaction;

    async fn build(self, provider: impl DryRunner) -> Result<Self::TxType> {
        self.build(provider).await
    }

    async fn build_without_signatures(mut self, provider: impl DryRunner) -> Result<Self::TxType> {
        self.set_witness_indexes();
        self.unresolved_signers = Default::default();

        self.build(provider).await
    }
}

#[cfg_attr(not(target_arch = "wasm32"), async_trait)]
pub trait TransactionBuilder: BuildableTransaction + Send + sealed::Sealed {
    type TxType: Transaction;

    fn add_signer(&mut self, signer: impl Signer + Send + Sync) -> Result<&mut Self>;
    async fn fee_checked_from_tx(&self, provider: impl DryRunner)
        -> Result<Option<TransactionFee>>;
    fn with_tx_policies(self, tx_policies: TxPolicies) -> Self;
    fn with_inputs(self, inputs: Vec<Input>) -> Self;
    fn with_outputs(self, outputs: Vec<Output>) -> Self;
    fn with_witnesses(self, witnesses: Vec<Witness>) -> Self;
    fn inputs(&self) -> &Vec<Input>;
    fn inputs_mut(&mut self) -> &mut Vec<Input>;
    fn outputs(&self) -> &Vec<Output>;
    fn outputs_mut(&mut self) -> &mut Vec<Output>;
    fn witnesses(&self) -> &Vec<Witness>;
    fn witnesses_mut(&mut self) -> &mut Vec<Witness>;
    fn with_estimation_horizon(self, block_horizon: u32) -> Self;
}

macro_rules! impl_tx_trait {
    ($ty: ty, $tx_ty: ident) => {
        #[cfg_attr(not(target_arch = "wasm32"), async_trait)]
        impl TransactionBuilder for $ty {
            type TxType = $tx_ty;

            fn add_signer(&mut self, signer: impl Signer + Send + Sync) -> Result<&mut Self> {
                let address = signer.address();
                if self
                    .unresolved_witness_indexes
                    .owner_to_idx_offset
                    .contains_key(address)
                {
                    return Err(error_transaction!(
                        Builder,
                        "already added `Signer` with address: `{address}`"
                    ));
                }

                let index_offset = self.unresolved_signers.len() as u64;
                self.unresolved_witness_indexes
                    .owner_to_idx_offset
                    .insert(address.clone(), index_offset);
                self.unresolved_signers.push(Box::new(signer));

                Ok(self)
            }

            async fn fee_checked_from_tx(
                &self,
                provider: impl DryRunner,
            ) -> Result<Option<TransactionFee>> {
                let mut fee_estimation_tb = self.clone_without_signers();

                // Add a temporary witness for every `Signer` to include them in the fee
                // estimation.
                let witness: Witness = Signature::default().as_ref().into();
                fee_estimation_tb
                    .witnesses_mut()
                    .extend(repeat(witness).take(self.unresolved_signers.len()));

                let mut tx =
                    BuildableTransaction::build_without_signatures(fee_estimation_tb, &provider)
                        .await?;

                let consensus_parameters = provider.consensus_parameters();

                if tx.is_using_predicates() {
                    tx.estimate_predicates(consensus_parameters)?;
                }

                Ok(TransactionFee::checked_from_tx(
                    &consensus_parameters.gas_costs(),
                    &consensus_parameters.fee_params(),
                    &tx.tx,
                    provider
                        .estimate_gas_price(self.gas_price_estimation_block_horizon)
                        .await?,
                ))
            }

            fn with_tx_policies(mut self, tx_policies: TxPolicies) -> Self {
                self.tx_policies = tx_policies;

                self
            }

            fn with_inputs(mut self, inputs: Vec<Input>) -> Self {
                self.inputs = inputs;
                self
            }

            fn with_outputs(mut self, outputs: Vec<Output>) -> Self {
                self.outputs = outputs;
                self
            }

            fn with_witnesses(mut self, witnesses: Vec<Witness>) -> Self {
                self.witnesses = witnesses;
                self
            }

            fn inputs(&self) -> &Vec<Input> {
                self.inputs.as_ref()
            }

            fn inputs_mut(&mut self) -> &mut Vec<Input> {
                &mut self.inputs
            }

            fn outputs(&self) -> &Vec<Output> {
                self.outputs.as_ref()
            }

            fn outputs_mut(&mut self) -> &mut Vec<Output> {
                &mut self.outputs
            }

            fn witnesses(&self) -> &Vec<Witness> {
                self.witnesses.as_ref()
            }

            fn witnesses_mut(&mut self) -> &mut Vec<Witness> {
                &mut self.witnesses
            }

            fn with_estimation_horizon(mut self, block_horizon: u32) -> Self {
                self.gas_price_estimation_block_horizon = block_horizon;

                self
            }
        }

        impl $ty {
            fn set_witness_indexes(&mut self) {
                self.unresolved_witness_indexes.owner_to_idx_offset = self
                    .inputs()
                    .iter()
                    .filter_map(|input| match input {
                        Input::ResourceSigned { resource } => Some(resource.owner()),
                        _ => None,
                    })
                    .unique()
                    .cloned()
                    .enumerate()
                    .map(|(idx, owner)| (owner, idx as u64))
                    .collect();
            }

            fn generate_fuel_policies(&self) -> Result<Policies> {
                let witness_limit = match self.tx_policies.witness_limit() {
                    Some(limit) => limit,
                    None => self.calculate_witnesses_size()?,
                };
                let mut policies = Policies::default().with_witness_limit(witness_limit);

                // `MaxFee` set to `tip` or `0` for `dry_run`
                policies.set(PolicyType::MaxFee, self.tx_policies.tip().or(Some(0)));
                policies.set(PolicyType::Maturity, self.tx_policies.maturity());
                policies.set(PolicyType::Tip, self.tx_policies.tip());

                Ok(policies)
            }

            fn is_using_predicates(&self) -> bool {
                self.inputs()
                    .iter()
                    .any(|input| matches!(input, Input::ResourcePredicate { .. }))
            }

            fn num_witnesses(&self) -> Result<u16> {
                let num_witnesses = self.witnesses().len();

                if num_witnesses + self.unresolved_signers.len() > u16::MAX as usize {
                    return Err(error_transaction!(
                        Builder,
                        "tx exceeds maximum number of witnesses"
                    ));
                }

                Ok(num_witnesses as u16)
            }

            fn calculate_witnesses_size(&self) -> Result<u64> {
                let witnesses_size = calculate_witnesses_size(&self.witnesses);
                let signature_size = SIGNATURE_WITNESS_SIZE
                    * self.unresolved_witness_indexes.owner_to_idx_offset.len();

                let padded_len = padded_len_usize(witnesses_size + signature_size)
                    .ok_or_else(|| error!(Other, "witnesses size overflow"))?;
                Ok(padded_len as u64)
            }

            async fn set_max_fee_policy<T: PoliciesField + Chargeable>(
                tx: &mut T,
                provider: impl DryRunner,
                block_horizon: u32,
            ) -> Result<()> {
                let gas_price = provider.estimate_gas_price(block_horizon).await?;
                let consensus_parameters = provider.consensus_parameters();

                let tx_fee = TransactionFee::checked_from_tx(
                    &consensus_parameters.gas_costs(),
                    consensus_parameters.fee_params(),
                    tx,
                    gas_price,
                )
                .ok_or(error_transaction!(
                    Other,
                    "error calculating `TransactionFee` in `TransactionBuilder`"
                ))?;

                tx.policies_mut()
                    .set(PolicyType::MaxFee, Some(tx_fee.max_fee()));

                Ok(())
            }
        }
    };
}

impl Debug for dyn Signer + Send + Sync {
    fn fmt(&self, f: &mut Formatter<'_>) -> std::fmt::Result {
        f.debug_struct("Signer")
            .field("address", &self.address())
            .finish()
    }
}

#[derive(Debug, Default)]
pub struct ScriptTransactionBuilder {
    pub script: Vec<u8>,
    pub script_data: Vec<u8>,
    pub inputs: Vec<Input>,
    pub outputs: Vec<Output>,
    pub witnesses: Vec<Witness>,
    pub tx_policies: TxPolicies,
    pub gas_estimation_tolerance: f32,
    pub gas_price_estimation_block_horizon: u32,
    unresolved_witness_indexes: UnresolvedWitnessIndexes,
    unresolved_signers: Vec<Box<dyn Signer + Send + Sync>>,
}

#[derive(Default)]
pub struct CreateTransactionBuilder {
    pub bytecode_length: u64,
    pub bytecode_witness_index: u16,
    pub storage_slots: Vec<StorageSlot>,
    pub inputs: Vec<Input>,
    pub outputs: Vec<Output>,
    pub witnesses: Vec<Witness>,
    pub tx_policies: TxPolicies,
    pub salt: Salt,
    pub gas_price_estimation_block_horizon: u32,
    unresolved_witness_indexes: UnresolvedWitnessIndexes,
    unresolved_signers: Vec<Box<dyn Signer + Send + Sync>>,
}

impl_tx_trait!(ScriptTransactionBuilder, ScriptTransaction);
impl_tx_trait!(CreateTransactionBuilder, CreateTransaction);

impl ScriptTransactionBuilder {
    async fn build(self, provider: impl DryRunner) -> Result<ScriptTransaction> {
<<<<<<< HEAD
=======
        let is_using_predicates = self.is_using_predicates();
        let base_offset = if is_using_predicates {
            self.base_offset(provider.consensus_parameters())?
        } else {
            0
        };

        let tx = self.resolve_fuel_tx(base_offset, &provider).await?;

>>>>>>> aff51f16
        Ok(ScriptTransaction {
            is_using_predicates: self.is_using_predicates(),
            tx: self.resolve_fuel_tx(&provider).await?,
        })
    }

    // When dry running a tx with `utxo_validation` off, the node will not validate signatures.
    // However, the node will check if the right number of witnesses is present.
    // This function will create witnesses from a default `Signature` such that the total length matches the expected one.
    // Using a `Signature` ensures that the calculated fee includes the fee generated by the witnesses.
    fn create_dry_run_witnesses(&self, num_witnesses: u16) -> Vec<Witness> {
        let unresolved_witnesses_len = self.unresolved_witness_indexes.owner_to_idx_offset.len();
        let witness: Witness = Signature::default().as_ref().into();
        repeat(witness)
            .take(num_witnesses as usize + unresolved_witnesses_len)
            .collect()
    }

    fn no_base_asset_input<'a>(
        inputs: impl IntoIterator<Item = &'a FuelInput>,
        base_asset_id: &AssetId,
    ) -> bool {
        let has_base_asset = inputs.into_iter().any(|i| match i {
            FuelInput::CoinSigned(CoinSigned { asset_id, .. })
            | FuelInput::CoinPredicate(CoinPredicate { asset_id, .. })
                if asset_id == base_asset_id =>
            {
                true
            }
            FuelInput::MessageCoinSigned(_) | FuelInput::MessageCoinPredicate(_) => true,
            _ => false,
        });

        !has_base_asset
    }

    async fn set_script_gas_limit_to_gas_used(
        tx: &mut Script,
        provider: impl DryRunner,
        tolerance: f32,
    ) -> Result<()> {
        let consensus_params = provider.consensus_parameters();
        let base_asset_id = provider.consensus_parameters().base_asset_id();

        // The dry-run validation will check if there is any base asset input.
        // If we are dry-running without inputs we have to add a temporary one.
        let no_base_asset_input = Self::no_base_asset_input(tx.inputs(), base_asset_id);
        if no_base_asset_input {
            tx.inputs_mut().push(FuelInput::coin_signed(
                Default::default(),
                Default::default(),
                1_000_000_000,
                Default::default(),
                TxPointer::default(),
                0,
            ));

            // Add an empty `Witness` for the `coin_signed` we just added
            // and increase the witness limit
            tx.witnesses_mut().push(Default::default());
            tx.set_witness_limit(tx.witness_limit() + WITNESS_STATIC_SIZE as u64);
        }

        // Get `max_gas` used by everything except the script execution. Add `1` because of rounding.
        let max_gas = tx.max_gas(consensus_params.gas_costs(), consensus_params.fee_params()) + 1;
        // Increase `script_gas_limit` to the maximum allowed value.
        *tx.script_gas_limit_mut() = consensus_params.tx_params().max_gas_per_tx() - max_gas;

        let gas_used = provider
            .dry_run_and_get_used_gas(tx.clone().into(), tolerance)
            .await?;

        // Remove dry-run input and witness.
        if no_base_asset_input {
            tx.inputs_mut().pop();
            tx.witnesses_mut().pop();
            tx.set_witness_limit(tx.witness_limit() - WITNESS_STATIC_SIZE as u64);
        }

        *tx.script_gas_limit_mut() = gas_used;

        Ok(())
    }

    async fn resolve_fuel_tx(self, provider: impl DryRunner) -> Result<Script> {
        let num_witnesses = self.num_witnesses()?;
        let policies = self.generate_fuel_policies()?;

        let has_no_code = self.script.is_empty();
        let dry_run_witnesses = self.create_dry_run_witnesses(num_witnesses);
        let mut tx = FuelTransaction::script(
            0, // default value - will be overwritten
            self.script,
            self.script_data,
            policies,
            resolve_fuel_inputs(self.inputs, num_witnesses, &self.unresolved_witness_indexes)?,
            self.outputs,
            dry_run_witnesses,
        );

        if has_no_code {
            *tx.script_gas_limit_mut() = 0;

        // Use the user defined value even if it makes the transaction revert.
        } else if let Some(gas_limit) = self.tx_policies.script_gas_limit() {
            *tx.script_gas_limit_mut() = gas_limit;

        // If the `script_gas_limit` was not set by the user,
        // dry-run the tx to get the `gas_used`
        } else {
            Self::set_script_gas_limit_to_gas_used(
                &mut tx,
                &provider,
                self.gas_estimation_tolerance,
            )
            .await?
        };

        Self::set_max_fee_policy(&mut tx, &provider, self.gas_price_estimation_block_horizon)
            .await?;

        let missing_witnesses = generate_missing_witnesses(
            tx.id(&provider.consensus_parameters().chain_id()),
            &self.unresolved_signers,
        )
        .await?;
        *tx.witnesses_mut() = [self.witnesses, missing_witnesses].concat();

        Ok(tx)
    }

<<<<<<< HEAD
=======
    fn base_offset(&self, consensus_parameters: &ConsensusParameters) -> Result<usize> {
        let padded_script_data_len = padded_len_usize(self.script_data.len())
            .ok_or_else(|| error!(Other, "script data len overflow {}", self.script_data.len()))?;
        let padded_script_len = padded_len_usize(self.script.len())
            .ok_or_else(|| error!(Other, "script len overflow {}", self.script.len()))?;

        Ok(offsets::base_offset_script(consensus_parameters)
            + padded_script_data_len
            + padded_script_len)
    }

>>>>>>> aff51f16
    pub fn with_script(mut self, script: Vec<u8>) -> Self {
        self.script = script;
        self
    }

    pub fn with_script_data(mut self, script_data: Vec<u8>) -> Self {
        self.script_data = script_data;
        self
    }

    pub fn with_gas_estimation_tolerance(mut self, tolerance: f32) -> Self {
        self.gas_estimation_tolerance = tolerance;
        self
    }

    pub fn prepare_transfer(
        inputs: Vec<Input>,
        outputs: Vec<Output>,
        tx_policies: TxPolicies,
    ) -> Self {
        ScriptTransactionBuilder::default()
            .with_inputs(inputs)
            .with_outputs(outputs)
            .with_tx_policies(tx_policies)
    }

    /// Craft a transaction used to transfer funds to a contract.
    pub fn prepare_contract_transfer(
        to: ContractId,
        amount: u64,
        asset_id: AssetId,
        inputs: Vec<Input>,
        outputs: Vec<Output>,
        tx_policies: TxPolicies,
    ) -> Self {
        let script_data: Vec<u8> = [
            to.to_vec(),
            amount.to_be_bytes().to_vec(),
            asset_id.to_vec(),
        ]
        .into_iter()
        .flatten()
        .collect();

        // This script loads:
        //  - a pointer to the contract id,
        //  - the actual amount
        //  - a pointer to the asset id
        // into the registers 0x10, 0x12, 0x13
        // and calls the TR instruction
        let script = vec![
            op::gtf(0x10, 0x00, GTFArgs::ScriptData.into()),
            op::addi(0x11, 0x10, ContractId::LEN as u16),
            op::lw(0x12, 0x11, 0),
            op::addi(0x13, 0x11, WORD_SIZE as u16),
            op::tr(0x10, 0x12, 0x13),
            op::ret(RegId::ONE),
        ]
        .into_iter()
        .collect();

        ScriptTransactionBuilder::default()
            .with_script(script)
            .with_script_data(script_data)
            .with_inputs(inputs)
            .with_outputs(outputs)
            .with_tx_policies(tx_policies)
    }

    /// Craft a transaction used to transfer funds to the base chain.
    pub fn prepare_message_to_output(
        to: Address,
        amount: u64,
        inputs: Vec<Input>,
        tx_policies: TxPolicies,
        base_asset_id: AssetId,
    ) -> Self {
        let script_data: Vec<u8> = [to.to_vec(), amount.to_be_bytes().to_vec()]
            .into_iter()
            .flatten()
            .collect();

        // This script loads:
        //  - a pointer to the recipient address,
        //  - the amount
        // into the registers 0x10, 0x11
        // and calls the SMO instruction
        let script: Vec<u8> = vec![
            op::gtf(0x10, 0x00, GTFArgs::ScriptData.into()),
            op::addi(0x11, 0x10, Bytes32::LEN as u16),
            op::lw(0x11, 0x11, 0),
            op::smo(0x10, 0x00, 0x00, 0x11),
            op::ret(RegId::ONE),
        ]
        .into_iter()
        .collect();

        let outputs = vec![Output::change(to, 0, base_asset_id)];

        ScriptTransactionBuilder::default()
            .with_tx_policies(tx_policies)
            .with_script(script)
            .with_script_data(script_data)
            .with_inputs(inputs)
            .with_outputs(outputs)
    }

    fn clone_without_signers(&self) -> Self {
        Self {
            script: self.script.clone(),
            script_data: self.script_data.clone(),
            inputs: self.inputs.clone(),
            outputs: self.outputs.clone(),
            witnesses: self.witnesses.clone(),
            tx_policies: self.tx_policies,
            gas_estimation_tolerance: self.gas_estimation_tolerance,
            unresolved_witness_indexes: self.unresolved_witness_indexes.clone(),
            unresolved_signers: Default::default(),
            gas_price_estimation_block_horizon: self.gas_price_estimation_block_horizon,
        }
    }
}

impl CreateTransactionBuilder {
    pub async fn build(self, provider: impl DryRunner) -> Result<CreateTransaction> {
        Ok(CreateTransaction {
            is_using_predicates: self.is_using_predicates(),
            tx: self.resolve_fuel_tx(&provider).await?,
        })
    }

    async fn resolve_fuel_tx(self, provider: impl DryRunner) -> Result<Create> {
        let chain_id = provider.consensus_parameters().chain_id();
        let num_witnesses = self.num_witnesses()?;
        let policies = self.generate_fuel_policies()?;

        let mut tx = FuelTransaction::create(
            self.bytecode_witness_index,
            policies,
            self.salt,
            self.storage_slots,
            resolve_fuel_inputs(self.inputs, num_witnesses, &self.unresolved_witness_indexes)?,
            self.outputs,
            self.witnesses,
        );

        Self::set_max_fee_policy(&mut tx, provider, self.gas_price_estimation_block_horizon)
            .await?;

        let missing_witnesses =
            generate_missing_witnesses(tx.id(&chain_id), &self.unresolved_signers).await?;
        tx.witnesses_mut().extend(missing_witnesses);

        Ok(tx)
    }

    pub fn with_bytecode_length(mut self, bytecode_length: u64) -> Self {
        self.bytecode_length = bytecode_length;
        self
    }

    pub fn with_bytecode_witness_index(mut self, bytecode_witness_index: u16) -> Self {
        self.bytecode_witness_index = bytecode_witness_index;
        self
    }

    pub fn with_storage_slots(mut self, mut storage_slots: Vec<StorageSlot>) -> Self {
        // Storage slots have to be sorted otherwise we'd get a `TransactionCreateStorageSlotOrder`
        // error.
        storage_slots.sort();
        self.storage_slots = storage_slots;
        self
    }

    pub fn with_salt(mut self, salt: impl Into<Salt>) -> Self {
        self.salt = salt.into();
        self
    }

    pub fn prepare_contract_deployment(
        binary: Vec<u8>,
        contract_id: ContractId,
        state_root: Bytes32,
        salt: Salt,
        storage_slots: Vec<StorageSlot>,
        tx_policies: TxPolicies,
    ) -> Self {
        let bytecode_witness_index = 0;
        let outputs = vec![Output::contract_created(contract_id, state_root)];
        let witnesses = vec![binary.into()];

        CreateTransactionBuilder::default()
            .with_tx_policies(tx_policies)
            .with_bytecode_witness_index(bytecode_witness_index)
            .with_salt(salt)
            .with_storage_slots(storage_slots)
            .with_outputs(outputs)
            .with_witnesses(witnesses)
    }

    fn clone_without_signers(&self) -> Self {
        Self {
            bytecode_length: self.bytecode_length,
            bytecode_witness_index: self.bytecode_witness_index,
            storage_slots: self.storage_slots.clone(),
            inputs: self.inputs.clone(),
            outputs: self.outputs.clone(),
            witnesses: self.witnesses.clone(),
            tx_policies: self.tx_policies,
            salt: self.salt,
            unresolved_witness_indexes: self.unresolved_witness_indexes.clone(),
            unresolved_signers: Default::default(),
            gas_price_estimation_block_horizon: self.gas_price_estimation_block_horizon,
        }
    }
}

/// Resolve SDK Inputs to fuel_tx Inputs. This function will calculate the right
/// data offsets for predicates and set witness indexes for signed coins.
fn resolve_fuel_inputs(
    inputs: Vec<Input>,
    num_witnesses: u16,
    unresolved_witness_indexes: &UnresolvedWitnessIndexes,
) -> Result<Vec<FuelInput>> {
    inputs
        .into_iter()
        .map(|input| match input {
            Input::ResourceSigned { resource } => {
                resolve_signed_resource(resource, num_witnesses, unresolved_witness_indexes)
            }
            Input::ResourcePredicate {
                resource,
                code,
                data,
            } => Ok(resolve_predicate_resource(resource, code, data)),
            Input::Contract {
                utxo_id,
                balance_root,
                state_root,
                tx_pointer,
                contract_id,
            } => Ok(FuelInput::contract(
                utxo_id,
                balance_root,
                state_root,
                tx_pointer,
                contract_id,
            )),
        })
        .collect()
}

fn resolve_signed_resource(
    resource: CoinType,
    num_witnesses: u16,
    unresolved_witness_indexes: &UnresolvedWitnessIndexes,
) -> Result<FuelInput> {
    match resource {
        CoinType::Coin(coin) => {
            let owner = &coin.owner;

            unresolved_witness_indexes
                .owner_to_idx_offset
                .get(owner)
                .ok_or(error_transaction!(
                    Builder,
                    "signature missing for coin with owner: `{owner:?}`"
                ))
                .map(|witness_idx_offset| {
                    create_coin_input(coin, num_witnesses + *witness_idx_offset as u16)
                })
        }
        CoinType::Message(message) => {
<<<<<<< HEAD
=======
            *data_offset += offsets::message_signed_data_offset(message.data.len())?;
>>>>>>> aff51f16
            let recipient = &message.recipient;

            unresolved_witness_indexes
                .owner_to_idx_offset
                .get(recipient)
                .ok_or(error_transaction!(
                    Builder,
                    "signature missing for message with recipient: `{recipient:?}`"
                ))
                .map(|witness_idx_offset| {
                    create_coin_message_input(message, num_witnesses + *witness_idx_offset as u16)
                })
        }
    }
}

fn resolve_predicate_resource(resource: CoinType, code: Vec<u8>, data: Vec<u8>) -> FuelInput {
    match resource {
<<<<<<< HEAD
        CoinType::Coin(coin) => create_coin_predicate(coin.asset_id, coin, code, data),
        CoinType::Message(message) => create_coin_message_predicate(message, code, data),
=======
        CoinType::Coin(coin) => {
            *data_offset += offsets::coin_predicate_data_offset(code.len())?;

            let data = data.resolve(*data_offset as u64);
            *data_offset += data.len();

            let asset_id = coin.asset_id;
            Ok(create_coin_predicate(coin, asset_id, code, data))
        }
        CoinType::Message(message) => {
            *data_offset += offsets::message_predicate_data_offset(message.data.len(), code.len())?;

            let data = data.resolve(*data_offset as u64);
            *data_offset += data.len();

            Ok(create_coin_message_predicate(message, code, data))
        }
>>>>>>> aff51f16
    }
}

pub fn create_coin_input(coin: Coin, witness_index: u16) -> FuelInput {
    FuelInput::coin_signed(
        coin.utxo_id,
        coin.owner.into(),
        coin.amount,
        coin.asset_id,
        TxPointer::default(),
        witness_index,
    )
}

pub fn create_coin_message_input(message: Message, witness_index: u16) -> FuelInput {
    if message.data.is_empty() {
        FuelInput::message_coin_signed(
            message.sender.into(),
            message.recipient.into(),
            message.amount,
            message.nonce,
            witness_index,
        )
    } else {
        FuelInput::message_data_signed(
            message.sender.into(),
            message.recipient.into(),
            message.amount,
            message.nonce,
            witness_index,
            message.data,
        )
    }
}

pub fn create_coin_predicate(
    asset_id: AssetId,
    coin: Coin,
    code: Vec<u8>,
    predicate_data: Vec<u8>,
) -> FuelInput {
    FuelInput::coin_predicate(
        coin.utxo_id,
        coin.owner.into(),
        coin.amount,
        asset_id,
        TxPointer::default(),
        0u64,
        code,
        predicate_data,
    )
}

pub fn create_coin_message_predicate(
    message: Message,
    code: Vec<u8>,
    predicate_data: Vec<u8>,
) -> FuelInput {
    if message.data.is_empty() {
        FuelInput::message_coin_predicate(
            message.sender.into(),
            message.recipient.into(),
            message.amount,
            message.nonce,
            0u64,
            code,
            predicate_data,
        )
    } else {
        FuelInput::message_data_predicate(
            message.sender.into(),
            message.recipient.into(),
            message.amount,
            message.nonce,
            0u64,
            message.data,
            code,
            predicate_data,
        )
    }
}

async fn generate_missing_witnesses(
    id: Bytes32,
    unresolved_signatures: &[Box<dyn Signer + Send + Sync>],
) -> Result<Vec<Witness>> {
    let mut witnesses = Vec::with_capacity(unresolved_signatures.len());
    for signer in unresolved_signatures {
        let message = CryptoMessage::from_bytes(*id);
        let signature = signer.sign(message).await?;

        witnesses.push(signature.as_ref().into());
    }

    Ok(witnesses)
}

#[cfg(test)]
mod tests {
    use std::iter::repeat_with;

    use fuel_crypto::Signature;
    use fuel_tx::{input::coin::CoinSigned, UtxoId};

    use super::*;
    use crate::types::{bech32::Bech32Address, message::MessageStatus};

    #[test]
    fn storage_slots_are_sorted_when_set() {
        let unsorted_storage_slots = [2, 1].map(given_a_storage_slot).to_vec();
        let sorted_storage_slots = [1, 2].map(given_a_storage_slot).to_vec();

        let builder =
            CreateTransactionBuilder::default().with_storage_slots(unsorted_storage_slots);

        assert_eq!(builder.storage_slots, sorted_storage_slots);
    }

    fn given_a_storage_slot(key: u8) -> StorageSlot {
        let mut bytes_32 = Bytes32::zeroed();
        bytes_32[0] = key;

        StorageSlot::new(bytes_32, Default::default())
    }

    #[test]
    fn create_message_coin_signed_if_data_is_empty() {
        assert!(matches!(
            create_coin_message_input(given_a_message(vec![]), 0),
            FuelInput::MessageCoinSigned(_)
        ));
    }

    #[test]
    fn create_message_data_signed_if_data_is_not_empty() {
        assert!(matches!(
            create_coin_message_input(given_a_message(vec![42]), 0),
            FuelInput::MessageDataSigned(_)
        ));
    }

    #[test]
    fn create_message_coin_predicate_if_data_is_empty() {
        assert!(matches!(
            create_coin_message_predicate(given_a_message(vec![]), vec![], vec![]),
            FuelInput::MessageCoinPredicate(_)
        ));
    }

    #[test]
    fn create_message_data_predicate_if_data_is_not_empty() {
        assert!(matches!(
            create_coin_message_predicate(given_a_message(vec![42]), vec![], vec![]),
            FuelInput::MessageDataPredicate(_)
        ));
    }

    fn given_a_message(data: Vec<u8>) -> Message {
        Message {
            sender: Bech32Address::default(),
            recipient: Bech32Address::default(),
            nonce: 0.into(),
            amount: 0,
            data,
            da_height: 0,
            status: MessageStatus::Unspent,
        }
    }

    fn given_inputs(num_inputs: u8) -> Vec<Input> {
        (0..num_inputs)
            .map(|i| {
                let bytes = [i; 32];
                let coin = CoinType::Coin(Coin {
                    utxo_id: UtxoId::new(bytes.into(), 0),
                    owner: Bech32Address::new("fuel", bytes),
                    ..Default::default()
                });
                Input::resource_signed(coin)
            })
            .collect()
    }

    fn given_witnesses(num_witnesses: usize) -> Vec<Witness> {
        repeat_with(Witness::default).take(num_witnesses).collect()
    }

    struct MockDryRunner {
        c_param: ConsensusParameters,
    }

    impl Default for MockDryRunner {
        fn default() -> Self {
            Self {
                c_param: ConsensusParameters::standard(),
            }
        }
    }

    #[cfg_attr(target_arch = "wasm32", async_trait(?Send))]
    #[cfg_attr(not(target_arch = "wasm32"), async_trait)]
    impl DryRunner for MockDryRunner {
        async fn dry_run_and_get_used_gas(&self, _: FuelTransaction, _: f32) -> Result<u64> {
            Ok(0)
        }

        fn consensus_parameters(&self) -> &ConsensusParameters {
            &self.c_param
        }

        async fn estimate_gas_price(&self, _block_horizon: u32) -> Result<u64> {
            Ok(0)
        }
    }

    #[tokio::test]
    async fn create_tx_builder_witness_indexes_set_correctly() -> Result<()> {
        // given
        let num_witnesses = 2;
        let num_inputs = 3;

        let tb = CreateTransactionBuilder::default()
            .with_witnesses(given_witnesses(num_witnesses))
            .with_inputs(given_inputs(num_inputs));

        // when
        let tx = tb
            .build_without_signatures(&MockDryRunner::default())
            .await?;

        // then
        let indexes: Vec<usize> = tx
            .inputs()
            .iter()
            .filter_map(|input| match input {
                FuelInput::CoinSigned(CoinSigned { witness_index, .. }) => {
                    Some(*witness_index as usize)
                }
                _ => None,
            })
            .collect();

        let expected_indexes: Vec<_> =
            (num_witnesses..(num_witnesses + num_inputs as usize)).collect();

        assert_eq!(indexes, expected_indexes);

        Ok(())
    }

    #[tokio::test]
    async fn script_tx_builder_witness_indexes_set_correctly() -> Result<()> {
        // given
        let num_witnesses = 6;
        let num_inputs = 4;

        let tb = ScriptTransactionBuilder::default()
            .with_witnesses(given_witnesses(num_witnesses))
            .with_inputs(given_inputs(num_inputs));

        // when
        let tx = tb
            .build_without_signatures(&MockDryRunner::default())
            .await?;

        // then
        let indexes: Vec<usize> = tx
            .inputs()
            .iter()
            .filter_map(|input| match input {
                FuelInput::CoinSigned(CoinSigned { witness_index, .. }) => {
                    Some(*witness_index as usize)
                }
                _ => None,
            })
            .collect();

        let expected_indexes: Vec<_> =
            (num_witnesses..(num_witnesses + num_inputs as usize)).collect();

        assert_eq!(indexes, expected_indexes);

        Ok(())
    }

    #[derive(Clone, Debug, Default)]
    struct MockSigner {
        address: Bech32Address,
    }

    #[cfg_attr(target_arch = "wasm32", async_trait(?Send))]
    #[cfg_attr(not(target_arch = "wasm32"), async_trait)]
    impl Signer for MockSigner {
        async fn sign(&self, _message: CryptoMessage) -> Result<Signature> {
            Ok(Default::default())
        }
        fn address(&self) -> &Bech32Address {
            &self.address
        }
    }

    #[tokio::test]
    #[should_panic(expected = "already added `Signer` with address:")]
    async fn add_signer_called_multiple_times() {
        let mut tb = ScriptTransactionBuilder::default();
        let signer = MockSigner::default();

        tb.add_signer(signer.clone()).unwrap();
        tb.add_signer(signer.clone()).unwrap();
    }
}<|MERGE_RESOLUTION|>--- conflicted
+++ resolved
@@ -21,16 +21,12 @@
 
 use crate::{
     constants::{SIGNATURE_WITNESS_SIZE, WITNESS_STATIC_SIZE, WORD_SIZE},
-<<<<<<< HEAD
-=======
-    error, offsets,
->>>>>>> aff51f16
     traits::Signer,
     types::{
         bech32::Bech32Address,
         coin::Coin,
         coin_type::CoinType,
-        errors::{error_transaction, Result},
+        errors::{error, error_transaction, Result},
         input::Input,
         message::Message,
         transaction::{
@@ -379,18 +375,6 @@
 
 impl ScriptTransactionBuilder {
     async fn build(self, provider: impl DryRunner) -> Result<ScriptTransaction> {
-<<<<<<< HEAD
-=======
-        let is_using_predicates = self.is_using_predicates();
-        let base_offset = if is_using_predicates {
-            self.base_offset(provider.consensus_parameters())?
-        } else {
-            0
-        };
-
-        let tx = self.resolve_fuel_tx(base_offset, &provider).await?;
-
->>>>>>> aff51f16
         Ok(ScriptTransaction {
             is_using_predicates: self.is_using_predicates(),
             tx: self.resolve_fuel_tx(&provider).await?,
@@ -522,20 +506,6 @@
         Ok(tx)
     }
 
-<<<<<<< HEAD
-=======
-    fn base_offset(&self, consensus_parameters: &ConsensusParameters) -> Result<usize> {
-        let padded_script_data_len = padded_len_usize(self.script_data.len())
-            .ok_or_else(|| error!(Other, "script data len overflow {}", self.script_data.len()))?;
-        let padded_script_len = padded_len_usize(self.script.len())
-            .ok_or_else(|| error!(Other, "script len overflow {}", self.script.len()))?;
-
-        Ok(offsets::base_offset_script(consensus_parameters)
-            + padded_script_data_len
-            + padded_script_len)
-    }
-
->>>>>>> aff51f16
     pub fn with_script(mut self, script: Vec<u8>) -> Self {
         self.script = script;
         self
@@ -809,10 +779,6 @@
                 })
         }
         CoinType::Message(message) => {
-<<<<<<< HEAD
-=======
-            *data_offset += offsets::message_signed_data_offset(message.data.len())?;
->>>>>>> aff51f16
             let recipient = &message.recipient;
 
             unresolved_witness_indexes
@@ -831,28 +797,8 @@
 
 fn resolve_predicate_resource(resource: CoinType, code: Vec<u8>, data: Vec<u8>) -> FuelInput {
     match resource {
-<<<<<<< HEAD
         CoinType::Coin(coin) => create_coin_predicate(coin.asset_id, coin, code, data),
         CoinType::Message(message) => create_coin_message_predicate(message, code, data),
-=======
-        CoinType::Coin(coin) => {
-            *data_offset += offsets::coin_predicate_data_offset(code.len())?;
-
-            let data = data.resolve(*data_offset as u64);
-            *data_offset += data.len();
-
-            let asset_id = coin.asset_id;
-            Ok(create_coin_predicate(coin, asset_id, code, data))
-        }
-        CoinType::Message(message) => {
-            *data_offset += offsets::message_predicate_data_offset(message.data.len(), code.len())?;
-
-            let data = data.resolve(*data_offset as u64);
-            *data_offset += data.len();
-
-            Ok(create_coin_message_predicate(message, code, data))
-        }
->>>>>>> aff51f16
     }
 }
 
