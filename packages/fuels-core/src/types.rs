use fuel_types::bytes::padded_len;
pub use fuel_types::{
    Address, AssetId, Bytes32, Bytes4, Bytes64, Bytes8, ChainId, ContractId, MessageId, Nonce,
    Salt, Word,
};

<<<<<<< HEAD
pub use crate::types::{core::*, token::*, wrappers::*};
=======
pub use crate::types::{core::*, wrappers::*};
use crate::types::{
    errors::{error, Error, Result},
    param_types::EnumVariants,
};
>>>>>>> 91c3ae62

pub mod bech32;
mod core;
pub mod errors;
pub mod param_types;
mod token;
pub mod transaction_builders;
pub mod tx_status;
pub mod unresolved_bytes;
mod wrappers;

pub type ByteArray = [u8; 8];
#[cfg(experimental)]
pub type Selector = ByteArray;
<<<<<<< HEAD
#[cfg(not(experimental))]
pub type Selector = Vec<u8>;
=======
pub type EnumSelector = (u64, Token, EnumVariants);

#[derive(Debug, Clone, PartialEq, Eq, Default, serde::Serialize, serde::Deserialize)]
pub struct StaticStringToken {
    pub(crate) data: String,
    expected_len: Option<usize>,
}

impl StaticStringToken {
    pub fn new(data: String, expected_len: Option<usize>) -> Self {
        StaticStringToken { data, expected_len }
    }

    fn validate(&self) -> Result<()> {
        if !self.data.is_ascii() {
            return Err(error!(Codec, "string data can only have ascii values"));
        }

        if let Some(expected_len) = self.expected_len {
            if self.data.len() != expected_len {
                return Err(error!(
                    Codec,
                    "string data has len {}, but the expected len is {}",
                    self.data.len(),
                    expected_len
                ));
            }
        }

        Ok(())
    }

    pub fn get_encodable_str(&self) -> Result<&str> {
        self.validate()?;
        Ok(self.data.as_str())
    }
}

impl TryFrom<StaticStringToken> for String {
    type Error = Error;
    fn try_from(string_token: StaticStringToken) -> Result<String> {
        string_token.validate()?;
        Ok(string_token.data)
    }
}

#[derive(Debug, Clone, PartialEq, serde::Serialize, serde::Deserialize)]
pub enum Token {
    // Used for unit type variants in Enum. An "empty" enum is not represented as Enum<empty box>,
    // because this way we can have both unit and non-unit type variants.
    Unit,
    U8(u8),
    U16(u16),
    U32(u32),
    U64(u64),
    U128(u128),
    U256(U256),
    Bool(bool),
    B256([u8; 32]),
    Array(Vec<Token>),
    Vector(Vec<Token>),
    StringSlice(StaticStringToken),
    StringArray(StaticStringToken),
    Struct(Vec<Token>),
    Enum(Box<EnumSelector>),
    Tuple(Vec<Token>),
    RawSlice(Vec<u8>),
    Bytes(Vec<u8>),
    String(String),
}

impl fmt::Display for Token {
    fn fmt(&self, f: &mut fmt::Formatter) -> fmt::Result {
        write!(f, "{self:?}")
    }
}

impl Default for Token {
    fn default() -> Self {
        Token::U8(0)
    }
}
>>>>>>> 91c3ae62

/// Converts a u16 to a right aligned array of 8 bytes.
pub fn pad_u16(value: u16) -> ByteArray {
    let mut padded = ByteArray::default();
    padded[6..].copy_from_slice(&value.to_be_bytes());
    padded
}

/// Converts a u32 to a right aligned array of 8 bytes.
pub fn pad_u32(value: u32) -> ByteArray {
    let mut padded = [0u8; 8];
    padded[4..].copy_from_slice(&value.to_be_bytes());
    padded
}

pub fn pad_string(s: &str) -> Vec<u8> {
    let pad = padded_len(s.as_bytes()) - s.len();

    let mut padded = s.as_bytes().to_owned();

    padded.extend_from_slice(&vec![0; pad]);

    padded
}<|MERGE_RESOLUTION|>--- conflicted
+++ resolved
@@ -4,15 +4,7 @@
     Salt, Word,
 };
 
-<<<<<<< HEAD
 pub use crate::types::{core::*, token::*, wrappers::*};
-=======
-pub use crate::types::{core::*, wrappers::*};
-use crate::types::{
-    errors::{error, Error, Result},
-    param_types::EnumVariants,
-};
->>>>>>> 91c3ae62
 
 pub mod bech32;
 mod core;
@@ -27,93 +19,8 @@
 pub type ByteArray = [u8; 8];
 #[cfg(experimental)]
 pub type Selector = ByteArray;
-<<<<<<< HEAD
 #[cfg(not(experimental))]
 pub type Selector = Vec<u8>;
-=======
-pub type EnumSelector = (u64, Token, EnumVariants);
-
-#[derive(Debug, Clone, PartialEq, Eq, Default, serde::Serialize, serde::Deserialize)]
-pub struct StaticStringToken {
-    pub(crate) data: String,
-    expected_len: Option<usize>,
-}
-
-impl StaticStringToken {
-    pub fn new(data: String, expected_len: Option<usize>) -> Self {
-        StaticStringToken { data, expected_len }
-    }
-
-    fn validate(&self) -> Result<()> {
-        if !self.data.is_ascii() {
-            return Err(error!(Codec, "string data can only have ascii values"));
-        }
-
-        if let Some(expected_len) = self.expected_len {
-            if self.data.len() != expected_len {
-                return Err(error!(
-                    Codec,
-                    "string data has len {}, but the expected len is {}",
-                    self.data.len(),
-                    expected_len
-                ));
-            }
-        }
-
-        Ok(())
-    }
-
-    pub fn get_encodable_str(&self) -> Result<&str> {
-        self.validate()?;
-        Ok(self.data.as_str())
-    }
-}
-
-impl TryFrom<StaticStringToken> for String {
-    type Error = Error;
-    fn try_from(string_token: StaticStringToken) -> Result<String> {
-        string_token.validate()?;
-        Ok(string_token.data)
-    }
-}
-
-#[derive(Debug, Clone, PartialEq, serde::Serialize, serde::Deserialize)]
-pub enum Token {
-    // Used for unit type variants in Enum. An "empty" enum is not represented as Enum<empty box>,
-    // because this way we can have both unit and non-unit type variants.
-    Unit,
-    U8(u8),
-    U16(u16),
-    U32(u32),
-    U64(u64),
-    U128(u128),
-    U256(U256),
-    Bool(bool),
-    B256([u8; 32]),
-    Array(Vec<Token>),
-    Vector(Vec<Token>),
-    StringSlice(StaticStringToken),
-    StringArray(StaticStringToken),
-    Struct(Vec<Token>),
-    Enum(Box<EnumSelector>),
-    Tuple(Vec<Token>),
-    RawSlice(Vec<u8>),
-    Bytes(Vec<u8>),
-    String(String),
-}
-
-impl fmt::Display for Token {
-    fn fmt(&self, f: &mut fmt::Formatter) -> fmt::Result {
-        write!(f, "{self:?}")
-    }
-}
-
-impl Default for Token {
-    fn default() -> Self {
-        Token::U8(0)
-    }
-}
->>>>>>> 91c3ae62
 
 /// Converts a u16 to a right aligned array of 8 bytes.
 pub fn pad_u16(value: u16) -> ByteArray {
