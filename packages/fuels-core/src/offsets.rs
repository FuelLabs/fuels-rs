--- conflicted
+++ resolved
@@ -1,17 +1,11 @@
 use fuel_types::bytes::padded_len_usize;
 use fuel_vm::prelude::Opcode;
 
-<<<<<<< HEAD
 use crate::tx::{field::Script, ConsensusParameters, InputRepr};
 
-/// Gets the base offset for a script. The offset depends on the `max_inputs`
-/// field of the `ConsensusParameters` and the static offset
-pub fn base_script_offset(consensus_parameters: &ConsensusParameters) -> usize {
-=======
 /// Gets the base offset for a script or a predicate. The offset depends on the `max_inputs`
 /// field of the `ConsensusParameters` and the static offset.
 pub fn base_offset(consensus_parameters: &ConsensusParameters) -> usize {
->>>>>>> 56f01510
     consensus_parameters.tx_offset() + fuel_tx::Script::script_offset_static()
 }
 
