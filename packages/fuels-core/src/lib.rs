--- conflicted
+++ resolved
@@ -1,12 +1,5 @@
-<<<<<<< HEAD
-use fuels_types::errors::Result;
-
-use crate::{
-    abi_decoder::ABIDecoder,
-=======
 use fuels_types::{
-    errors::Error,
->>>>>>> a31d97ae
+    errors::Result,
     traits::{Parameterize, Tokenizable},
 };
 
