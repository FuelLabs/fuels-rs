use crate::{abi_decoder::ABIDecoder, types::Bits256};
use fuel_types::bytes::padded_len;
use fuels_types::{
    enum_variants::EnumVariants,
    errors::{CodecError, Error},
    param_types::ParamType,
};
use serde::{Deserialize, Serialize};
use std::{fmt, iter::zip};
use strum_macros::EnumString;

pub mod abi_decoder;
pub mod abi_encoder;
pub mod code_gen;
pub mod constants;
pub mod parameters;
pub mod rustfmt;
pub mod source;
pub mod tokenizer;
pub mod types;
pub mod utils;

pub mod tx {
    #[doc(no_inline)]
    pub use fuel_tx::*;
}

pub type ByteArray = [u8; 8];
pub type Selector = ByteArray;
pub type EnumSelector = (u8, Token, EnumVariants);

<<<<<<< HEAD
=======
#[derive(Debug, Clone, PartialEq, Eq, Hash, Serialize, Deserialize)]
pub enum Identity {
    Address(fuel_tx::Address),
    ContractId(fuel_tx::ContractId),
}

>>>>>>> 88549c09
#[derive(Debug, Clone, PartialEq, Eq, Default)]
pub struct StringToken {
    data: String,
    expected_len: usize,
}

impl StringToken {
    pub fn new(data: String, expected_len: usize) -> Self {
        StringToken { data, expected_len }
    }

    pub fn get_encodable_str(&self) -> Result<&str, CodecError> {
        if !self.data.is_ascii() {
            return Err(CodecError::InvalidData(
                "String data can only have ascii values".into(),
            ));
        }

        if self.data.len() != self.expected_len {
            return Err(CodecError::InvalidData(format!(
                "String data has len {}, but the expected len is {}",
                self.data.len(),
                self.expected_len
            )));
        }
        Ok(self.data.as_str())
    }
}

#[derive(Debug, Clone, PartialEq, EnumString)]
#[strum(ascii_case_insensitive)]
pub enum Token {
    // Used for unit type variants in Enum. An "empty" enum is not represented as Enum<empty box>,
    // because this way we can have both unit and non-unit type variants.
    Unit,
    U8(u8),
    U16(u16),
    U32(u32),
    U64(u64),
    Bool(bool),
    Byte(u8),
    B256([u8; 32]),
    Array(Vec<Token>),
    Vector(Vec<Token>),
    String(StringToken),
    Struct(Vec<Token>),
    #[strum(disabled)]
    Enum(Box<EnumSelector>),
    Tuple(Vec<Token>),
}

impl fmt::Display for Token {
    fn fmt(&self, f: &mut fmt::Formatter) -> fmt::Result {
        write!(f, "{:?}", self)
    }
}

impl Default for Token {
    fn default() -> Self {
        Token::U8(0)
    }
}

pub trait Tokenizable {
    /// Converts a `Token` into expected type.
    fn from_token(token: Token) -> Result<Self, Error>
    where
        Self: Sized;
    /// Converts a specified type back into token.
    fn into_token(self) -> Token;
}

pub fn try_from_bytes<T>(bytes: &[u8]) -> Result<T, Error>
where
    T: Parameterize + Tokenizable,
{
    let token = ABIDecoder::decode_single(&T::param_type(), bytes)?;

    T::from_token(token)
}

impl Tokenizable for Token {
    fn from_token(token: Token) -> Result<Self, Error> {
        Ok(token)
    }
    fn into_token(self) -> Token {
        self
    }
}

/// `abigen` requires `Parameterized` to construct nested types. It is also used by `try_from_bytes`
/// to facilitate the instantiation of custom types from bytes.
pub trait Parameterize {
    fn param_type() -> ParamType;
}

/// Converts a u8 to a right aligned array of 8 bytes.
pub fn pad_u8(value: u8) -> ByteArray {
    let mut padded = ByteArray::default();
    padded[7] = value;
    padded
}

/// Converts a u16 to a right aligned array of 8 bytes.
pub fn pad_u16(value: u16) -> ByteArray {
    let mut padded = ByteArray::default();
    padded[6..].copy_from_slice(&value.to_be_bytes());
    padded
}

/// Converts a u32 to a right aligned array of 8 bytes.
pub fn pad_u32(value: u32) -> ByteArray {
    let mut padded = [0u8; 8];
    padded[4..].copy_from_slice(&value.to_be_bytes());
    padded
}

pub fn pad_string(s: &str) -> Vec<u8> {
    let pad = padded_len(s.as_bytes()) - s.len();

    let mut padded = s.as_bytes().to_owned();

    padded.extend_from_slice(&vec![0; pad]);

    padded
}

pub fn unzip_param_types(param_types: &[(String, ParamType)]) -> Vec<ParamType> {
    param_types
        .iter()
        .map(|(_, param_type)| param_type)
        .cloned()
        .collect()
}

pub trait DecodableLog {
    fn decode_log(&self, data: &[u8]) -> Result<String, Error>;
}

impl DecodableLog for ParamType {
    fn decode_log(&self, data: &[u8]) -> Result<String, Error> {
        let token = ABIDecoder::decode_single(self, data)?;
        paramtype_decode_log(self, &token)
    }
}

fn inner_types_log(
    tokens: &[Token],
    inner_type: &ParamType,
    join_str: &str,
) -> Result<String, Error> {
    let inner_types_log = tokens
        .iter()
        .map(|token| paramtype_decode_log(inner_type, token))
        .collect::<Result<Vec<_>, _>>()?
        .join(join_str);

    Ok(inner_types_log)
}

fn paramtype_decode_log(param_type: &ParamType, token: &Token) -> Result<String, Error> {
    let result = match (param_type, token) {
        (ParamType::U8, Token::U8(val)) => val.to_string(),
        (ParamType::U16, Token::U16(val)) => val.to_string(),
        (ParamType::U32, Token::U32(val)) => val.to_string(),
        (ParamType::U64, Token::U64(val)) => val.to_string(),
        (ParamType::Bool, Token::Bool(val)) => val.to_string(),
        (ParamType::Byte, Token::Byte(val)) => val.to_string(),
        (ParamType::B256, Token::B256(val)) => {
            format!("Bits256({val:?})")
        }
        (ParamType::Unit, Token::Unit) => "()".to_string(),
        (ParamType::String(..), Token::String(str_token)) => {
            format!("SizedAsciiString {{ data: \"{}\" }}", str_token.data)
        }
        (ParamType::Array(inner_type, _), Token::Array(tokens)) => {
            let elements = inner_types_log(tokens, inner_type, ", ")?;
            format!("[{elements}]")
        }
        (ParamType::Vector(inner_type), Token::Vector(tokens)) => {
            let elements = inner_types_log(tokens, inner_type, ", ")?;
            format!("[{elements}]")
        }
        (ParamType::Struct { name, fields, .. }, Token::Struct(field_tokens)) => {
            let fields = zip(fields, field_tokens)
                .map(|((field_name, param_type), token)| -> Result<_, Error> {
                    let field_stringified = paramtype_decode_log(param_type, token)?;
                    Ok(format!("{field_name}: {}", field_stringified))
                })
                .collect::<Result<Vec<_>, _>>()?
                .join(", ");
            format!("{name} {{ {fields} }}")
        }
        (ParamType::Enum { .. }, Token::Enum(selector)) => {
            let (discriminant, token, variants) = selector.as_ref();

            let (variant_name, variant_param_type) = variants.select_variant(*discriminant)?;
            let variant_str = paramtype_decode_log(variant_param_type, token)?;
            let variant_str = if variant_str == "()" {
                "".into()
            } else {
                format!("({variant_str})")
            };

            format!("{variant_name}{variant_str}")
        }
        (ParamType::Tuple(types), Token::Tuple(tokens)) => {
            let elements = zip(types, tokens)
                .map(|(ptype, token)| paramtype_decode_log(ptype, token))
                .collect::<Result<Vec<_>, _>>()?
                .join(", ");

            format!("({elements})")
        }
        _ => {
            return Err(Error::InvalidData(format!(
                "Could not decode log with param type: `{param_type:?}` and token: `{token:?}`"
            )))
        }
    };
    Ok(result)
}

#[cfg(test)]
mod tests {
    use super::DecodableLog;
    use crate::{
        try_from_bytes,
        types::{Bits256, EvmAddress, SizedAsciiString},
        Parameterize,
    };
    use fuel_types::{Address, AssetId, ContractId};
    use fuels_types::{constants::WORD_SIZE, errors::Error};

    #[test]
    fn can_convert_bytes_into_tuple() -> Result<(), Error> {
        let tuple_in_bytes: Vec<u8> = vec![0, 0, 0, 0, 0, 0, 0, 1, 0, 0, 0, 0, 0, 0, 0, 2];

        let the_tuple: (u64, u32) = try_from_bytes(&tuple_in_bytes)?;

        assert_eq!(the_tuple, (1, 2));

        Ok(())
    }

    #[test]
    fn can_convert_all_from_bool_to_u64() -> Result<(), Error> {
        let bytes: Vec<u8> = vec![0xFF; WORD_SIZE];

        assert!(try_from_bytes::<bool>(&bytes)?);
        assert_eq!(try_from_bytes::<u8>(&bytes)?, u8::MAX);
        assert_eq!(try_from_bytes::<u16>(&bytes)?, u16::MAX);
        assert_eq!(try_from_bytes::<u32>(&bytes)?, u32::MAX);
        assert_eq!(try_from_bytes::<u64>(&bytes)?, u64::MAX);

        Ok(())
    }

    #[test]
    fn can_convert_native_types() -> anyhow::Result<()> {
        let bytes = [0xFF; 32];

        assert_eq!(
            try_from_bytes::<Address>(&bytes)?,
            Address::new(bytes.as_slice().try_into()?)
        );
        assert_eq!(
            try_from_bytes::<ContractId>(&bytes)?,
            ContractId::new(bytes.as_slice().try_into()?)
        );
        assert_eq!(
            try_from_bytes::<AssetId>(&bytes)?,
            AssetId::new(bytes.as_slice().try_into()?)
        );
        Ok(())
    }

    #[test]
    fn test_param_type_decode_log() -> anyhow::Result<()> {
        {
            assert_eq!(
                format!("{:?}", true),
                bool::param_type().decode_log(&[0, 0, 0, 0, 0, 0, 0, 1])?
            );

            assert_eq!(
                format!("{:?}", 128u8),
                u8::param_type().decode_log(&[0, 0, 0, 0, 0, 0, 0, 128])?
            );

            assert_eq!(
                format!("{:?}", 256u16),
                u16::param_type().decode_log(&[0, 0, 0, 0, 0, 0, 1, 0])?
            );

            assert_eq!(
                format!("{:?}", 512u32),
                u32::param_type().decode_log(&[0, 0, 0, 0, 0, 0, 2, 0])?
            );

            assert_eq!(
                format!("{:?}", 1024u64),
                u64::param_type().decode_log(&[0, 0, 0, 0, 0, 0, 4, 0])?
            );
        }
        {
            assert_eq!(
                format!("{:?}", (1, 2)),
                <(u8, u8)>::param_type()
                    .decode_log(&[0, 0, 0, 0, 0, 0, 0, 1, 0, 0, 0, 0, 0, 0, 0, 2])?
            );

            assert_eq!(
                format!("{:?}", [3, 4]),
                <[u64; 2]>::param_type()
                    .decode_log(&[0, 0, 0, 0, 0, 0, 0, 3, 0, 0, 0, 0, 0, 0, 0, 4])?
            );

            assert_eq!(
                format!("{:?}", SizedAsciiString::<4>::new("Fuel".to_string())?),
                SizedAsciiString::<4>::param_type().decode_log(&[70, 117, 101, 108, 0, 0, 0, 0])?
            );
        }
        {
            assert_eq!(
                format!("{:?}", Some(42)),
                <Option<u64>>::param_type()
                    .decode_log(&[0, 0, 0, 0, 0, 0, 0, 1, 0, 0, 0, 0, 0, 0, 0, 42])?
            );

            assert_eq!(
                format!("{:?}", Err::<u64, u64>(42u64)),
                <Result<u64, u64>>::param_type()
                    .decode_log(&[0, 0, 0, 0, 0, 0, 0, 1, 0, 0, 0, 0, 0, 0, 0, 42])?
            );

            let bits256 = Bits256([
                239, 134, 175, 169, 105, 108, 240, 220, 99, 133, 226, 196, 7, 166, 225, 89, 161,
                16, 60, 239, 183, 226, 174, 6, 54, 251, 51, 211, 203, 42, 158, 74,
            ]);

            assert_eq!(
                format!("{:?}", bits256),
                Bits256::param_type().decode_log(&[
                    239, 134, 175, 169, 105, 108, 240, 220, 99, 133, 226, 196, 7, 166, 225, 89,
                    161, 16, 60, 239, 183, 226, 174, 6, 54, 251, 51, 211, 203, 42, 158, 74
                ])?
            );

            assert_eq!(
                format!("{:?}", EvmAddress::from(bits256)),
                EvmAddress::param_type().decode_log(&[
                    0, 0, 0, 0, 0, 0, 0, 0, 0, 0, 0, 0, 7, 166, 225, 89, 161, 16, 60, 239, 183,
                    226, 174, 6, 54, 251, 51, 211, 203, 42, 158, 74
                ])?
            );
        }

        Ok(())
    }
}<|MERGE_RESOLUTION|>--- conflicted
+++ resolved
@@ -29,15 +29,12 @@
 pub type Selector = ByteArray;
 pub type EnumSelector = (u8, Token, EnumVariants);
 
-<<<<<<< HEAD
-=======
 #[derive(Debug, Clone, PartialEq, Eq, Hash, Serialize, Deserialize)]
 pub enum Identity {
     Address(fuel_tx::Address),
     ContractId(fuel_tx::ContractId),
 }
 
->>>>>>> 88549c09
 #[derive(Debug, Clone, PartialEq, Eq, Default)]
 pub struct StringToken {
     data: String,
