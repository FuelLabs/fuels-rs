--- conflicted
+++ resolved
@@ -8,11 +8,6 @@
 pub mod abi_decoder;
 pub mod abi_encoder;
 pub mod function_selector;
-<<<<<<< HEAD
-pub mod offsets;
-=======
-pub mod traits;
->>>>>>> b5d146d5
 pub mod utils;
 
 pub fn try_from_bytes<T>(bytes: &[u8]) -> Result<T>
