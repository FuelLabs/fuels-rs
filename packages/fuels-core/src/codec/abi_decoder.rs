--- conflicted
+++ resolved
@@ -1,28 +1,17 @@
-<<<<<<< HEAD
-=======
+#[cfg(experimental)]
 mod bounded_decoder;
 mod decode_as_debug_str;
->>>>>>> 91c3ae62
-#[cfg(experimental)]
-mod bounded_decoder;
 #[cfg(not(experimental))]
 mod experimental_bounded_decoder;
 
 #[cfg(experimental)]
-<<<<<<< HEAD
 use crate::codec::abi_decoder::bounded_decoder::BoundedDecoder;
 #[cfg(not(experimental))]
 use crate::codec::abi_decoder::experimental_bounded_decoder::BoundedDecoder;
-use crate::types::{errors::Result, param_types::ParamType, Token};
-=======
-use crate::codec::abi_decoder::experimental_bounded_decoder::ExperimentalBoundedDecoder;
 use crate::{
-    codec::abi_decoder::{
-        bounded_decoder::BoundedDecoder, decode_as_debug_str::decode_as_debug_str,
-    },
+    codec::abi_decoder::decode_as_debug_str::decode_as_debug_str,
     types::{errors::Result, param_types::ParamType, Token},
 };
->>>>>>> 91c3ae62
 
 #[derive(Debug, Clone, Copy)]
 pub struct DecoderConfig {
@@ -96,8 +85,6 @@
     pub fn decode_multiple(&self, param_types: &[ParamType], bytes: &[u8]) -> Result<Vec<Token>> {
         BoundedDecoder::new(self.config).decode_multiple(param_types, bytes)
     }
-<<<<<<< HEAD
-=======
 
     /// Decodes `bytes` following the schema described in `param_type` into its respective debug
     /// string.
@@ -124,21 +111,6 @@
         let token = BoundedDecoder::new(self.config).decode(param_type, bytes)?;
         decode_as_debug_str(param_type, &token)
     }
-
-    #[cfg(experimental)]
-    pub fn experimental_decode(&self, param_type: &ParamType, bytes: &[u8]) -> Result<Token> {
-        ExperimentalBoundedDecoder::new(self.config).decode(param_type, bytes)
-    }
-
-    #[cfg(experimental)]
-    pub fn experimental_decode_multiple(
-        &self,
-        param_types: &[ParamType],
-        bytes: &[u8],
-    ) -> Result<Vec<Token>> {
-        ExperimentalBoundedDecoder::new(self.config).decode_multiple(param_types, bytes)
-    }
->>>>>>> 91c3ae62
 }
 
 #[cfg(test)]
