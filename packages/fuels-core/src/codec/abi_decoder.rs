mod bounded_decoder;

use crate::{
    codec::abi_decoder::bounded_decoder::BoundedDecoder,
    types::{errors::Result, param_types::ParamType, Token},
};

#[derive(Debug, Clone, Copy)]
pub struct DecoderConfig {
    /// Entering a struct, array, tuple, enum or vector increases the depth. Decoding will fail if
    /// the current depth becomes greater than `max_depth` configured here.
    pub max_depth: usize,
    /// Every decoded Token will increase the token count. Decoding will fail if the current
    /// token count becomes greater than `max_tokens` configured here.
    pub max_tokens: usize,
}

// ANCHOR: default_decoder_config
impl Default for DecoderConfig {
    fn default() -> Self {
        Self {
            max_depth: 45,
            max_tokens: 10_000,
        }
    }
}
// ANCHOR_END: default_decoder_config

#[derive(Default)]
pub struct ABIDecoder {
    pub config: DecoderConfig,
}

impl ABIDecoder {
    pub fn new(config: DecoderConfig) -> Self {
        Self { config }
    }

    /// Decodes `bytes` following the schema described in `param_type` into its respective `Token`.
    ///
    /// # Arguments
    ///
    /// * `param_type`: The `ParamType` of the type we expect is encoded
    ///                  inside `bytes`.
    /// * `bytes`:       The bytes to be used in the decoding process.
    /// # Examples
    ///
    /// ```
    /// use fuels_core::codec::ABIDecoder;
    /// use fuels_core::traits::Tokenizable;
    /// use fuels_core::types::param_types::ParamType;
    ///
    /// let decoder = ABIDecoder::default();
    ///
    /// let token = decoder.decode(&ParamType::U8,  &[0, 0, 0, 0, 0, 0, 0, 7]).unwrap();
    ///
    /// assert_eq!(u8::from_token(token).unwrap(), 7u8);
    /// ```
    pub fn decode(&self, param_type: &ParamType, bytes: &[u8]) -> Result<Token> {
        BoundedDecoder::new(self.config).decode(param_type, bytes)
    }

    /// Same as `decode` but decodes multiple `ParamType`s in one go.
    /// # Examples
    /// ```
    /// use fuels_core::codec::ABIDecoder;
    /// use fuels_core::types::param_types::ParamType;
    /// use fuels_core::types::Token;
    ///
    /// let decoder = ABIDecoder::default();
    /// let data: &[u8] = &[0, 0, 0, 0, 0, 0, 0, 7, 0, 0, 0, 0, 0, 0, 0, 8];
    ///
    /// let tokens = decoder.decode_multiple(&[ParamType::U8, ParamType::U8], &data).unwrap();
    ///
    /// assert_eq!(tokens, vec![Token::U8(7), Token::U8(8)]);
    /// ```
    pub fn decode_multiple(&self, param_types: &[ParamType], bytes: &[u8]) -> Result<Vec<Token>> {
        BoundedDecoder::new(self.config).decode_multiple(param_types, bytes)
    }
}

#[cfg(test)]
mod tests {
    use std::vec;

    use super::*;
<<<<<<< HEAD
    use crate::traits::Parameterize;
    use crate::types::U256;
=======
>>>>>>> 7534c128
    use crate::{
        constants::WORD_SIZE,
        types::{enum_variants::EnumVariants, errors::Error, StaticStringToken, U256},
    };
    use ParamType::*;

    #[test]
    fn decode_int() -> Result<()> {
        let data = [0x0, 0x0, 0x0, 0x0, 0xff, 0xff, 0xff, 0xff];

        let decoded = ABIDecoder::default().decode(&ParamType::U32, &data)?;

        assert_eq!(decoded, Token::U32(u32::MAX));
        Ok(())
    }

    #[test]
    fn decode_multiple_int() -> Result<()> {
        let types = vec![
            ParamType::U32,
            ParamType::U8,
            ParamType::U16,
            ParamType::U64,
            ParamType::U128,
            ParamType::U256,
        ];
        let data = [
            0x0, 0x0, 0x0, 0x0, 0xff, 0xff, 0xff, 0xff, // u32
            0x0, 0x0, 0x0, 0x0, 0x0, 0x0, 0x0, 0xff, // u8
            0x0, 0x0, 0x0, 0x0, 0x0, 0x0, 0xff, 0xff, // u16
            0xff, 0xff, 0xff, 0xff, 0xff, 0xff, 0xff, 0xff, // u64
            0xff, 0xff, 0xff, 0xff, 0xff, 0xff, 0xff, 0xff, 0xff, 0xff, 0xff, 0xff, 0xff, 0xff,
            0xff, 0xff, // u128
            0xff, 0xff, 0xff, 0xff, 0xff, 0xff, 0xff, 0xff, 0xff, 0xff, 0xff, 0xff, 0xff, 0xff,
            0xff, 0xff, 0xff, 0xff, 0xff, 0xff, 0xff, 0xff, 0xff, 0xff, 0xff, 0xff, 0xff, 0xff,
            0xff, 0xff, 0xff, 0xff, // u256
        ];

        let decoded = ABIDecoder::default().decode_multiple(&types, &data)?;

        let expected = vec![
            Token::U32(u32::MAX),
            Token::U8(u8::MAX),
            Token::U16(u16::MAX),
            Token::U64(u64::MAX),
            Token::U128(u128::MAX),
            Token::U256(U256::MAX),
        ];
        assert_eq!(decoded, expected);
        Ok(())
    }

    #[test]
    fn decode_bool() -> Result<()> {
        let types = vec![ParamType::Bool, ParamType::Bool];
        let data = [
            0x0, 0x0, 0x0, 0x0, 0x0, 0x0, 0x0, 0x01, 0x0, 0x0, 0x0, 0x0, 0x0, 0x0, 0x0, 0x00,
        ];

        let decoded = ABIDecoder::default().decode_multiple(&types, &data)?;

        let expected = vec![Token::Bool(true), Token::Bool(false)];

        assert_eq!(decoded, expected);
        Ok(())
    }

    #[test]
    fn decode_b256() -> Result<()> {
        let data = [
            0xd5, 0x57, 0x9c, 0x46, 0xdf, 0xcc, 0x7f, 0x18, 0x20, 0x70, 0x13, 0xe6, 0x5b, 0x44,
            0xe4, 0xcb, 0x4e, 0x2c, 0x22, 0x98, 0xf4, 0xac, 0x45, 0x7b, 0xa8, 0xf8, 0x27, 0x43,
            0xf3, 0x1e, 0x93, 0xb,
        ];

        let decoded = ABIDecoder::default().decode(&ParamType::B256, &data)?;

        assert_eq!(decoded, Token::B256(data));
        Ok(())
    }

    #[test]
    fn decode_string_array() -> Result<()> {
        let types = vec![ParamType::StringArray(23), ParamType::StringArray(5)];
        let data = [
            0x54, 0x68, 0x69, 0x73, 0x20, 0x69, 0x73, 0x20, // This is
            0x61, 0x20, 0x66, 0x75, 0x6c, 0x6c, 0x20, 0x73, // a full s
            0x65, 0x6e, 0x74, 0x65, 0x6e, 0x63, 0x65, 0x00, // entence
            0x48, 0x65, 0x6c, 0x6c, 0x6f, 0x00, 0x00, 0x00, // Hello
        ];

        let decoded = ABIDecoder::default().decode_multiple(&types, &data)?;

        let expected = vec![
            Token::StringArray(StaticStringToken::new(
                "This is a full sentence".into(),
                Some(23),
            )),
            Token::StringArray(StaticStringToken::new("Hello".into(), Some(5))),
        ];

        assert_eq!(decoded, expected);
        Ok(())
    }

    #[test]
    fn decode_string_slice() -> Result<()> {
        let types = vec![ParamType::StringSlice];
        let data = [
            0x54, 0x68, 0x69, 0x73, 0x20, 0x69, 0x73, 0x20, // This is
            0x61, 0x20, 0x66, 0x75, 0x6c, 0x6c, 0x20, 0x73, // a full s
            0x65, 0x6e, 0x74, 0x65, 0x6e, 0x63, 0x65, // entence
        ];

        let decoded = ABIDecoder::default().decode_multiple(&types, &data)?;

        let expected = vec![Token::StringSlice(StaticStringToken::new(
            "This is a full sentence".into(),
            None,
        ))];

        assert_eq!(decoded, expected);
        Ok(())
    }

    #[test]
    fn decode_array() -> Result<()> {
        // Create a parameter type for u8[2].
        let types = vec![ParamType::Array(Box::new(ParamType::U8), 2)];
        let data = [
            0x0, 0x0, 0x0, 0x0, 0x0, 0x0, 0x0, 0xff, 0x0, 0x0, 0x0, 0x0, 0x0, 0x0, 0x0, 0x2a,
        ];

        let decoded = ABIDecoder::default().decode_multiple(&types, &data)?;

        let expected = vec![Token::Array(vec![Token::U8(255), Token::U8(42)])];
        assert_eq!(decoded, expected);
        Ok(())
    }

    #[test]
    fn decode_struct() -> Result<()> {
        // struct MyStruct {
        //     foo: u8,
        //     bar: bool,
        // }

        let data = [
            0x0, 0x0, 0x0, 0x0, 0x0, 0x0, 0x0, 0x1, 0x0, 0x0, 0x0, 0x0, 0x0, 0x0, 0x0, 0x1,
        ];
        let param_type = ParamType::Struct {
            fields: vec![ParamType::U8, ParamType::Bool],
            generics: vec![],
        };

        let decoded = ABIDecoder::default().decode(&param_type, &data)?;

        let expected = Token::Struct(vec![Token::U8(1), Token::Bool(true)]);

        assert_eq!(decoded, expected);
        Ok(())
    }

    #[test]
    fn decode_bytes() -> Result<()> {
        let data = [0xFF, 0x00, 0x01, 0x02, 0x03, 0x04, 0x05];
        let decoded = ABIDecoder::default().decode(&ParamType::Bytes, &data)?;

        let expected = Token::Bytes(data.to_vec());

        assert_eq!(decoded, expected);
        Ok(())
    }

    #[test]
    fn decode_enum() -> Result<()> {
        // enum MyEnum {
        //     x: u32,
        //     y: bool,
        // }

        let types = vec![ParamType::U32, ParamType::Bool];
        let inner_enum_types = EnumVariants::new(types)?;
        let types = vec![ParamType::Enum {
            variants: inner_enum_types.clone(),
            generics: vec![],
        }];

        // "0" discriminant and 42 enum value
        let data = [
            0x0, 0x0, 0x0, 0x0, 0x0, 0x0, 0x0, 0x0, 0x0, 0x0, 0x0, 0x0, 0x0, 0x0, 0x0, 0x2a,
        ];

        let decoded = ABIDecoder::default().decode_multiple(&types, &data)?;

        let expected = vec![Token::Enum(Box::new((0, Token::U32(42), inner_enum_types)))];
        assert_eq!(decoded, expected);
        Ok(())
    }

    #[test]
    fn decoder_will_skip_enum_padding_and_decode_next_arg() -> Result<()> {
        // struct MyStruct {
        //     par1: MyEnum,
        //     par2: u32
        // }

        // enum MyEnum {
        //     x: b256,
        //     y: u32,
        // }

        let types = vec![ParamType::B256, ParamType::U32];
        let inner_enum_types = EnumVariants::new(types)?;

        let fields = vec![
            ParamType::Enum {
                variants: inner_enum_types.clone(),
                generics: vec![],
            },
            ParamType::U32,
        ];
        let struct_type = ParamType::Struct {
            fields,
            generics: vec![],
        };

        let enum_discriminant_enc = vec![0x0, 0x0, 0x0, 0x0, 0x0, 0x0, 0x0, 0x1];
        let enum_data_enc = vec![0x0, 0x0, 0x0, 0x0, 0x0, 0x0, 0x30, 0x39];
        // this padding is due to the biggest variant of MyEnum being 3 WORDs bigger than the chosen variant
        let enum_padding_enc = vec![0x0; 3 * WORD_SIZE];
        let struct_par2_enc = vec![0x0, 0x0, 0x0, 0x0, 0x0, 0x0, 0xD4, 0x31];
        let data: Vec<u8> = vec![
            enum_discriminant_enc,
            enum_padding_enc,
            enum_data_enc,
            struct_par2_enc,
        ]
        .into_iter()
        .flatten()
        .collect();

        let decoded = ABIDecoder::default().decode(&struct_type, &data)?;

        let expected = Token::Struct(vec![
            Token::Enum(Box::new((1, Token::U32(12345), inner_enum_types))),
            Token::U32(54321),
        ]);
        assert_eq!(decoded, expected);
        Ok(())
    }

    #[test]
    fn decode_nested_struct() -> Result<()> {
        // struct Foo {
        //     x: u16,
        //     y: Bar,
        // }
        //
        // struct Bar {
        //     a: bool,
        //     b: u8[2],
        // }

        let fields = vec![
            ParamType::U16,
            ParamType::Struct {
                fields: vec![
                    ParamType::Bool,
                    ParamType::Array(Box::new(ParamType::U8), 2),
                ],
                generics: vec![],
            },
        ];
        let nested_struct = ParamType::Struct {
            fields,
            generics: vec![],
        };

        let data = [
            0x0, 0x0, 0x0, 0x0, 0x0, 0x0, 0x0, 0xa, 0x0, 0x0, 0x0, 0x0, 0x0, 0x0, 0x0, 0x1, 0x0,
            0x0, 0x0, 0x0, 0x0, 0x0, 0x0, 0x1, 0x0, 0x0, 0x0, 0x0, 0x0, 0x0, 0x0, 0x2,
        ];

        let decoded = ABIDecoder::default().decode(&nested_struct, &data)?;

        let my_nested_struct = vec![
            Token::U16(10),
            Token::Struct(vec![
                Token::Bool(true),
                Token::Array(vec![Token::U8(1), Token::U8(2)]),
            ]),
        ];

        assert_eq!(decoded, Token::Struct(my_nested_struct));
        Ok(())
    }

    #[test]
    fn decode_comprehensive() -> Result<()> {
        // struct Foo {
        //     x: u16,
        //     y: Bar,
        // }
        //
        // struct Bar {
        //     a: bool,
        //     b: u8[2],
        // }

        // fn: long_function(Foo,u8[2],b256,str[3],str)

        // Parameters
        let fields = vec![
            ParamType::U16,
            ParamType::Struct {
                fields: vec![
                    ParamType::Bool,
                    ParamType::Array(Box::new(ParamType::U8), 2),
                ],
                generics: vec![],
            },
        ];
        let nested_struct = ParamType::Struct {
            fields,
            generics: vec![],
        };

        let u8_arr = ParamType::Array(Box::new(ParamType::U8), 2);
        let b256 = ParamType::B256;
        let s = ParamType::StringArray(3);
        let ss = ParamType::StringSlice;

        let types = [nested_struct, u8_arr, b256, s, ss];

        let bytes = [
            0x0, 0x0, 0x0, 0x0, 0x0, 0x0, 0x0, 0xa, // foo.x == 10u16
            0x0, 0x0, 0x0, 0x0, 0x0, 0x0, 0x0, 0x1, // foo.y.a == true
            0x0, 0x0, 0x0, 0x0, 0x0, 0x0, 0x0, 0x1, // foo.b.0 == 1u8
            0x0, 0x0, 0x0, 0x0, 0x0, 0x0, 0x0, 0x2, // foo.b.1 == 2u8
            0x0, 0x0, 0x0, 0x0, 0x0, 0x0, 0x0, 0x1, // u8[2].0 == 1u8
            0x0, 0x0, 0x0, 0x0, 0x0, 0x0, 0x0, 0x2, // u8[2].0 == 2u8
            0xd5, 0x57, 0x9c, 0x46, 0xdf, 0xcc, 0x7f, 0x18, // b256
            0x20, 0x70, 0x13, 0xe6, 0x5b, 0x44, 0xe4, 0xcb, // b256
            0x4e, 0x2c, 0x22, 0x98, 0xf4, 0xac, 0x45, 0x7b, // b256
            0xa8, 0xf8, 0x27, 0x43, 0xf3, 0x1e, 0x93, 0xb, // b256
            0x66, 0x6f, 0x6f, 0x00, 0x00, 0x00, 0x00, 0x00, // str[3]
            0x54, 0x68, 0x69, 0x73, 0x20, 0x69, 0x73, 0x20, // str data
            0x61, 0x20, 0x66, 0x75, 0x6c, 0x6c, 0x20, 0x73, // str data
            0x65, 0x6e, 0x74, 0x65, 0x6e, 0x63, 0x65, // str data
        ];

        let decoded = ABIDecoder::default().decode_multiple(&types, &bytes)?;

        // Expected tokens
        let foo = Token::Struct(vec![
            Token::U16(10),
            Token::Struct(vec![
                Token::Bool(true),
                Token::Array(vec![Token::U8(1), Token::U8(2)]),
            ]),
        ]);

        let u8_arr = Token::Array(vec![Token::U8(1), Token::U8(2)]);

        let b256 = Token::B256([
            0xd5, 0x57, 0x9c, 0x46, 0xdf, 0xcc, 0x7f, 0x18, 0x20, 0x70, 0x13, 0xe6, 0x5b, 0x44,
            0xe4, 0xcb, 0x4e, 0x2c, 0x22, 0x98, 0xf4, 0xac, 0x45, 0x7b, 0xa8, 0xf8, 0x27, 0x43,
            0xf3, 0x1e, 0x93, 0xb,
        ]);

        let ss = Token::StringSlice(StaticStringToken::new(
            "This is a full sentence".into(),
            None,
        ));

        let s = Token::StringArray(StaticStringToken::new("foo".into(), Some(3)));

        let expected: Vec<Token> = vec![foo, u8_arr, b256, s, ss];

        assert_eq!(decoded, expected);
        Ok(())
    }

    #[test]
    fn units_in_structs_are_decoded_as_one_word() -> Result<()> {
        let data = [
            0x0, 0x0, 0x0, 0x0, 0x0, 0x0, 0x0, 0x0, 0xFF, 0xFF, 0xFF, 0xFF, 0xFF, 0xFF, 0xFF, 0xFF,
        ];
        let struct_type = ParamType::Struct {
            fields: vec![ParamType::Unit, ParamType::U64],
            generics: vec![],
        };

        let actual = ABIDecoder::default().decode(&struct_type, &data)?;

        let expected = Token::Struct(vec![Token::Unit, Token::U64(u64::MAX)]);
        assert_eq!(actual, expected);
        Ok(())
    }

    #[test]
    fn enums_with_all_unit_variants_are_decoded_from_one_word() -> Result<()> {
        let data = [0, 0, 0, 0, 0, 0, 0, 1];
        let types = vec![ParamType::Unit, ParamType::Unit];
        let variants = EnumVariants::new(types)?;
        let enum_w_only_units = ParamType::Enum {
            variants: variants.clone(),
            generics: vec![],
        };

        let result = ABIDecoder::default().decode(&enum_w_only_units, &data)?;

        let expected_enum = Token::Enum(Box::new((1, Token::Unit, variants)));
        assert_eq!(result, expected_enum);
        Ok(())
    }

    #[test]
    fn out_of_bounds_discriminant_is_detected() -> Result<()> {
        let data = [0, 0, 0, 0, 0, 0, 0, 1, 0, 0, 0, 0, 0, 0, 0, 2];
        let types = vec![ParamType::U32];
        let variants = EnumVariants::new(types)?;
        let enum_type = ParamType::Enum {
            variants,
            generics: vec![],
        };

        let result = ABIDecoder::default().decode(&enum_type, &data);

        let error = result.expect_err("Should have resulted in an error");

        let expected_msg = "Discriminant '1' doesn't point to any variant: ";
        assert!(matches!(error, Error::InvalidData(str) if str.starts_with(expected_msg)));
        Ok(())
    }

    #[test]
    pub fn division_by_zero() {
        let param_type = Vec::<[u16; 0]>::param_type();
        let result = ABIDecoder::default().decode(&param_type, &[]);
        assert!(matches!(result, Err(Error::InvalidType(_))));
    }

    #[test]
    pub fn multiply_overflow_enum() {
        let result = ABIDecoder::default().decode(
            &Enum {
                variants: EnumVariants::new(vec![
                    Array(Box::new(Array(Box::new(RawSlice), 8)), usize::MAX),
                    B256,
                    B256,
                    B256,
                    B256,
                    B256,
                    B256,
                    B256,
                    B256,
                    B256,
                    B256,
                ])
                .unwrap(),
                generics: vec![U16],
            },
            &[],
        );
        assert!(matches!(result, Err(Error::InvalidType(_))));
    }

    #[test]
    pub fn multiply_overflow_vector() {
        let param_type = Vec::<[(); usize::MAX]>::param_type();
        let result = ABIDecoder::default().decode(&param_type, &[]);
        assert!(matches!(result, Err(Error::InvalidData(_))));
    }

    #[test]
    pub fn multiply_overflow_arith() {
        let mut param_type: ParamType = U16;
        for _ in 0..50 {
            param_type = Array(Box::new(param_type), 8);
        }
        let result = ABIDecoder::default().decode(
            &Enum {
                variants: EnumVariants::new(vec![param_type]).unwrap(),
                generics: vec![U16],
            },
            &[],
        );
        assert!(matches!(result, Err(Error::InvalidData(_))));
    }

    #[test]
    pub fn capacity_overflow() {
        let result = ABIDecoder::default().decode(
            &Array(Box::new(Array(Box::new(Tuple(vec![])), usize::MAX)), 1),
            &[],
        );
        assert!(matches!(result, Err(Error::InvalidType(_))));
    }

    #[test]
    pub fn stack_overflow() {
        let mut param_type: ParamType = U16;
        for _ in 0..13500 {
            param_type = Vector(Box::new(param_type));
        }
        let result = ABIDecoder::default().decode(&param_type, &[]);
        assert!(matches!(result, Err(Error::InvalidType(_))));
    }

    #[test]
    pub fn capacity_maloc() {
        let param_type = Array(Box::new(U8), usize::MAX);
        let result = ABIDecoder::default().decode(&param_type, &[]);
        assert!(matches!(result, Err(Error::InvalidData(_))));
    }

    #[test]
    fn decoding_enum_with_more_than_one_heap_type_variant_fails() -> Result<()> {
        let mut param_types = vec![
            ParamType::U64,
            ParamType::Bool,
            ParamType::Vector(Box::from(ParamType::U64)),
        ];
        // empty data
        let data = [
            0, 0, 0, 0, 0, 0, 0, 0, 0, 0, 0, 0, 0, 0, 0, 0, 0, 0, 0, 0, 0, 0, 0, 0, 0, 0, 0, 0, 0,
            0, 0, 0, 0, 0, 0, 0, 0, 0, 0, 0, 0, 0, 0, 0, 0, 0, 0, 0,
        ];
        let variants = EnumVariants::new(param_types.clone())?;
        let enum_param_type = ParamType::Enum {
            variants,
            generics: vec![],
        };
        // it works if there is only one heap type
        let _ = ABIDecoder::default().decode(&enum_param_type, &data)?;

        param_types.append(&mut vec![ParamType::Bytes]);
        let variants = EnumVariants::new(param_types)?;
        let enum_param_type = ParamType::Enum {
            variants,
            generics: vec![],
        };
        // fails if there is more than one variant using heap type in the enum
        let error = ABIDecoder::default()
            .decode(&enum_param_type, &data)
            .expect_err("Should fail");
        let expected_error =
            "Invalid type: Enums currently support only one heap-type variant. Found: 2"
                .to_string();
        assert_eq!(error.to_string(), expected_error);

        Ok(())
    }

    #[test]
    fn enums_w_too_deeply_nested_heap_types_not_allowed() {
        let param_types = vec![
            ParamType::U8,
            ParamType::Struct {
                fields: vec![ParamType::RawSlice],
                generics: vec![],
            },
        ];
        let variants = EnumVariants::new(param_types).unwrap();
        let enum_param_type = ParamType::Enum {
            variants,
            generics: vec![],
        };

        let err = ABIDecoder::default()
            .decode(&enum_param_type, &[])
            .expect_err("should have failed");

        let Error::InvalidType(msg) = err else {
            panic!("Unexpected err: {err}");
        };

        assert_eq!(
            msg,
            "Enums currently support only one level deep heap types."
        );
    }

    #[test]
    fn max_depth_surpassed() {
        const MAX_DEPTH: usize = 2;
        let config = DecoderConfig {
            max_depth: MAX_DEPTH,
            ..Default::default()
        };
        let msg = format!("Depth limit ({MAX_DEPTH}) reached while decoding. Try increasing it.");
        // for each nested enum so that it may read the discriminant
        let data = [0; MAX_DEPTH * WORD_SIZE];

        [nested_struct, nested_enum, nested_tuple, nested_array]
            .iter()
            .map(|fun| fun(MAX_DEPTH + 1))
            .for_each(|param_type| {
                assert_decoding_failed_w_data(config, &param_type, &msg, &data);
            })
    }

    #[test]
    fn depth_is_not_reached() {
        const MAX_DEPTH: usize = 3;
        const ACTUAL_DEPTH: usize = MAX_DEPTH - 1;

        // enough data to decode 2*ACTUAL_DEPTH enums (discriminant + u8 = 2*WORD_SIZE)
        let data = [0; 2 * ACTUAL_DEPTH * (WORD_SIZE * 2)];
        let config = DecoderConfig {
            max_depth: MAX_DEPTH,
            ..Default::default()
        };

        [nested_struct, nested_enum, nested_tuple, nested_array]
            .into_iter()
            .map(|fun| fun(ACTUAL_DEPTH))
            .map(|param_type| {
                // Wrapping everything in a structure so that we may check whether the depth is
                // decremented after finishing every struct field.
                ParamType::Struct {
                    fields: vec![param_type.clone(), param_type],
                    generics: vec![],
                }
            })
            .for_each(|param_type| {
                ABIDecoder::new(config).decode(&param_type, &data).unwrap();
            })
    }

    #[test]
    fn too_many_tokens() {
        let config = DecoderConfig {
            max_tokens: 3,
            ..Default::default()
        };

        let data = [0; 3 * WORD_SIZE];
        let el = ParamType::U8;
        for param_type in [
            ParamType::Struct {
                fields: vec![el.clone(); 3],
                generics: vec![],
            },
            ParamType::Tuple(vec![el.clone(); 3]),
            ParamType::Array(Box::new(el.clone()), 3),
            ParamType::Vector(Box::new(el)),
        ] {
            assert_decoding_failed_w_data(
                config,
                &param_type,
                "Token limit (3) reached while decoding. Try increasing it.",
                &data,
            );
        }
    }

    #[test]
    fn vectors_of_zst_are_not_supported() {
        let param_type = ParamType::Vector(Box::new(ParamType::StringArray(0)));

        let err = ABIDecoder::default()
            .decode(&param_type, &[])
            .expect_err("Vectors of ZST should be prohibited");

        let Error::InvalidType(msg) = err else {
            panic!("Expected error of type InvalidType")
        };
        assert_eq!(
            msg,
            "Cannot calculate the number of elements because the type is zero-sized."
        );
    }

    #[test]
    fn token_count_is_being_reset_between_decodings() {
        // given
        let config = DecoderConfig {
            max_tokens: 3,
            ..Default::default()
        };

        let param_type = ParamType::Array(Box::new(ParamType::StringArray(0)), 2);

        let decoder = ABIDecoder::new(config);
        decoder.decode(&param_type, &[]).unwrap();

        // when
        let result = decoder.decode(&param_type, &[]);

        // then
        result.expect("Element count to be reset");
    }

    fn assert_decoding_failed_w_data(
        config: DecoderConfig,
        param_type: &ParamType,
        msg: &str,
        data: &[u8],
    ) {
        let decoder = ABIDecoder::new(config);

        let err = decoder.decode(param_type, data);

        let Err(Error::InvalidType(actual_msg)) = err else {
            panic!("Unexpected an InvalidType error! Got: {err:?}");
        };
        assert_eq!(actual_msg, msg);
    }

    fn nested_struct(depth: usize) -> ParamType {
        let fields = if depth == 1 {
            vec![]
        } else {
            vec![nested_struct(depth - 1)]
        };

        ParamType::Struct {
            fields,
            generics: vec![],
        }
    }

    fn nested_enum(depth: usize) -> ParamType {
        let fields = if depth == 1 {
            vec![ParamType::U8]
        } else {
            vec![nested_enum(depth - 1)]
        };

        ParamType::Enum {
            variants: EnumVariants::new(fields).unwrap(),
            generics: vec![],
        }
    }

    fn nested_array(depth: usize) -> ParamType {
        let field = if depth == 1 {
            ParamType::U8
        } else {
            nested_array(depth - 1)
        };

        ParamType::Array(Box::new(field), 1)
    }

    fn nested_tuple(depth: usize) -> ParamType {
        let fields = if depth == 1 {
            vec![ParamType::U8]
        } else {
            vec![nested_tuple(depth - 1)]
        };

        ParamType::Tuple(fields)
    }
}<|MERGE_RESOLUTION|>--- conflicted
+++ resolved
@@ -84,13 +84,9 @@
     use std::vec;
 
     use super::*;
-<<<<<<< HEAD
-    use crate::traits::Parameterize;
-    use crate::types::U256;
-=======
->>>>>>> 7534c128
     use crate::{
         constants::WORD_SIZE,
+        traits::Parameterize,
         types::{enum_variants::EnumVariants, errors::Error, StaticStringToken, U256},
     };
     use ParamType::*;
