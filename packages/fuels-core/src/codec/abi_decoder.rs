--- conflicted
+++ resolved
@@ -56,215 +56,8 @@
     ///
     /// assert_eq!(u8::from_token(token).unwrap(), 7u8);
     /// ```
-<<<<<<< HEAD
-    pub fn decode(param_types: &[ParamType], bytes: &[u8]) -> Result<Vec<Token>> {
-        let (tokens, _) = Self::decode_multiple(param_types, bytes)?;
-
-        Ok(tokens)
-    }
-
-    /// The same as `decode` just for a single type. Used in most cases since
-    /// contract functions can only return one type.
-    pub fn decode_single(param_type: &ParamType, bytes: &[u8]) -> Result<Token> {
-        param_type.validate_is_decodable()?;
-        Ok(Self::decode_param(param_type, bytes)?.token)
-    }
-
-    fn decode_param(param_type: &ParamType, bytes: &[u8]) -> Result<DecodeResult> {
-        match param_type {
-            ParamType::Unit => Self::decode_unit(bytes),
-            ParamType::U8 => Self::decode_u8(bytes),
-            ParamType::U16 => Self::decode_u16(bytes),
-            ParamType::U32 => Self::decode_u32(bytes),
-            ParamType::U64 => Self::decode_u64(bytes),
-            ParamType::U128 => Self::decode_u128(bytes),
-            ParamType::U256 => Self::decode_u256(bytes),
-            ParamType::Bool => Self::decode_bool(bytes),
-            ParamType::B256 => Self::decode_b256(bytes),
-            ParamType::RawSlice => Self::decode_raw_slice(bytes),
-            ParamType::StringSlice => Self::decode_string_slice(bytes),
-            ParamType::StringArray(len) => Self::decode_string_array(bytes, *len),
-            ParamType::Array(ref t, length) => Self::decode_array(t, bytes, *length),
-            ParamType::Struct { fields, .. } => Self::decode_struct(fields, bytes),
-            ParamType::Enum { variants, .. } => Self::decode_enum(bytes, variants),
-            ParamType::Tuple(types) => Self::decode_tuple(types, bytes),
-            ParamType::Vector(param_type) => Self::decode_vector(param_type, bytes),
-            ParamType::Bytes => Self::decode_bytes(bytes),
-            ParamType::String => Self::decode_std_string(bytes),
-        }
-    }
-
-    fn decode_bytes(bytes: &[u8]) -> Result<DecodeResult> {
-        Ok(DecodeResult {
-            token: Token::Bytes(bytes.to_vec()),
-            bytes_read: bytes.len(),
-        })
-    }
-
-    fn decode_std_string(bytes: &[u8]) -> Result<DecodeResult> {
-        Ok(DecodeResult {
-            token: Token::String(str::from_utf8(bytes)?.to_string()),
-            bytes_read: bytes.len(),
-        })
-    }
-
-    fn decode_vector(param_type: &ParamType, bytes: &[u8]) -> Result<DecodeResult> {
-        let num_of_elements = ParamType::calculate_num_of_elements(param_type, bytes.len())?;
-        let (tokens, bytes_read) = Self::decode_multiple(vec![param_type; num_of_elements], bytes)?;
-
-        Ok(DecodeResult {
-            token: Token::Vector(tokens),
-            bytes_read,
-        })
-    }
-
-    fn decode_tuple(param_types: &[ParamType], bytes: &[u8]) -> Result<DecodeResult> {
-        let (tokens, bytes_read) = Self::decode_multiple(param_types, bytes)?;
-
-        Ok(DecodeResult {
-            token: Token::Tuple(tokens),
-            bytes_read,
-        })
-    }
-
-    fn decode_struct(param_types: &[ParamType], bytes: &[u8]) -> Result<DecodeResult> {
-        let (tokens, bytes_read) = Self::decode_multiple(param_types, bytes)?;
-
-        Ok(DecodeResult {
-            token: Token::Struct(tokens),
-            bytes_read,
-        })
-    }
-
-    fn decode_multiple<'a>(
-        param_types: impl IntoIterator<Item = &'a ParamType>,
-        bytes: &[u8],
-    ) -> Result<(Vec<Token>, usize)> {
-        let mut results = vec![];
-
-        let mut bytes_read = 0;
-
-        for param_type in param_types {
-            param_type.validate_is_decodable()?;
-            let res = Self::decode_param(param_type, skip(bytes, bytes_read)?)?;
-            bytes_read += res.bytes_read;
-            results.push(res.token);
-        }
-
-        Ok((results, bytes_read))
-    }
-
-    fn decode_array(param_type: &ParamType, bytes: &[u8], length: usize) -> Result<DecodeResult> {
-        let (tokens, bytes_read) = Self::decode_multiple(&vec![param_type.clone(); length], bytes)?;
-
-        Ok(DecodeResult {
-            token: Token::Array(tokens),
-            bytes_read,
-        })
-    }
-
-    fn decode_raw_slice(bytes: &[u8]) -> Result<DecodeResult> {
-        let raw_slice_element = ParamType::U64;
-        let num_of_elements =
-            ParamType::calculate_num_of_elements(&raw_slice_element, bytes.len())?;
-        let (tokens, bytes_read) =
-            Self::decode_multiple(&vec![ParamType::U64; num_of_elements], bytes)?;
-        let elements = tokens
-            .into_iter()
-            .map(u64::from_token)
-            .collect::<Result<Vec<u64>>>()
-            .map_err(|e| error!(InvalidData, "{e}"))?;
-
-        Ok(DecodeResult {
-            token: Token::RawSlice(elements),
-            bytes_read,
-        })
-    }
-
-    fn decode_string_slice(bytes: &[u8]) -> Result<DecodeResult> {
-        let decoded = str::from_utf8(bytes)?;
-
-        Ok(DecodeResult {
-            token: Token::StringSlice(StaticStringToken::new(decoded.into(), None)),
-            bytes_read: decoded.len(),
-        })
-    }
-
-    fn decode_string_array(bytes: &[u8], length: usize) -> Result<DecodeResult> {
-        let encoded_len = padded_len_usize(length);
-        let encoded_str = peek(bytes, encoded_len)?;
-
-        let decoded = str::from_utf8(&encoded_str[..length])?;
-        let result = DecodeResult {
-            token: Token::StringArray(StaticStringToken::new(decoded.into(), Some(length))),
-            bytes_read: encoded_len,
-        };
-        Ok(result)
-    }
-
-    fn decode_b256(bytes: &[u8]) -> Result<DecodeResult> {
-        Ok(DecodeResult {
-            token: Token::B256(*peek_fixed::<32>(bytes)?),
-            bytes_read: B256_BYTES_SIZE,
-        })
-    }
-
-    fn decode_bool(bytes: &[u8]) -> Result<DecodeResult> {
-        // Grab last byte of the word and compare it to 0x00
-        let b = peek_u8(bytes)? != 0u8;
-
-        let result = DecodeResult {
-            token: Token::Bool(b),
-            bytes_read: WORD_SIZE,
-        };
-
-        Ok(result)
-    }
-
-    fn decode_u128(bytes: &[u8]) -> Result<DecodeResult> {
-        Ok(DecodeResult {
-            token: Token::U128(peek_u128(bytes)?),
-            bytes_read: U128_BYTES_SIZE,
-        })
-    }
-
-    fn decode_u256(bytes: &[u8]) -> Result<DecodeResult> {
-        Ok(DecodeResult {
-            token: Token::U256(peek_u256(bytes)?),
-            bytes_read: U256_BYTES_SIZE,
-        })
-    }
-
-    fn decode_u64(bytes: &[u8]) -> Result<DecodeResult> {
-        Ok(DecodeResult {
-            token: Token::U64(peek_u64(bytes)?),
-            bytes_read: WORD_SIZE,
-        })
-    }
-
-    fn decode_u32(bytes: &[u8]) -> Result<DecodeResult> {
-        Ok(DecodeResult {
-            token: Token::U32(peek_u32(bytes)?),
-            bytes_read: WORD_SIZE,
-        })
-    }
-
-    fn decode_u16(bytes: &[u8]) -> Result<DecodeResult> {
-        Ok(DecodeResult {
-            token: Token::U16(peek_u16(bytes)?),
-            bytes_read: WORD_SIZE,
-        })
-    }
-
-    fn decode_u8(bytes: &[u8]) -> Result<DecodeResult> {
-        Ok(DecodeResult {
-            token: Token::U8(peek_u8(bytes)?),
-            bytes_read: WORD_SIZE,
-        })
-=======
     pub fn decode(&self, param_type: &ParamType, bytes: &[u8]) -> Result<Token> {
         BoundedDecoder::new(self.config).decode(param_type, bytes)
->>>>>>> 337d0eaa
     }
 
     /// Same as `decode` but decodes multiple `ParamType`s in one go.
@@ -277,128 +70,12 @@
     /// let decoder = ABIDecoder::default();
     /// let data: &[u8] = &[0, 0, 0, 0, 0, 0, 0, 7, 0, 0, 0, 0, 0, 0, 0, 8];
     ///
-<<<<<<< HEAD
-    /// * `data`: slice of encoded data on whose beginning we're expecting an encoded enum
-    /// * `variants`: all types that this particular enum type could hold
-    fn decode_enum(bytes: &[u8], variants: &EnumVariants) -> Result<DecodeResult> {
-        let enum_width = variants.compute_encoding_width_of_enum();
-
-        let discriminant = peek_u32(bytes)? as u8;
-        let selected_variant = variants.param_type_of_variant(discriminant)?;
-        let skip_extra = variants
-            .heap_type_variant()
-            .is_some_and(|(heap_discriminant, _)| heap_discriminant == discriminant)
-            .then_some(3);
-        let words_to_skip =
-            enum_width - selected_variant.compute_encoding_width() + skip_extra.unwrap_or_default();
-        let enum_content_bytes = skip(bytes, words_to_skip * WORD_SIZE)?;
-        let result = Self::decode_token_in_enum(enum_content_bytes, variants, selected_variant)?;
-
-        let selector = Box::new((discriminant, result.token, variants.clone()));
-        Ok(DecodeResult {
-            token: Token::Enum(selector),
-            bytes_read: enum_width * WORD_SIZE,
-        })
-    }
-
-    fn decode_token_in_enum(
-        bytes: &[u8],
-        variants: &EnumVariants,
-        selected_variant: &ParamType,
-    ) -> Result<DecodeResult> {
-        // Enums that contain only Units as variants have only their discriminant encoded.
-        // Because of this we construct the Token::Unit rather than calling `decode_param`
-        if variants.only_units_inside() {
-            Ok(DecodeResult {
-                token: Token::Unit,
-                bytes_read: 0,
-            })
-        } else {
-            Self::decode_param(selected_variant, bytes)
-        }
-    }
-}
-
-fn peek_u128(bytes: &[u8]) -> Result<u128> {
-    let slice = peek_fixed::<U128_BYTES_SIZE>(bytes)?;
-    Ok(u128::from_be_bytes(*slice))
-}
-
-fn peek_u256(bytes: &[u8]) -> Result<U256> {
-    let slice = peek_fixed::<U256_BYTES_SIZE>(bytes)?;
-    Ok(U256::from(*slice))
-}
-
-fn peek_u64(bytes: &[u8]) -> Result<u64> {
-    let slice = peek_fixed::<WORD_SIZE>(bytes)?;
-    Ok(u64::from_be_bytes(*slice))
-}
-
-fn peek_u32(bytes: &[u8]) -> Result<u32> {
-    const BYTES: usize = std::mem::size_of::<u32>();
-
-    let slice = peek_fixed::<WORD_SIZE>(bytes)?;
-    let bytes = slice[WORD_SIZE - BYTES..]
-        .try_into()
-        .expect("peek_u32: You must use a slice containing exactly 4B.");
-    Ok(u32::from_be_bytes(bytes))
-}
-
-fn peek_u16(bytes: &[u8]) -> Result<u16> {
-    const BYTES: usize = std::mem::size_of::<u16>();
-
-    let slice = peek_fixed::<WORD_SIZE>(bytes)?;
-    let bytes = slice[WORD_SIZE - BYTES..]
-        .try_into()
-        .expect("peek_u16: You must use a slice containing exactly 2B.");
-    Ok(u16::from_be_bytes(bytes))
-}
-
-fn peek_u8(bytes: &[u8]) -> Result<u8> {
-    const BYTES: usize = std::mem::size_of::<u8>();
-
-    let slice = peek_fixed::<WORD_SIZE>(bytes)?;
-    let bytes = slice[WORD_SIZE - BYTES..]
-        .try_into()
-        .expect("peek_u8: You must use a slice containing exactly 1B.");
-    Ok(u8::from_be_bytes(bytes))
-}
-
-fn peek_fixed<const LEN: usize>(data: &[u8]) -> Result<&[u8; LEN]> {
-    let slice_w_correct_length = peek(data, LEN)?;
-    Ok(<&[u8; LEN]>::try_from(slice_w_correct_length)
-        .expect("peek(data,len) must return a slice of length `len` or error out"))
-}
-
-fn peek(data: &[u8], len: usize) -> Result<&[u8]> {
-    if len > data.len() {
-        Err(error!(
-            InvalidData,
-            "tried to read {len} bytes from response but only had {} remaining!",
-            data.len()
-        ))
-    } else {
-        Ok(&data[..len])
-    }
-}
-
-fn skip(slice: &[u8], num_bytes: usize) -> Result<&[u8]> {
-    if num_bytes > slice.len() {
-        Err(error!(
-            InvalidData,
-            "tried to consume {num_bytes} bytes from response but only had {} remaining!",
-            slice.len()
-        ))
-    } else {
-        Ok(&slice[num_bytes..])
-=======
     /// let tokens = decoder.decode_multiple(&[ParamType::U8, ParamType::U8], &data).unwrap();
     ///
     /// assert_eq!(tokens, vec![Token::U8(7), Token::U8(8)]);
     /// ```
     pub fn decode_multiple(&self, param_types: &[ParamType], bytes: &[u8]) -> Result<Vec<Token>> {
         BoundedDecoder::new(self.config).decode_multiple(param_types, bytes)
->>>>>>> 337d0eaa
     }
 }
 
@@ -834,7 +511,6 @@
     }
 
     #[test]
-<<<<<<< HEAD
     fn decoding_enum_with_more_than_one_heap_type_variant_fails() -> Result<()> {
         let mut param_types = vec![
             ParamType::U64,
@@ -852,7 +528,7 @@
             generics: vec![],
         };
         // it works if there is only one heap type
-        let _ = ABIDecoder::decode_single(&enum_param_type, &data)?;
+        let _ = ABIDecoder::default().decode(&enum_param_type, &data)?;
 
         param_types.append(&mut vec![ParamType::Bytes]);
         let variants = EnumVariants::new(param_types)?;
@@ -861,7 +537,9 @@
             generics: vec![],
         };
         // fails if there is more than one variant using heap type in the enum
-        let error = ABIDecoder::decode_single(&enum_param_type, &data).expect_err("Should fail");
+        let error = ABIDecoder::default()
+            .decode(&enum_param_type, &data)
+            .expect_err("Should fail");
         let expected_error =
             "Invalid type: Enums currently support only one heap-type variant. Found: 2"
                 .to_string();
@@ -885,7 +563,9 @@
             generics: vec![],
         };
 
-        let err = ABIDecoder::decode_single(&enum_param_type, &[]).expect_err("should have failed");
+        let err = ABIDecoder::default()
+            .decode(&enum_param_type, &[])
+            .expect_err("should have failed");
 
         let Error::InvalidType(msg) = err else {
             panic!("Unexpected err: {err}");
@@ -896,7 +576,8 @@
             "Enums currently support only one level deep heap types."
         );
     }
-=======
+
+    #[test]
     fn max_depth_surpassed() {
         const MAX_DEPTH: usize = 2;
         let config = DecoderConfig {
@@ -1068,5 +749,4 @@
 
         ParamType::Tuple(fields)
     }
->>>>>>> 337d0eaa
 }