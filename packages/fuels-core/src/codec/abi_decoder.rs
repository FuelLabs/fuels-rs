--- conflicted
+++ resolved
@@ -1,19 +1,8 @@
 mod bounded_decoder;
 
 use crate::{
-<<<<<<< HEAD
     codec::abi_decoder::bounded_decoder::BoundedDecoder,
     types::{errors::Result, param_types::ParamType, Token},
-=======
-    constants::WORD_SIZE,
-    traits::Tokenizable,
-    types::{
-        enum_variants::EnumVariants,
-        errors::{error, Error, Result},
-        param_types::ParamType,
-        StaticStringToken, Token, U256,
-    },
->>>>>>> 97f9f64e
 };
 
 #[derive(Debug, Clone, Copy)]
@@ -67,237 +56,11 @@
     ///
     /// assert_eq!(u8::from_token(token).unwrap(), 7u8);
     /// ```
-<<<<<<< HEAD
     pub fn decode(&self, param_type: &ParamType, bytes: &[u8]) -> Result<Token> {
         BoundedDecoder::new(self.config).decode(param_type, bytes)
     }
 
     /// Same as `decode` but decodes multiple `ParamType`s in one go.
-=======
-    pub fn decode(param_types: &[ParamType], bytes: &[u8]) -> Result<Vec<Token>> {
-        let (tokens, _) = Self::decode_multiple(param_types, bytes)?;
-
-        Ok(tokens)
-    }
-
-    /// The same as `decode` just for a single type. Used in most cases since
-    /// contract functions can only return one type.
-    pub fn decode_single(param_type: &ParamType, bytes: &[u8]) -> Result<Token> {
-        Ok(Self::decode_param(param_type, bytes)?.token)
-    }
-
-    fn decode_param(param_type: &ParamType, bytes: &[u8]) -> Result<DecodeResult> {
-        if param_type.contains_nested_heap_types() {
-            return Err(error!(
-                InvalidData,
-                "Type {param_type:?} contains nested heap types (`Vec` or `Bytes`), this is not supported."
-            ));
-        }
-        match param_type {
-            ParamType::Unit => Self::decode_unit(bytes),
-            ParamType::U8 => Self::decode_u8(bytes),
-            ParamType::U16 => Self::decode_u16(bytes),
-            ParamType::U32 => Self::decode_u32(bytes),
-            ParamType::U64 => Self::decode_u64(bytes),
-            ParamType::U128 => Self::decode_u128(bytes),
-            ParamType::U256 => Self::decode_u256(bytes),
-            ParamType::Bool => Self::decode_bool(bytes),
-            ParamType::B256 => Self::decode_b256(bytes),
-            ParamType::RawSlice => Self::decode_raw_slice(bytes),
-            ParamType::StringSlice => Self::decode_string_slice(bytes),
-            ParamType::StringArray(len) => Self::decode_string_array(bytes, *len),
-            ParamType::Array(ref t, length) => Self::decode_array(t, bytes, *length),
-            ParamType::Struct { fields, .. } => Self::decode_struct(fields, bytes),
-            ParamType::Enum { variants, .. } => Self::decode_enum(bytes, variants),
-            ParamType::Tuple(types) => Self::decode_tuple(types, bytes),
-            ParamType::Vector(param_type) => Self::decode_vector(param_type, bytes),
-            ParamType::Bytes => Self::decode_bytes(bytes),
-            ParamType::String => Self::decode_std_string(bytes),
-        }
-    }
-
-    fn decode_bytes(bytes: &[u8]) -> Result<DecodeResult> {
-        Ok(DecodeResult {
-            token: Token::Bytes(bytes.to_vec()),
-            bytes_read: bytes.len(),
-        })
-    }
-
-    fn decode_std_string(bytes: &[u8]) -> Result<DecodeResult> {
-        Ok(DecodeResult {
-            token: Token::String(str::from_utf8(bytes)?.to_string()),
-            bytes_read: bytes.len(),
-        })
-    }
-
-    fn decode_vector(param_type: &ParamType, bytes: &[u8]) -> Result<DecodeResult> {
-        let num_of_elements = ParamType::calculate_num_of_elements(param_type, bytes.len())?;
-        let (tokens, bytes_read) = Self::decode_multiple(vec![param_type; num_of_elements], bytes)?;
-
-        Ok(DecodeResult {
-            token: Token::Vector(tokens),
-            bytes_read,
-        })
-    }
-
-    fn decode_tuple(param_types: &[ParamType], bytes: &[u8]) -> Result<DecodeResult> {
-        let (tokens, bytes_read) = Self::decode_multiple(param_types, bytes)?;
-
-        Ok(DecodeResult {
-            token: Token::Tuple(tokens),
-            bytes_read,
-        })
-    }
-
-    fn decode_struct(param_types: &[ParamType], bytes: &[u8]) -> Result<DecodeResult> {
-        let (tokens, bytes_read) = Self::decode_multiple(param_types, bytes)?;
-
-        Ok(DecodeResult {
-            token: Token::Struct(tokens),
-            bytes_read,
-        })
-    }
-
-    fn decode_multiple<'a>(
-        param_types: impl IntoIterator<Item = &'a ParamType>,
-        bytes: &[u8],
-    ) -> Result<(Vec<Token>, usize)> {
-        let mut results = vec![];
-
-        let mut bytes_read = 0;
-
-        for param_type in param_types {
-            let res = Self::decode_param(param_type, skip(bytes, bytes_read)?)?;
-            bytes_read += res.bytes_read;
-            results.push(res.token);
-        }
-
-        Ok((results, bytes_read))
-    }
-
-    fn decode_array(param_type: &ParamType, bytes: &[u8], length: usize) -> Result<DecodeResult> {
-        let (tokens, bytes_read) = Self::decode_multiple(&vec![param_type.clone(); length], bytes)?;
-
-        Ok(DecodeResult {
-            token: Token::Array(tokens),
-            bytes_read,
-        })
-    }
-
-    fn decode_raw_slice(bytes: &[u8]) -> Result<DecodeResult> {
-        let raw_slice_element = ParamType::U64;
-        let num_of_elements =
-            ParamType::calculate_num_of_elements(&raw_slice_element, bytes.len())?;
-        let (tokens, bytes_read) =
-            Self::decode_multiple(&vec![ParamType::U64; num_of_elements], bytes)?;
-        let elements = tokens
-            .into_iter()
-            .map(u64::from_token)
-            .collect::<Result<Vec<u64>>>()
-            .map_err(|e| error!(InvalidData, "{e}"))?;
-
-        Ok(DecodeResult {
-            token: Token::RawSlice(elements),
-            bytes_read,
-        })
-    }
-
-    fn decode_string_slice(bytes: &[u8]) -> Result<DecodeResult> {
-        let decoded = str::from_utf8(bytes)?;
-
-        Ok(DecodeResult {
-            token: Token::StringSlice(StaticStringToken::new(decoded.into(), None)),
-            bytes_read: decoded.len(),
-        })
-    }
-
-    fn decode_string_array(bytes: &[u8], length: usize) -> Result<DecodeResult> {
-        let encoded_len = padded_len_usize(length);
-        let encoded_str = peek(bytes, encoded_len)?;
-
-        let decoded = str::from_utf8(&encoded_str[..length])?;
-        let result = DecodeResult {
-            token: Token::StringArray(StaticStringToken::new(decoded.into(), Some(length))),
-            bytes_read: encoded_len,
-        };
-        Ok(result)
-    }
-
-    fn decode_b256(bytes: &[u8]) -> Result<DecodeResult> {
-        Ok(DecodeResult {
-            token: Token::B256(*peek_fixed::<32>(bytes)?),
-            bytes_read: B256_BYTES_SIZE,
-        })
-    }
-
-    fn decode_bool(bytes: &[u8]) -> Result<DecodeResult> {
-        // Grab last byte of the word and compare it to 0x00
-        let b = peek_u8(bytes)? != 0u8;
-
-        let result = DecodeResult {
-            token: Token::Bool(b),
-            bytes_read: WORD_SIZE,
-        };
-
-        Ok(result)
-    }
-
-    fn decode_u128(bytes: &[u8]) -> Result<DecodeResult> {
-        Ok(DecodeResult {
-            token: Token::U128(peek_u128(bytes)?),
-            bytes_read: U128_BYTES_SIZE,
-        })
-    }
-
-    fn decode_u256(bytes: &[u8]) -> Result<DecodeResult> {
-        Ok(DecodeResult {
-            token: Token::U256(peek_u256(bytes)?),
-            bytes_read: U256_BYTES_SIZE,
-        })
-    }
-
-    fn decode_u64(bytes: &[u8]) -> Result<DecodeResult> {
-        Ok(DecodeResult {
-            token: Token::U64(peek_u64(bytes)?),
-            bytes_read: WORD_SIZE,
-        })
-    }
-
-    fn decode_u32(bytes: &[u8]) -> Result<DecodeResult> {
-        Ok(DecodeResult {
-            token: Token::U32(peek_u32(bytes)?),
-            bytes_read: WORD_SIZE,
-        })
-    }
-
-    fn decode_u16(bytes: &[u8]) -> Result<DecodeResult> {
-        Ok(DecodeResult {
-            token: Token::U16(peek_u16(bytes)?),
-            bytes_read: WORD_SIZE,
-        })
-    }
-
-    fn decode_u8(bytes: &[u8]) -> Result<DecodeResult> {
-        Ok(DecodeResult {
-            token: Token::U8(peek_u8(bytes)?),
-            bytes_read: WORD_SIZE,
-        })
-    }
-
-    fn decode_unit(bytes: &[u8]) -> Result<DecodeResult> {
-        // We don't need the data, we're doing this purely as a bounds
-        // check.
-        peek_fixed::<WORD_SIZE>(bytes)?;
-        Ok(DecodeResult {
-            token: Token::Unit,
-            bytes_read: WORD_SIZE,
-        })
-    }
-
-    /// The encoding follows the ABI specs defined
-    /// [here](https://github.com/FuelLabs/fuel-specs/blob/1be31f70c757d8390f74b9e1b3beb096620553eb/specs/protocol/abi.md)
->>>>>>> 97f9f64e
-    ///
     /// # Examples
     /// ```
     /// use fuels_core::codec::ABIDecoder;
@@ -323,7 +86,7 @@
     use super::*;
     use crate::{
         constants::WORD_SIZE,
-        types::{enum_variants::EnumVariants, errors::Error, StringToken},
+        types::{enum_variants::EnumVariants, errors::Error, StaticStringToken},
     };
 
     #[test]
@@ -824,7 +587,7 @@
 
     #[test]
     fn vectors_of_zst_are_not_supported() {
-        let param_type = ParamType::Vector(Box::new(ParamType::String(0)));
+        let param_type = ParamType::Vector(Box::new(ParamType::StringArray(0)));
 
         let err = ABIDecoder::default()
             .decode(&param_type, &[])
@@ -847,7 +610,7 @@
             ..Default::default()
         };
 
-        let param_type = ParamType::Array(Box::new(ParamType::String(0)), 2);
+        let param_type = ParamType::Array(Box::new(ParamType::StringArray(0)), 2);
 
         let decoder = ABIDecoder::new(config);
         decoder.decode(&param_type, &[]).unwrap();
