#[cfg(experimental)]
use sha2::{Digest, Sha256};

<<<<<<< HEAD
use crate::types::param_types::ParamType;
#[cfg(experimental)]
use crate::types::ByteArray;
=======
use crate::types::{
    param_types::{NamedParamType, ParamType},
    ByteArray,
};
>>>>>>> 91c3ae62

#[cfg(experimental)]
/// Given a function name and its inputs  will return a ByteArray representing
/// the function selector as specified in the Fuel specs.
pub fn resolve_fn_selector(name: &str, inputs: &[ParamType]) -> ByteArray {
    let fn_signature = resolve_fn_signature(name, inputs);

    first_four_bytes_of_sha256_hash(&fn_signature)
}

#[cfg(not(experimental))]
pub fn resolve_fn_selector(name: &str, _inputs: &[ParamType]) -> Vec<u8> {
    let bytes = name.as_bytes().to_vec();
    let len = bytes.len() as u64;

    [len.to_be_bytes().to_vec(), bytes].concat()
}

#[cfg(experimental)]
fn resolve_fn_signature(name: &str, inputs: &[ParamType]) -> String {
    let fn_args = resolve_args(inputs);

    format!("{name}({fn_args})")
}

<<<<<<< HEAD
#[cfg(experimental)]
fn resolve_args(arg: &[ParamType]) -> String {
    arg.iter().map(resolve_arg).collect::<Vec<_>>().join(",")
=======
fn resolve_args(args: &[ParamType]) -> String {
    args.iter().map(resolve_arg).collect::<Vec<_>>().join(",")
}

fn resolve_named_args(args: &[NamedParamType]) -> String {
    args.iter()
        .map(|(_, param_type)| resolve_arg(param_type))
        .collect::<Vec<_>>()
        .join(",")
>>>>>>> 91c3ae62
}

#[cfg(experimental)]
fn resolve_arg(arg: &ParamType) -> String {
    match &arg {
        ParamType::U8 => "u8".to_owned(),
        ParamType::U16 => "u16".to_owned(),
        ParamType::U32 => "u32".to_owned(),
        ParamType::U64 => "u64".to_owned(),
        ParamType::U128 => "s(u64,u64)".to_owned(),
        ParamType::U256 => "u256".to_owned(),
        ParamType::Bool => "bool".to_owned(),
        ParamType::B256 => "b256".to_owned(),
        ParamType::Unit => "()".to_owned(),
        ParamType::StringSlice => "str".to_owned(),
        ParamType::StringArray(len) => {
            format!("str[{len}]")
        }
        ParamType::Array(internal_type, len) => {
            let inner = resolve_arg(internal_type);
            format!("a[{inner};{len}]")
        }
        ParamType::Struct {
            fields, generics, ..
        } => {
            let gen_params = resolve_args(generics);
            let field_params = resolve_named_args(fields);
            let gen_params = if !gen_params.is_empty() {
                format!("<{gen_params}>")
            } else {
                gen_params
            };
            format!("s{gen_params}({field_params})")
        }
        ParamType::Enum {
            enum_variants,
            generics,
            ..
        } => {
            let gen_params = resolve_args(generics);
            let field_params = resolve_named_args(enum_variants.variants());
            let gen_params = if !gen_params.is_empty() {
                format!("<{gen_params}>")
            } else {
                gen_params
            };
            format!("e{gen_params}({field_params})")
        }
        ParamType::Tuple(inner) => {
            let inner = resolve_args(inner);
            format!("({inner})")
        }
        ParamType::Vector(el_type) => {
            let inner = resolve_arg(el_type);
            format!("s<{inner}>(s<{inner}>(rawptr,u64),u64)")
        }
        ParamType::RawSlice => "rawslice".to_string(),
        ParamType::Bytes => "s(s(rawptr,u64),u64)".to_string(),
        ParamType::String => "s(s(s(rawptr,u64),u64))".to_string(),
    }
}

#[cfg(experimental)]
/// Hashes an encoded function selector using SHA256 and returns the first 4 bytes.
/// The function selector has to have been already encoded following the ABI specs defined
/// [here](https://github.com/FuelLabs/fuel-specs/blob/1be31f70c757d8390f74b9e1b3beb096620553eb/specs/protocol/abi.md)
pub(crate) fn first_four_bytes_of_sha256_hash(string: &str) -> ByteArray {
    let string_as_bytes = string.as_bytes();
    let mut hasher = Sha256::new();
    hasher.update(string_as_bytes);
    let result = hasher.finalize();
    let mut output = ByteArray::default();
    output[4..].copy_from_slice(&result[..4]);
    output
}

#[macro_export]
macro_rules! fn_selector {
    ( $fn_name: ident ( $($fn_arg: ty),* )  ) => {
         ::fuels::core::codec::resolve_fn_selector(
                 stringify!($fn_name),
                 &[$( <$fn_arg as ::fuels::core::traits::Parameterize>::param_type() ),*]
             )
             .to_vec()
    }
}

pub use fn_selector;

/// This uses the default `EncoderConfig` configuration.
#[macro_export]
macro_rules! calldata {
    ( $($arg: expr),* ) => {
        ::fuels::core::codec::ABIEncoder::default().encode(&[$(::fuels::core::traits::Tokenizable::into_token($arg)),*])
            .map(|ub| ub.resolve(0))
    }
}

pub use calldata;

#[cfg(experimental)]
#[cfg(test)]
mod tests {
    use super::*;
    use crate::{to_named, types::param_types::EnumVariants};

    #[test]
    fn handles_primitive_types() {
        let check_selector_for_type = |primitive_type: ParamType, expected_selector: &str| {
            let selector = resolve_fn_signature("some_fun", &[primitive_type]);

            assert_eq!(selector, format!("some_fun({expected_selector})"));
        };

        for (param_type, expected_signature) in [
            (ParamType::U8, "u8"),
            (ParamType::U16, "u16"),
            (ParamType::U32, "u32"),
            (ParamType::U64, "u64"),
            (ParamType::Bool, "bool"),
            (ParamType::B256, "b256"),
            (ParamType::Unit, "()"),
            (ParamType::StringArray(15), "str[15]"),
            (ParamType::StringSlice, "str"),
        ] {
            check_selector_for_type(param_type, expected_signature);
        }
    }

    #[test]
    fn handles_std_strings() {
        let inputs = [ParamType::String];

        let signature = resolve_fn_signature("some_fn", &inputs);

        assert_eq!(signature, "some_fn(s(s(s(rawptr,u64),u64)))");
    }

    #[test]
    fn handles_arrays() {
        let inputs = [ParamType::Array(Box::new(ParamType::U8), 1)];

        let signature = resolve_fn_signature("some_fun", &inputs);

        assert_eq!(signature, format!("some_fun(a[u8;1])"));
    }

    #[test]
    fn handles_tuples() {
        let inputs = [ParamType::Tuple(vec![ParamType::U8, ParamType::U8])];

        let selector = resolve_fn_signature("some_fun", &inputs);

        assert_eq!(selector, format!("some_fun((u8,u8))"));
    }

    #[test]
    fn handles_structs() {
        let fields = to_named(&[ParamType::U64, ParamType::U32]);
        let generics = vec![ParamType::U32];
        let inputs = [ParamType::Struct {
            name: "".to_string(),
            fields,
            generics,
        }];

        let selector = resolve_fn_signature("some_fun", &inputs);

        assert_eq!(selector, format!("some_fun(s<u32>(u64,u32))"));
    }

    #[test]
    fn handles_vectors() {
        let inputs = [ParamType::Vector(Box::new(ParamType::U32))];

        let selector = resolve_fn_signature("some_fun", &inputs);

        assert_eq!(selector, "some_fun(s<u32>(s<u32>(rawptr,u64),u64))")
    }

    #[test]
    fn handles_bytes() {
        let inputs = [ParamType::Bytes];

        let selector = resolve_fn_signature("some_fun", &inputs);

        assert_eq!(selector, "some_fun(s(s(rawptr,u64),u64))")
    }

    #[test]
    fn handles_enums() {
        let types = to_named(&[ParamType::U64, ParamType::U32]);
        let enum_variants = EnumVariants::new(types).unwrap();
        let generics = vec![ParamType::U32];
        let inputs = [ParamType::Enum {
            name: "".to_string(),
            enum_variants,
            generics,
        }];

        let selector = resolve_fn_signature("some_fun", &inputs);

        assert_eq!(selector, format!("some_fun(e<u32>(u64,u32))"));
    }

    #[test]
    fn ultimate_test() {
        let fields = to_named(&[ParamType::Struct {
            name: "".to_string(),

            fields: to_named(&[ParamType::StringArray(2)]),
            generics: vec![ParamType::StringArray(2)],
        }]);
        let struct_a = ParamType::Struct {
            name: "".to_string(),
            fields,
            generics: vec![ParamType::StringArray(2)],
        };

        let fields = to_named(&[ParamType::Array(Box::new(struct_a.clone()), 2)]);
        let struct_b = ParamType::Struct {
            name: "".to_string(),
            fields,
            generics: vec![struct_a],
        };

        let fields = to_named(&[ParamType::Tuple(vec![struct_b.clone(), struct_b.clone()])]);
        let struct_c = ParamType::Struct {
            name: "".to_string(),
            fields,
            generics: vec![struct_b],
        };

        let types = to_named(&[ParamType::U64, struct_c.clone()]);
        let fields = to_named(&[
            ParamType::Tuple(vec![
                ParamType::Array(Box::new(ParamType::B256), 2),
                ParamType::StringArray(2),
            ]),
            ParamType::Tuple(vec![
                ParamType::Array(
                    Box::new(ParamType::Enum {
                        name: "".to_string(),
                        enum_variants: EnumVariants::new(types).unwrap(),
                        generics: vec![struct_c],
                    }),
                    1,
                ),
                ParamType::U32,
            ]),
        ]);

        let inputs = [ParamType::Struct {
            name: "".to_string(),
            fields,
            generics: vec![ParamType::StringArray(2), ParamType::B256],
        }];

        let selector = resolve_fn_signature("complex_test", &inputs);

        assert_eq!(selector, "complex_test(s<str[2],b256>((a[b256;2],str[2]),(a[e<s<s<s<str[2]>(s<str[2]>(str[2]))>(a[s<str[2]>(s<str[2]>(str[2]));2])>((s<s<str[2]>(s<str[2]>(str[2]))>(a[s<str[2]>(s<str[2]>(str[2]));2]),s<s<str[2]>(s<str[2]>(str[2]))>(a[s<str[2]>(s<str[2]>(str[2]));2])))>(u64,s<s<s<str[2]>(s<str[2]>(str[2]))>(a[s<str[2]>(s<str[2]>(str[2]));2])>((s<s<str[2]>(s<str[2]>(str[2]))>(a[s<str[2]>(s<str[2]>(str[2]));2]),s<s<str[2]>(s<str[2]>(str[2]))>(a[s<str[2]>(s<str[2]>(str[2]));2]))));1],u32)))");
    }
}<|MERGE_RESOLUTION|>--- conflicted
+++ resolved
@@ -1,16 +1,9 @@
 #[cfg(experimental)]
 use sha2::{Digest, Sha256};
 
-<<<<<<< HEAD
-use crate::types::param_types::ParamType;
+use crate::types::param_types::{NamedParamType, ParamType};
 #[cfg(experimental)]
 use crate::types::ByteArray;
-=======
-use crate::types::{
-    param_types::{NamedParamType, ParamType},
-    ByteArray,
-};
->>>>>>> 91c3ae62
 
 #[cfg(experimental)]
 /// Given a function name and its inputs  will return a ByteArray representing
@@ -36,21 +29,17 @@
     format!("{name}({fn_args})")
 }
 
-<<<<<<< HEAD
-#[cfg(experimental)]
-fn resolve_args(arg: &[ParamType]) -> String {
-    arg.iter().map(resolve_arg).collect::<Vec<_>>().join(",")
-=======
+#[cfg(experimental)]
 fn resolve_args(args: &[ParamType]) -> String {
     args.iter().map(resolve_arg).collect::<Vec<_>>().join(",")
 }
 
+#[cfg(experimental)]
 fn resolve_named_args(args: &[NamedParamType]) -> String {
     args.iter()
         .map(|(_, param_type)| resolve_arg(param_type))
         .collect::<Vec<_>>()
         .join(",")
->>>>>>> 91c3ae62
 }
 
 #[cfg(experimental)]
