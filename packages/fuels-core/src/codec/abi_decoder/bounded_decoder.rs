--- conflicted
+++ resolved
@@ -306,27 +306,14 @@
 
         let skip_extra = variants
             .heap_type_variant()
-<<<<<<< HEAD
-            .is_some_and(|(heap_discriminant, _)| heap_discriminant == discriminant)
-            .then_some(3);
-        let words_to_skip = enum_width - selected_variant.compute_encoding_width()?
-            + skip_extra.unwrap_or_default();
-        let bytes_to_skip = words_to_skip.checked_mul(WORD_SIZE).ok_or_else(|| {
-            error!(
-                InvalidData,
-                "Overflow error while decoding enum {variants:?}"
-            )
-        })?;
-        let enum_content_bytes = skip(bytes, bytes_to_skip)?;
-=======
             .and_then(|(heap_discriminant, heap_type)| {
                 (heap_discriminant == discriminant).then_some(heap_type.compute_encoding_width())
             })
+            .transpose()?
             .unwrap_or_default();
 
-        let words_to_skip = enum_width - selected_variant.compute_encoding_width() + skip_extra;
+        let words_to_skip = enum_width - selected_variant.compute_encoding_width()? + skip_extra;
         let enum_content_bytes = skip(bytes, words_to_skip * WORD_SIZE)?;
->>>>>>> 7534c128
         let result = self.decode_token_in_enum(enum_content_bytes, variants, selected_variant)?;
 
         let selector = Box::new((discriminant, result.token, variants.clone()));
