--- conflicted
+++ resolved
@@ -1,4 +1,4 @@
-use std::{convert::TryInto, fmt, str};
+use std::{convert::TryInto, str};
 
 use fuel_types::bytes::padded_len_usize;
 
@@ -38,11 +38,7 @@
     }
 
     pub(crate) fn decode(&mut self, param_type: &ParamType, bytes: &[u8]) -> Result<Token> {
-<<<<<<< HEAD
-        self.is_type_decodable(param_type)?;
-=======
-        param_type.validate_is_decodable()?;
->>>>>>> f51e76fa
+        param_type.validate_is_decodable(self.config.max_depth)?;
         Ok(self.decode_param(param_type, bytes)?.token)
     }
 
@@ -52,32 +48,13 @@
         bytes: &[u8],
     ) -> Result<Vec<Token>> {
         for param_type in param_types {
-<<<<<<< HEAD
-            self.is_type_decodable(param_type)?;
-=======
-            param_type.validate_is_decodable()?;
->>>>>>> f51e76fa
+            param_type.validate_is_decodable(self.config.max_depth)?;
         }
         let (tokens, _) = self.decode_params(param_types, bytes)?;
 
         Ok(tokens)
     }
 
-<<<<<<< HEAD
-    fn is_type_decodable(&self, param_type: &ParamType) -> Result<()> {
-        if param_type.contains_nested_heap_types() {
-            Err(error!(
-                InvalidType,
-                "Type {:?} contains nested heap types (`Vec` or `Bytes`), this is not supported.",
-                DebugWithDepth::new(param_type, self.config.max_depth)
-            ))
-        } else {
-            Ok(())
-        }
-    }
-
-=======
->>>>>>> f51e76fa
     fn run_w_depth_tracking(
         &mut self,
         decoder: impl FnOnce(&mut Self) -> Result<Decoded>,
@@ -326,9 +303,13 @@
 
         let discriminant = peek_u32(bytes)? as u8;
         let selected_variant = variants.param_type_of_variant(discriminant)?;
-<<<<<<< HEAD
-
-        let words_to_skip = enum_width - selected_variant.compute_encoding_width()?;
+
+        let skip_extra = variants
+            .heap_type_variant()
+            .is_some_and(|(heap_discriminant, _)| heap_discriminant == discriminant)
+            .then_some(3);
+        let words_to_skip = enum_width - selected_variant.compute_encoding_width()?
+            + skip_extra.unwrap_or_default();
         let bytes_to_skip = words_to_skip.checked_mul(WORD_SIZE).ok_or_else(|| {
             error!(
                 InvalidData,
@@ -336,15 +317,6 @@
             )
         })?;
         let enum_content_bytes = skip(bytes, bytes_to_skip)?;
-=======
-        let skip_extra = variants
-            .heap_type_variant()
-            .is_some_and(|(heap_discriminant, _)| heap_discriminant == discriminant)
-            .then_some(3);
-        let words_to_skip =
-            enum_width - selected_variant.compute_encoding_width() + skip_extra.unwrap_or_default();
-        let enum_content_bytes = skip(bytes, words_to_skip * WORD_SIZE)?;
->>>>>>> f51e76fa
         let result = self.decode_token_in_enum(enum_content_bytes, variants, selected_variant)?;
 
         let selector = Box::new((discriminant, result.token, variants.clone()));
@@ -486,91 +458,4 @@
     } else {
         Ok(&slice[num_bytes..])
     }
-}
-
-/// Allows `Debug` formatting of arbitrary-depth nested `ParamTypes` by
-/// omitting the details of inner types if max depth is exceeded.
-pub(crate) struct DebugWithDepth<'a> {
-    param_type: &'a ParamType,
-    depth_left: usize,
-}
-
-impl<'a> DebugWithDepth<'a> {
-    pub(crate) fn new(param_type: &'a ParamType, depth_left: usize) -> Self {
-        Self {
-            param_type,
-            depth_left,
-        }
-    }
-
-    fn descend(&'a self, param_type: &'a ParamType) -> Self {
-        Self {
-            param_type,
-            depth_left: self.depth_left - 1,
-        }
-    }
-}
-
-impl<'a> fmt::Debug for DebugWithDepth<'a> {
-    fn fmt(&self, f: &mut fmt::Formatter<'_>) -> fmt::Result {
-        if self.depth_left == 0 {
-            return write!(f, "...");
-        }
-
-        match &self.param_type {
-            ParamType::Array(inner, size) => f
-                .debug_tuple("Array")
-                .field(&self.descend(inner))
-                .field(&size)
-                .finish(),
-            ParamType::Struct { fields, generics } => f
-                .debug_struct("Struct")
-                .field(
-                    "fields",
-                    &fields
-                        .iter()
-                        .map(|field| self.descend(field))
-                        .collect::<Vec<_>>(),
-                )
-                .field(
-                    "generics",
-                    &generics
-                        .iter()
-                        .map(|generic| self.descend(generic))
-                        .collect::<Vec<_>>(),
-                )
-                .finish(),
-            ParamType::Enum { variants, generics } => f
-                .debug_struct("Enum")
-                .field(
-                    "variants",
-                    &variants
-                        .param_types()
-                        .iter()
-                        .map(|variant| self.descend(variant))
-                        .collect::<Vec<_>>(),
-                )
-                .field(
-                    "generics",
-                    &generics
-                        .iter()
-                        .map(|generic| self.descend(generic))
-                        .collect::<Vec<_>>(),
-                )
-                .finish(),
-            ParamType::Tuple(inner) => f
-                .debug_tuple("Tuple")
-                .field(
-                    &inner
-                        .iter()
-                        .map(|param_type| self.descend(param_type))
-                        .collect::<Vec<_>>(),
-                )
-                .finish(),
-            ParamType::Vector(inner) => {
-                f.debug_tuple("Vector").field(&self.descend(inner)).finish()
-            }
-            _ => write!(f, "{:?}", self.param_type),
-        }
-    }
 }