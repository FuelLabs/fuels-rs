--- conflicted
+++ resolved
@@ -178,11 +178,7 @@
         let target_ids: HashSet<LogId> = self
             .log_formatters
             .iter()
-<<<<<<< HEAD
-            .filter(|&(_, log_formatter)| log_formatter.can_handle_type::<T>())
-=======
             .filter(|(_, log_formatter)| log_formatter.can_handle_type::<T>())
->>>>>>> 22f10db6
             .map(|(log_id, _)| log_id.clone())
             .collect();
 
