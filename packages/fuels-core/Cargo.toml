--- conflicted
+++ resolved
@@ -9,31 +9,12 @@
 description = "Fuel Rust SDK core."
 
 [dependencies]
-<<<<<<< HEAD
-Inflector = "0.11"
-anyhow = "1"
-fuel-abi-types = "0.1.0"
-=======
->>>>>>> 18b196f8
 fuel-tx = "0.23"
+fuel-vm = "0.22"
 fuel-types = "0.5"
-<<<<<<< HEAD
-fuel-vm = "0.22"
 fuels-types = { version = "0.34.0", path = "../fuels-types" }
 hex = { version = "0.4.3", features = ["std"] }
 itertools = "0.10"
-lazy_static = "1.4.0"
-proc-macro2 = "1.0"
-quote = "1.0"
-rand = { version = "0.8.4" }
-regex = "1.6.0"
-serde = { version = "1.0.124", features = ["derive"] }
-serde_json = { version = "1.0.64", default-features = true }
-=======
-fuels-types = { version = "0.34.0", path = "../fuels-types" }
-hex = { version = "0.4.3", features = ["std"] }
-itertools = "0.10"
->>>>>>> 18b196f8
 sha2 = "0.9.5"
 
 [dev-dependencies]
