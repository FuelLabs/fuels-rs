[package]
name = "fuels-core"
version = "0.34.0"
authors = ["Fuel Labs <contact@fuel.sh>"]
edition = "2021"
homepage = "https://fuel.network/"
license = "Apache-2.0"
repository = "https://github.com/FuelLabs/fuels-rs"
description = "Fuel Rust SDK core."

[dependencies]
Inflector = "0.11"
anyhow = "1"
fuel-abi-types = "0.1.0"
fuel-tx = "0.23"
fuel-types = "0.5"
<<<<<<< HEAD
fuel-vm = "0.22"
fuels-types = { version = "0.33.0", path = "../fuels-types" }
=======
fuel-abi-types = "0.1.0"
fuels-types = { version = "0.34.0", path = "../fuels-types" }
>>>>>>> ef71ed68
hex = { version = "0.4.3", features = ["std"] }
itertools = "0.10"
lazy_static = "1.4.0"
proc-macro2 = "1.0"
quote = "1.0"
rand = { version = "0.8.4" }
regex = "1.6.0"
serde = { version = "1.0.124", features = ["derive"] }
serde_json = { version = "1.0.64", default-features = true }
sha2 = "0.9.5"
strum = "0.21"
strum_macros = "0.21"
syn = "1.0.12"
thiserror = "1.0.30"

[dev-dependencies]
fuels-test-helpers = { version = "0.34.0", path = "../fuels-test-helpers" }<|MERGE_RESOLUTION|>--- conflicted
+++ resolved
@@ -13,18 +13,17 @@
 anyhow = "1"
 fuel-abi-types = "0.1.0"
 fuel-tx = "0.23"
+fuel-vm = "0.22"
 fuel-types = "0.5"
-<<<<<<< HEAD
+fuel-abi-types = "0.1.0"
+fuels-types = { version = "0.34.0", path = "../fuels-types" }
 fuel-vm = "0.22"
 fuels-types = { version = "0.33.0", path = "../fuels-types" }
-=======
-fuel-abi-types = "0.1.0"
-fuels-types = { version = "0.34.0", path = "../fuels-types" }
->>>>>>> ef71ed68
 hex = { version = "0.4.3", features = ["std"] }
 itertools = "0.10"
 lazy_static = "1.4.0"
 proc-macro2 = "1.0"
+lazy_static = "1.4.0"
 quote = "1.0"
 rand = { version = "0.8.4" }
 regex = "1.6.0"
