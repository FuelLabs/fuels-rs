[package]
name = "fuels-core"
version = "0.34.0"
authors = ["Fuel Labs <contact@fuel.sh>"]
edition = "2021"
homepage = "https://fuel.network/"
license = "Apache-2.0"
repository = "https://github.com/FuelLabs/fuels-rs"
description = "Fuel Rust SDK core."

[dependencies]
<<<<<<< HEAD
Inflector = "0.11"
=======
>>>>>>> 2f34efc0
fuel-tx = "0.23"
fuel-vm = "0.22"
fuel-types = "0.5"
fuels-types = { version = "0.34.0", path = "../fuels-types" }
hex = { version = "0.4.3", features = ["std"] }
itertools = "0.10"
sha2 = "0.9.5"

[dev-dependencies]
fuels-test-helpers = { version = "0.34.0", path = "../fuels-test-helpers" }<|MERGE_RESOLUTION|>--- conflicted
+++ resolved
@@ -9,10 +9,6 @@
 description = "Fuel Rust SDK core."
 
 [dependencies]
-<<<<<<< HEAD
-Inflector = "0.11"
-=======
->>>>>>> 2f34efc0
 fuel-tx = "0.23"
 fuel-vm = "0.22"
 fuel-types = "0.5"
