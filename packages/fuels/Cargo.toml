--- conflicted
+++ resolved
@@ -10,17 +10,6 @@
 description = "Fuel Rust SDK."
 
 [dependencies]
-<<<<<<< HEAD
-fuel-core = { version = "0.15", default-features = false, optional = true }
-fuel-gql-client = { version = "0.15", default-features = false }
-fuel-tx = "0.23"
-fuels-macros = { version = "0.34.0", path = "../fuels-macros" }
-fuels-core = { version = "0.34.0", path = "../fuels-core" }
-fuels-programs = { version = "0.34.0", path = "../fuels-programs" }
-fuels-signers = { version = "0.34.0", path = "../fuels-signers" }
-fuels-test-helpers = { version = "0.34.0", path = "../fuels-test-helpers" }
-fuels-types = { version = "0.34.0", path = "../fuels-types" }
-=======
 fuel-tx = { workspace = true }
 fuel-core = { workspace = true, default-features = false, optional = true }
 fuel-core-client = { workspace = true, default-features = false }
@@ -30,7 +19,6 @@
 fuels-signers = { workspace = true }
 fuels-test-helpers = { workspace = true }
 fuels-types = { workspace = true }
->>>>>>> 1eebf81b
 
 [dev-dependencies]
 chrono = "0.4.2"
