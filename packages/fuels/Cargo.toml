[package]
name = "fuels"
version = "0.27.0"
authors = ["Fuel Labs <contact@fuel.sh>"]
edition = "2021"
homepage = "https://fuel.network/"
license = "Apache-2.0"
repository = "https://github.com/FuelLabs/fuels-rs"
rust-version = "1.64.0"
description = "Fuel Rust SDK."

[dependencies]
<<<<<<< HEAD
fuel-core = { version = "0.12.0", default-features = false, optional = true }
fuel-gql-client = { version = "0.12.0", default-features = false }
fuels-abigen-macro = { version = "0.26.0", path = "../fuels-abigen-macro" }
fuels-contract = { version = "0.26.0", path = "../fuels-contract" }
fuels-core = { version = "0.26.0", path = "../fuels-core" }
fuels-signers = { version = "0.26.0", path = "../fuels-signers" }
fuels-test-helpers = { version = "0.26.0", path = "../fuels-test-helpers" }
fuels-types = { version = "0.26.0", path = "../fuels-types" }
=======
fuel-core = { version = "0.11.2", default-features = false, optional = true }
fuel-gql-client = { version = "0.11.2", default-features = false }
fuels-abigen-macro = { version = "0.27.0", path = "../fuels-abigen-macro" }
fuels-contract = { version = "0.27.0", path = "../fuels-contract" }
fuels-core = { version = "0.27.0", path = "../fuels-core" }
fuels-signers = { version = "0.27.0", path = "../fuels-signers" }
fuels-test-helpers = { version = "0.27.0", path = "../fuels-test-helpers" }
fuels-types = { version = "0.27.0", path = "../fuels-types" }
>>>>>>> 025d0c0c

[dev-dependencies]
anyhow = "1.0.58"
ctor = " 0.1"
fuel-core = { version = "0.12.0", default-features = false }
fuel-core-interfaces = { version = "0.12.0", default-features = false }
fuel-gql-client = { version = "0.12.0", default-features = false }
hex = { version = "0.4.3", default-features = false }
sha2 = "0.9.5"
tokio = "1.15.0"
tracing = { version = "0.1", default-features = false }
tracing-subscriber = { version = "0.3", default-features = false, features = ["env-filter", "fmt"] }

[features]
fuel-core-lib = ["fuels-test-helpers/fuel-core-lib", "fuel-core"]<|MERGE_RESOLUTION|>--- conflicted
+++ resolved
@@ -10,25 +10,14 @@
 description = "Fuel Rust SDK."
 
 [dependencies]
-<<<<<<< HEAD
 fuel-core = { version = "0.12.0", default-features = false, optional = true }
 fuel-gql-client = { version = "0.12.0", default-features = false }
-fuels-abigen-macro = { version = "0.26.0", path = "../fuels-abigen-macro" }
-fuels-contract = { version = "0.26.0", path = "../fuels-contract" }
-fuels-core = { version = "0.26.0", path = "../fuels-core" }
-fuels-signers = { version = "0.26.0", path = "../fuels-signers" }
-fuels-test-helpers = { version = "0.26.0", path = "../fuels-test-helpers" }
-fuels-types = { version = "0.26.0", path = "../fuels-types" }
-=======
-fuel-core = { version = "0.11.2", default-features = false, optional = true }
-fuel-gql-client = { version = "0.11.2", default-features = false }
 fuels-abigen-macro = { version = "0.27.0", path = "../fuels-abigen-macro" }
 fuels-contract = { version = "0.27.0", path = "../fuels-contract" }
 fuels-core = { version = "0.27.0", path = "../fuels-core" }
 fuels-signers = { version = "0.27.0", path = "../fuels-signers" }
 fuels-test-helpers = { version = "0.27.0", path = "../fuels-test-helpers" }
 fuels-types = { version = "0.27.0", path = "../fuels-types" }
->>>>>>> 025d0c0c
 
 [dev-dependencies]
 anyhow = "1.0.58"
