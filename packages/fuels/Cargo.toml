[package]
name = "fuels"
version = "0.33.0"
authors = ["Fuel Labs <contact@fuel.sh>"]
edition = "2021"
homepage = "https://fuel.network/"
license = "Apache-2.0"
repository = "https://github.com/FuelLabs/fuels-rs"
rust-version = "1.64.0"
description = "Fuel Rust SDK."

[dependencies]
fuel-core = { version = "0.15", default-features = false, optional = true }
fuel-gql-client = { version = "0.15", default-features = false }
fuels-abigen-macro = { version = "0.33.0", path = "../fuels-abigen-macro" }
fuels-contract = { version = "0.33.0", path = "../fuels-contract" }
fuels-core = { version = "0.33.0", path = "../fuels-core" }
fuels-signers = { version = "0.33.0", path = "../fuels-signers" }
fuels-test-helpers = { version = "0.33.0", path = "../fuels-test-helpers" }
fuels-types = { version = "0.33.0", path = "../fuels-types" }

[dev-dependencies]
anyhow = "1.0.58"
ctor = " 0.1"
chrono = "0.4.2"
<<<<<<< HEAD
fuel-core = { version = "0.14", default-features = false }
fuel-core-interfaces = { version = "0.14", default-features = false }
=======
fuel-core = { version = "0.15", default-features = false }
fuel-core-interfaces = { version = "0.15", default-features = false }
fuel-gql-client = { version = "0.15", default-features = false }
>>>>>>> fce0631c
hex = { version = "0.4.3", default-features = false }
sha2 = "0.9.5"
tokio = "1.15.0"

[features]
fuel-core-lib = ["fuels-test-helpers/fuel-core-lib", "fuel-core"]<|MERGE_RESOLUTION|>--- conflicted
+++ resolved
@@ -23,14 +23,8 @@
 anyhow = "1.0.58"
 ctor = " 0.1"
 chrono = "0.4.2"
-<<<<<<< HEAD
-fuel-core = { version = "0.14", default-features = false }
-fuel-core-interfaces = { version = "0.14", default-features = false }
-=======
 fuel-core = { version = "0.15", default-features = false }
 fuel-core-interfaces = { version = "0.15", default-features = false }
-fuel-gql-client = { version = "0.15", default-features = false }
->>>>>>> fce0631c
 hex = { version = "0.4.3", default-features = false }
 sha2 = "0.9.5"
 tokio = "1.15.0"
