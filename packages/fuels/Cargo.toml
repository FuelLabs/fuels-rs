[package]
name = "fuels"
version = "0.17.0"
authors = ["Fuel Labs <contact@fuel.sh>"]
edition = "2021"
homepage = "https://fuel.network/"
license = "Apache-2.0"
repository = "https://github.com/FuelLabs/fuels-rs"
rust-version = "1.61.0"
description = "Fuel Rust SDK."

[dependencies]
fuel-core = { version = "0.9", default-features = false, optional = true }
fuel-gql-client = { version = "0.9", default-features = false }
fuels-abigen-macro = { version = "0.17.0", path = "../fuels-abigen-macro" }
fuels-contract = { version = "0.17.0", path = "../fuels-contract" }
fuels-core = { version = "0.17.0", path = "../fuels-core" }
fuels-signers = { version = "0.17.0", path = "../fuels-signers" }
fuels-test-helpers = { version = "0.17.0", path = "../fuels-test-helpers" }
fuels-types = { version = "0.17.0", path = "../fuels-types" }

<<<<<<< HEAD
[dev-dependencies]
=======
[dev-dependencies]  
>>>>>>> 7cbbedae
anyhow = "1.0.58"
ctor = " 0.1"
fuel-core = { version = "0.9", default-features = false }
fuel-gql-client = { version = "0.9", default-features = false }
<<<<<<< HEAD
fuels = { path = "../fuels", default-features = false }
=======
>>>>>>> 7cbbedae
hex = { version = "0.4.3", default-features = false }
sha2 = "0.9.5"
tokio = "1.15.0"
tracing = { version = "0.1", default-features = false }
tracing-subscriber = { version = "0.3", default-features = false, features = ["env-filter", "fmt"] }

[features]
fuel-core-lib = ["fuels-test-helpers/fuel-core-lib", "fuel-core"]<|MERGE_RESOLUTION|>--- conflicted
+++ resolved
@@ -19,19 +19,11 @@
 fuels-test-helpers = { version = "0.17.0", path = "../fuels-test-helpers" }
 fuels-types = { version = "0.17.0", path = "../fuels-types" }
 
-<<<<<<< HEAD
 [dev-dependencies]
-=======
-[dev-dependencies]  
->>>>>>> 7cbbedae
 anyhow = "1.0.58"
 ctor = " 0.1"
 fuel-core = { version = "0.9", default-features = false }
 fuel-gql-client = { version = "0.9", default-features = false }
-<<<<<<< HEAD
-fuels = { path = "../fuels", default-features = false }
-=======
->>>>>>> 7cbbedae
 hex = { version = "0.4.3", default-features = false }
 sha2 = "0.9.5"
 tokio = "1.15.0"
