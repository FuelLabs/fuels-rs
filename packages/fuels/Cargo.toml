[package]
name = "fuels"
version = "0.34.0"
authors = ["Fuel Labs <contact@fuel.sh>"]
edition = "2021"
homepage = "https://fuel.network/"
license = "Apache-2.0"
repository = "https://github.com/FuelLabs/fuels-rs"
rust-version = "1.64.0"
description = "Fuel Rust SDK."

[dependencies]
fuel-core = { version = "0.15", default-features = false, optional = true }
fuel-gql-client = { version = "0.15", default-features = false }
<<<<<<< HEAD
fuel-tx = "0.23"
fuels-abigen-macro = { version = "0.34.0", path = "../fuels-abigen-macro" }
=======
fuels-macros = { version = "0.34.0", path = "../fuels-macros" }
fuels-programs = { version = "0.34.0", path = "../fuels-programs" }
>>>>>>> 18b196f8
fuels-core = { version = "0.34.0", path = "../fuels-core" }
fuels-programs = { version = "0.34.0", path = "../fuels-programs" }
fuels-signers = { version = "0.34.0", path = "../fuels-signers" }
fuels-test-helpers = { version = "0.34.0", path = "../fuels-test-helpers" }
fuels-types = { version = "0.34.0", path = "../fuels-types" }

[dev-dependencies]
anyhow = "1.0.58"
chrono = "0.4.2"
ctor = " 0.1"
fuel-core = { version = "0.15", default-features = false }
fuel-core-interfaces = { version = "0.15", default-features = false }
hex = { version = "0.4.3", default-features = false }
sha2 = "0.9.5"
tokio = "1.15.0"

[features]
fuel-core-lib = ["fuels-test-helpers/fuel-core-lib", "fuel-core"]<|MERGE_RESOLUTION|>--- conflicted
+++ resolved
@@ -12,13 +12,8 @@
 [dependencies]
 fuel-core = { version = "0.15", default-features = false, optional = true }
 fuel-gql-client = { version = "0.15", default-features = false }
-<<<<<<< HEAD
 fuel-tx = "0.23"
-fuels-abigen-macro = { version = "0.34.0", path = "../fuels-abigen-macro" }
-=======
 fuels-macros = { version = "0.34.0", path = "../fuels-macros" }
-fuels-programs = { version = "0.34.0", path = "../fuels-programs" }
->>>>>>> 18b196f8
 fuels-core = { version = "0.34.0", path = "../fuels-core" }
 fuels-programs = { version = "0.34.0", path = "../fuels-programs" }
 fuels-signers = { version = "0.34.0", path = "../fuels-signers" }
