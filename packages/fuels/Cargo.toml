--- conflicted
+++ resolved
@@ -12,19 +12,11 @@
 [dependencies]
 fuel-core = { version = "0.8", default-features = false, optional = true }
 fuel-gql-client = { version = "0.8", default-features = false }
-<<<<<<< HEAD
-fuels-abigen-macro = { version = "0.15.2", path = "../fuels-abigen-macro" }
-fuels-contract = { version = "0.15.2", path = "../fuels-contract" }
-fuels-core = { version = "0.15.2", path = "../fuels-core" }
-fuels-signers = { version = "0.15.2", path = "../fuels-signers" }
-fuels-test-helpers = { version = "0.15.2", path = "../fuels-test-helpers" }
-
-[features]
-fuel-core-lib = ["fuels-test-helpers/fuel-core-lib", "fuel-core"]
-=======
 fuels-abigen-macro = { version = "0.15.3", path = "../fuels-abigen-macro" }
 fuels-contract = { version = "0.15.3", path = "../fuels-contract" }
 fuels-core = { version = "0.15.3", path = "../fuels-core" }
 fuels-signers = { version = "0.15.3", path = "../fuels-signers" }
 fuels-test-helpers = { version = "0.15.3", path = "../fuels-test-helpers" }
->>>>>>> 222f1fa5
+
+[features]
+fuel-core-lib = ["fuels-test-helpers/fuel-core-lib", "fuel-core"]