[package]
name = "fuels"
version = "0.34.0"
authors = ["Fuel Labs <contact@fuel.sh>"]
edition = "2021"
homepage = "https://fuel.network/"
license = "Apache-2.0"
repository = "https://github.com/FuelLabs/fuels-rs"
rust-version = "1.64.0"
description = "Fuel Rust SDK."

[dependencies]
fuel-core = { version = "0.15", default-features = false, optional = true }
fuel-gql-client = { version = "0.15", default-features = false }
<<<<<<< HEAD
fuel-tx = "0.23"
fuels-abigen-macro = { version = "0.33.0", path = "../fuels-abigen-macro" }
fuels-core = { version = "0.33.0", path = "../fuels-core" }
fuels-programs = { version = "0.33.0", path = "../fuels-programs" }
fuels-signers = { version = "0.33.0", path = "../fuels-signers" }
fuels-test-helpers = { version = "0.33.0", path = "../fuels-test-helpers" }
fuels-types = { version = "0.33.0", path = "../fuels-types" }
=======
fuels-abigen-macro = { version = "0.34.0", path = "../fuels-abigen-macro" }
fuels-programs = { version = "0.34.0", path = "../fuels-programs" }
fuels-core = { version = "0.34.0", path = "../fuels-core" }
fuels-signers = { version = "0.34.0", path = "../fuels-signers" }
fuels-test-helpers = { version = "0.34.0", path = "../fuels-test-helpers" }
fuels-types = { version = "0.34.0", path = "../fuels-types" }
>>>>>>> ef71ed68

[dev-dependencies]
anyhow = "1.0.58"
chrono = "0.4.2"
ctor = " 0.1"
fuel-core = { version = "0.15", default-features = false }
fuel-core-interfaces = { version = "0.15", default-features = false }
hex = { version = "0.4.3", default-features = false }
sha2 = "0.9.5"
tokio = "1.15.0"

[features]
fuel-core-lib = ["fuels-test-helpers/fuel-core-lib", "fuel-core"]<|MERGE_RESOLUTION|>--- conflicted
+++ resolved
@@ -10,24 +10,15 @@
 description = "Fuel Rust SDK."
 
 [dependencies]
+fuel-tx = "0.23"
 fuel-core = { version = "0.15", default-features = false, optional = true }
 fuel-gql-client = { version = "0.15", default-features = false }
-<<<<<<< HEAD
-fuel-tx = "0.23"
-fuels-abigen-macro = { version = "0.33.0", path = "../fuels-abigen-macro" }
-fuels-core = { version = "0.33.0", path = "../fuels-core" }
-fuels-programs = { version = "0.33.0", path = "../fuels-programs" }
-fuels-signers = { version = "0.33.0", path = "../fuels-signers" }
-fuels-test-helpers = { version = "0.33.0", path = "../fuels-test-helpers" }
-fuels-types = { version = "0.33.0", path = "../fuels-types" }
-=======
 fuels-abigen-macro = { version = "0.34.0", path = "../fuels-abigen-macro" }
 fuels-programs = { version = "0.34.0", path = "../fuels-programs" }
 fuels-core = { version = "0.34.0", path = "../fuels-core" }
 fuels-signers = { version = "0.34.0", path = "../fuels-signers" }
 fuels-test-helpers = { version = "0.34.0", path = "../fuels-test-helpers" }
 fuels-types = { version = "0.34.0", path = "../fuels-types" }
->>>>>>> ef71ed68
 
 [dev-dependencies]
 anyhow = "1.0.58"
