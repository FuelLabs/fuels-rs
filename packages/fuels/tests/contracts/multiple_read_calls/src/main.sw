--- conflicted
+++ resolved
@@ -19,12 +19,7 @@
 
     #[storage(read)]
     fn read(input: u64) -> u64 {
-<<<<<<< HEAD
-        let v = get::<u64>(COUNTER_KEY);
-        v.unwrap()
-=======
         let v = get::<u64>(COUNTER_KEY).unwrap_or(0);
         v
->>>>>>> 1eebf81b
     }
 }