--- conflicted
+++ resolved
@@ -1,12 +1,7 @@
 contract;
 
 use lib_contract::LibContract;
-<<<<<<< HEAD
-use std::asset::mint_to_address;
-use std::constants::ZERO_B256;
-=======
 use std::{asset::mint_to_address, constants::ZERO_B256};
->>>>>>> 23a11a31
 
 abi ContractCaller {
     fn increment_from_contract(contract_id: ContractId, value: u64) -> u64;
