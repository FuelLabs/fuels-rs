--- conflicted
+++ resolved
@@ -53,22 +53,14 @@
 
     #[storage(read, write)]
     fn increment_counter(value: u64) -> u64 {
-<<<<<<< HEAD
-        let new_value = get::<u64>(COUNTER_KEY).unwrap() + value;
-=======
         let new_value = get::<u64>(COUNTER_KEY).unwrap_or(0) + value;
->>>>>>> 1eebf81b
         store(COUNTER_KEY, new_value);
         new_value
     }
 
     #[storage(read)]
     fn get_counter() -> u64 {
-<<<<<<< HEAD
-        get::<u64>(COUNTER_KEY).unwrap()
-=======
         get::<u64>(COUNTER_KEY).unwrap_or(0)
->>>>>>> 1eebf81b
     }
 
     fn get(x: u64, y: u64) -> u64 {
