contract;

<<<<<<< HEAD
use std::{asset::*, bytes::Bytes, context::balance_of, context::msg_amount, message::send_message};
use std::constants::ZERO_B256;
=======
use std::{
    asset::*,
    bytes::Bytes,
    constants::ZERO_B256,
    context::balance_of,
    context::msg_amount,
    message::send_message,
};
>>>>>>> 23a11a31

abi TestFuelCoin {
    fn mint_coins(mint_amount: u64);
    fn mint_to_addresses(mint_amount: u64, addresses: [Address; 3]);
    fn burn_coins(burn_amount: u64);
    fn force_transfer_coins(coins: u64, asset_id: AssetId, target: ContractId);
    fn transfer_coins_to_output(coins: u64, asset_id: AssetId, recipient: Address);
    fn get_balance(target: ContractId, asset_id: AssetId) -> u64;
    #[payable]
    fn get_msg_amount() -> u64;
    fn send_message(recipient: b256, coins: u64);
}

impl TestFuelCoin for Contract {
    fn mint_coins(mint_amount: u64) {
        mint(ZERO_B256, mint_amount);
    }
    fn mint_to_addresses(mint_amount: u64, addresses: [Address; 3]) {
        let mut counter = 0;
        while counter < 3 {
            mint_to_address(addresses[counter], ZERO_B256, mint_amount);
            counter = counter + 1;
        }
    }

    fn burn_coins(burn_amount: u64) {
        burn(ZERO_B256, burn_amount);
    }

    fn force_transfer_coins(coins: u64, asset_id: AssetId, target: ContractId) {
        force_transfer_to_contract(target, asset_id, coins);
    }

    // ANCHOR: variable_outputs
    fn transfer_coins_to_output(coins: u64, asset_id: AssetId, recipient: Address) {
        transfer_to_address(recipient, asset_id, coins);
    }
    // ANCHOR_END: variable_outputs
    fn get_balance(target: ContractId, asset_id: AssetId) -> u64 {
        balance_of(target, asset_id)
    }

    #[payable]
    fn get_msg_amount() -> u64 {
        msg_amount()
    }

    fn send_message(recipient: b256, coins: u64) {
        let mut data = Bytes::new();
        data.push(1u8);
        data.push(2u8);
        data.push(3u8);

        send_message(recipient, data, coins);
    }
}<|MERGE_RESOLUTION|>--- conflicted
+++ resolved
@@ -1,9 +1,5 @@
 contract;
 
-<<<<<<< HEAD
-use std::{asset::*, bytes::Bytes, context::balance_of, context::msg_amount, message::send_message};
-use std::constants::ZERO_B256;
-=======
 use std::{
     asset::*,
     bytes::Bytes,
@@ -12,7 +8,6 @@
     context::msg_amount,
     message::send_message,
 };
->>>>>>> 23a11a31
 
 abi TestFuelCoin {
     fn mint_coins(mint_amount: u64);
