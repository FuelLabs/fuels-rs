use std::path::Path;

use fuels::{
    accounts::{predicate::Predicate, Account},
    prelude::*,
    types::{coin::Coin, message::Message, unresolved_bytes::UnresolvedBytes, AssetId, U256},
};

async fn assert_predicate_spendable(
    data: UnresolvedBytes,
    project_path: impl AsRef<Path>,
) -> Result<()> {
    let binary_path = project_binary(project_path);
    let mut predicate: Predicate = Predicate::load_from(&binary_path)?.with_data(data);

    let num_coins = 4;
    let num_messages = 8;
    let amount = 16;
    let (provider, predicate_balance, receiver, receiver_balance, asset_id) =
        setup_predicate_test(predicate.address(), num_coins, num_messages, amount).await?;

    predicate.set_provider(provider.clone());

    predicate
        .transfer(
            receiver.address(),
            predicate_balance,
            asset_id,
            TxParameters::default(),
        )
        .await?;

    // The predicate has spent the funds
    assert_address_balance(predicate.address(), &provider, asset_id, 0).await;

    // Funds were transferred
    assert_address_balance(
        receiver.address(),
        &provider,
        asset_id,
        receiver_balance + predicate_balance,
    )
    .await;

    Ok(())
}

fn project_binary(project_root: impl AsRef<Path>) -> String {
    let project_root = project_root.as_ref();

    let project_name = project_root
        .file_name()
        .expect("Couldn't extract project name")
        .to_str()
        .unwrap();

    project_root
        .join(format!("out/debug/{project_name}.bin"))
        .display()
        .to_string()
}

async fn assert_address_balance(
    address: &Bech32Address,
    provider: &Provider,
    asset_id: AssetId,
    amount: u64,
) {
    let balance = provider
        .get_asset_balance(address, asset_id)
        .await
        .expect("Could not retrieve balance");
    assert_eq!(balance, amount);
}

fn get_test_coins_and_messages(
    address: &Bech32Address,
    num_coins: u64,
    num_messages: u64,
    amount: u64,
) -> (Vec<Coin>, Vec<Message>, AssetId) {
    let asset_id = AssetId::default();
    let coins = setup_single_asset_coins(address, asset_id, num_coins, amount);
    let messages = (0..num_messages)
        .map(|i| setup_single_message(&Bech32Address::default(), address, amount, i.into(), vec![]))
        .collect();

    (coins, messages, asset_id)
}

// Setup function used to assign coins and messages to a predicate address
// and create a `receiver` wallet
async fn setup_predicate_test(
    predicate_address: &Bech32Address,
    num_coins: u64,
    num_messages: u64,
    amount: u64,
) -> Result<(Provider, u64, WalletUnlocked, u64, AssetId)> {
    let receiver_num_coins = 1;
    let receiver_amount = 1;
    let receiver_balance = receiver_num_coins * receiver_amount;

    let predicate_balance = (num_coins + num_messages) * amount;
    let mut receiver = WalletUnlocked::new_random(None);

    let (mut coins, messages, asset_id) =
        get_test_coins_and_messages(predicate_address, num_coins, num_messages, amount);

    coins.extend(setup_single_asset_coins(
        receiver.address(),
        asset_id,
        receiver_num_coins,
        receiver_amount,
    ));

<<<<<<< HEAD
    let (provider, _address) = setup_test_provider(coins, messages, None, None).await?;
=======
    let provider = setup_test_provider(coins, messages, None, None).await;
>>>>>>> 337d0eaa
    receiver.set_provider(provider.clone());

    Ok((
        provider,
        predicate_balance,
        receiver,
        receiver_balance,
        asset_id,
    ))
}

#[tokio::test]
async fn spend_predicate_coins_messages_single_u64() -> Result<()> {
    abigen!(Predicate(
        name = "MyPredicate",
        abi = "packages/fuels/tests/types/predicates/u64/out/debug/u64-abi.json"
    ));

    let data = MyPredicateEncoder::encode_data(32768);

    assert_predicate_spendable(data, "tests/types/predicates/u64").await?;

    Ok(())
}

#[tokio::test]
async fn spend_predicate_coins_messages_address() -> Result<()> {
    abigen!(Predicate(
        name = "MyPredicate",
        abi = "packages/fuels/tests/types/predicates/address/out/debug/address-abi.json"
    ));

    let addr: Address = "0xef86afa9696cf0dc6385e2c407a6e159a1103cefb7e2ae0636fb33d3cb2a9e4a"
        .parse()
        .unwrap();

    let data = MyPredicateEncoder::encode_data(addr);

    assert_predicate_spendable(data, "tests/types/predicates/address").await?;

    Ok(())
}

#[tokio::test]
async fn spend_predicate_coins_messages_enums() -> Result<()> {
    abigen!(Predicate(
        name = "MyPredicate",
        abi = "packages/fuels/tests/types/predicates/enums/out/debug/enums-abi.json"
    ));

    let data = MyPredicateEncoder::encode_data(TestEnum::A(32), AnotherTestEnum::B(32));

    assert_predicate_spendable(data, "tests/types/predicates/enums").await?;

    Ok(())
}

#[tokio::test]
async fn spend_predicate_coins_messages_structs() -> Result<()> {
    abigen!(Predicate(
        name = "MyPredicate",
        abi = "packages/fuels/tests/types/predicates/structs/out/debug/structs-abi.json"
    ));

    let data = MyPredicateEncoder::encode_data(
        TestStruct { value: 192 },
        AnotherTestStruct {
            value: 64,
            number: 128,
        },
    );

    assert_predicate_spendable(data, "tests/types/predicates/structs").await?;

    Ok(())
}

#[tokio::test]
async fn spend_predicate_coins_messages_tuple() -> Result<()> {
    abigen!(Predicate(
        name = "MyPredicate",
        abi = "packages/fuels/tests/types/predicates/predicate_tuples/out/debug/predicate_tuples-abi.json"
    ));

    let data =
        MyPredicateEncoder::encode_data((16, TestStruct { value: 32 }, TestEnum::Value(64)), 128);

    assert_predicate_spendable(data, "tests/types/predicates/predicate_tuples").await?;

    Ok(())
}

#[tokio::test]
async fn spend_predicate_coins_messages_vector() -> Result<()> {
    abigen!(Predicate(
        name = "MyPredicate",
        abi =
            "packages/fuels/tests/types/predicates/predicate_vector/out/debug/predicate_vector-abi.json"
    ));

    let data = MyPredicateEncoder::encode_data(18, 24, vec![2, 4, 42]);

    assert_predicate_spendable(data, "tests/types/predicates/predicate_vector").await?;

    Ok(())
}

#[tokio::test]
async fn spend_predicate_coins_messages_vectors() -> Result<()> {
    abigen!(Predicate(name="MyPredicate", abi="packages/fuels/tests/types/predicates/predicate_vectors/out/debug/predicate_vectors-abi.json"));

    let u32_vec = vec![0, 4, 3];
    let vec_in_vec = vec![vec![0, 2, 2], vec![0, 1, 2]];
    let struct_in_vec = vec![SomeStruct { a: 8 }, SomeStruct { a: 1 }];
    let vec_in_struct = SomeStruct { a: vec![0, 16, 2] };
    let array_in_vec = vec![[0u64, 1u64], [32u64, 1u64]];
    let vec_in_enum = SomeEnum::A(vec![0, 1, 128]);
    let enum_in_vec = vec![SomeEnum::A(0), SomeEnum::A(16)];
    let tuple_in_vec = vec![(0, 0), (128, 1)];
    let vec_in_tuple = (vec![0, 64, 2], vec![0, 1, 2]);
    let vec_in_a_vec_in_a_struct_in_a_vec = vec![
        SomeStruct {
            a: vec![vec![0, 1, 2], vec![3, 4, 5]],
        },
        SomeStruct {
            a: vec![vec![6, 7, 8], vec![9, 32, 11]],
        },
    ];

    let vec_in_array = [vec![0, 64, 2], vec![0, 1, 2]];

    let data = MyPredicateEncoder::encode_data(
        u32_vec,
        vec_in_vec,
        struct_in_vec,
        vec_in_struct,
        array_in_vec,
        vec_in_array,
        vec_in_enum,
        enum_in_vec,
        tuple_in_vec,
        vec_in_tuple,
        vec_in_a_vec_in_a_struct_in_a_vec,
    );

    assert_predicate_spendable(data, "tests/types/predicates/predicate_vectors").await?;

    Ok(())
}

#[tokio::test]
async fn spend_predicate_coins_messages_generics() -> Result<()> {
    abigen!(Predicate(name="MyPredicate", abi="packages/fuels/tests/types/predicates/predicate_generics/out/debug/predicate_generics-abi.json"));

    let data = MyPredicateEncoder::encode_data(
        GenericStruct { value: 64u8 },
        GenericEnum::Generic(GenericStruct { value: 64u16 }),
    );

    assert_predicate_spendable(data, "tests/types/predicates/predicate_generics").await?;

    Ok(())
}

#[tokio::test]
async fn spend_predicate_coins_messages_bytes() -> Result<()> {
    abigen!(Predicate(
        name = "MyPredicate",
        abi = "packages/fuels/tests/types/predicates/predicate_bytes/out/debug/predicate_bytes-abi.json"
    ));

    let bytes = Bytes(vec![40, 41, 42]);
    let wrapper = Wrapper {
        inner: vec![bytes.clone(), bytes.clone()],
        inner_enum: SomeEnum::Second(bytes),
    };

    let data = MyPredicateEncoder::encode_data(wrapper);

    assert_predicate_spendable(data, "tests/types/predicates/predicate_bytes").await?;

    Ok(())
}

#[tokio::test]
async fn spend_predicate_coins_messages_raw_slice() -> Result<()> {
    abigen!(Predicate(
        name = "MyPredicate",
        abi = "packages/fuels/tests/types/predicates/predicate_raw_slice/out/debug/predicate_raw_slice-abi.json"
    ));

    let raw_slice = RawSlice(vec![40, 41, 42]);
    let wrapper = Wrapper {
        inner: vec![raw_slice.clone(), raw_slice.clone()],
        inner_enum: SomeEnum::Second(raw_slice),
    };

    let data = MyPredicateEncoder::encode_data(wrapper);

    assert_predicate_spendable(data, "tests/types/predicates/predicate_raw_slice").await?;

    Ok(())
}

fn u128_from(parts: (u64, u64)) -> u128 {
    let bytes: [u8; 16] = [parts.0.to_be_bytes(), parts.1.to_be_bytes()]
        .concat()
        .try_into()
        .unwrap();
    u128::from_be_bytes(bytes)
}

#[tokio::test]
async fn predicate_handles_u128() -> Result<()> {
    abigen!(Predicate(
        name = "MyPredicate",
        abi = "packages/fuels/tests/types/predicates/predicate_u128/out/debug/predicate_u128-abi.json"
    ));

    let data = MyPredicateEncoder::encode_data(u128_from((8, 2)));
    assert_predicate_spendable(data, "tests/types/predicates/predicate_u128").await?;

    Ok(())
}

fn u256_from(parts: (u64, u64, u64, u64)) -> U256 {
    let bytes: [u8; 32] = [
        parts.0.to_be_bytes(),
        parts.1.to_be_bytes(),
        parts.2.to_be_bytes(),
        parts.3.to_be_bytes(),
    ]
    .concat()
    .try_into()
    .unwrap();
    U256::from(bytes)
}

#[tokio::test]
async fn predicate_handles_u256() -> Result<()> {
    abigen!(Predicate(
        name = "MyPredicate",
        abi = "packages/fuels/tests/types/predicates/predicate_u256/out/debug/predicate_u256-abi.json"
    ));

    let data = MyPredicateEncoder::encode_data(u256_from((10, 11, 12, 13)));
    assert_predicate_spendable(data, "tests/types/predicates/predicate_u256").await?;

    Ok(())
}

#[tokio::test]
async fn predicate_handles_std_string() -> Result<()> {
    abigen!(Predicate(
        name = "MyPredicate",
        abi = "packages/fuels/tests/types/predicates/predicate_std_lib_string/out/debug/predicate_std_lib_string-abi.json"
    ));

    let data = MyPredicateEncoder::encode_data(10, 11, String::from("Hello World"));
    assert_predicate_spendable(data, "tests/types/predicates/predicate_std_lib_string").await?;

    Ok(())
}<|MERGE_RESOLUTION|>--- conflicted
+++ resolved
@@ -113,11 +113,7 @@
         receiver_amount,
     ));
 
-<<<<<<< HEAD
-    let (provider, _address) = setup_test_provider(coins, messages, None, None).await?;
-=======
-    let provider = setup_test_provider(coins, messages, None, None).await;
->>>>>>> 337d0eaa
+    let provider = setup_test_provider(coins, messages, None, None).await?;
     receiver.set_provider(provider.clone());
 
     Ok((
