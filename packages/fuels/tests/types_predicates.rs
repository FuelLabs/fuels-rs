use std::path::Path;

use fuels::{
    accounts::{predicate::Predicate, Account},
    prelude::*,
<<<<<<< HEAD
    types::{coin::Coin, message::Message, unresolved_bytes::UnresolvedBytes, AssetId},
=======
    types::{coin::Coin, message::Message, AssetId},
>>>>>>> 545e8734
};

async fn assert_predicate_spendable(
    data: UnresolvedBytes,
    project_path: impl AsRef<Path>,
) -> Result<()> {
    let binary_path = project_binary(project_path);
    let mut predicate: Predicate = Predicate::load_from(&binary_path)?.with_data(data);

    let num_coins = 4;
    let num_messages = 8;
    let amount = 16;
    let (provider, predicate_balance, receiver, receiver_balance, asset_id) =
        setup_predicate_test(predicate.address(), num_coins, num_messages, amount).await?;

    predicate.set_provider(provider.clone());

    predicate
        .transfer(
            receiver.address(),
            predicate_balance,
            asset_id,
            TxParameters::default(),
        )
        .await?;

    // The predicate has spent the funds
    assert_address_balance(predicate.address(), &provider, asset_id, 0).await;

    // Funds were transferred
    assert_address_balance(
        receiver.address(),
        &provider,
        asset_id,
        receiver_balance + predicate_balance,
    )
    .await;

    Ok(())
}

fn project_binary(project_root: impl AsRef<Path>) -> String {
    let project_root = project_root.as_ref();

    let project_name = project_root
        .file_name()
        .expect("Couldn't extract project name")
        .to_str()
        .unwrap();

    project_root
        .join(format!("out/debug/{project_name}.bin"))
        .display()
        .to_string()
}

async fn assert_address_balance(
    address: &Bech32Address,
    provider: &Provider,
    asset_id: AssetId,
    amount: u64,
) {
    let balance = provider
        .get_asset_balance(address, asset_id)
        .await
        .expect("Could not retrieve balance");
    assert_eq!(balance, amount);
}

fn get_test_coins_and_messages(
    address: &Bech32Address,
    num_coins: u64,
    num_messages: u64,
    amount: u64,
) -> (Vec<Coin>, Vec<Message>, AssetId) {
    let asset_id = AssetId::default();
    let coins = setup_single_asset_coins(address, asset_id, num_coins, amount);
    let messages = (0..num_messages)
        .map(|i| {
            setup_single_message(
                &Bech32Address::default(),
                address,
                amount,
                i,
                [104, 97, 108, 51, 101].to_vec(),
            )
        })
        .collect();

    (coins, messages, asset_id)
}

// Setup function used to assign coins and messages to a predicate address
// and create a `receiver` wallet
async fn setup_predicate_test(
    predicate_address: &Bech32Address,
    num_coins: u64,
    num_messages: u64,
    amount: u64,
) -> Result<(Provider, u64, WalletUnlocked, u64, AssetId)> {
    let receiver_num_coins = 1;
    let receiver_amount = 1;
    let receiver_balance = receiver_num_coins * receiver_amount;

    let predicate_balance = (num_coins + num_messages) * amount;
    let mut receiver = WalletUnlocked::new_random(None);

    let (mut coins, messages, asset_id) =
        get_test_coins_and_messages(predicate_address, num_coins, num_messages, amount);

    coins.extend(setup_single_asset_coins(
        receiver.address(),
        asset_id,
        receiver_num_coins,
        receiver_amount,
    ));

    let (provider, _address) = setup_test_provider(coins, messages, None, None).await;
    receiver.set_provider(provider.clone());

    Ok((
        provider,
        predicate_balance,
        receiver,
        receiver_balance,
        asset_id,
    ))
}

#[tokio::test]
async fn spend_predicate_coins_messages_single_u64() -> Result<()> {
    abigen!(Predicate(
        name = "MyPredicate",
        abi = "packages/fuels/tests/types/predicates/u64/out/debug/u64-abi.json"
    ));

    let data = MyPredicateEncoder::encode_data(32768);

    assert_predicate_spendable(data, "tests/types/predicates/u64").await?;

    Ok(())
}

#[tokio::test]
async fn spend_predicate_coins_messages_address() -> Result<()> {
    abigen!(Predicate(
        name = "MyPredicate",
        abi = "packages/fuels/tests/types/predicates/address/out/debug/address-abi.json"
    ));

    let addr: Address = "0xef86afa9696cf0dc6385e2c407a6e159a1103cefb7e2ae0636fb33d3cb2a9e4a"
        .parse()
        .unwrap();

    let data = MyPredicateEncoder::encode_data(addr);

    assert_predicate_spendable(data, "tests/types/predicates/address").await?;

    Ok(())
}

#[tokio::test]
async fn spend_predicate_coins_messages_enums() -> Result<()> {
    abigen!(Predicate(
        name = "MyPredicate",
        abi = "packages/fuels/tests/types/predicates/enums/out/debug/enums-abi.json"
    ));

    let data = MyPredicateEncoder::encode_data(TestEnum::A(32), AnotherTestEnum::B(32));

    assert_predicate_spendable(data, "tests/types/predicates/enums").await?;

    Ok(())
}

#[tokio::test]
async fn spend_predicate_coins_messages_structs() -> Result<()> {
    abigen!(Predicate(
        name = "MyPredicate",
        abi = "packages/fuels/tests/types/predicates/structs/out/debug/structs-abi.json"
    ));

    let data = MyPredicateEncoder::encode_data(
        TestStruct { value: 192 },
        AnotherTestStruct {
            value: 64,
            number: 128,
        },
    );

    assert_predicate_spendable(data, "tests/types/predicates/structs").await?;

    Ok(())
}

#[tokio::test]
async fn spend_predicate_coins_messages_tuple() -> Result<()> {
    abigen!(Predicate(
        name = "MyPredicate",
        abi = "packages/fuels/tests/types/predicates/predicate_tuples/out/debug/predicate_tuples-abi.json"
    ));

    let data =
        MyPredicateEncoder::encode_data((16, TestStruct { value: 32 }, TestEnum::Value(64)), 128);

    assert_predicate_spendable(data, "tests/types/predicates/predicate_tuples").await?;

    Ok(())
}

#[tokio::test]
async fn spend_predicate_coins_messages_vector() -> Result<()> {
    abigen!(Predicate(
        name = "MyPredicate",
        abi =
            "packages/fuels/tests/types/predicates/predicate_vector/out/debug/predicate_vector-abi.json"
    ));

    let data = MyPredicateEncoder::encode_data(2, 4, vec![2, 4, 42]);

    assert_predicate_spendable(data, "tests/types/predicates/predicate_vector").await?;

    Ok(())
}

#[tokio::test]
async fn spend_predicate_coins_messages_vectors() -> Result<()> {
    abigen!(Predicate(name="MyPredicate", abi="packages/fuels/tests/types/predicates/predicate_vectors/out/debug/predicate_vectors-abi.json"));

    let u32_vec = vec![0, 4, 3];
    let vec_in_vec = vec![vec![0, 2, 2], vec![0, 1, 2]];
    let struct_in_vec = vec![SomeStruct { a: 8 }, SomeStruct { a: 1 }];
    let vec_in_struct = SomeStruct { a: vec![0, 16, 2] };
    let array_in_vec = vec![[0u64, 1u64], [32u64, 1u64]];
    let vec_in_enum = SomeEnum::A(vec![0, 1, 128]);
    let enum_in_vec = vec![SomeEnum::A(0), SomeEnum::A(16)];
    let tuple_in_vec = vec![(0, 0), (128, 1)];
    let vec_in_tuple = (vec![0, 64, 2], vec![0, 1, 2]);
    let vec_in_a_vec_in_a_struct_in_a_vec = vec![
        SomeStruct {
            a: vec![vec![0, 1, 2], vec![3, 4, 5]],
        },
        SomeStruct {
            a: vec![vec![6, 7, 8], vec![9, 32, 11]],
        },
    ];

    let vec_in_array = [vec![0, 64, 2], vec![0, 1, 2]];

    let data = MyPredicateEncoder::encode_data(
        u32_vec,
        vec_in_vec,
        struct_in_vec,
        vec_in_struct,
        array_in_vec,
        vec_in_array,
        vec_in_enum,
        enum_in_vec,
        tuple_in_vec,
        vec_in_tuple,
        vec_in_a_vec_in_a_struct_in_a_vec,
    );

    assert_predicate_spendable(data, "tests/types/predicates/predicate_vectors").await?;

    Ok(())
}

#[tokio::test]
async fn spend_predicate_coins_messages_generics() -> Result<()> {
    abigen!(Predicate(name="MyPredicate", abi="packages/fuels/tests/types/predicates/predicate_generics/out/debug/predicate_generics-abi.json"));

    let data = MyPredicateEncoder::encode_data(
        GenericStruct { value: 64u8 },
        GenericEnum::Generic(GenericStruct { value: 64u16 }),
    );

    assert_predicate_spendable(data, "tests/types/predicates/predicate_generics").await?;

    Ok(())
}

#[tokio::test]
async fn spend_predicate_coins_messages_bytes() -> Result<()> {
    abigen!(Predicate(
        name = "MyPredicate",
        abi = "packages/fuels/tests/types/predicates/predicate_bytes/out/debug/predicate_bytes-abi.json"
    ));

    let bytes = Bytes(vec![40, 41, 42]);
    let wrapper = Wrapper {
        inner: vec![bytes.clone(), bytes.clone()],
        inner_enum: SomeEnum::Second(bytes),
    };

    let data = MyPredicateEncoder::encode_data(wrapper);

    assert_predicate_spendable(data, "tests/types/predicates/predicate_bytes").await?;

    Ok(())
}

#[tokio::test]
async fn spend_predicate_coins_messages_raw_slice() -> Result<()> {
    abigen!(Predicate(
        name = "MyPredicate",
        abi = "packages/fuels/tests/types/predicates/predicate_raw_slice/out/debug/predicate_raw_slice-abi.json"
    ));

    let raw_slice = RawSlice(vec![40, 41, 42]);
    let wrapper = Wrapper {
        inner: vec![raw_slice.clone(), raw_slice.clone()],
        inner_enum: SomeEnum::Second(raw_slice),
    };

    let data = MyPredicateEncoder::encode_data(wrapper);

    assert_predicate_spendable(data, "tests/types/predicates/predicate_raw_slice").await?;

    Ok(())
}

fn u128_from_parts(upper: u64, lower: u64) -> u128 {
    let bytes: [u8; 16] = [upper.to_be_bytes(), lower.to_be_bytes()]
        .concat()
        .try_into()
        .unwrap();
    u128::from_be_bytes(bytes)
}

#[tokio::test]
async fn predicate_handles_u128() -> Result<()> {
    abigen!(Predicate(
        name = "MyPredicate",
        abi = "packages/fuels/tests/types/predicates/predicate_u128/out/debug/predicate_u128-abi.json"
    ));

    let data = MyPredicateEncoder::encode_data(u128_from_parts(8, 2));
    assert_predicate_spendable(data, "tests/types/predicates/predicate_u128").await?;

    Ok(())
}<|MERGE_RESOLUTION|>--- conflicted
+++ resolved
@@ -3,11 +3,7 @@
 use fuels::{
     accounts::{predicate::Predicate, Account},
     prelude::*,
-<<<<<<< HEAD
     types::{coin::Coin, message::Message, unresolved_bytes::UnresolvedBytes, AssetId},
-=======
-    types::{coin::Coin, message::Message, AssetId},
->>>>>>> 545e8734
 };
 
 async fn assert_predicate_spendable(
