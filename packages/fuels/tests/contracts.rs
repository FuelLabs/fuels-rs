--- conflicted
+++ resolved
@@ -276,16 +276,12 @@
     let tolerance = Some(0.2);
     let block_horizon = Some(1);
 
-<<<<<<< HEAD
-    let expected_gas_used = 660;
-=======
     #[cfg(not(feature = "experimental"))]
     let expected_gas_used = 955;
     #[cfg(feature = "experimental")]
     let expected_gas_used = 960;
 
     #[cfg(not(feature = "experimental"))]
->>>>>>> b9cb6eda
     let expected_metered_bytes_size = 784;
     #[cfg(feature = "experimental")]
     let expected_metered_bytes_size = 824;
