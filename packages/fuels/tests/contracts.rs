--- conflicted
+++ resolved
@@ -276,12 +276,6 @@
     let tolerance = Some(0.2);
     let block_horizon = Some(1);
 
-<<<<<<< HEAD
-    #[cfg(feature = "legacy_encoding")]
-    let expected_gas_used = 795;
-    #[cfg(not(feature = "legacy_encoding"))]
-=======
->>>>>>> 1822e188
     let expected_gas_used = 960;
 
     let expected_metered_bytes_size = 824;
