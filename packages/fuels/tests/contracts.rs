#[allow(unused_imports)]
use std::future::Future;

use fuels::prelude::*;

#[tokio::test]
async fn test_multiple_args() -> Result<(), Error> {
    setup_contract_test!(
        Wallets("wallet"),
        Abigen(
            name = "TestContract",
            abi = "packages/fuels/tests/contracts/contract_test"
        ),
        Deploy(
            name = "contract_instance",
            contract = "TestContract",
            wallet = "wallet"
        ),
    );

    // Make sure we can call the contract with multiple arguments
    let contract_methods = contract_instance.methods();
    let response = contract_methods.get(5, 6).call().await?;

    assert_eq!(response.value, 5);

    let t = MyType { x: 5, y: 6 };
    let response = contract_methods.get_alt(t.clone()).call().await?;
    assert_eq!(response.value, t);

    let response = contract_methods.get_single(5).call().await?;
    assert_eq!(response.value, 5);
    Ok(())
}

#[tokio::test]
async fn test_contract_calling_contract() -> Result<(), Error> {
    // Tests a contract call that calls another contract (FooCaller calls FooContract underneath)
    setup_contract_test!(
        Wallets("wallet"),
        Abigen(
            name = "LibContract",
            abi = "packages/fuels/tests/contracts/lib_contract"
        ),
        Abigen(
            name = "LibContractCaller",
            abi = "packages/fuels/tests/contracts/lib_contract_caller"
        ),
        Deploy(
            name = "lib_contract_instance",
            contract = "LibContract",
            wallet = "wallet"
        ),
        Deploy(
            name = "lib_contract_instance2",
            contract = "LibContract",
            wallet = "wallet"
        ),
        Deploy(
            name = "contract_caller_instance",
            contract = "LibContractCaller",
            wallet = "wallet"
        ),
    );
    let lib_contract_id = lib_contract_instance.contract_id();
    let lib_contract_id2 = lib_contract_instance2.contract_id();

    // Call the contract directly. It increments the given value.
    let response = lib_contract_instance.methods().increment(42).call().await?;

    assert_eq!(43, response.value);

    let response = contract_caller_instance
        .methods()
        .increment_from_contracts(lib_contract_id.into(), lib_contract_id2.into(), 42)
        // Note that the two lib_contract_instances have different types
        .set_contracts(&[&lib_contract_instance, &lib_contract_instance2])
        .call()
        .await?;

    assert_eq!(86, response.value);

    // ANCHOR: external_contract
    let response = contract_caller_instance
        .methods()
        .increment_from_contract(lib_contract_id.into(), 42)
        .set_contracts(&[&lib_contract_instance])
        .call()
        .await?;
    // ANCHOR_END: external_contract

    assert_eq!(43, response.value);

    // ANCHOR: external_contract_ids
    let response = contract_caller_instance
        .methods()
        .increment_from_contract(lib_contract_id.into(), 42)
        .set_contract_ids(&[lib_contract_id.clone()])
        .call()
        .await?;
    // ANCHOR_END: external_contract_ids

    assert_eq!(43, response.value);
    Ok(())
}

#[tokio::test]
async fn test_reverting_transaction() -> Result<(), Error> {
    setup_contract_test!(
        Wallets("wallet"),
        Abigen(
            name = "RevertContract",
            abi = "packages/fuels/tests/contracts/revert_transaction_error"
        ),
        Deploy(
            name = "contract_instance",
            contract = "RevertContract",
            wallet = "wallet"
        ),
    );

    let response = contract_instance
        .methods()
        .make_transaction_fail(0)
        .call()
        .await;

    assert!(matches!(response, Err(Error::RevertTransactionError(..))));
    Ok(())
}

#[tokio::test]
async fn test_multiple_read_calls() -> Result<(), Error> {
    setup_contract_test!(
        Wallets("wallet"),
        Abigen(
            name = "MultiReadContract",
            abi = "packages/fuels/tests/contracts/multiple_read_calls"
        ),
        Deploy(
            name = "contract_instance",
            contract = "MultiReadContract",
            wallet = "wallet"
        ),
    );

    let contract_methods = contract_instance.methods();
    contract_methods.store(42).call().await?;

    // Use "simulate" because the methods don't actually run a transaction, but just a dry-run
    // We can notice here that, thanks to this, we don't generate a TransactionId collision,
    // even if the transactions are theoretically the same.
    let stored = contract_methods.read(0).simulate().await?;

    assert_eq!(stored.value, 42);

    let stored = contract_methods.read(0).simulate().await?;

    assert_eq!(stored.value, 42);
    Ok(())
}

#[tokio::test]
async fn test_multi_call() -> Result<(), Error> {
    setup_contract_test!(
        Wallets("wallet"),
        Abigen(
            name = "TestContract",
            abi = "packages/fuels/tests/contracts/contract_test"
        ),
        Deploy(
            name = "contract_instance",
            contract = "TestContract",
            wallet = "wallet"
        ),
    );

    let contract_methods = contract_instance.methods();
    let call_handler_1 = contract_methods.initialize_counter(42);
    let call_handler_2 = contract_methods.get_array([42; 2]);

    let mut multi_call_handler = MultiContractCallHandler::new(wallet.clone());

    multi_call_handler
        .add_call(call_handler_1)
        .add_call(call_handler_2);

    let (counter, array): (u64, [u64; 2]) = multi_call_handler.call().await?.value;

    assert_eq!(counter, 42);
    assert_eq!(array, [42; 2]);
    Ok(())
}

#[tokio::test]
async fn test_contract_call_fee_estimation() -> Result<(), Error> {
    setup_contract_test!(
        Wallets("wallet"),
        Abigen(
            name = "TestContract",
            abi = "packages/fuels/tests/contracts/contract_test"
        ),
        Deploy(
            name = "contract_instance",
            contract = "TestContract",
            wallet = "wallet"
        ),
    );

    let gas_price = 100_000_000;
    let gas_limit = 800;
    let tolerance = 0.2;

    let expected_min_gas_price = 0; // This is the default min_gas_price from the ConsensusParameters
    let expected_gas_used = 3474;
    let expected_metered_bytes_size = 720;
    let expected_total_fee = 636;

    let estimated_transaction_cost = contract_instance
        .methods()
        .initialize_counter(42) // Build the ABI call
        .tx_params(TxParameters::new(Some(gas_price), Some(gas_limit), None))
        .estimate_transaction_cost(Some(tolerance)) // Perform the network call
        .await?;

    assert_eq!(
        estimated_transaction_cost.min_gas_price,
        expected_min_gas_price
    );
    assert_eq!(estimated_transaction_cost.gas_price, gas_price);
    assert_eq!(estimated_transaction_cost.gas_used, expected_gas_used);
    assert_eq!(
        estimated_transaction_cost.metered_bytes_size,
        expected_metered_bytes_size
    );
    assert_eq!(estimated_transaction_cost.total_fee, expected_total_fee);
    Ok(())
}

#[tokio::test]
async fn contract_call_has_same_estimated_and_used_gas() -> Result<(), Error> {
    setup_contract_test!(
        Wallets("wallet"),
        Abigen(
            name = "TestContract",
            abi = "packages/fuels/tests/contracts/contract_test"
        ),
        Deploy(
            name = "contract_instance",
            contract = "TestContract",
            wallet = "wallet"
        ),
    );

    let tolerance = 0.0;
    let contract_methods = contract_instance.methods();
    let estimated_gas_used = contract_methods
        .initialize_counter(42) // Build the ABI call
        .estimate_transaction_cost(Some(tolerance)) // Perform the network call
        .await?
        .gas_used;

    let gas_used = contract_methods
        .initialize_counter(42) // Build the ABI call
        .call() // Perform the network call
        .await?
        .gas_used;

    assert_eq!(estimated_gas_used, gas_used);
    Ok(())
}

#[tokio::test]
async fn mutl_call_has_same_estimated_and_used_gas() -> Result<(), Error> {
    setup_contract_test!(
        Wallets("wallet"),
        Abigen(
            name = "TestContract",
            abi = "packages/fuels/tests/contracts/contract_test"
        ),
        Deploy(
            name = "contract_instance",
            contract = "TestContract",
            wallet = "wallet"
        ),
    );

    let contract_methods = contract_instance.methods();
    let call_handler_1 = contract_methods.initialize_counter(42);
    let call_handler_2 = contract_methods.get_array([42; 2]);

    let mut multi_call_handler = MultiContractCallHandler::new(wallet.clone());

    multi_call_handler
        .add_call(call_handler_1)
        .add_call(call_handler_2);

    let tolerance = 0.0;
    let estimated_gas_used = multi_call_handler
        .estimate_transaction_cost(Some(tolerance)) // Perform the network call
        .await?
        .gas_used;

    let gas_used = multi_call_handler.call::<(u64, [u64; 2])>().await?.gas_used;

    assert_eq!(estimated_gas_used, gas_used);
    Ok(())
}

#[tokio::test]
async fn contract_method_call_respects_maturity() -> Result<(), Error> {
    setup_contract_test!(
        Wallets("wallet"),
        Abigen(
            name = "BlockHeightContract",
            abi = "packages/fuels/tests/contracts/transaction_block_height"
        ),
        Deploy(
            name = "contract_instance",
            contract = "BlockHeightContract",
            wallet = "wallet"
        ),
    );

    let call_w_maturity = |call_maturity| {
        let mut prepared_call = contract_instance
            .methods()
            .calling_this_will_produce_a_block();
        prepared_call.tx_parameters.maturity = call_maturity;
        prepared_call.call()
    };

    call_w_maturity(1).await.expect("Should have passed since we're calling with a maturity that is less or equal to the current block height");

    call_w_maturity(3).await.expect_err("Should have failed since we're calling with a maturity that is greater than the current block height");
    Ok(())
}

#[tokio::test]
async fn test_auth_msg_sender_from_sdk() -> Result<(), Error> {
    setup_contract_test!(
        Wallets("wallet"),
        Abigen(
            name = "AuthContract",
            abi = "packages/fuels/tests/contracts/auth_testing_contract"
        ),
        Deploy(
            name = "contract_instance",
            contract = "AuthContract",
            wallet = "wallet"
        ),
    );

    // Contract returns true if `msg_sender()` matches `wallet.address()`.
    let response = contract_instance
        .methods()
        .check_msg_sender(wallet.address().into())
        .call()
        .await?;

    assert!(response.value);
    Ok(())
}

#[tokio::test]
async fn test_large_return_data() -> Result<(), Error> {
    setup_contract_test!(
        Wallets("wallet"),
        Abigen(
            name = "TestContract",
            abi = "packages/fuels/tests/contracts/large_return_data"
        ),
        Deploy(
            name = "contract_instance",
            contract = "TestContract",
            wallet = "wallet"
        ),
    );

    let contract_methods = contract_instance.methods();
    let res = contract_methods.get_id().call().await?;

    assert_eq!(
        res.value.0,
        [
            255, 255, 255, 255, 255, 255, 255, 255, 255, 255, 255, 255, 255, 255, 255, 255, 255,
            255, 255, 255, 255, 255, 255, 255, 255, 255, 255, 255, 255, 255, 255, 255
        ]
    );

    // One word-sized string
    let res = contract_methods.get_small_string().call().await?;
    assert_eq!(res.value, "gggggggg");

    // Two word-sized string
    let res = contract_methods.get_large_string().call().await?;
    assert_eq!(res.value, "ggggggggg");

    // Large struct will be bigger than a `WORD`.
    let res = contract_methods.get_large_struct().call().await?;
    assert_eq!(res.value.foo, 12);
    assert_eq!(res.value.bar, 42);

    // Array will be returned in `ReturnData`.
    let res = contract_methods.get_large_array().call().await?;
    assert_eq!(res.value, [1, 2]);

    let res = contract_methods.get_contract_id().call().await?;

    // First `value` is from `FuelCallResponse`.
    // Second `value` is from the `ContractId` type.
    assert_eq!(
        res.value,
        ContractId::from([
            255, 255, 255, 255, 255, 255, 255, 255, 255, 255, 255, 255, 255, 255, 255, 255, 255,
            255, 255, 255, 255, 255, 255, 255, 255, 255, 255, 255, 255, 255, 255, 255
        ])
    );
    Ok(())
}

#[tokio::test]
async fn can_handle_function_called_new() -> anyhow::Result<()> {
    setup_contract_test!(
        Wallets("wallet"),
        Abigen(
            name = "TestContract",
            abi = "packages/fuels/tests/contracts/contract_test"
        ),
        Deploy(
            name = "contract_instance",
            contract = "TestContract",
            wallet = "wallet"
        ),
    );

    let response = contract_instance.methods().new().call().await?.value;

    assert_eq!(response, 12345);
    Ok(())
}

#[tokio::test]
async fn test_contract_setup_macro_deploy_with_salt() -> Result<(), Error> {
    // ANCHOR: contract_setup_macro_multi
    setup_contract_test!(
        Wallets("wallet"),
        Abigen(
            name = "LibContract",
            abi = "packages/fuels/tests/contracts/lib_contract"
        ),
        Abigen(
            name = "LibContractCaller",
            abi = "packages/fuels/tests/contracts/lib_contract_caller"
        ),
        Deploy(
            name = "lib_contract_instance",
            contract = "LibContract",
            wallet = "wallet"
        ),
        Deploy(
            name = "contract_caller_instance",
            contract = "LibContractCaller",
            wallet = "wallet"
        ),
        Deploy(
            name = "contract_caller_instance2",
            contract = "LibContractCaller",
            wallet = "wallet"
        ),
    );
    let lib_contract_id = lib_contract_instance.contract_id();

    let contract_caller_id = contract_caller_instance.contract_id();

    let contract_caller_id2 = contract_caller_instance2.contract_id();

    // Because we deploy with salt, we can deploy the same contract multiple times
    assert_ne!(contract_caller_id, contract_caller_id2);

    // The first contract can be called because they were deployed on the same provider
    let response = contract_caller_instance
        .methods()
        .increment_from_contract(lib_contract_id.into(), 42)
        .set_contracts(&[&lib_contract_instance])
        .call()
        .await?;

    assert_eq!(43, response.value);

    let response = contract_caller_instance2
        .methods()
        .increment_from_contract(lib_contract_id.into(), 42)
        .set_contracts(&[&lib_contract_instance])
        .call()
        .await?;

    assert_eq!(43, response.value);
    // ANCHOR_END: contract_setup_macro_multi

    Ok(())
}

#[tokio::test]
async fn test_wallet_getter() -> Result<(), Error> {
    setup_contract_test!(
        Wallets("wallet"),
        Abigen(
            name = "TestContract",
            abi = "packages/fuels/tests/contracts/contract_test"
        ),
        Deploy(
            name = "contract_instance",
            contract = "TestContract",
            wallet = "wallet"
        ),
    );

    assert_eq!(contract_instance.wallet().address(), wallet.address());
    //`contract_id()` is tested in
    // async fn test_contract_calling_contract() -> Result<(), Error> {
    Ok(())
}

#[tokio::test]
async fn test_connect_wallet() -> anyhow::Result<()> {
    // ANCHOR: contract_setup_macro_manual_wallet
    let config = WalletsConfig::new(Some(2), Some(1), Some(DEFAULT_COIN_AMOUNT));

    let mut wallets = launch_custom_provider_and_get_wallets(config, None, None).await;
    let wallet = wallets.pop().unwrap();
    let wallet_2 = wallets.pop().unwrap();

    setup_contract_test!(
        Abigen(
            name = "TestContract",
            abi = "packages/fuels/tests/contracts/contract_test"
        ),
        Deploy(
            name = "contract_instance",
            contract = "TestContract",
            wallet = "wallet"
        ),
    );
    // ANCHOR_END: contract_setup_macro_manual_wallet

    // pay for call with wallet
    let tx_params = TxParameters::new(Some(10), Some(10000), None);
    contract_instance
        .methods()
        .initialize_counter(42)
        .tx_params(tx_params)
        .call()
        .await?;

    // confirm that funds have been deducted
    let wallet_balance = wallet.get_asset_balance(&Default::default()).await?;
    assert!(DEFAULT_COIN_AMOUNT > wallet_balance);

    // pay for call with wallet_2
    contract_instance
        .with_wallet(wallet_2.clone())?
        .methods()
        .initialize_counter(42)
        .tx_params(tx_params)
        .call()
        .await?;

    // confirm there are no changes to wallet, wallet_2 has been charged
    let wallet_balance_second_call = wallet.get_asset_balance(&Default::default()).await?;
    let wallet_2_balance = wallet_2.get_asset_balance(&Default::default()).await?;
    assert_eq!(wallet_balance_second_call, wallet_balance);
    assert!(DEFAULT_COIN_AMOUNT > wallet_2_balance);
    Ok(())
}

async fn setup_output_variable_estimation_test(
) -> Result<(Vec<WalletUnlocked>, [Address; 3], AssetId, Bech32ContractId), Error> {
    let wallet_config = WalletsConfig::new(Some(3), None, None);
    let wallets = launch_custom_provider_and_get_wallets(wallet_config, None, None).await;

    let contract_id = Contract::deploy(
        "tests/contracts/token_ops/out/debug/token_ops.bin",
        &wallets[0],
        TxParameters::default(),
        StorageConfiguration::default(),
    )
    .await?;

    let mint_asset_id = AssetId::from(*contract_id.hash());
    let addresses: [Address; 3] = wallets
        .iter()
        .map(|wallet| wallet.address().into())
        .collect::<Vec<Address>>()
        .try_into()
        .unwrap();

    Ok((wallets, addresses, mint_asset_id, contract_id))
}

#[tokio::test]
async fn test_output_variable_estimation() -> Result<(), Error> {
    abigen!(Contract(
        name = "MyContract",
        abi = "packages/fuels/tests/contracts/token_ops/out/debug/token_ops-abi.json"
    ));

    let (wallets, addresses, mint_asset_id, contract_id) =
        setup_output_variable_estimation_test().await?;

    let contract_instance = MyContract::new(contract_id, wallets[0].clone());
    let contract_methods = contract_instance.methods();
    let amount = 1000;

    {
        // Should fail due to lack of output variables
        let response = contract_methods
            .mint_to_addresses(amount, addresses)
            .call()
            .await;

        assert!(matches!(response, Err(Error::RevertTransactionError(..))));
    }

    {
        // Should fail due to insufficient attempts (needs at least 3)
        let response = contract_methods
            .mint_to_addresses(amount, addresses)
            .estimate_tx_dependencies(Some(2))
            .await;

        assert!(matches!(response, Err(Error::RevertTransactionError(..))));
    }

    {
        // Should add 3 output variables automatically
        let _ = contract_methods
            .mint_to_addresses(amount, addresses)
            .estimate_tx_dependencies(Some(3))
            .await?
            .call()
            .await?;

        for wallet in wallets.iter() {
            let balance = wallet.get_asset_balance(&mint_asset_id).await?;
            assert_eq!(balance, amount);
        }
    }

    Ok(())
}

#[tokio::test]
async fn test_output_variable_estimation_default_attempts() -> Result<(), Error> {
    abigen!(Contract(
        name = "MyContract",
        abi = "packages/fuels/tests/contracts/token_ops/out/debug/token_ops-abi.json"
    ));

    let (wallets, addresses, mint_asset_id, contract_id) =
        setup_output_variable_estimation_test().await?;

    let contract_instance = MyContract::new(contract_id, wallets[0].clone());
    let contract_methods = contract_instance.methods();
    let amount = 1000;

    let _ = contract_methods
        .mint_to_addresses(amount, addresses)
        .estimate_tx_dependencies(None)
        .await?
        .call()
        .await?;

    for wallet in wallets.iter() {
        let balance = wallet.get_asset_balance(&mint_asset_id).await?;
        assert_eq!(balance, amount);
    }

    Ok(())
}

#[tokio::test]
async fn test_output_variable_estimation_multicall() -> Result<(), Error> {
    abigen!(Contract(
        name = "MyContract",
        abi = "packages/fuels/tests/contracts/token_ops/out/debug/token_ops-abi.json"
    ));

    let (wallets, addresses, mint_asset_id, contract_id) =
        setup_output_variable_estimation_test().await?;

    let contract_instance = MyContract::new(contract_id, wallets[0].clone());
    let contract_methods = contract_instance.methods();
    let amount = 1000;

    let mut multi_call_handler = MultiContractCallHandler::new(wallets[0].clone());
    (0..3).for_each(|_| {
        let call_handler = contract_methods.mint_to_addresses(amount, addresses);
        multi_call_handler.add_call(call_handler);
    });

    let _ = multi_call_handler
        .estimate_tx_dependencies(None)
        .await?
        .call::<((), (), ())>()
        .await?;

    for wallet in wallets.iter() {
        let balance = wallet.get_asset_balance(&mint_asset_id).await?;
        assert_eq!(balance, 3 * amount);
    }

    Ok(())
}

#[tokio::test]
async fn test_contract_instance_get_balances() -> Result<(), Error> {
    let mut wallet = WalletUnlocked::new_random(None);
    let (coins, asset_ids) = setup_multiple_assets_coins(wallet.address(), 2, 4, 8);
    let random_asset_id = &asset_ids[1];
    let (provider, _) = setup_test_provider(coins.clone(), vec![], None, None).await;
    wallet.set_provider(provider.clone());

    setup_contract_test!(
        Wallets("wallet"),
        Abigen(
            name = "TestContract",
            abi = "packages/fuels/tests/contracts/contract_test"
        ),
        Deploy(
            name = "contract_instance",
            contract = "TestContract",
            wallet = "wallet"
        ),
    );
    let contract_id = contract_instance.contract_id();

    // Check the current balance of the contract with id 'contract_id'
    let contract_balances = contract_instance.get_balances().await?;
    assert!(contract_balances.is_empty());

    // Transfer an amount to the contract
    let amount = 8;
    let _receipts = wallet
        .force_transfer_to_contract(
            contract_id,
            amount,
            *random_asset_id,
            TxParameters::default(),
        )
        .await?;

    // Check that the contract now has 1 coin
    let contract_balances = contract_instance.get_balances().await?;
    assert_eq!(contract_balances.len(), 1);

    let random_asset_id_key = format!("{:#x}", random_asset_id);
    let random_asset_balance = contract_balances.get(&random_asset_id_key).unwrap();
    assert_eq!(*random_asset_balance, amount);

    Ok(())
}

#[tokio::test]
async fn contract_call_futures_implement_send() -> Result<(), Error> {
    fn tokio_spawn_imitation<T>(_: T)
    where
        T: Future + Send + 'static,
    {
    }

    setup_contract_test!(
        Wallets("wallet"),
        Abigen(
            name = "TestContract",
            abi = "packages/fuels/tests/contracts/contract_test"
        ),
        Deploy(
            name = "contract_instance",
            contract = "TestContract",
            wallet = "wallet"
        ),
    );

    tokio_spawn_imitation(async move {
        contract_instance
            .methods()
            .initialize_counter(42)
            .call()
            .await
            .unwrap();
    });
    Ok(())
}

#[tokio::test]
async fn test_contract_set_estimation() -> Result<(), Error> {
    setup_contract_test!(
        Wallets("wallet"),
        Abigen(
            name = "LibContract",
            abi = "packages/fuels/tests/contracts/lib_contract"
        ),
        Abigen(
            name = "LibContractCaller",
            abi = "packages/fuels/tests/contracts/lib_contract_caller"
        ),
        Deploy(
            name = "lib_contract_instance",
            contract = "LibContract",
            wallet = "wallet"
        ),
        Deploy(
            name = "contract_caller_instance",
            contract = "LibContractCaller",
            wallet = "wallet"
        ),
    );
    let lib_contract_id = lib_contract_instance.contract_id();

    let res = lib_contract_instance.methods().increment(42).call().await?;
    assert_eq!(43, res.value);

    {
        // Should fail due to missing external contracts
        let res = contract_caller_instance
            .methods()
            .increment_from_contract(lib_contract_id.into(), 42)
            .call()
            .await;
        assert!(matches!(res, Err(Error::RevertTransactionError(..))));
    }

    let res = contract_caller_instance
        .methods()
        .increment_from_contract(lib_contract_id.into(), 42)
        .estimate_tx_dependencies(None)
        .await?
        .call()
        .await?;

    assert_eq!(43, res.value);
    Ok(())
}

#[tokio::test]
async fn test_output_variable_contract_id_estimation_multicall() -> Result<(), Error> {
    setup_contract_test!(
        Wallets("wallet"),
        Abigen(
            name = "LibContract",
            abi = "packages/fuels/tests/contracts/lib_contract"
        ),
        Abigen(
            name = "LibContractCaller",
            abi = "packages/fuels/tests/contracts/lib_contract_caller"
        ),
        Abigen(
            name = "TestContract",
            abi = "packages/fuels/tests/contracts/contract_test"
        ),
        Deploy(
            name = "lib_contract_instance",
            contract = "LibContract",
            wallet = "wallet"
        ),
        Deploy(
            name = "contract_caller_instance",
            contract = "LibContractCaller",
            wallet = "wallet"
        ),
        Deploy(
            name = "contract_test_instance",
            contract = "TestContract",
            wallet = "wallet"
        ),
    );

    let lib_contract_id = lib_contract_instance.contract_id();

    let contract_methods = contract_caller_instance.methods();

    let mut multi_call_handler = MultiContractCallHandler::new(wallet.clone());
    multi_call_handler.tx_params(Default::default());

    (0..3).for_each(|_| {
        let call_handler = contract_methods.increment_from_contract(lib_contract_id.into(), 42);
        multi_call_handler.add_call(call_handler);
    });

    // add call that does not need ContractId
    let contract_methods = contract_test_instance.methods();
    let call_handler = contract_methods.get(5, 6);

    multi_call_handler.add_call(call_handler);

    let call_response = multi_call_handler
        .estimate_tx_dependencies(None)
        .await?
        .call::<(u64, u64, u64, u64)>()
        .await?;

    assert_eq!(call_response.value, (43, 43, 43, 5));

    Ok(())
}

#[tokio::test]
async fn test_contract_call_with_non_default_max_input() -> Result<(), Error> {
    use fuels::tx::ConsensusParameters;
    use fuels_types::coin::Coin;

    let consensus_parameters_config = ConsensusParameters::DEFAULT.with_max_inputs(123);

    let mut wallet = WalletUnlocked::new_random(None);

    let coins: Vec<Coin> = setup_single_asset_coins(
        wallet.address(),
        Default::default(),
        DEFAULT_NUM_COINS,
        DEFAULT_COIN_AMOUNT,
    );

    let (fuel_client, _) =
        setup_test_client(coins, vec![], None, None, Some(consensus_parameters_config)).await;
    let provider = Provider::new(fuel_client);
    wallet.set_provider(provider.clone());

    setup_contract_test!(
        Wallets("wallet"),
        Abigen(
            name = "TestContract",
            abi = "packages/fuels/tests/contracts/contract_test"
        ),
        Deploy(
            name = "contract_instance",
            contract = "TestContract",
            wallet = "wallet"
        ),
    );

    let response = contract_instance.methods().get(5, 6).call().await?;

    assert_eq!(response.value, 5);

    Ok(())
}
<<<<<<< HEAD

#[tokio::test]
async fn test_contract_raw_slice() -> Result<(), Error> {
    let num_wallets = 1;
    let num_coins = 1;
    let amount = 1000;
    let config = WalletsConfig::new(Some(num_wallets), Some(num_coins), Some(amount));

    let mut wallets = launch_custom_provider_and_get_wallets(config, None, None).await;
    let wallet = wallets.pop().unwrap();
    setup_contract_test!(
        Abigen(
            name = "RawSliceContract",
            abi = "packages/fuels/tests/contracts/contract_raw_slice"
        ),
        Deploy(
            name = "contract_instance",
            contract = "RawSliceContract",
            wallet = "wallet"
        ),
    );
    let contract_methods = contract_instance.methods();
    for length in 0..=10 {
        let response = contract_methods.return_raw_slice(length).call().await?;
        assert_eq!(response.value, (0..length).collect::<Vec<_>>());
    }
=======
#[tokio::test]
async fn test_deploy_error_messages() -> Result<(), Error> {
    let wallet = launch_provider_and_get_wallet().await;
    let mut response = Contract::deploy(
        "../../packages/fuels/tests/contracts/contract_test/out/debug/no_file_on_path.bin",
        &wallet,
        TxParameters::default(),
        StorageConfiguration::default(),
    )
    .await
    .expect_err("Should have failed");

    let expected = "Invalid data: Failed to read binary file with path";
    assert!(response.to_string().starts_with(expected));

    response = Contract::deploy(
        "../../packages/fuels/tests/contracts/contract_test/out/debug/contract_test.biz",
        &wallet,
        TxParameters::default(),
        StorageConfiguration::default(),
    )
    .await
    .expect_err("Should have failed");

    let expected = "Invalid data: The file extension 'biz' is not recognized. Did you mean '.bin'?";
    assert!(response.to_string().starts_with(expected));

>>>>>>> ef71ed68
    Ok(())
}<|MERGE_RESOLUTION|>--- conflicted
+++ resolved
@@ -945,7 +945,6 @@
 
     Ok(())
 }
-<<<<<<< HEAD
 
 #[tokio::test]
 async fn test_contract_raw_slice() -> Result<(), Error> {
@@ -972,7 +971,8 @@
         let response = contract_methods.return_raw_slice(length).call().await?;
         assert_eq!(response.value, (0..length).collect::<Vec<_>>());
     }
-=======
+}
+
 #[tokio::test]
 async fn test_deploy_error_messages() -> Result<(), Error> {
     let wallet = launch_provider_and_get_wallet().await;
@@ -1000,6 +1000,5 @@
     let expected = "Invalid data: The file extension 'biz' is not recognized. Did you mean '.bin'?";
     assert!(response.to_string().starts_with(expected));
 
->>>>>>> ef71ed68
     Ok(())
 }