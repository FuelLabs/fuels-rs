--- conflicted
+++ resolved
@@ -277,15 +277,9 @@
     let tolerance = Some(0.2);
     let block_horizon = Some(1);
 
-<<<<<<< HEAD
-    #[cfg(not(feature = "experimental"))]
-    let expected_gas_used = 661;
-    #[cfg(feature = "experimental")]
-=======
     #[cfg(feature = "legacy_encoding")]
     let expected_gas_used = 955;
     #[cfg(not(feature = "legacy_encoding"))]
->>>>>>> 895264c3
     let expected_gas_used = 960;
 
     #[cfg(feature = "legacy_encoding")]
