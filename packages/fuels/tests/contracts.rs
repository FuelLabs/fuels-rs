--- conflicted
+++ resolved
@@ -277,15 +277,8 @@
     let tolerance = Some(0.2);
     let block_horizon = Some(1);
 
-<<<<<<< HEAD
-    let expected_min_gas_price = 0; // This is the default `min_gas_price` from `ConsensusParameters`
     let expected_gas_used = 960;
-    let expected_metered_bytes_size = 832;
-    let expected_total_fee = 914;
-=======
-    let expected_gas_used = 949;
-    let expected_metered_bytes_size = 784;
->>>>>>> 834a8481
+    let expected_metered_bytes_size = 824;
 
     let estimated_transaction_cost = contract_instance
         .methods()
