--- conflicted
+++ resolved
@@ -1079,37 +1079,7 @@
 }
 
 #[tokio::test]
-<<<<<<< HEAD
-async fn test_contract_raw_slice() -> Result<()> {
-    let wallet = launch_provider_and_get_wallet().await;
-    setup_program_test!(
-        Abigen(Contract(
-            name = "RawSliceContract",
-            project = "packages/fuels/tests/types/contracts/raw_slice"
-        )),
-        Deploy(
-            name = "contract_instance",
-            contract = "RawSliceContract",
-            wallet = "wallet"
-        ),
-    );
-
-    let contract_methods = contract_instance.methods();
-
-    for length in 0..=10 {
-        let response = contract_methods.return_raw_slice(length).call().await?;
-        assert_eq!(response.value, (0..length).collect::<Vec<_>>());
-    }
-
-    Ok(())
-}
-
-#[tokio::test]
-async fn test_deploy_error_messages() {
-    let wallet = launch_provider_and_get_wallet().await;
-=======
 async fn contract_load_error_messages() {
->>>>>>> 00e2ada4
     {
         let binary_path = "tests/contracts/contract_test/out/debug/no_file_on_path.bin";
         let expected_error = format!("Invalid data: file '{binary_path}' does not exist");
