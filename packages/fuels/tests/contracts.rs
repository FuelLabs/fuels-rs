#[allow(unused_imports)]
use std::future::Future;
use std::num::NonZeroUsize;
use std::time::Duration;
use std::vec;

use fuel_core::chain_config::ChainConfig;
use fuels::{
    accounts::{predicate::Predicate, Account},
    core::codec::{calldata, fn_selector},
    prelude::*,
    types::Bits256,
};
use fuels_programs::retry::RetryConfig;

#[tokio::test]
async fn test_multiple_args() -> Result<()> {
    setup_program_test!(
        Wallets("wallet"),
        Abigen(Contract(
            name = "TestContract",
            project = "packages/fuels/tests/contracts/contract_test"
        )),
        Deploy(
            name = "contract_instance",
            contract = "TestContract",
            wallet = "wallet"
        ),
    );

    // Make sure we can call the contract with multiple arguments
    let contract_methods = contract_instance.methods();
    let response = contract_methods.get(5, 6).call().await?;

    assert_eq!(response.value, 11);

    let t = MyType { x: 5, y: 6 };
    let response = contract_methods.get_alt(t.clone()).call().await?;
    assert_eq!(response.value, t);

    let response = contract_methods.get_single(5).call().await?;
    assert_eq!(response.value, 5);
    Ok(())
}

#[tokio::test]
async fn test_contract_calling_contract() -> Result<()> {
    // Tests a contract call that calls another contract (FooCaller calls FooContract underneath)
    setup_program_test!(
        Wallets("wallet"),
        Abigen(
            Contract(
                name = "LibContract",
                project = "packages/fuels/tests/contracts/lib_contract"
            ),
            Contract(
                name = "LibContractCaller",
                project = "packages/fuels/tests/contracts/lib_contract_caller"
            ),
        ),
        Deploy(
            name = "lib_contract_instance",
            contract = "LibContract",
            wallet = "wallet"
        ),
        Deploy(
            name = "lib_contract_instance2",
            contract = "LibContract",
            wallet = "wallet"
        ),
        Deploy(
            name = "contract_caller_instance",
            contract = "LibContractCaller",
            wallet = "wallet"
        ),
    );
    let lib_contract_id = lib_contract_instance.contract_id();
    let lib_contract_id2 = lib_contract_instance2.contract_id();

    // Call the contract directly. It increments the given value.
    let response = lib_contract_instance.methods().increment(42).call().await?;

    assert_eq!(43, response.value);

    let response = contract_caller_instance
        .methods()
        .increment_from_contracts(lib_contract_id, lib_contract_id2, 42)
        // Note that the two lib_contract_instances have different types
        .with_contracts(&[&lib_contract_instance, &lib_contract_instance2])
        .call()
        .await?;

    assert_eq!(86, response.value);

    // ANCHOR: external_contract
    let response = contract_caller_instance
        .methods()
        .increment_from_contract(lib_contract_id, 42)
        .with_contracts(&[&lib_contract_instance])
        .call()
        .await?;
    // ANCHOR_END: external_contract

    assert_eq!(43, response.value);

    // ANCHOR: external_contract_ids
    let response = contract_caller_instance
        .methods()
        .increment_from_contract(lib_contract_id, 42)
        .with_contract_ids(&[lib_contract_id.clone()])
        .call()
        .await?;
    // ANCHOR_END: external_contract_ids

    assert_eq!(43, response.value);
    Ok(())
}

#[tokio::test]
async fn test_reverting_transaction() -> Result<()> {
    setup_program_test!(
        Wallets("wallet"),
        Abigen(Contract(
            name = "RevertContract",
            project = "packages/fuels/tests/contracts/revert_transaction_error"
        )),
        Deploy(
            name = "contract_instance",
            contract = "RevertContract",
            wallet = "wallet"
        ),
    );

    let response = contract_instance
        .methods()
        .make_transaction_fail(0)
        .call()
        .await;

    assert!(matches!(
        response,
        Err(Error::RevertTransactionError { .. })
    ));
    Ok(())
}

#[tokio::test]
async fn test_multiple_read_calls() -> Result<()> {
    setup_program_test!(
        Wallets("wallet"),
        Abigen(Contract(
            name = "MultiReadContract",
            project = "packages/fuels/tests/contracts/multiple_read_calls"
        )),
        Deploy(
            name = "contract_instance",
            contract = "MultiReadContract",
            wallet = "wallet"
        ),
    );

    let contract_methods = contract_instance.methods();
    contract_methods.store(42).call().await?;

    // Use "simulate" because the methods don't actually run a transaction, but just a dry-run
    // We can notice here that, thanks to this, we don't generate a TransactionId collision,
    // even if the transactions are theoretically the same.
    let stored = contract_methods.read().simulate().await?;

    assert_eq!(stored.value, 42);

    let stored = contract_methods.read().simulate().await?;

    assert_eq!(stored.value, 42);
    Ok(())
}

#[tokio::test]
async fn test_multi_call_beginner() -> Result<()> {
    setup_program_test!(
        Wallets("wallet"),
        Abigen(Contract(
            name = "TestContract",
            project = "packages/fuels/tests/contracts/contract_test"
        )),
        Deploy(
            name = "contract_instance",
            contract = "TestContract",
            wallet = "wallet"
        ),
    );

    let contract_methods = contract_instance.methods();
    let call_handler_1 = contract_methods.get_single(7);
    let call_handler_2 = contract_methods.get_single(42);

    let mut multi_call_handler = MultiContractCallHandler::new(wallet.clone());

    multi_call_handler
        .add_call(call_handler_1)
        .add_call(call_handler_2);

    let (val_1, val_2): (u64, u64) = multi_call_handler.call().await?.value;

    assert_eq!(val_1, 7);
    assert_eq!(val_2, 42);

    Ok(())
}

#[tokio::test]
async fn test_multi_call_pro() -> Result<()> {
    setup_program_test!(
        Wallets("wallet"),
        Abigen(Contract(
            name = "TestContract",
            project = "packages/fuels/tests/contracts/contract_test"
        )),
        Deploy(
            name = "contract_instance",
            contract = "TestContract",
            wallet = "wallet"
        ),
    );

    let my_type_1 = MyType { x: 1, y: 2 };
    let my_type_2 = MyType { x: 3, y: 4 };

    let contract_methods = contract_instance.methods();
    let call_handler_1 = contract_methods.get_single(5);
    let call_handler_2 = contract_methods.get_single(6);
    let call_handler_3 = contract_methods.get_alt(my_type_1.clone());
    let call_handler_4 = contract_methods.get_alt(my_type_2.clone());
    let call_handler_5 = contract_methods.get_array([7; 2]);
    let call_handler_6 = contract_methods.get_array([42; 2]);

    let mut multi_call_handler = MultiContractCallHandler::new(wallet.clone());

    multi_call_handler
        .add_call(call_handler_1)
        .add_call(call_handler_2)
        .add_call(call_handler_3)
        .add_call(call_handler_4)
        .add_call(call_handler_5)
        .add_call(call_handler_6);

    let (val_1, val_2, type_1, type_2, array_1, array_2): (
        u64,
        u64,
        MyType,
        MyType,
        [u64; 2],
        [u64; 2],
    ) = multi_call_handler.call().await?.value;

    assert_eq!(val_1, 5);
    assert_eq!(val_2, 6);
    assert_eq!(type_1, my_type_1);
    assert_eq!(type_2, my_type_2);
    assert_eq!(array_1, [7; 2]);
    assert_eq!(array_2, [42; 2]);

    Ok(())
}

#[tokio::test]
async fn test_contract_call_fee_estimation() -> Result<()> {
    setup_program_test!(
        Wallets("wallet"),
        Abigen(Contract(
            name = "TestContract",
            project = "packages/fuels/tests/contracts/contract_test"
        )),
        Deploy(
            name = "contract_instance",
            contract = "TestContract",
            wallet = "wallet"
        ),
    );

    let gas_price = 100_000_000;
    let gas_limit = 800;
    let tolerance = 0.2;

    let expected_min_gas_price = 0; // This is the default min_gas_price from the ConsensusParameters
    let expected_gas_used = 399;
    let expected_metered_bytes_size = 728;
    let expected_total_fee = 332;

    let estimated_transaction_cost = contract_instance
        .methods()
        .initialize_counter(42)
        .tx_params(
            TxParameters::default()
                .with_gas_price(gas_price)
                .with_gas_limit(gas_limit),
        )
        .estimate_transaction_cost(Some(tolerance))
        .await?;

    assert_eq!(
        estimated_transaction_cost.min_gas_price,
        expected_min_gas_price
    );
    assert_eq!(estimated_transaction_cost.gas_price, gas_price);
    assert_eq!(estimated_transaction_cost.gas_used, expected_gas_used);
    assert_eq!(
        estimated_transaction_cost.metered_bytes_size,
        expected_metered_bytes_size
    );
    assert_eq!(estimated_transaction_cost.total_fee, expected_total_fee);
    Ok(())
}

#[tokio::test]
async fn contract_call_has_same_estimated_and_used_gas() -> Result<()> {
    setup_program_test!(
        Wallets("wallet"),
        Abigen(Contract(
            name = "TestContract",
            project = "packages/fuels/tests/contracts/contract_test"
        )),
        Deploy(
            name = "contract_instance",
            contract = "TestContract",
            wallet = "wallet"
        ),
    );

    let tolerance = 0.0;
    let contract_methods = contract_instance.methods();
    let estimated_gas_used = contract_methods
        .initialize_counter(42)
        .estimate_transaction_cost(Some(tolerance))
        .await?
        .gas_used;

    let gas_used = contract_methods
        .initialize_counter(42)
        .call()
        .await?
        .gas_used;

    assert_eq!(estimated_gas_used, gas_used);
    Ok(())
}

#[tokio::test]
async fn mult_call_has_same_estimated_and_used_gas() -> Result<()> {
    setup_program_test!(
        Wallets("wallet"),
        Abigen(Contract(
            name = "TestContract",
            project = "packages/fuels/tests/contracts/contract_test"
        )),
        Deploy(
            name = "contract_instance",
            contract = "TestContract",
            wallet = "wallet"
        ),
    );

    let contract_methods = contract_instance.methods();
    let call_handler_1 = contract_methods.initialize_counter(42);
    let call_handler_2 = contract_methods.get_array([42; 2]);

    let mut multi_call_handler = MultiContractCallHandler::new(wallet.clone());

    multi_call_handler
        .add_call(call_handler_1)
        .add_call(call_handler_2);

    let tolerance = 0.0;
    let estimated_gas_used = multi_call_handler
        .estimate_transaction_cost(Some(tolerance))
        .await?
        .gas_used;

    let gas_used = multi_call_handler.call::<(u64, [u64; 2])>().await?.gas_used;

    assert_eq!(estimated_gas_used, gas_used);
    Ok(())
}

#[tokio::test]
async fn contract_method_call_respects_maturity() -> Result<()> {
    setup_program_test!(
        Wallets("wallet"),
        Abigen(Contract(
            name = "BlockHeightContract",
            project = "packages/fuels/tests/contracts/transaction_block_height"
        )),
        Deploy(
            name = "contract_instance",
            contract = "BlockHeightContract",
            wallet = "wallet"
        ),
    );

    let call_w_maturity = |maturity| {
        contract_instance
            .methods()
            .calling_this_will_produce_a_block()
            .tx_params(TxParameters::default().with_maturity(maturity))
    };

    call_w_maturity(1u32).call().await.expect("Should have passed since we're calling with a maturity that is less or equal to the current block height");

    call_w_maturity(3u32).call().await.expect_err("Should have failed since we're calling with a maturity that is greater than the current block height");
    Ok(())
}

#[tokio::test]
async fn test_auth_msg_sender_from_sdk() -> Result<()> {
    setup_program_test!(
        Wallets("wallet"),
        Abigen(Contract(
            name = "AuthContract",
            project = "packages/fuels/tests/contracts/auth_testing_contract"
        )),
        Deploy(
            name = "contract_instance",
            contract = "AuthContract",
            wallet = "wallet"
        ),
    );

    // Contract returns true if `msg_sender()` matches `wallet.address()`.
    let response = contract_instance
        .methods()
        .check_msg_sender(wallet.address())
        .call()
        .await?;

    assert!(response.value);
    Ok(())
}

#[tokio::test]
async fn test_large_return_data() -> Result<()> {
    setup_program_test!(
        Wallets("wallet"),
        Abigen(Contract(
            name = "TestContract",
            project = "packages/fuels/tests/contracts/large_return_data"
        )),
        Deploy(
            name = "contract_instance",
            contract = "TestContract",
            wallet = "wallet"
        ),
    );

    let contract_methods = contract_instance.methods();
    let res = contract_methods.get_id().call().await?;

    assert_eq!(
        res.value.0,
        [
            255, 255, 255, 255, 255, 255, 255, 255, 255, 255, 255, 255, 255, 255, 255, 255, 255,
            255, 255, 255, 255, 255, 255, 255, 255, 255, 255, 255, 255, 255, 255, 255
        ]
    );

    // One word-sized string
    let res = contract_methods.get_small_string().call().await?;
    assert_eq!(res.value, "gggggggg");

    // Two word-sized string
    let res = contract_methods.get_large_string().call().await?;
    assert_eq!(res.value, "ggggggggg");

    // Large struct will be bigger than a `WORD`.
    let res = contract_methods.get_large_struct().call().await?;
    assert_eq!(res.value.foo, 12);
    assert_eq!(res.value.bar, 42);

    // Array will be returned in `ReturnData`.
    let res = contract_methods.get_large_array().call().await?;
    assert_eq!(res.value, [1, 2]);

    let res = contract_methods.get_contract_id().call().await?;

    // First `value` is from `FuelCallResponse`.
    // Second `value` is from the `ContractId` type.
    assert_eq!(
        res.value,
        ContractId::from([
            255, 255, 255, 255, 255, 255, 255, 255, 255, 255, 255, 255, 255, 255, 255, 255, 255,
            255, 255, 255, 255, 255, 255, 255, 255, 255, 255, 255, 255, 255, 255, 255
        ])
    );
    Ok(())
}

#[tokio::test]
async fn can_handle_function_called_new() -> Result<()> {
    setup_program_test!(
        Wallets("wallet"),
        Abigen(Contract(
            name = "TestContract",
            project = "packages/fuels/tests/contracts/contract_test"
        )),
        Deploy(
            name = "contract_instance",
            contract = "TestContract",
            wallet = "wallet"
        ),
    );

    let response = contract_instance.methods().new().call().await?.value;

    assert_eq!(response, 12345);
    Ok(())
}

#[tokio::test]
async fn test_contract_setup_macro_deploy_with_salt() -> Result<()> {
    // ANCHOR: contract_setup_macro_multi
    setup_program_test!(
        Wallets("wallet"),
        Abigen(
            Contract(
                name = "LibContract",
                project = "packages/fuels/tests/contracts/lib_contract"
            ),
            Contract(
                name = "LibContractCaller",
                project = "packages/fuels/tests/contracts/lib_contract_caller"
            ),
        ),
        Deploy(
            name = "lib_contract_instance",
            contract = "LibContract",
            wallet = "wallet"
        ),
        Deploy(
            name = "contract_caller_instance",
            contract = "LibContractCaller",
            wallet = "wallet"
        ),
        Deploy(
            name = "contract_caller_instance2",
            contract = "LibContractCaller",
            wallet = "wallet"
        ),
    );
    let lib_contract_id = lib_contract_instance.contract_id();

    let contract_caller_id = contract_caller_instance.contract_id();

    let contract_caller_id2 = contract_caller_instance2.contract_id();

    // Because we deploy with salt, we can deploy the same contract multiple times
    assert_ne!(contract_caller_id, contract_caller_id2);

    // The first contract can be called because they were deployed on the same provider
    let response = contract_caller_instance
        .methods()
        .increment_from_contract(lib_contract_id, 42)
        .with_contracts(&[&lib_contract_instance])
        .call()
        .await?;

    assert_eq!(43, response.value);

    let response = contract_caller_instance2
        .methods()
        .increment_from_contract(lib_contract_id, 42)
        .with_contracts(&[&lib_contract_instance])
        .call()
        .await?;

    assert_eq!(43, response.value);
    // ANCHOR_END: contract_setup_macro_multi

    Ok(())
}

#[tokio::test]
async fn test_wallet_getter() -> Result<()> {
    setup_program_test!(
        Wallets("wallet"),
        Abigen(Contract(
            name = "TestContract",
            project = "packages/fuels/tests/contracts/contract_test"
        )),
        Deploy(
            name = "contract_instance",
            contract = "TestContract",
            wallet = "wallet"
        ),
    );

    assert_eq!(contract_instance.account().address(), wallet.address());
    //`contract_id()` is tested in
    // async fn test_contract_calling_contract() -> Result<()> {
    Ok(())
}

#[tokio::test]
async fn test_connect_wallet() -> Result<()> {
    // ANCHOR: contract_setup_macro_manual_wallet
    let config = WalletsConfig::new(Some(2), Some(1), Some(DEFAULT_COIN_AMOUNT));

    let mut wallets = launch_custom_provider_and_get_wallets(config, None, None).await;
    let wallet = wallets.pop().unwrap();
    let wallet_2 = wallets.pop().unwrap();

    setup_program_test!(
        Abigen(Contract(
            name = "TestContract",
            project = "packages/fuels/tests/contracts/contract_test"
        )),
        Deploy(
            name = "contract_instance",
            contract = "TestContract",
            wallet = "wallet"
        ),
    );
    // ANCHOR_END: contract_setup_macro_manual_wallet

    // pay for call with wallet
    let tx_params = TxParameters::default()
        .with_gas_price(10)
        .with_gas_limit(1_000_000);
    contract_instance
        .methods()
        .initialize_counter(42)
        .tx_params(tx_params)
        .call()
        .await?;

    // confirm that funds have been deducted
    let wallet_balance = wallet.get_asset_balance(&Default::default()).await?;
    assert!(DEFAULT_COIN_AMOUNT > wallet_balance);

    // pay for call with wallet_2
    contract_instance
        .with_account(wallet_2.clone())?
        .methods()
        .initialize_counter(42)
        .tx_params(tx_params)
        .call()
        .await?;

    // confirm there are no changes to wallet, wallet_2 has been charged
    let wallet_balance_second_call = wallet.get_asset_balance(&Default::default()).await?;
    let wallet_2_balance = wallet_2.get_asset_balance(&Default::default()).await?;
    assert_eq!(wallet_balance_second_call, wallet_balance);
    assert!(DEFAULT_COIN_AMOUNT > wallet_2_balance);
    Ok(())
}

async fn setup_output_variable_estimation_test(
) -> Result<(Vec<WalletUnlocked>, [Address; 3], AssetId, Bech32ContractId)> {
    let wallet_config = WalletsConfig::new(Some(3), None, None);
    let wallets = launch_custom_provider_and_get_wallets(wallet_config, None, None).await;

    let contract_id = Contract::load_from(
        "tests/contracts/token_ops/out/debug/token_ops.bin",
        LoadConfiguration::default(),
    )?
    .deploy(&wallets[0], TxParameters::default())
    .await?;

    let mint_asset_id = contract_id.asset_id(&Bits256::zeroed());
    let addresses: [Address; 3] = wallets
        .iter()
        .map(|wallet| wallet.address().into())
        .collect::<Vec<Address>>()
        .try_into()
        .unwrap();

    Ok((wallets, addresses, mint_asset_id, contract_id))
}

#[tokio::test]
async fn test_output_variable_estimation() -> Result<()> {
    abigen!(Contract(
        name = "MyContract",
        abi = "packages/fuels/tests/contracts/token_ops/out/debug/token_ops-abi.json"
    ));

    let (wallets, addresses, mint_asset_id, contract_id) =
        setup_output_variable_estimation_test().await?;

    let contract_instance = MyContract::new(contract_id, wallets[0].clone());
    let contract_methods = contract_instance.methods();
    let amount = 1000;

    {
        // Should fail due to lack of output variables
        let response = contract_methods
            .mint_to_addresses(amount, addresses)
            .call()
            .await;

        assert!(matches!(
            response,
            Err(Error::RevertTransactionError { .. })
        ));
    }

    {
        // Should fail due to insufficient attempts (needs at least 3)
        let response = contract_methods
            .mint_to_addresses(amount, addresses)
            .estimate_tx_dependencies(Some(2))
            .await;

        assert!(matches!(
            response,
            Err(Error::RevertTransactionError { .. })
        ));
    }

    {
        // Should add 3 output variables automatically
        let _ = contract_methods
            .mint_to_addresses(amount, addresses)
            .estimate_tx_dependencies(Some(3))
            .await?
            .call()
            .await?;

        for wallet in wallets.iter() {
            let balance = wallet.get_asset_balance(&mint_asset_id).await?;
            assert_eq!(balance, amount);
        }
    }

    Ok(())
}

#[tokio::test]
async fn test_output_variable_estimation_default_attempts() -> Result<()> {
    abigen!(Contract(
        name = "MyContract",
        abi = "packages/fuels/tests/contracts/token_ops/out/debug/token_ops-abi.json"
    ));

    let (wallets, addresses, mint_asset_id, contract_id) =
        setup_output_variable_estimation_test().await?;

    let contract_instance = MyContract::new(contract_id, wallets[0].clone());
    let contract_methods = contract_instance.methods();
    let amount = 1000;

    let _ = contract_methods
        .mint_to_addresses(amount, addresses)
        .estimate_tx_dependencies(None)
        .await?
        .call()
        .await?;

    for wallet in wallets.iter() {
        let balance = wallet.get_asset_balance(&mint_asset_id).await?;
        assert_eq!(balance, amount);
    }

    Ok(())
}

#[tokio::test]
async fn test_output_variable_estimation_multicall() -> Result<()> {
    abigen!(Contract(
        name = "MyContract",
        abi = "packages/fuels/tests/contracts/token_ops/out/debug/token_ops-abi.json"
    ));

    let (wallets, addresses, mint_asset_id, contract_id) =
        setup_output_variable_estimation_test().await?;

    let contract_instance = MyContract::new(contract_id.clone(), wallets[0].clone());
    let contract_methods = contract_instance.methods();
    const NUM_OF_CALLS: u64 = 3;
    let amount = 1000;
    let total_amount = amount * NUM_OF_CALLS;

    let mut multi_call_handler = MultiContractCallHandler::new(wallets[0].clone());
    (0..NUM_OF_CALLS).for_each(|_| {
        let call_handler = contract_methods.mint_to_addresses(amount, addresses);
        multi_call_handler.add_call(call_handler);
    });

    wallets[0]
        .force_transfer_to_contract(
            &contract_id,
            total_amount,
            AssetId::BASE,
            TxParameters::default(),
        )
        .await
        .unwrap();

    let base_layer_addres = Bits256([1u8; 32]);
    let call_handler = contract_methods.send_message(base_layer_addres, amount);
    multi_call_handler.add_call(call_handler);

    let _ = multi_call_handler
        .estimate_tx_dependencies(None)
        .await?
        .call::<((), (), ())>()
        .await?;

    for wallet in wallets.iter() {
        let balance = wallet.get_asset_balance(&mint_asset_id).await?;
        assert_eq!(balance, 3 * amount);
    }

    Ok(())
}

#[tokio::test]
async fn test_contract_instance_get_balances() -> Result<()> {
    let mut wallet = WalletUnlocked::new_random(None);
    let (coins, asset_ids) = setup_multiple_assets_coins(wallet.address(), 2, 4, 8);

    let random_asset_id = &asset_ids[1];
    let (provider, _) = setup_test_provider(coins.clone(), vec![], None, None).await;
    wallet.set_provider(provider.clone());

    setup_program_test!(
        Abigen(Contract(
            name = "TestContract",
            project = "packages/fuels/tests/contracts/contract_test"
        )),
        Deploy(
            name = "contract_instance",
            contract = "TestContract",
            wallet = "wallet"
        ),
    );
    let contract_id = contract_instance.contract_id();

    // Check the current balance of the contract with id 'contract_id'
    let contract_balances = contract_instance.get_balances().await?;
    assert!(contract_balances.is_empty());

    // Transfer an amount to the contract
    let amount = 8;
    wallet
        .force_transfer_to_contract(
            contract_id,
            amount,
            *random_asset_id,
            TxParameters::default(),
        )
        .await?;

    // Check that the contract now has 1 coin
    let contract_balances = contract_instance.get_balances().await?;
    assert_eq!(contract_balances.len(), 1);

    let random_asset_balance = contract_balances.get(random_asset_id).unwrap();
    assert_eq!(*random_asset_balance, amount);

    Ok(())
}

#[tokio::test]
async fn contract_call_futures_implement_send() -> Result<()> {
    fn tokio_spawn_imitation<T>(_: T)
    where
        T: Future + Send + 'static,
    {
    }

    setup_program_test!(
        Wallets("wallet"),
        Abigen(Contract(
            name = "TestContract",
            project = "packages/fuels/tests/contracts/contract_test"
        )),
        Deploy(
            name = "contract_instance",
            contract = "TestContract",
            wallet = "wallet"
        ),
    );

    tokio_spawn_imitation(async move {
        contract_instance
            .methods()
            .initialize_counter(42)
            .call()
            .await
            .unwrap();
    });
    Ok(())
}

#[tokio::test]
async fn test_contract_set_estimation() -> Result<()> {
    setup_program_test!(
        Wallets("wallet"),
        Abigen(
            Contract(
                name = "LibContract",
                project = "packages/fuels/tests/contracts/lib_contract"
            ),
            Contract(
                name = "LibContractCaller",
                project = "packages/fuels/tests/contracts/lib_contract_caller"
            ),
        ),
        Deploy(
            name = "lib_contract_instance",
            contract = "LibContract",
            wallet = "wallet"
        ),
        Deploy(
            name = "contract_caller_instance",
            contract = "LibContractCaller",
            wallet = "wallet"
        ),
    );
    let lib_contract_id = lib_contract_instance.contract_id();

    let res = lib_contract_instance.methods().increment(42).call().await?;
    assert_eq!(43, res.value);

    {
        // Should fail due to missing external contracts
        let res = contract_caller_instance
            .methods()
            .increment_from_contract(lib_contract_id, 42)
            .call()
            .await;

        assert!(matches!(res, Err(Error::RevertTransactionError { .. })));
    }

    let res = contract_caller_instance
        .methods()
        .increment_from_contract(lib_contract_id, 42)
        .estimate_tx_dependencies(None)
        .await?
        .call()
        .await?;

    assert_eq!(43, res.value);
    Ok(())
}

#[tokio::test]
async fn test_output_variable_contract_id_estimation_multicall() -> Result<()> {
    setup_program_test!(
        Wallets("wallet"),
        Abigen(
            Contract(
                name = "LibContract",
                project = "packages/fuels/tests/contracts/lib_contract"
            ),
            Contract(
                name = "LibContractCaller",
                project = "packages/fuels/tests/contracts/lib_contract_caller"
            ),
            Contract(
                name = "TestContract",
                project = "packages/fuels/tests/contracts/contract_test"
            ),
        ),
        Deploy(
            name = "lib_contract_instance",
            contract = "LibContract",
            wallet = "wallet"
        ),
        Deploy(
            name = "contract_caller_instance",
            contract = "LibContractCaller",
            wallet = "wallet"
        ),
        Deploy(
            name = "contract_test_instance",
            contract = "TestContract",
            wallet = "wallet"
        ),
    );

    let lib_contract_id = lib_contract_instance.contract_id();

    let contract_methods = contract_caller_instance.methods();

    let mut multi_call_handler =
        MultiContractCallHandler::new(wallet.clone()).tx_params(Default::default());

    (0..3).for_each(|_| {
        let call_handler = contract_methods.increment_from_contract(lib_contract_id, 42);
        multi_call_handler.add_call(call_handler);
    });

    // add call that does not need ContractId
    let contract_methods = contract_test_instance.methods();
    let call_handler = contract_methods.get(5, 6);

    multi_call_handler.add_call(call_handler);

    let call_response = multi_call_handler
        .estimate_tx_dependencies(None)
        .await?
        .call::<(u64, u64, u64, u64)>()
        .await?;

    assert_eq!(call_response.value, (43, 43, 43, 11));

    Ok(())
}

#[tokio::test]
async fn test_contract_call_with_non_default_max_input() -> Result<()> {
    use fuels::{tx::ConsensusParameters, types::coin::Coin};

    let consensus_parameters_config = ConsensusParameters::DEFAULT.with_max_inputs(123);

    let mut wallet = WalletUnlocked::new_random(None);

    let coins: Vec<Coin> = setup_single_asset_coins(
        wallet.address(),
        Default::default(),
        DEFAULT_NUM_COINS,
        DEFAULT_COIN_AMOUNT,
    );
    let chain_config = ChainConfig {
        transaction_parameters: consensus_parameters_config,
        ..ChainConfig::default()
    };

    let (provider, _address) = setup_test_provider(coins, vec![], None, Some(chain_config)).await;
    wallet.set_provider(provider.clone());
    assert_eq!(consensus_parameters_config, provider.consensus_parameters());

    setup_program_test!(
        Abigen(Contract(
            name = "TestContract",
            project = "packages/fuels/tests/contracts/contract_test"
        )),
        Deploy(
            name = "contract_instance",
            contract = "TestContract",
            wallet = "wallet"
        ),
    );

    let response = contract_instance.methods().get(5, 6).call().await?;

    assert_eq!(response.value, 11);

    Ok(())
}

#[tokio::test]
async fn test_add_custom_assets() -> Result<()> {
    let initial_amount = 100_000;
    let asset_base = AssetConfig {
        id: BASE_ASSET_ID,
        num_coins: 1,
        coin_amount: initial_amount,
    };

    let asset_id_1 = AssetId::from([3u8; 32]);
    let asset_1 = AssetConfig {
        id: asset_id_1,
        num_coins: 1,
        coin_amount: initial_amount,
    };

    let asset_id_2 = AssetId::from([1u8; 32]);
    let asset_2 = AssetConfig {
        id: asset_id_2,
        num_coins: 1,
        coin_amount: initial_amount,
    };

    let assets = vec![asset_base, asset_1, asset_2];

    let num_wallets = 2;
    let wallet_config = WalletsConfig::new_multiple_assets(num_wallets, assets);
    let mut wallets = launch_custom_provider_and_get_wallets(wallet_config, None, None).await;
    let wallet_1 = wallets.pop().unwrap();
    let wallet_2 = wallets.pop().unwrap();

    setup_program_test!(
        Abigen(Contract(
            name = "MyContract",
            project = "packages/fuels/tests/contracts/contract_test"
        )),
        Deploy(
            name = "contract_instance",
            contract = "MyContract",
            wallet = "wallet_1"
        ),
    );

    let amount_1 = 5000;
    let amount_2 = 3000;
    let response = contract_instance
        .methods()
        .get(5, 6)
        .add_custom_asset(asset_id_1, amount_1, Some(wallet_2.address().clone()))
        .add_custom_asset(asset_id_2, amount_2, Some(wallet_2.address().clone()))
        .call()
        .await?;

    assert_eq!(response.value, 11);

    let balance_asset_1 = wallet_1.get_asset_balance(&asset_id_1).await?;
    let balance_asset_2 = wallet_1.get_asset_balance(&asset_id_2).await?;
    assert_eq!(balance_asset_1, initial_amount - amount_1);
    assert_eq!(balance_asset_2, initial_amount - amount_2);

    let balance_asset_1 = wallet_2.get_asset_balance(&asset_id_1).await?;
    let balance_asset_2 = wallet_2.get_asset_balance(&asset_id_2).await?;
    assert_eq!(balance_asset_1, initial_amount + amount_1);
    assert_eq!(balance_asset_2, initial_amount + amount_2);

    Ok(())
}

#[tokio::test]
async fn contract_load_error_messages() {
    {
        let binary_path = "tests/contracts/contract_test/out/debug/no_file_on_path.bin";
        let expected_error = format!("Invalid data: file '{binary_path}' does not exist");

        let error = Contract::load_from(binary_path, LoadConfiguration::default())
            .expect_err("Should have failed");

        assert_eq!(error.to_string(), expected_error);
    }
    {
        let binary_path = "tests/contracts/contract_test/out/debug/contract_test-abi.json";
        let expected_error =
            format!("Invalid data: expected `{binary_path}` to have '.bin' extension");

        let error = Contract::load_from(binary_path, LoadConfiguration::default())
            .expect_err("Should have failed");

        assert_eq!(error.to_string(), expected_error);
    }
}

#[tokio::test]
async fn test_payable_annotation() -> Result<()> {
    setup_program_test!(
        Wallets("wallet"),
        Abigen(Contract(
            name = "TestContract",
            project = "packages/fuels/tests/contracts/payable_annotation"
        )),
        Deploy(
            name = "contract_instance",
            contract = "TestContract",
            wallet = "wallet"
        ),
    );

    let contract_methods = contract_instance.methods();

    let response = contract_methods
        .payable()
        .call_params(
            CallParameters::default()
                .with_amount(100)
                .with_gas_forwarded(20_000),
        )?
        .call()
        .await?;

    assert_eq!(response.value, 42);

    // ANCHOR: non_payable_params
    let err = contract_methods
        .non_payable()
        .call_params(CallParameters::default().with_amount(100))
        .expect_err("Should return call params error.");

    assert!(matches!(err, Error::AssetsForwardedToNonPayableMethod));
    // ANCHOR_END: non_payable_params

    let response = contract_methods
        .non_payable()
        .call_params(CallParameters::default().with_gas_forwarded(20_000))?
        .call()
        .await?;

    assert_eq!(response.value, 42);

    Ok(())
}

#[tokio::test]
async fn multi_call_from_calls_with_different_account_types() -> Result<()> {
    use fuels::prelude::*;

    abigen!(Contract(
        name = "MyContract",
        abi = "packages/fuels/tests/contracts/contract_test/out/debug/contract_test-abi.json"
    ));

    let wallet = WalletUnlocked::new_random(None);
    let predicate = Predicate::from_code(vec![]);

    let contract_methods_wallet =
        MyContract::new(Bech32ContractId::default(), wallet.clone()).methods();
    let contract_methods_predicate =
        MyContract::new(Bech32ContractId::default(), predicate).methods();

    let call_handler_1 = contract_methods_wallet.initialize_counter(42);
    let call_handler_2 = contract_methods_predicate.get_array([42; 2]);

    let mut multi_call_handler = MultiContractCallHandler::new(wallet);

    multi_call_handler
        .add_call(call_handler_1)
        .add_call(call_handler_2);

    Ok(())
}

#[tokio::test]
async fn low_level_call() -> Result<()> {
    use fuels::types::SizedAsciiString;

    setup_program_test!(
        Wallets("wallet"),
        Abigen(
            Contract(
                name = "MyCallerContract",
                project = "packages/fuels/tests/contracts/low_level_caller"
            ),
            Contract(
                name = "MyTargetContract",
                project = "packages/fuels/tests/contracts/contract_test"
            ),
        ),
        Deploy(
            name = "caller_contract_instance",
            contract = "MyCallerContract",
            wallet = "wallet"
        ),
        Deploy(
            name = "target_contract_instance",
            contract = "MyTargetContract",
            wallet = "wallet"
        ),
    );

    let function_selector = fn_selector!(initialize_counter(u64));
    let call_data = calldata!(42u64);

    caller_contract_instance
        .methods()
        .call_low_level_call(
            target_contract_instance.id(),
            Bytes(function_selector),
            Bytes(call_data),
            true,
        )
        .estimate_tx_dependencies(None)
        .await?
        .call()
        .await?;

    let response = target_contract_instance
        .methods()
        .get_counter()
        .call()
        .await?;
    assert_eq!(response.value, 42);

    let function_selector =
        fn_selector!(set_value_multiple_complex(MyStruct, SizedAsciiString::<4>));
    let call_data = calldata!(
        MyStruct {
            a: true,
            b: [1, 2, 3],
        },
        SizedAsciiString::<4>::try_from("fuel").unwrap()
    );

    caller_contract_instance
        .methods()
        .call_low_level_call(
            target_contract_instance.id(),
            Bytes(function_selector),
            Bytes(call_data),
            false,
        )
        .estimate_tx_dependencies(None)
        .await?
        .call()
        .await?;

    let result_uint = target_contract_instance
        .methods()
        .get_counter()
        .call()
        .await
        .unwrap()
        .value;

    let result_bool = target_contract_instance
        .methods()
        .get_bool_value()
        .call()
        .await
        .unwrap()
        .value;

    let result_str = target_contract_instance
        .methods()
        .get_str_value()
        .call()
        .await
        .unwrap()
        .value;

    assert_eq!(result_uint, 42);
    assert!(result_bool);
    assert_eq!(result_str, "fuel");

    Ok(())
}

#[cfg(any(not(feature = "fuel-core-lib"), feature = "rocksdb"))]
#[test]
fn db_rocksdb() {
    use std::{fs, str::FromStr};

    use fuels::{
        accounts::{fuel_crypto::SecretKey, wallet::WalletUnlocked},
        client::{PageDirection, PaginationRequest},
        prelude::{setup_test_provider, Config, DbType, ViewOnlyAccount, DEFAULT_COIN_AMOUNT},
    };

    let temp_dir = tempfile::tempdir()
        .expect("Failed to make tempdir")
        .into_path();
    let temp_dir_name = temp_dir
        .file_name()
        .expect("Failed to get file name")
        .to_string_lossy()
        .to_string();
    let temp_database_path = temp_dir.join("db");

    tokio::runtime::Runtime::new()
        .expect("Tokio runtime failed")
        .block_on(async {
            let wallet = WalletUnlocked::new_from_private_key(
                SecretKey::from_str(
                    "0x4433d156e8c53bf5b50af07aa95a29436f29a94e0ccc5d58df8e57bdc8583c32",
                )
                .unwrap(),
                None,
            );

            const NUMBER_OF_ASSETS: u64 = 2;

            let mut node_config = Config {
                database_path: temp_database_path.clone(),
                database_type: DbType::RocksDb,
                ..Config::local_node()
            };

            node_config.manual_blocks_enabled = true;

            let chain_config = ChainConfig {
                chain_name: temp_dir_name.clone(),
                initial_state: None,
                transaction_parameters: Default::default(),
                ..ChainConfig::local_testnet()
            };

            let (coins, _) = setup_multiple_assets_coins(
                wallet.address(),
                NUMBER_OF_ASSETS,
                DEFAULT_NUM_COINS,
                DEFAULT_COIN_AMOUNT,
            );

            let (provider, _) =
                setup_test_provider(coins.clone(), vec![], Some(node_config), Some(chain_config))
                    .await;

            provider.produce_blocks(2, None).await?;

            Ok::<(), Box<dyn std::error::Error>>(())
        })
        .unwrap();

    // The runtime needs to be terminated because the node can currently only be killed when the runtime itself shuts down.

    tokio::runtime::Runtime::new()
        .expect("Tokio runtime failed")
        .block_on(async {
            let node_config = Config {
                database_path: temp_database_path.clone(),
                database_type: DbType::RocksDb,
                ..Config::local_node()
            };

            let (provider, _) = setup_test_provider(vec![], vec![], Some(node_config), None).await;
            // the same wallet that was used when rocksdb was built. When we connect it to the provider, we expect it to have the same amount of assets
            let mut wallet = WalletUnlocked::new_from_private_key(
                SecretKey::from_str(
                    "0x4433d156e8c53bf5b50af07aa95a29436f29a94e0ccc5d58df8e57bdc8583c32",
                )
                .unwrap(),
                None,
            );

            wallet.set_provider(provider.clone());

            let blocks = provider
                .get_blocks(PaginationRequest {
                    cursor: None,
                    results: 10,
                    direction: PageDirection::Forward,
                })
                .await?
                .results;

            assert_eq!(provider.chain_info().await?.name, temp_dir_name);
            assert_eq!(blocks.len(), 3);
            assert_eq!(
                *wallet.get_balances().await?.iter().next().unwrap().1,
                DEFAULT_COIN_AMOUNT
            );
            assert_eq!(
                *wallet.get_balances().await?.iter().next().unwrap().1,
                DEFAULT_COIN_AMOUNT
            );
            assert_eq!(wallet.get_balances().await?.len(), 2);

            fs::remove_dir_all(
                temp_database_path
                    .parent()
                    .expect("Db parent folder does not exist"),
            )?;

            Ok::<(), Box<dyn std::error::Error>>(())
        })
        .unwrap();
}

#[tokio::test]
async fn test_contract_submit_and_response() -> Result<()> {
    setup_program_test!(
        Wallets("wallet"),
        Abigen(Contract(
            name = "TestContract",
            project = "packages/fuels/tests/contracts/contract_test"
        )),
        Deploy(
            name = "contract_instance",
            contract = "TestContract",
            wallet = "wallet"
        ),
    );

    let contract_methods = contract_instance.methods();
    // let handle = contract_methods.get(5, 6).submit().await?;
    // let response = handle.response().await?;

    let max_attempts = NonZeroUsize::new(5)
        .ok_or("Value must be non-zero")
        .expect("asd");

    let retry_config = RetryConfig::new(max_attempts, Duration::default());

    let response = contract_methods.get(1, 2).submit().await?; // try_submit -> retry -> retry -> retry -> tx_id OK
    let tx_id = response.tx_id;
    let value = response.retry_config(retry_config).value().await?;

    dbg!(tx_id);
    dbg!(value);

    // assert_eq!(response.value, 11);
    //
    // let contract_return_value = response.value.await?; // <- subscription to tx status -> if committed start_polling_for_receipts -> retry -> retry->retry->decode_receipts->value

    // wallet.set_provider(provider);
    //
    // Simulate an unreachable node

    // let response = Contract::load_from(
    //     "tests/contracts/contract_test/out/debug/contract_test.bin",
    //     LoadConfiguration::default(),
    // )?
    // .deploy(&wallet, TxParameters::default())
    // .await;

    // assert!(matches!(response, Err(Error::ProviderError(_))));

    // setup_program_test!(
    //     Wallets("wallet"),
    //     Abigen(Contract(
    //         name = "TestContract",
    //         project = "packages/fuels/tests/contracts/contract_test"
    //     )),
    //     Deploy(
    //         name = "contract_instance",
    //         contract = "TestContract",
    //         wallet = "wallet"
    //     ),
    // );

    // let max_attempts = NonZeroUsize::new(3).ok_or("Value must be non-zero").expect("asd");
    //
    // let retry_config = RetryConfig::new(max_attempts, Duration::default()).set_retry_on(|e| {
    //     false
    // });

    // let contract_methods = contract_instance.methods();
    // let handle = contract_methods
    //     .get(5, 6)
    //     .retry_config(retry_config)
    //     .submit()
    //     .await?;

    // let response = handle.response().await?;
    //
    // assert_eq!(response.value, 11);
    //
    // let contract_methods = contract_instance.methods();
    // let call_handler_1 = contract_methods.get_single(7);
    // let call_handler_2 = contract_methods.get_single(42);
    //
    // let mut multi_call_handler = MultiContractCallHandler::new(wallet.clone());
    //
    // multi_call_handler
    //     .add_call(call_handler_1)
    //     .add_call(call_handler_2);
    //
    // let handle = multi_call_handler.submit().await?;
    // let (val_1, val_2): (u64, u64) = handle.response().await?.value;
    //
    // assert_eq!(val_1, 7);
    // assert_eq!(val_2, 42);

    Ok(())
}

<<<<<<< HEAD
// #[tokio::test]
// async fn test_retry_response() -> Result<()> {
//     setup_program_test!(
//         Wallets("wallet"),
//         Abigen(Contract(
//             name = "TestContract",
//             project = "packages/fuels/tests/contracts/contract_test"
//         )),
//         Deploy(
//             name = "contract_instance",
//             contract = "TestContract",
//             wallet = "wallet"
//         ),
//     );
//
//     let contract_methods = contract_instance.methods();
//     let handle = contract_methods.get(5, 6).submit().await?;
//     let response = handle.response().await?;
//
//     assert_eq!(response.value, 11);
//
//     let contract_methods = contract_instance.methods();
//     let call_handler_1 = contract_methods.get_single(7);
//     let call_handler_2 = contract_methods.get_single(42);
//
//     let mut multi_call_handler = MultiContractCallHandler::new(wallet.clone());
//
//     multi_call_handler
//         .add_call(call_handler_1)
//         .add_call(call_handler_2);
//
//     let handle = multi_call_handler.submit().await?;
//     let (val_1, val_2): (u64, u64) = handle.response().await?.value;
//
//     assert_eq!(val_1, 7);
//     assert_eq!(val_2, 42);
//
//     Ok(())
// }
=======
#[tokio::test]
async fn test_heap_type_multicall() -> Result<()> {
    setup_program_test!(
        Wallets("wallet"),
        Abigen(
            Contract(
                name = "TestContract",
                project = "packages/fuels/tests/contracts/contract_test"
            ),
            Contract(
                name = "VectorOutputContract",
                project = "packages/fuels/tests/types/contracts/vector_output"
            )
        ),
        Deploy(
            name = "contract_instance",
            contract = "TestContract",
            wallet = "wallet"
        ),
        Deploy(
            name = "contract_instance_2",
            contract = "VectorOutputContract",
            wallet = "wallet"
        ),
    );

    {
        // One heap type at the last position is allowed
        let call_handler_1 = contract_instance.methods().get_single(7);
        let call_handler_2 = contract_instance.methods().get_single(42);
        let call_handler_3 = contract_instance_2.methods().u8_in_vec(3);

        let mut multi_call_handler = MultiContractCallHandler::new(wallet.clone());

        multi_call_handler
            .add_call(call_handler_1)
            .add_call(call_handler_2)
            .add_call(call_handler_3);

        let handle = multi_call_handler.submit().await?;
        let (val_1, val_2, val_3): (u64, u64, Vec<u8>) = handle.response().await?.value;

        assert_eq!(val_1, 7);
        assert_eq!(val_2, 42);
        assert_eq!(val_3, vec![0, 1, 2]);
    }

    {
        let call_handler_1 = contract_instance_2.methods().u8_in_vec(3);
        let call_handler_2 = contract_instance.methods().get_single(7);
        let call_handler_3 = contract_instance_2.methods().u8_in_vec(3);

        let mut multi_call_handler = MultiContractCallHandler::new(wallet.clone());

        multi_call_handler
            .add_call(call_handler_1)
            .add_call(call_handler_2)
            .add_call(call_handler_3);

        let error = multi_call_handler.submit().await.expect_err("Should error");
        assert!(error.to_string().contains(
            "`MultiContractCallHandler` can have only one call that returns a heap type"
        ));
    }

    {
        let call_handler_1 = contract_instance.methods().get_single(7);
        let call_handler_2 = contract_instance_2.methods().u8_in_vec(3);
        let call_handler_3 = contract_instance.methods().get_single(42);

        let mut multi_call_handler = MultiContractCallHandler::new(wallet.clone());

        multi_call_handler
            .add_call(call_handler_1)
            .add_call(call_handler_2)
            .add_call(call_handler_3);

        let error = multi_call_handler.submit().await.expect_err("Should error");
        assert!(error
            .to_string()
            .contains("The contract call with the heap type return must be at the last position"));
    }

    Ok(())
}
>>>>>>> 0a76e92f
<|MERGE_RESOLUTION|>--- conflicted
+++ resolved
@@ -1543,47 +1543,6 @@
     Ok(())
 }
 
-<<<<<<< HEAD
-// #[tokio::test]
-// async fn test_retry_response() -> Result<()> {
-//     setup_program_test!(
-//         Wallets("wallet"),
-//         Abigen(Contract(
-//             name = "TestContract",
-//             project = "packages/fuels/tests/contracts/contract_test"
-//         )),
-//         Deploy(
-//             name = "contract_instance",
-//             contract = "TestContract",
-//             wallet = "wallet"
-//         ),
-//     );
-//
-//     let contract_methods = contract_instance.methods();
-//     let handle = contract_methods.get(5, 6).submit().await?;
-//     let response = handle.response().await?;
-//
-//     assert_eq!(response.value, 11);
-//
-//     let contract_methods = contract_instance.methods();
-//     let call_handler_1 = contract_methods.get_single(7);
-//     let call_handler_2 = contract_methods.get_single(42);
-//
-//     let mut multi_call_handler = MultiContractCallHandler::new(wallet.clone());
-//
-//     multi_call_handler
-//         .add_call(call_handler_1)
-//         .add_call(call_handler_2);
-//
-//     let handle = multi_call_handler.submit().await?;
-//     let (val_1, val_2): (u64, u64) = handle.response().await?.value;
-//
-//     assert_eq!(val_1, 7);
-//     assert_eq!(val_2, 42);
-//
-//     Ok(())
-// }
-=======
 #[tokio::test]
 async fn test_heap_type_multicall() -> Result<()> {
     setup_program_test!(
@@ -1668,5 +1627,4 @@
     }
 
     Ok(())
-}
->>>>>>> 0a76e92f
+}