use fuels::prelude::*;
use std::future::Future;

#[tokio::test]
async fn test_multiple_args() -> Result<(), Error> {
    setup_contract_test!(
        Wallets("wallet"),
        Abigen(
            name = "TestContract",
            abi = "packages/fuels/tests/contracts/contract_test"
        ),
        Deploy(
            name = "contract_instance",
            contract = "TestContract",
            wallet = "wallet"
        ),
    );

    // Make sure we can call the contract with multiple arguments
    let contract_methods = contract_instance.methods();
    let response = contract_methods.get(5, 6).call().await?;

    assert_eq!(response.value, 5);

    let t = MyType { x: 5, y: 6 };
    let response = contract_methods.get_alt(t.clone()).call().await?;
    assert_eq!(response.value, t);

    let response = contract_methods.get_single(5).call().await?;
    assert_eq!(response.value, 5);
    Ok(())
}

#[tokio::test]
#[allow(unused_variables)]
async fn test_contract_calling_contract() -> Result<(), Error> {
    // Tests a contract call that calls another contract (FooCaller calls FooContract underneath)
    setup_contract_test!(
<<<<<<< HEAD
        Wallets("wallet"),
        Abigen(
            name = "FooContract",
            abi = "packages/fuels/tests/contracts/foo_contract"
        ),
        Abigen(
            name = "FooCallerContract",
            abi = "packages/fuels/tests/contracts/foo_caller_contract"
        ),
        Deploy(
            name = "foo_contract_instance",
            contract = "FooContract",
            wallet = "wallet"
        ),
        Deploy(
            name = "foo_caller_contract_instance",
            contract = "FooCallerContract",
            wallet = "wallet"
        ),
=======
        lib_contract_instance,
        wallet,
        "packages/fuels/tests/contracts/lib_contract"
>>>>>>> 34f0ec4d
    );
    let lib_contract_id = lib_contract_instance.get_contract_id();

    setup_contract_test!(
        lib_contract_instance2,
        None,
        "packages/fuels/tests/contracts/lib_contract"
    );
    let lib_contract_id2 = lib_contract_instance2.get_contract_id();

    // Call the contract directly. It increments the given value.
    let response = lib_contract_instance.methods().increment(42).call().await?;

    assert_eq!(43, response.value);

<<<<<<< HEAD
    // Calls the contract that calls the `FooContract` contract, also just
    // flips the bool value passed to it.
=======
    // Load and deploy the second compiled contract
    setup_contract_test!(
        contract_caller_instance,
        None,
        "packages/fuels/tests/contracts/lib_contract_caller"
    );

    let response = contract_caller_instance
        .methods()
        .increment_from_contracts(lib_contract_id.into(), lib_contract_id2.into(), 42)
        // Note that the two lib_contract_instances have different types
        .set_contracts(&[&lib_contract_instance, &lib_contract_instance2])
        .call()
        .await?;

    assert_eq!(86, response.value);

>>>>>>> 34f0ec4d
    // ANCHOR: external_contract
    let response = contract_caller_instance
        .methods()
        .increment_from_contract(lib_contract_id.into(), 42)
        .set_contracts(&[&lib_contract_instance])
        .call()
        .await?;
    // ANCHOR_END: external_contract

    assert_eq!(43, response.value);

    // ANCHOR: external_contract_ids
    let response = contract_caller_instance
        .methods()
        .increment_from_contract(lib_contract_id.into(), 42)
        .set_contract_ids(&[lib_contract_id.clone()])
        .call()
        .await?;
    // ANCHOR_END: external_contract_ids

    assert_eq!(43, response.value);
    Ok(())
}

#[tokio::test]
async fn test_reverting_transaction() -> Result<(), Error> {
    setup_contract_test!(
        Wallets("wallet"),
        Abigen(
            name = "RevertContract",
            abi = "packages/fuels/tests/contracts/revert_transaction_error"
        ),
        Deploy(
            name = "contract_instance",
            contract = "RevertContract",
            wallet = "wallet"
        ),
    );

    let response = contract_instance
        .methods()
        .make_transaction_fail(0)
        .call()
        .await;

    assert!(matches!(response, Err(Error::RevertTransactionError(..))));
    Ok(())
}

#[tokio::test]
async fn test_multiple_read_calls() -> Result<(), Error> {
    setup_contract_test!(
        Wallets("wallet"),
        Abigen(
            name = "MultiReadContract",
            abi = "packages/fuels/tests/contracts/multiple_read_calls"
        ),
        Deploy(
            name = "contract_instance",
            contract = "MultiReadContract",
            wallet = "wallet"
        ),
    );

    let contract_methods = contract_instance.methods();
    contract_methods.store(42).call().await?;

    // Use "simulate" because the methods don't actually run a transaction, but just a dry-run
    // We can notice here that, thanks to this, we don't generate a TransactionId collision,
    // even if the transactions are theoretically the same.
    let stored = contract_methods.read(0).simulate().await?;

    assert_eq!(stored.value, 42);

    let stored = contract_methods.read(0).simulate().await?;

    assert_eq!(stored.value, 42);
    Ok(())
}

#[tokio::test]
async fn test_multi_call() -> Result<(), Error> {
    setup_contract_test!(
        Wallets("wallet"),
        Abigen(
            name = "TestContract",
            abi = "packages/fuels/tests/contracts/contract_test"
        ),
        Deploy(
            name = "contract_instance",
            contract = "TestContract",
            wallet = "wallet"
        ),
    );

    let contract_methods = contract_instance.methods();
    let call_handler_1 = contract_methods.initialize_counter(42);
    let call_handler_2 = contract_methods.get_array([42; 2]);

    let mut multi_call_handler = MultiContractCallHandler::new(wallet.clone());

    multi_call_handler
        .add_call(call_handler_1)
        .add_call(call_handler_2);

    let (counter, array): (u64, [u64; 2]) = multi_call_handler.call().await?.value;

    assert_eq!(counter, 42);
    assert_eq!(array, [42; 2]);
    Ok(())
}

#[tokio::test]
async fn test_contract_call_fee_estimation() -> Result<(), Error> {
    setup_contract_test!(
        Wallets("wallet"),
        Abigen(
            name = "TestContract",
            abi = "packages/fuels/tests/contracts/contract_test"
        ),
        Deploy(
            name = "contract_instance",
            contract = "TestContract",
            wallet = "wallet"
        ),
    );

    let gas_price = 100_000_000;
    let gas_limit = 800;
    let tolerance = 0.2;

    let expected_min_gas_price = 0; // This is the default min_gas_price from the ConsensusParameters
    let expected_gas_used = 3474;
    let expected_metered_bytes_size = 720;
    let expected_total_fee = 636;

    let estimated_transaction_cost = contract_instance
        .methods()
        .initialize_counter(42) // Build the ABI call
        .tx_params(TxParameters::new(Some(gas_price), Some(gas_limit), None))
        .estimate_transaction_cost(Some(tolerance)) // Perform the network call
        .await?;

    assert_eq!(
        estimated_transaction_cost.min_gas_price,
        expected_min_gas_price
    );
    assert_eq!(estimated_transaction_cost.gas_price, gas_price);
    assert_eq!(estimated_transaction_cost.gas_used, expected_gas_used);
    assert_eq!(
        estimated_transaction_cost.metered_bytes_size,
        expected_metered_bytes_size
    );
    assert_eq!(estimated_transaction_cost.total_fee, expected_total_fee);
    Ok(())
}

#[tokio::test]
async fn contract_call_has_same_estimated_and_used_gas() -> Result<(), Error> {
    setup_contract_test!(
        Wallets("wallet"),
        Abigen(
            name = "TestContract",
            abi = "packages/fuels/tests/contracts/contract_test"
        ),
        Deploy(
            name = "contract_instance",
            contract = "TestContract",
            wallet = "wallet"
        ),
    );

    let tolerance = 0.0;
    let contract_methods = contract_instance.methods();
    let estimated_gas_used = contract_methods
        .initialize_counter(42) // Build the ABI call
        .estimate_transaction_cost(Some(tolerance)) // Perform the network call
        .await?
        .gas_used;

    let gas_used = contract_methods
        .initialize_counter(42) // Build the ABI call
        .call() // Perform the network call
        .await?
        .gas_used;

    assert_eq!(estimated_gas_used, gas_used);
    Ok(())
}

#[tokio::test]
async fn mutl_call_has_same_estimated_and_used_gas() -> Result<(), Error> {
    setup_contract_test!(
        Wallets("wallet"),
        Abigen(
            name = "TestContract",
            abi = "packages/fuels/tests/contracts/contract_test"
        ),
        Deploy(
            name = "contract_instance",
            contract = "TestContract",
            wallet = "wallet"
        ),
    );

    let contract_methods = contract_instance.methods();
    let call_handler_1 = contract_methods.initialize_counter(42);
    let call_handler_2 = contract_methods.get_array([42; 2]);

    let mut multi_call_handler = MultiContractCallHandler::new(wallet.clone());

    multi_call_handler
        .add_call(call_handler_1)
        .add_call(call_handler_2);

    let tolerance = 0.0;
    let estimated_gas_used = multi_call_handler
        .estimate_transaction_cost(Some(tolerance)) // Perform the network call
        .await?
        .gas_used;

    let gas_used = multi_call_handler.call::<(u64, [u64; 2])>().await?.gas_used;

    assert_eq!(estimated_gas_used, gas_used);
    Ok(())
}

#[tokio::test]
async fn contract_method_call_respects_maturity() -> Result<(), Error> {
    setup_contract_test!(
        Wallets("wallet"),
        Abigen(
            name = "BlockHeightContract",
            abi = "packages/fuels/tests/contracts/transaction_block_height"
        ),
        Deploy(
            name = "contract_instance",
            contract = "BlockHeightContract",
            wallet = "wallet"
        ),
    );

    let call_w_maturity = |call_maturity| {
        let mut prepared_call = contract_instance
            .methods()
            .calling_this_will_produce_a_block();
        prepared_call.tx_parameters.maturity = call_maturity;
        prepared_call.call()
    };

    call_w_maturity(1).await.expect("Should have passed since we're calling with a maturity that is less or equal to the current block height");

    call_w_maturity(3).await.expect_err("Should have failed since we're calling with a maturity that is greater than the current block height");
    Ok(())
}

#[tokio::test]
async fn test_auth_msg_sender_from_sdk() -> Result<(), Error> {
    setup_contract_test!(
        Wallets("wallet"),
        Abigen(
            name = "AuthContract",
            abi = "packages/fuels/tests/contracts/auth_testing_contract"
        ),
        Deploy(
            name = "contract_instance",
            contract = "AuthContract",
            wallet = "wallet"
        ),
    );

    // Contract returns true if `msg_sender()` matches `wallet.address()`.
    let response = contract_instance
        .methods()
        .check_msg_sender(wallet.address().into())
        .call()
        .await?;

    assert!(response.value);
    Ok(())
}

#[tokio::test]
async fn test_large_return_data() -> Result<(), Error> {
    setup_contract_test!(
        Wallets("wallet"),
        Abigen(
            name = "TestContract",
            abi = "packages/fuels/tests/contracts/large_return_data"
        ),
        Deploy(
            name = "contract_instance",
            contract = "TestContract",
            wallet = "wallet"
        ),
    );

    let contract_methods = contract_instance.methods();
    let res = contract_methods.get_id().call().await?;

    assert_eq!(
        res.value.0,
        [
            255, 255, 255, 255, 255, 255, 255, 255, 255, 255, 255, 255, 255, 255, 255, 255, 255,
            255, 255, 255, 255, 255, 255, 255, 255, 255, 255, 255, 255, 255, 255, 255
        ]
    );

    // One word-sized string
    let res = contract_methods.get_small_string().call().await?;
    assert_eq!(res.value, "gggggggg");

    // Two word-sized string
    let res = contract_methods.get_large_string().call().await?;
    assert_eq!(res.value, "ggggggggg");

    // Large struct will be bigger than a `WORD`.
    let res = contract_methods.get_large_struct().call().await?;
    assert_eq!(res.value.foo, 12);
    assert_eq!(res.value.bar, 42);

    // Array will be returned in `ReturnData`.
    let res = contract_methods.get_large_array().call().await?;
    assert_eq!(res.value, [1, 2]);

    let res = contract_methods.get_contract_id().call().await?;

    // First `value` is from `FuelCallResponse`.
    // Second `value` is from the `ContractId` type.
    assert_eq!(
        res.value,
        ContractId::from([
            255, 255, 255, 255, 255, 255, 255, 255, 255, 255, 255, 255, 255, 255, 255, 255, 255,
            255, 255, 255, 255, 255, 255, 255, 255, 255, 255, 255, 255, 255, 255, 255
        ])
    );
    Ok(())
}

#[tokio::test]
async fn can_handle_function_called_new() -> anyhow::Result<()> {
    setup_contract_test!(
        Wallets("wallet"),
        Abigen(
            name = "TestContract",
            abi = "packages/fuels/tests/contracts/contract_test"
        ),
        Deploy(
            name = "contract_instance",
            contract = "TestContract",
            wallet = "wallet"
        ),
    );

    let response = contract_instance.methods().new().call().await?.value;

    assert_eq!(response, 12345);
    Ok(())
}

#[tokio::test]
async fn test_contract_setup_macro_deploy_with_salt() -> Result<(), Error> {
    // ANCHOR: contract_setup_macro_multi
    setup_contract_test!(
<<<<<<< HEAD
        Wallets("wallet"),
        Abigen(
            name = "FooContract",
            abi = "packages/fuels/tests/contracts/foo_contract"
        ),
        Abigen(
            name = "FooCallerContract",
            abi = "packages/fuels/tests/contracts/foo_caller_contract"
        ),
        Deploy(
            name = "foo_contract_instance",
            contract = "FooContract",
            wallet = "wallet"
        ),
        Deploy(
            name = "foo_caller_contract_instance",
            contract = "FooCallerContract",
            wallet = "wallet"
        ),
        Deploy(
            name = "foo_caller_contract_instance2",
            contract = "FooCallerContract",
            wallet = "wallet"
        ),
    );
    let foo_contract_id = foo_contract_instance.get_contract_id();
    let foo_caller_contract_id = foo_caller_contract_instance.get_contract_id();
    let foo_caller_contract_id2 = foo_caller_contract_instance2.get_contract_id();
=======
        lib_contract_instance,
        wallet,
        "packages/fuels/tests/contracts/lib_contract"
    );
    let lib_contract_id = lib_contract_instance.get_contract_id();

    // The macros that want to use the `wallet` have to set
    // the wallet name to `None`
    setup_contract_test!(
        contract_caller_instance,
        None,
        "packages/fuels/tests/contracts/lib_contract_caller"
    );
    let contract_caller_id = contract_caller_instance.get_contract_id();

    setup_contract_test!(
        contract_caller_instance2,
        None,
        "packages/fuels/tests/contracts/lib_contract_caller"
    );
    let contract_caller_id2 = contract_caller_instance2.get_contract_id();
>>>>>>> 34f0ec4d

    // Because we deploy with salt, we can deploy the same contract multiple times
    assert_ne!(contract_caller_id, contract_caller_id2);

    // The first contract can be called because they were deployed on the same provider
    let response = contract_caller_instance
        .methods()
        .increment_from_contract(lib_contract_id.into(), 42)
        .set_contracts(&[&lib_contract_instance])
        .call()
        .await?;

    assert_eq!(43, response.value);

    let response = contract_caller_instance2
        .methods()
        .increment_from_contract(lib_contract_id.into(), 42)
        .set_contracts(&[&lib_contract_instance])
        .call()
        .await?;

    assert_eq!(43, response.value);
    // ANCHOR_END: contract_setup_macro_multi

    Ok(())
}

#[tokio::test]
async fn test_wallet_getter() -> Result<(), Error> {
    setup_contract_test!(
        Wallets("wallet"),
        Abigen(
            name = "TestContract",
            abi = "packages/fuels/tests/contracts/contract_test"
        ),
        Deploy(
            name = "contract_instance",
            contract = "TestContract",
            wallet = "wallet"
        ),
    );

    assert_eq!(contract_instance.get_wallet().address(), wallet.address());
    //`get_contract_id()` is tested in
    // async fn test_contract_calling_contract() -> Result<(), Error> {
    Ok(())
}

#[tokio::test]
async fn test_connect_wallet() -> anyhow::Result<()> {
    // ANCHOR: contract_setup_macro_manual_wallet
    let config = WalletsConfig::new(Some(2), Some(1), Some(DEFAULT_COIN_AMOUNT));

    let mut wallets = launch_custom_provider_and_get_wallets(config, None, None).await;
    let wallet = wallets.pop().unwrap();
    let wallet_2 = wallets.pop().unwrap();

    setup_contract_test!(
        Abigen(
            name = "TestContract",
            abi = "packages/fuels/tests/contracts/contract_test"
        ),
        Deploy(
            name = "contract_instance",
            contract = "TestContract",
            wallet = "wallet"
        ),
    );
    // ANCHOR_END: contract_setup_macro_manual_wallet

    // pay for call with wallet
    let tx_params = TxParameters::new(Some(10), Some(10000), None);
    contract_instance
        .methods()
        .initialize_counter(42)
        .tx_params(tx_params)
        .call()
        .await?;

    // confirm that funds have been deducted
    let wallet_balance = wallet.get_asset_balance(&Default::default()).await?;
    assert!(DEFAULT_COIN_AMOUNT > wallet_balance);

    // pay for call with wallet_2
    contract_instance
        .with_wallet(wallet_2.clone())?
        .methods()
        .initialize_counter(42)
        .tx_params(tx_params)
        .call()
        .await?;

    // confirm there are no changes to wallet, wallet_2 has been charged
    let wallet_balance_second_call = wallet.get_asset_balance(&Default::default()).await?;
    let wallet_2_balance = wallet_2.get_asset_balance(&Default::default()).await?;
    assert_eq!(wallet_balance_second_call, wallet_balance);
    assert!(DEFAULT_COIN_AMOUNT > wallet_2_balance);
    Ok(())
}

async fn setup_output_variable_estimation_test(
) -> Result<(Vec<WalletUnlocked>, [Address; 3], AssetId, Bech32ContractId), Error> {
    let wallet_config = WalletsConfig::new(Some(3), None, None);
    let wallets = launch_custom_provider_and_get_wallets(wallet_config, None, None).await;

    let contract_id = Contract::deploy(
        "tests/contracts/token_ops/out/debug/token_ops.bin",
        &wallets[0],
        TxParameters::default(),
        StorageConfiguration::default(),
    )
    .await?;

    let mint_asset_id = AssetId::from(*contract_id.hash());
    let addresses: [Address; 3] = wallets
        .iter()
        .map(|wallet| wallet.address().into())
        .collect::<Vec<Address>>()
        .try_into()
        .unwrap();

    Ok((wallets, addresses, mint_asset_id, contract_id))
}

#[tokio::test]
async fn test_output_variable_estimation() -> Result<(), Error> {
    abigen!(Contract(
        name = "MyContract",
        abi = "packages/fuels/tests/contracts/token_ops/out/debug/token_ops-abi.json"
    ));

    let (wallets, addresses, mint_asset_id, contract_id) =
        setup_output_variable_estimation_test().await?;

    let contract_instance = MyContract::new(contract_id, wallets[0].clone());
    let contract_methods = contract_instance.methods();
    let amount = 1000;

    {
        // Should fail due to lack of output variables
        let response = contract_methods
            .mint_to_addresses(amount, addresses)
            .call()
            .await;

        assert!(matches!(response, Err(Error::RevertTransactionError(..))));
    }

    {
        // Should fail due to insufficient attempts (needs at least 3)
        let response = contract_methods
            .mint_to_addresses(amount, addresses)
            .estimate_tx_dependencies(Some(2))
            .await;

        assert!(matches!(response, Err(Error::RevertTransactionError(..))));
    }

    {
        // Should add 3 output variables automatically
        let _ = contract_methods
            .mint_to_addresses(amount, addresses)
            .estimate_tx_dependencies(Some(3))
            .await?
            .call()
            .await?;

        for wallet in wallets.iter() {
            let balance = wallet.get_asset_balance(&mint_asset_id).await?;
            assert_eq!(balance, amount);
        }
    }

    Ok(())
}

#[tokio::test]
async fn test_output_variable_estimation_default_attempts() -> Result<(), Error> {
    abigen!(Contract(
        name = "MyContract",
        abi = "packages/fuels/tests/contracts/token_ops/out/debug/token_ops-abi.json"
    ));

    let (wallets, addresses, mint_asset_id, contract_id) =
        setup_output_variable_estimation_test().await?;

    let contract_instance = MyContract::new(contract_id, wallets[0].clone());
    let contract_methods = contract_instance.methods();
    let amount = 1000;

    let _ = contract_methods
        .mint_to_addresses(amount, addresses)
        .estimate_tx_dependencies(None)
        .await?
        .call()
        .await?;

    for wallet in wallets.iter() {
        let balance = wallet.get_asset_balance(&mint_asset_id).await?;
        assert_eq!(balance, amount);
    }

    Ok(())
}

#[tokio::test]
async fn test_output_variable_estimation_multicall() -> Result<(), Error> {
    abigen!(Contract(
        name = "MyContract",
        abi = "packages/fuels/tests/contracts/token_ops/out/debug/token_ops-abi.json"
    ));

    let (wallets, addresses, mint_asset_id, contract_id) =
        setup_output_variable_estimation_test().await?;

    let contract_instance = MyContract::new(contract_id, wallets[0].clone());
    let contract_methods = contract_instance.methods();
    let amount = 1000;

    let mut multi_call_handler = MultiContractCallHandler::new(wallets[0].clone());
    (0..3).for_each(|_| {
        let call_handler = contract_methods.mint_to_addresses(amount, addresses);
        multi_call_handler.add_call(call_handler);
    });

    let _ = multi_call_handler
        .estimate_tx_dependencies(None)
        .await?
        .call::<((), (), ())>()
        .await?;

    for wallet in wallets.iter() {
        let balance = wallet.get_asset_balance(&mint_asset_id).await?;
        assert_eq!(balance, 3 * amount);
    }

    Ok(())
}

#[tokio::test]
async fn test_contract_instance_get_balances() -> Result<(), Error> {
    let mut wallet = WalletUnlocked::new_random(None);
    let (coins, asset_ids) = setup_multiple_assets_coins(wallet.address(), 2, 4, 8);
    let random_asset_id = &asset_ids[1];
    let (provider, _) = setup_test_provider(coins.clone(), vec![], None, None).await;
    wallet.set_provider(provider.clone());

    setup_contract_test!(
        Wallets("wallet"),
        Abigen(
            name = "TestContract",
            abi = "packages/fuels/tests/contracts/contract_test"
        ),
        Deploy(
            name = "contract_instance",
            contract = "TestContract",
            wallet = "wallet"
        ),
    );
    let contract_id = contract_instance.get_contract_id();

    // Check the current balance of the contract with id 'contract_id'
    let contract_balances = contract_instance.get_balances().await?;
    assert!(contract_balances.is_empty());

    // Transfer an amount to the contract
    let amount = 8;
    let _receipts = wallet
        .force_transfer_to_contract(
            contract_id,
            amount,
            *random_asset_id,
            TxParameters::default(),
        )
        .await?;

    // Check that the contract now has 1 coin
    let contract_balances = contract_instance.get_balances().await?;
    assert_eq!(contract_balances.len(), 1);

    let random_asset_id_key = format!("{:#x}", random_asset_id);
    let random_asset_balance = contract_balances.get(&random_asset_id_key).unwrap();
    assert_eq!(*random_asset_balance, amount);

    Ok(())
}

#[tokio::test]
async fn contract_call_futures_implement_send() -> Result<(), Error> {
    fn tokio_spawn_imitation<T>(_: T)
    where
        T: Future + Send + 'static,
    {
    }

    setup_contract_test!(
        Wallets("wallet"),
        Abigen(
            name = "TestContract",
            abi = "packages/fuels/tests/contracts/contract_test"
        ),
        Deploy(
            name = "contract_instance",
            contract = "TestContract",
            wallet = "wallet"
        ),
    );

    tokio_spawn_imitation(async move {
        contract_instance
            .methods()
            .initialize_counter(42)
            .call()
            .await
            .unwrap();
    });
    Ok(())
}

#[tokio::test]
async fn test_contract_set_estimation() -> Result<(), Error> {
    setup_contract_test!(
<<<<<<< HEAD
        Wallets("wallet"),
        Abigen(
            name = "FooContract",
            abi = "packages/fuels/tests/contracts/foo_contract"
        ),
        Abigen(
            name = "FooCallerContract",
            abi = "packages/fuels/tests/contracts/foo_caller_contract"
        ),
        Deploy(
            name = "foo_contract_instance",
            contract = "FooContract",
            wallet = "wallet"
        ),
        Deploy(
            name = "foo_caller_contract_instance",
            contract = "FooCallerContract",
            wallet = "wallet"
        ),
=======
        lib_contract_instance,
        wallet,
        "packages/fuels/tests/contracts/lib_contract"
>>>>>>> 34f0ec4d
    );
    let lib_contract_id = lib_contract_instance.get_contract_id();

    let res = lib_contract_instance.methods().increment(42).call().await?;
    assert_eq!(43, res.value);

<<<<<<< HEAD
    let bits = *foo_contract_id.hash();
=======
    setup_contract_test!(
        contract_caller_instance,
        None,
        "packages/fuels/tests/contracts/lib_contract_caller"
    );
>>>>>>> 34f0ec4d

    {
        // Should fail due to missing external contracts
        let res = contract_caller_instance
            .methods()
            .increment_from_contract(lib_contract_id.into(), 42)
            .call()
            .await;
        assert!(matches!(res, Err(Error::RevertTransactionError(..))));
    }

    let res = contract_caller_instance
        .methods()
        .increment_from_contract(lib_contract_id.into(), 42)
        .estimate_tx_dependencies(None)
        .await?
        .call()
        .await?;

    assert_eq!(43, res.value);
    Ok(())
}

#[tokio::test]
async fn test_output_variable_contract_id_estimation_multicall() -> Result<(), Error> {
    setup_contract_test!(
<<<<<<< HEAD
        Wallets("wallet"),
        Abigen(
            name = "FooContract",
            abi = "packages/fuels/tests/contracts/foo_contract"
        ),
        Abigen(
            name = "FooCallerContract",
            abi = "packages/fuels/tests/contracts/foo_caller_contract"
        ),
        Abigen(
            name = "TestContract",
            abi = "packages/fuels/tests/contracts/contract_test"
        ),
        Deploy(
            name = "foo_contract_instance",
            contract = "FooContract",
            wallet = "wallet"
        ),
        Deploy(
            name = "foo_caller_contract_instance",
            contract = "FooCallerContract",
            wallet = "wallet"
        ),
        Deploy(
            name = "contract_test_instance",
            contract = "TestContract",
            wallet = "wallet"
        ),
    );
    let foo_contract_id = foo_contract_instance.get_contract_id();

    let bits = *foo_contract_id.hash();
    let contract_methods = foo_caller_contract_instance.methods();
=======
        lib_contract_instance,
        wallet,
        "packages/fuels/tests/contracts/lib_contract"
    );

    let lib_contract_id = lib_contract_instance.get_contract_id();

    setup_contract_test!(
        contract_caller_instance,
        None,
        "packages/fuels/tests/contracts/lib_contract_caller"
    );

    setup_contract_test!(
        contract_test_instance,
        None,
        "packages/fuels/tests/contracts/contract_test"
    );

    let contract_methods = contract_caller_instance.methods();
>>>>>>> 34f0ec4d

    let mut multi_call_handler = MultiContractCallHandler::new(wallet.clone());
    multi_call_handler.tx_params(Default::default());

    (0..3).for_each(|_| {
        let call_handler = contract_methods.increment_from_contract(lib_contract_id.into(), 42);
        multi_call_handler.add_call(call_handler);
    });

    // add call that does not need ContractId
    let contract_methods = contract_test_instance.methods();
    let call_handler = contract_methods.get(5, 6);

    multi_call_handler.add_call(call_handler);

    let call_response = multi_call_handler
        .estimate_tx_dependencies(None)
        .await?
        .call::<(u64, u64, u64, u64)>()
        .await?;

    assert_eq!(call_response.value, (43, 43, 43, 5));

    Ok(())
}

#[tokio::test]
async fn test_contract_call_with_non_default_max_input() -> Result<(), Error> {
    use fuels::tx::ConsensusParameters;
    use fuels_types::coin::Coin;

    let consensus_parameters_config = ConsensusParameters::DEFAULT.with_max_inputs(123);

    let mut wallet = WalletUnlocked::new_random(None);

    let coins: Vec<Coin> = setup_single_asset_coins(
        wallet.address(),
        Default::default(),
        DEFAULT_NUM_COINS,
        DEFAULT_COIN_AMOUNT,
    );

    let (fuel_client, _) =
        setup_test_client(coins, vec![], None, None, Some(consensus_parameters_config)).await;
    let provider = Provider::new(fuel_client);
    wallet.set_provider(provider.clone());

    setup_contract_test!(
        Wallets("wallet"),
        Abigen(
            name = "TestContract",
            abi = "packages/fuels/tests/contracts/contract_test"
        ),
        Deploy(
            name = "contract_instance",
            contract = "TestContract",
            wallet = "wallet"
        ),
    );

    let response = contract_instance.methods().get(5, 6).call().await?;

    assert_eq!(response.value, 5);

    Ok(())
}<|MERGE_RESOLUTION|>--- conflicted
+++ resolved
@@ -32,60 +32,41 @@
 }
 
 #[tokio::test]
-#[allow(unused_variables)]
 async fn test_contract_calling_contract() -> Result<(), Error> {
     // Tests a contract call that calls another contract (FooCaller calls FooContract underneath)
     setup_contract_test!(
-<<<<<<< HEAD
-        Wallets("wallet"),
-        Abigen(
-            name = "FooContract",
-            abi = "packages/fuels/tests/contracts/foo_contract"
-        ),
-        Abigen(
-            name = "FooCallerContract",
-            abi = "packages/fuels/tests/contracts/foo_caller_contract"
-        ),
-        Deploy(
-            name = "foo_contract_instance",
-            contract = "FooContract",
-            wallet = "wallet"
-        ),
-        Deploy(
-            name = "foo_caller_contract_instance",
-            contract = "FooCallerContract",
-            wallet = "wallet"
-        ),
-=======
-        lib_contract_instance,
-        wallet,
-        "packages/fuels/tests/contracts/lib_contract"
->>>>>>> 34f0ec4d
+        Wallets("wallet"),
+        Abigen(
+            name = "LibContract",
+            abi = "packages/fuels/tests/contracts/lib_contract"
+        ),
+        Abigen(
+            name = "LibContractCaller",
+            abi = "packages/fuels/tests/contracts/lib_contract_caller"
+        ),
+        Deploy(
+            name = "lib_contract_instance",
+            contract = "LibContract",
+            wallet = "wallet"
+        ),
+        Deploy(
+            name = "lib_contract_instance2",
+            contract = "LibContract",
+            wallet = "wallet"
+        ),
+        Deploy(
+            name = "contract_caller_instance",
+            contract = "LibContractCaller",
+            wallet = "wallet"
+        ),
     );
     let lib_contract_id = lib_contract_instance.get_contract_id();
-
-    setup_contract_test!(
-        lib_contract_instance2,
-        None,
-        "packages/fuels/tests/contracts/lib_contract"
-    );
     let lib_contract_id2 = lib_contract_instance2.get_contract_id();
 
     // Call the contract directly. It increments the given value.
     let response = lib_contract_instance.methods().increment(42).call().await?;
 
     assert_eq!(43, response.value);
-
-<<<<<<< HEAD
-    // Calls the contract that calls the `FooContract` contract, also just
-    // flips the bool value passed to it.
-=======
-    // Load and deploy the second compiled contract
-    setup_contract_test!(
-        contract_caller_instance,
-        None,
-        "packages/fuels/tests/contracts/lib_contract_caller"
-    );
 
     let response = contract_caller_instance
         .methods()
@@ -97,7 +78,6 @@
 
     assert_eq!(86, response.value);
 
->>>>>>> 34f0ec4d
     // ANCHOR: external_contract
     let response = contract_caller_instance
         .methods()
@@ -462,58 +442,36 @@
 async fn test_contract_setup_macro_deploy_with_salt() -> Result<(), Error> {
     // ANCHOR: contract_setup_macro_multi
     setup_contract_test!(
-<<<<<<< HEAD
-        Wallets("wallet"),
-        Abigen(
-            name = "FooContract",
-            abi = "packages/fuels/tests/contracts/foo_contract"
-        ),
-        Abigen(
-            name = "FooCallerContract",
-            abi = "packages/fuels/tests/contracts/foo_caller_contract"
-        ),
-        Deploy(
-            name = "foo_contract_instance",
-            contract = "FooContract",
-            wallet = "wallet"
-        ),
-        Deploy(
-            name = "foo_caller_contract_instance",
-            contract = "FooCallerContract",
-            wallet = "wallet"
-        ),
-        Deploy(
-            name = "foo_caller_contract_instance2",
-            contract = "FooCallerContract",
-            wallet = "wallet"
-        ),
-    );
-    let foo_contract_id = foo_contract_instance.get_contract_id();
-    let foo_caller_contract_id = foo_caller_contract_instance.get_contract_id();
-    let foo_caller_contract_id2 = foo_caller_contract_instance2.get_contract_id();
-=======
-        lib_contract_instance,
-        wallet,
-        "packages/fuels/tests/contracts/lib_contract"
+        Wallets("wallet"),
+        Abigen(
+            name = "LibContract",
+            abi = "packages/fuels/tests/contracts/lib_contract"
+        ),
+        Abigen(
+            name = "LibContractCaller",
+            abi = "packages/fuels/tests/contracts/lib_contract_caller"
+        ),
+        Deploy(
+            name = "lib_contract_instance",
+            contract = "LibContract",
+            wallet = "wallet"
+        ),
+        Deploy(
+            name = "contract_caller_instance",
+            contract = "LibContractCaller",
+            wallet = "wallet"
+        ),
+        Deploy(
+            name = "contract_caller_instance2",
+            contract = "LibContractCaller",
+            wallet = "wallet"
+        ),
     );
     let lib_contract_id = lib_contract_instance.get_contract_id();
 
-    // The macros that want to use the `wallet` have to set
-    // the wallet name to `None`
-    setup_contract_test!(
-        contract_caller_instance,
-        None,
-        "packages/fuels/tests/contracts/lib_contract_caller"
-    );
     let contract_caller_id = contract_caller_instance.get_contract_id();
 
-    setup_contract_test!(
-        contract_caller_instance2,
-        None,
-        "packages/fuels/tests/contracts/lib_contract_caller"
-    );
     let contract_caller_id2 = contract_caller_instance2.get_contract_id();
->>>>>>> 34f0ec4d
 
     // Because we deploy with salt, we can deploy the same contract multiple times
     assert_ne!(contract_caller_id, contract_caller_id2);
@@ -836,46 +794,30 @@
 #[tokio::test]
 async fn test_contract_set_estimation() -> Result<(), Error> {
     setup_contract_test!(
-<<<<<<< HEAD
-        Wallets("wallet"),
-        Abigen(
-            name = "FooContract",
-            abi = "packages/fuels/tests/contracts/foo_contract"
-        ),
-        Abigen(
-            name = "FooCallerContract",
-            abi = "packages/fuels/tests/contracts/foo_caller_contract"
-        ),
-        Deploy(
-            name = "foo_contract_instance",
-            contract = "FooContract",
-            wallet = "wallet"
-        ),
-        Deploy(
-            name = "foo_caller_contract_instance",
-            contract = "FooCallerContract",
-            wallet = "wallet"
-        ),
-=======
-        lib_contract_instance,
-        wallet,
-        "packages/fuels/tests/contracts/lib_contract"
->>>>>>> 34f0ec4d
+        Wallets("wallet"),
+        Abigen(
+            name = "LibContract",
+            abi = "packages/fuels/tests/contracts/lib_contract"
+        ),
+        Abigen(
+            name = "LibContractCaller",
+            abi = "packages/fuels/tests/contracts/lib_contract_caller"
+        ),
+        Deploy(
+            name = "lib_contract_instance",
+            contract = "LibContract",
+            wallet = "wallet"
+        ),
+        Deploy(
+            name = "contract_caller_instance",
+            contract = "LibContractCaller",
+            wallet = "wallet"
+        ),
     );
     let lib_contract_id = lib_contract_instance.get_contract_id();
 
     let res = lib_contract_instance.methods().increment(42).call().await?;
     assert_eq!(43, res.value);
-
-<<<<<<< HEAD
-    let bits = *foo_contract_id.hash();
-=======
-    setup_contract_test!(
-        contract_caller_instance,
-        None,
-        "packages/fuels/tests/contracts/lib_contract_caller"
-    );
->>>>>>> 34f0ec4d
 
     {
         // Should fail due to missing external contracts
@@ -902,28 +844,27 @@
 #[tokio::test]
 async fn test_output_variable_contract_id_estimation_multicall() -> Result<(), Error> {
     setup_contract_test!(
-<<<<<<< HEAD
-        Wallets("wallet"),
-        Abigen(
-            name = "FooContract",
-            abi = "packages/fuels/tests/contracts/foo_contract"
-        ),
-        Abigen(
-            name = "FooCallerContract",
-            abi = "packages/fuels/tests/contracts/foo_caller_contract"
-        ),
-        Abigen(
-            name = "TestContract",
-            abi = "packages/fuels/tests/contracts/contract_test"
-        ),
-        Deploy(
-            name = "foo_contract_instance",
-            contract = "FooContract",
-            wallet = "wallet"
-        ),
-        Deploy(
-            name = "foo_caller_contract_instance",
-            contract = "FooCallerContract",
+        Wallets("wallet"),
+        Abigen(
+            name = "LibContract",
+            abi = "packages/fuels/tests/contracts/lib_contract"
+        ),
+        Abigen(
+            name = "LibContractCaller",
+            abi = "packages/fuels/tests/contracts/lib_contract_caller"
+        ),
+        Abigen(
+            name = "TestContract",
+            abi = "packages/fuels/tests/contracts/contract_test"
+        ),
+        Deploy(
+            name = "lib_contract_instance",
+            contract = "LibContract",
+            wallet = "wallet"
+        ),
+        Deploy(
+            name = "contract_caller_instance",
+            contract = "LibContractCaller",
             wallet = "wallet"
         ),
         Deploy(
@@ -932,32 +873,10 @@
             wallet = "wallet"
         ),
     );
-    let foo_contract_id = foo_contract_instance.get_contract_id();
-
-    let bits = *foo_contract_id.hash();
-    let contract_methods = foo_caller_contract_instance.methods();
-=======
-        lib_contract_instance,
-        wallet,
-        "packages/fuels/tests/contracts/lib_contract"
-    );
 
     let lib_contract_id = lib_contract_instance.get_contract_id();
 
-    setup_contract_test!(
-        contract_caller_instance,
-        None,
-        "packages/fuels/tests/contracts/lib_contract_caller"
-    );
-
-    setup_contract_test!(
-        contract_test_instance,
-        None,
-        "packages/fuels/tests/contracts/contract_test"
-    );
-
     let contract_methods = contract_caller_instance.methods();
->>>>>>> 34f0ec4d
 
     let mut multi_call_handler = MultiContractCallHandler::new(wallet.clone());
     multi_call_handler.tx_params(Default::default());
