--- conflicted
+++ resolved
@@ -3,20 +3,12 @@
 use std::future::Future;
 use std::vec;
 
-<<<<<<< HEAD
-use fuels::prelude::*;
-use fuels_accounts::wallet::WalletUnlocked;
-use fuels_accounts::{predicate::Predicate, Account};
-use fuels_core::{calldata, fn_selector};
-use fuels_types::Bits256;
-=======
 use fuels::{
     accounts::{predicate::Predicate, Account},
     core::codec::{calldata, fn_selector},
     prelude::*,
     types::Bits256,
 };
->>>>>>> 002bc8f1
 
 #[tokio::test]
 async fn test_multiple_args() -> Result<()> {
