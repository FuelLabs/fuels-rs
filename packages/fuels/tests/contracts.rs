--- conflicted
+++ resolved
@@ -275,12 +275,6 @@
     let tolerance = Some(0.2);
     let block_horizon = Some(1);
 
-<<<<<<< HEAD
-    #[cfg(feature = "legacy_encoding")]
-    let expected_gas_used = 661;
-    #[cfg(not(feature = "legacy_encoding"))]
-=======
->>>>>>> 0ddb7e8e
     let expected_gas_used = 960;
 
     let expected_metered_bytes_size = 824;
