use std::{iter, ops::Add, str::FromStr, vec};

use chrono::{DateTime, Duration, NaiveDateTime, TimeZone, Utc};
use fuel_core_types::{
    fuel_crypto::rand::{self, Rng},
    tai64::Tai64,
};
use fuels::{
    accounts::{fuel_crypto::SecretKey, Account},
    client::{PageDirection, PaginationRequest},
    prelude::*,
    tx::Receipt,
    types::{block::Block, coin_type::CoinType, message::Message},
};
use fuels_core::types::{
    transaction_builders::{BuildableTransaction, ScriptTransactionBuilder},
    Bits256,
};

#[tokio::test]
async fn test_provider_launch_and_connect() -> Result<()> {
    abigen!(Contract(
        name = "MyContract",
        abi = "packages/fuels/tests/contracts/contract_test/out/debug/contract_test-abi.json"
    ));

    let mut wallet = WalletUnlocked::new_random(None);

    let coins = setup_single_asset_coins(
        wallet.address(),
        BASE_ASSET_ID,
        DEFAULT_NUM_COINS,
        DEFAULT_COIN_AMOUNT,
    );
    let provider = setup_test_provider(coins, vec![], None, None).await?;
    wallet.set_provider(provider.clone());

    let contract_id = Contract::load_from(
        "tests/contracts/contract_test/out/debug/contract_test.bin",
        LoadConfiguration::default(),
    )?
    .deploy(&wallet, TxPolicies::default())
    .await?;

    let contract_instance_connected = MyContract::new(contract_id.clone(), wallet.clone());

    let response = contract_instance_connected
        .methods()
        .initialize_counter(42)
        .call()
        .await?;
    assert_eq!(42, response.value);

    wallet.set_provider(provider);
    let contract_instance_launched = MyContract::new(contract_id, wallet);

    let response = contract_instance_launched
        .methods()
        .increment_counter(10)
        .call()
        .await?;
    assert_eq!(52, response.value);
    Ok(())
}

#[tokio::test]
async fn test_network_error() -> Result<()> {
    abigen!(Contract(
        name = "MyContract",
        abi = "packages/fuels/tests/contracts/contract_test/out/debug/contract_test-abi.json"
    ));

    let mut wallet = WalletUnlocked::new_random(None);

    let config = Config::default();
    let service = FuelService::start(config).await?;
    let provider = Provider::connect(service.bound_address().to_string()).await?;

    wallet.set_provider(provider);

    // Simulate an unreachable node
    service.stop().await.unwrap();

    let response = Contract::load_from(
        "tests/contracts/contract_test/out/debug/contract_test.bin",
        LoadConfiguration::default(),
    )?
    .deploy(&wallet, TxPolicies::default())
    .await;

    assert!(matches!(response, Err(Error::ProviderError(_))));
    Ok(())
}

#[tokio::test]
async fn test_input_message() -> Result<()> {
    let compare_messages =
        |messages_from_provider: Vec<Message>, used_messages: Vec<Message>| -> bool {
            iter::zip(&used_messages, &messages_from_provider).all(|(a, b)| {
                a.sender == b.sender
                    && a.recipient == b.recipient
                    && a.nonce == b.nonce
                    && a.amount == b.amount
            })
        };

    let mut wallet = WalletUnlocked::new_random(None);

    // Coin to pay transaction fee.
    let coins = setup_single_asset_coins(wallet.address(), AssetId::BASE, 1, DEFAULT_COIN_AMOUNT);

    let messages = vec![setup_single_message(
        &Bech32Address::default(),
        wallet.address(),
        DEFAULT_COIN_AMOUNT,
        0.into(),
        vec![1, 2],
    )];

    let provider = setup_test_provider(coins, messages.clone(), None, None).await?;
    wallet.set_provider(provider);

    setup_program_test!(
        Abigen(Contract(
            name = "TestContract",
            project = "packages/fuels/tests/contracts/contract_test"
        )),
        Deploy(
            name = "contract_instance",
            contract = "TestContract",
            wallet = "wallet"
        ),
    );

    let spendable_messages = wallet.get_messages().await?;

    assert!(compare_messages(spendable_messages, messages));

    let response = contract_instance
        .methods()
        .initialize_counter(42) // Build the ABI call
        .call()
        .await?;

    assert_eq!(42, response.value);
    Ok(())
}

#[tokio::test]
async fn test_input_message_pays_fee() -> Result<()> {
    let mut wallet = WalletUnlocked::new_random(None);

    let messages = setup_single_message(
        &Bech32Address {
            hrp: "".to_string(),
            hash: Default::default(),
        },
        wallet.address(),
        DEFAULT_COIN_AMOUNT,
        0.into(),
        vec![],
    );

    let provider = setup_test_provider(vec![], vec![messages], None, None).await?;
    wallet.set_provider(provider);

    abigen!(Contract(
        name = "MyContract",
        abi = "packages/fuels/tests/contracts/contract_test/out/debug/contract_test-abi.json"
    ));

    let contract_id = Contract::load_from(
        "tests/contracts/contract_test/out/debug/contract_test.bin",
        LoadConfiguration::default(),
    )?
    .deploy(&wallet, TxPolicies::default())
    .await?;

    let contract_instance = MyContract::new(contract_id, wallet.clone());

    let response = contract_instance
        .methods()
        .initialize_counter(42)
        .call()
        .await?;

    assert_eq!(42, response.value);

    let balance = wallet.get_asset_balance(&BASE_ASSET_ID).await?;
    // expect the initial amount because gas cost defaults to 0
    assert_eq!(balance, DEFAULT_COIN_AMOUNT);

    Ok(())
}

#[tokio::test]
async fn can_increase_block_height() -> Result<()> {
    // ANCHOR: use_produce_blocks_to_increase_block_height
    let wallets =
        launch_custom_provider_and_get_wallets(WalletsConfig::default(), None, None).await?;
    let wallet = &wallets[0];
    let provider = wallet.try_provider()?;

    assert_eq!(provider.latest_block_height().await?, 0u32);

    provider.produce_blocks(3, None).await?;

    assert_eq!(provider.latest_block_height().await?, 3u32);
    // ANCHOR_END: use_produce_blocks_to_increase_block_height
    Ok(())
}

#[tokio::test]
async fn can_set_custom_block_time() -> Result<()> {
    // ANCHOR: use_produce_blocks_custom_time
    let block_time = 20u32; // seconds
    let config = Config {
        // This is how you specify the time between blocks
        block_production: Trigger::Interval {
            block_time: std::time::Duration::from_secs(block_time.into()),
        },
        ..Config::default()
    };
    let wallets =
        launch_custom_provider_and_get_wallets(WalletsConfig::default(), Some(config), None)
            .await?;
    let wallet = &wallets[0];
    let provider = wallet.try_provider()?;

    assert_eq!(provider.latest_block_height().await?, 0u32);
    let origin_block_time = provider.latest_block_time().await?.unwrap();
    let blocks_to_produce = 3;

    provider.produce_blocks(blocks_to_produce, None).await?;
    assert_eq!(provider.latest_block_height().await?, blocks_to_produce);
    let expected_latest_block_time = origin_block_time
        .checked_add_signed(Duration::seconds((blocks_to_produce * block_time) as i64))
        .unwrap();
    assert_eq!(
        provider.latest_block_time().await?.unwrap(),
        expected_latest_block_time
    );
    // ANCHOR_END: use_produce_blocks_custom_time

    let req = PaginationRequest {
        cursor: None,
        results: 10,
        direction: PageDirection::Forward,
    };
    let blocks: Vec<Block> = provider.get_blocks(req).await?.results;

    assert_eq!(blocks[1].header.time.unwrap().timestamp(), 20);
    assert_eq!(blocks[2].header.time.unwrap().timestamp(), 40);
    assert_eq!(blocks[3].header.time.unwrap().timestamp(), 60);
    Ok(())
}

#[tokio::test]
async fn can_retrieve_latest_block_time() -> Result<()> {
    let provider = setup_test_provider(vec![], vec![], None, None).await?;
    let since_epoch = 1676039910;

    let latest_timestamp = Utc.timestamp_opt(since_epoch, 0).unwrap();
    provider.produce_blocks(1, Some(latest_timestamp)).await?;

    assert_eq!(
        provider.latest_block_time().await?.unwrap(),
        latest_timestamp
    );

    Ok(())
}

#[tokio::test]
async fn contract_deployment_respects_maturity() -> Result<()> {
    abigen!(Contract(name="MyContract", abi="packages/fuels/tests/contracts/transaction_block_height/out/debug/transaction_block_height-abi.json"));

    let wallets =
        launch_custom_provider_and_get_wallets(WalletsConfig::default(), None, None).await?;
    let wallet = &wallets[0];
    let provider = wallet.try_provider()?;

    let deploy_w_maturity = |maturity| {
        Contract::load_from(
            "tests/contracts/transaction_block_height/out/debug/transaction_block_height.bin",
            LoadConfiguration::default(),
        )
        .map(|loaded_contract| {
            loaded_contract.deploy(wallet, TxPolicies::default().with_maturity(maturity))
        })
    };

    let err = deploy_w_maturity(1u32)?.await.expect_err(
        "Should not deploy contract since block height (0) is less than the requested maturity (1)",
    );

    let Error::ValidationError(s) = err else {
        panic!("Expected a ValidationError, got: {err}");
    };
    assert_eq!(s, "TransactionMaturity");

    provider.produce_blocks(1, None).await?;
    deploy_w_maturity(1u32)?
        .await
        .expect("Should deploy contract since maturity (1) is <= than the block height (1)");

    Ok(())
}

#[tokio::test]
async fn test_gas_forwarded_defaults_to_tx_limit() -> Result<()> {
    setup_program_test!(
        Wallets("wallet"),
        Abigen(Contract(
            name = "TestContract",
            project = "packages/fuels/tests/contracts/contract_test"
        )),
        Deploy(
            name = "contract_instance",
            contract = "TestContract",
            wallet = "wallet"
        ),
    );

    // The gas used by the script to call a contract and forward remaining gas limit.
    let gas_used_by_script = 211;
    let gas_limit = 225_883;
    let response = contract_instance
        .methods()
        .initialize_counter(42)
        .with_tx_policies(TxPolicies::default().with_script_gas_limit(gas_limit))
        .call()
        .await?;

    let gas_forwarded = response
        .receipts
        .iter()
        .find(|r| matches!(r, Receipt::Call { .. }))
        .unwrap()
        .gas()
        .unwrap();

    assert_eq!(gas_limit, gas_forwarded + gas_used_by_script);

    Ok(())
}

#[tokio::test]
async fn test_amount_and_asset_forwarding() -> Result<()> {
    setup_program_test!(
        Wallets("wallet"),
        Abigen(Contract(
            name = "TokenContract",
            project = "packages/fuels/tests/contracts/token_ops"
        )),
        Deploy(
            name = "contract_instance",
            contract = "TokenContract",
            wallet = "wallet"
        ),
    );
    let contract_id = contract_instance.contract_id();
    let contract_methods = contract_instance.methods();
    let asset_id = contract_id.asset_id(&Bits256::zeroed());

    let mut balance_response = contract_methods
        .get_balance(contract_id, asset_id)
        .call()
        .await?;
    assert_eq!(balance_response.value, 0);

    contract_methods.mint_coins(5_000_000).call().await?;

    balance_response = contract_methods
        .get_balance(contract_id, asset_id)
        .call()
        .await?;
    assert_eq!(balance_response.value, 5_000_000);

    let tx_policies = TxPolicies::default().with_script_gas_limit(1_000_000);
    // Forward 1_000_000 coin amount of base asset_id
    // this is a big number for checking that amount can be a u64
    let call_params = CallParameters::default().with_amount(1_000_000);

    let response = contract_methods
        .get_msg_amount()
        .with_tx_policies(tx_policies)
        .call_params(call_params)?
        .call()
        .await?;

    assert_eq!(response.value, 1_000_000);

    let call_response = response
        .receipts
        .iter()
        .find(|&r| matches!(r, Receipt::Call { .. }));

    assert!(call_response.is_some());

    assert_eq!(call_response.unwrap().amount().unwrap(), 1_000_000);
    assert_eq!(call_response.unwrap().asset_id().unwrap(), &BASE_ASSET_ID);

    let address = wallet.address();

    // withdraw some tokens to wallet
    contract_methods
        .transfer_coins_to_output(1_000_000, asset_id, address)
        .append_variable_outputs(1)
        .call()
        .await?;

    let asset_id = AssetId::from(*contract_id.hash());
    let call_params = CallParameters::default()
        .with_amount(0)
        .with_asset_id(asset_id);
    let tx_policies = TxPolicies::default().with_script_gas_limit(1_000_000);

    let response = contract_methods
        .get_msg_amount()
        .with_tx_policies(tx_policies)
        .call_params(call_params)?
        .call()
        .await?;

    assert_eq!(response.value, 0);

    let call_response = response
        .receipts
        .iter()
        .find(|&r| matches!(r, Receipt::Call { .. }));

    assert!(call_response.is_some());

    assert_eq!(call_response.unwrap().amount().unwrap(), 0);
    assert_eq!(
        call_response.unwrap().asset_id().unwrap(),
        &AssetId::from(*contract_id.hash())
    );
    Ok(())
}

#[tokio::test]
async fn test_gas_errors() -> Result<()> {
    let mut wallet = WalletUnlocked::new_random(None);
    let number_of_coins = 1;
    let amount_per_coin = 1_000_000;
    let coins = setup_single_asset_coins(
        wallet.address(),
        BASE_ASSET_ID,
        number_of_coins,
        amount_per_coin,
    );

    let provider = setup_test_provider(coins.clone(), vec![], None, None).await?;
    wallet.set_provider(provider);

    setup_program_test!(
        Abigen(Contract(
            name = "TestContract",
            project = "packages/fuels/tests/contracts/contract_test"
        )),
        Deploy(
            name = "contract_instance",
            contract = "TestContract",
            wallet = "wallet"
        ),
    );

    // Test running out of gas. Gas price as `None` will be 0.
    let gas_limit = 100;
    let contract_instance_call = contract_instance
        .methods()
        .initialize_counter(42) // Build the ABI call
        .with_tx_policies(TxPolicies::default().with_script_gas_limit(gas_limit));

    //  Test that the call will use more gas than the gas limit
    let gas_used = contract_instance_call
        .estimate_transaction_cost(None)
        .await?
        .gas_used;
    assert!(gas_used > gas_limit);

    let response = contract_instance_call
        .call()
        .await
        .expect_err("should error");

    let expected = "Revert transaction error: OutOfGas";
    assert!(response.to_string().starts_with(expected));

    // Test for insufficient base asset amount to pay for the transaction fee
    let response = contract_instance
        .methods()
        .initialize_counter(42) // Build the ABI call
        .with_tx_policies(TxPolicies::default().with_gas_price(100_000_000_000))
        .call()
        .await
        .expect_err("should error");

    let expected = "Response errors; Validity(InsufficientFeeAmount";
    assert!(response.to_string().contains(expected));

    Ok(())
}

#[tokio::test]
async fn test_call_param_gas_errors() -> Result<()> {
    setup_program_test!(
        Wallets("wallet"),
        Abigen(Contract(
            name = "TestContract",
            project = "packages/fuels/tests/contracts/contract_test"
        )),
        Deploy(
            name = "contract_instance",
            contract = "TestContract",
            wallet = "wallet"
        ),
    );

    // Transaction gas_limit is sufficient, call gas_forwarded is too small
    let contract_methods = contract_instance.methods();
    let response = contract_methods
        .initialize_counter(42)
        .with_tx_policies(TxPolicies::default().with_script_gas_limit(446000))
        .call_params(CallParameters::default().with_gas_forwarded(1))?
        .call()
        .await
        .expect_err("should error");

    let expected = "Revert transaction error: OutOfGas";
    assert!(response.to_string().starts_with(expected));

    // Call params gas_forwarded exceeds transaction limit
    let response = contract_methods
        .initialize_counter(42)
        .with_tx_policies(TxPolicies::default().with_script_gas_limit(1))
        .call_params(CallParameters::default().with_gas_forwarded(1_000))?
        .call()
        .await
        .expect_err("should error");

    assert!(response.to_string().contains(expected));
    Ok(())
}

#[tokio::test]
async fn test_get_gas_used() -> Result<()> {
    setup_program_test!(
        Wallets("wallet"),
        Abigen(Contract(
            name = "TestContract",
            project = "packages/fuels/tests/contracts/contract_test"
        )),
        Deploy(
            name = "contract_instance",
            contract = "TestContract",
            wallet = "wallet"
        ),
    );

    let gas_used = contract_instance
        .methods()
        .initialize_counter(42)
        .call()
        .await?
        .gas_used;

    assert!(gas_used > 0);
    Ok(())
}

#[tokio::test]
#[ignore]
async fn testnet_hello_world() -> Result<()> {
    // Note that this test might become flaky.
    // This test depends on:
    // 1. The testnet being up and running;
    // 2. The testnet address being the same as the one in the test;
    // 3. The hardcoded wallet having enough funds to pay for the transaction.
    // This is a nice test to showcase the SDK interaction with
    // the testnet. But, if it becomes too problematic, we should remove it.
    abigen!(Contract(
        name = "MyContract",
        abi = "packages/fuels/tests/contracts/contract_test/out/debug/contract_test-abi.json"
    ));

    // Create a provider pointing to the testnet.
    let provider = Provider::connect("beta-4.fuel.network").await.unwrap();

    // Setup the private key.
    let secret =
        SecretKey::from_str("a0447cd75accc6b71a976fd3401a1f6ce318d27ba660b0315ee6ac347bf39568")
            .unwrap();

    // Create the wallet.
    let wallet = WalletUnlocked::new_from_private_key(secret, Some(provider));

    let mut rng = rand::thread_rng();
    let salt: [u8; 32] = rng.gen();
    let configuration = LoadConfiguration::default().with_salt(salt);

    let tx_policies = TxPolicies::default()
        .with_gas_price(1)
        .with_script_gas_limit(2000);

    let contract_id = Contract::load_from(
        "tests/contracts/contract_test/out/debug/contract_test.bin",
        configuration,
    )?
    .deploy(&wallet, tx_policies)
    .await?;

    let contract_methods = MyContract::new(contract_id, wallet.clone()).methods();

    let response = contract_methods
        .initialize_counter(42)
        .with_tx_policies(tx_policies)
        .call()
        .await?;

    assert_eq!(42, response.value);

    let response = contract_methods
        .increment_counter(10)
        .with_tx_policies(tx_policies)
        .call()
        .await?;

    assert_eq!(52, response.value);
    Ok(())
}

#[tokio::test]
async fn test_parse_block_time() -> Result<()> {
    let mut wallet = WalletUnlocked::new_random(None);
    let coins = setup_single_asset_coins(wallet.address(), AssetId::BASE, 1, DEFAULT_COIN_AMOUNT);
    let provider = setup_test_provider(coins.clone(), vec![], None, None).await?;
    wallet.set_provider(provider);
    let tx_policies = TxPolicies::default()
        .with_gas_price(1)
        .with_script_gas_limit(2000);

    let wallet_2 = WalletUnlocked::new_random(None).lock();
    let (tx_id, _) = wallet
        .transfer(wallet_2.address(), 100, BASE_ASSET_ID, tx_policies)
        .await?;

    let tx_response = wallet
        .try_provider()
        .unwrap()
        .get_transaction_by_id(&tx_id)
        .await?
        .unwrap();
    assert!(tx_response.time.is_some());

    let block = wallet
        .try_provider()
        .unwrap()
        .block(&tx_response.block_id.unwrap())
        .await?
        .unwrap();
    assert!(block.header.time.is_some());

    Ok(())
}

#[tokio::test]
async fn test_get_spendable_with_exclusion() -> Result<()> {
    let coin_amount_1 = 1000;
    let coin_amount_2 = 500;

    let mut wallet = WalletUnlocked::new_random(None);
    let address = wallet.address();

    let coins = [coin_amount_1, coin_amount_2]
        .into_iter()
        .flat_map(|amount| setup_single_asset_coins(address, BASE_ASSET_ID, 1, amount))
        .collect::<Vec<_>>();

    let message_amount = 200;
    let message = given_a_message(address.clone(), message_amount);

    let coin_1_utxo_id = coins[0].utxo_id;
    let coin_2_utxo_id = coins[1].utxo_id;

    let message_nonce = message.nonce;

    let provider = setup_test_provider(coins, vec![message], None, None).await?;

    wallet.set_provider(provider.clone());

    let requested_amount = coin_amount_1 + coin_amount_2 + message_amount;
    {
        let resources = wallet
            .get_spendable_resources(BASE_ASSET_ID, requested_amount)
            .await
            .unwrap();
        assert_eq!(resources.len(), 3);
    }

    {
        let filter = ResourceFilter {
            from: wallet.address().clone(),
            amount: coin_amount_1,
            excluded_utxos: vec![coin_2_utxo_id],
            excluded_message_nonces: vec![message_nonce],
            ..Default::default()
        };
        let resources = provider.get_spendable_resources(filter).await.unwrap();

        match resources.as_slice() {
            [CoinType::Coin(coin)] => {
                assert_eq!(coin.utxo_id, coin_1_utxo_id);
            }
            _ => {
                panic!("This shouldn't happen!")
            }
        }
    }

    Ok(())
}

fn given_a_message(address: Bech32Address, message_amount: u64) -> Message {
    setup_single_message(
        &Bech32Address::default(),
        &address,
        message_amount,
        0.into(),
        vec![],
    )
}

fn convert_to_datetime(timestamp: u64) -> DateTime<Utc> {
    let unix = Tai64(timestamp).to_unix();
    NaiveDateTime::from_timestamp_opt(unix, 0)
        .unwrap()
        .and_local_timezone(Utc)
        .unwrap()
}

/// This test is here in addition to `can_set_custom_block_time` because even though this test
/// passed, the Sway `timestamp` function didn't take into account the block time change. This
/// was fixed and this test is here to demonstrate the fix.
#[tokio::test]
async fn test_sway_timestamp() -> Result<()> {
    let block_time = 1u32; // seconds
    let provider_config = Config {
        block_production: Trigger::Interval {
            block_time: std::time::Duration::from_secs(block_time.into()),
        },
        ..Config::default()
    };
    let mut wallets = launch_custom_provider_and_get_wallets(
        WalletsConfig::new(Some(1), Some(1), Some(100)),
        Some(provider_config),
        None,
    )
    .await?;
    let wallet = wallets.pop().unwrap();
    let provider = wallet.try_provider()?;

    setup_program_test!(
        Abigen(Contract(
            name = "TestContract",
            project = "packages/fuels/tests/contracts/block_timestamp"
        )),
        Deploy(
            name = "contract_instance",
            contract = "TestContract",
            wallet = "wallet"
        ),
    );

    let origin_timestamp = provider.latest_block_time().await?.unwrap();
    let methods = contract_instance.methods();

    let response = methods.return_timestamp().call().await?;
    let mut expected_datetime = origin_timestamp.add(Duration::seconds(block_time as i64));
    assert_eq!(convert_to_datetime(response.value), expected_datetime);

    let blocks_to_produce = 600;
    provider.produce_blocks(blocks_to_produce, None).await?;

    let response = methods.return_timestamp().call().await?;

    // `produce_blocks` call
    expected_datetime =
        expected_datetime.add(Duration::seconds((block_time * blocks_to_produce) as i64));
    // method call
    expected_datetime = expected_datetime.add(Duration::seconds(block_time as i64));

    assert_eq!(convert_to_datetime(response.value), expected_datetime);
    assert_eq!(
        provider.latest_block_time().await?.unwrap(),
        expected_datetime
    );
    Ok(())
}

#[cfg(feature = "coin-cache")]
async fn create_transfer(
    wallet: &WalletUnlocked,
    amount: u64,
    to: &Bech32Address,
) -> Result<ScriptTransaction> {
    let inputs = wallet
        .get_asset_inputs_for_amount(BASE_ASSET_ID, amount)
        .await?;
    let outputs = wallet.get_asset_outputs_for_amount(to, BASE_ASSET_ID, amount);

    let provider = wallet.try_provider()?;
    let network_info = provider.network_info().await?;

    let mut tb = ScriptTransactionBuilder::prepare_transfer(
        inputs,
        outputs,
        TxPolicies::default(),
        network_info,
    );
    wallet.sign_transaction(&mut tb);
    wallet.adjust_for_fee(&mut tb, amount).await?;

    tb.build(provider).await
}

#[cfg(feature = "coin-cache")]
#[tokio::test]
async fn test_caching() -> Result<()> {
    use fuels_core::types::tx_status::TxStatus;

    let amount = 1000;
    let num_coins = 10;
    let mut wallets = launch_custom_provider_and_get_wallets(
        WalletsConfig::new(Some(1), Some(num_coins), Some(amount)),
        Some(Config::default()),
        None,
    )
    .await?;
    let wallet_1 = wallets.pop().unwrap();
    let provider = wallet_1.provider().unwrap();
    let wallet_2 = WalletUnlocked::new_random(Some(provider.clone()));

    // Consecutively send transfer txs. Without caching, the txs will
    // end up trying to use the same input coins because 'get_spendable_coins()'
    // won't filter out recently used coins.
    let mut tx_ids = vec![];
    for _ in 0..10 {
        let tx = create_transfer(&wallet_1, 100, wallet_2.address()).await?;
        let tx_id = provider.send_transaction(tx).await?;
        tx_ids.push(tx_id);
    }

    provider.produce_blocks(10, None).await?;

    // Confirm all txs are settled
    for tx_id in tx_ids {
        let status = provider.tx_status(&tx_id).await?;
        assert!(matches!(status, TxStatus::Success { .. }));
    }

    // Verify the transfers were succesful
    assert_eq!(wallet_2.get_asset_balance(&BASE_ASSET_ID).await?, 1000);

    Ok(())
}

#[cfg(feature = "coin-cache")]
async fn create_revert_tx(wallet: &WalletUnlocked) -> Result<ScriptTransaction> {
    use fuel_core_types::fuel_asm::Opcode;

    let amount = 1;
    let inputs = wallet
        .get_asset_inputs_for_amount(BASE_ASSET_ID, amount)
        .await?;
    let outputs =
        wallet.get_asset_outputs_for_amount(&Bech32Address::default(), BASE_ASSET_ID, amount);
    let provider = wallet.try_provider()?;
    let network_info = provider.network_info().await?;

    let mut tb = ScriptTransactionBuilder::prepare_transfer(
        inputs,
        outputs,
        TxPolicies::default(),
        network_info,
    )
    .with_script(vec![Opcode::RVRT.into()]);

    wallet.sign_transaction(&mut tb);
    wallet.adjust_for_fee(&mut tb, amount).await?;

    tb.build(provider).await
}

#[cfg(feature = "coin-cache")]
#[tokio::test]
async fn test_cache_invalidation_on_await() -> Result<()> {
    use fuels_core::types::tx_status::TxStatus;

    let block_time = 1u32;
    let provider_config = Config {
        block_production: Trigger::Interval {
            block_time: std::time::Duration::from_secs(block_time.into()),
        },
        ..Config::default()
    };

    // create wallet with 1 coin so that the cache prevents further
    // spending unless the coin is invalidated from the cache
    let mut wallets = launch_custom_provider_and_get_wallets(
        WalletsConfig::new(Some(1), Some(1), Some(100)),
        Some(provider_config),
        None,
    )
    .await?;
    let wallet = wallets.pop().unwrap();

    let provider = wallet.provider().unwrap();
    let tx = create_revert_tx(&wallet).await?;

    // Pause time so that the cache doesn't invalidate items based on TTL
    tokio::time::pause();

    // tx inputs should be cached and then invalidated due to the tx failing
    let tx_id = provider.send_transaction_and_await_commit(tx).await?;
    let status = provider.tx_status(&tx_id).await?;
    assert!(matches!(status, TxStatus::Revert { .. }));

    let coins = wallet.get_spendable_resources(BASE_ASSET_ID, 1).await?;
    assert_eq!(coins.len(), 1);

    Ok(())
}

#[tokio::test]
<<<<<<< HEAD
async fn can_fetch_mint_transactions() -> Result<()> {
    setup_program_test!(
        Wallets("wallet"),
        Abigen(Contract(
            name = "TestContract",
            project = "packages/fuels/tests/contracts/contract_test"
        )),
        Deploy(
            name = "contract_instance",
            contract = "TestContract",
            wallet = "wallet"
        ),
    );

    let provider = wallet.try_provider()?;

    let transactions = provider
        .get_transactions(PaginationRequest {
            cursor: None,
            results: 100,
            direction: PageDirection::Forward,
        })
        .await?
        .results;

    // TODO: remove once (fuels-rs#1093)[https://github.com/FuelLabs/fuels-rs/issues/1093] is in
    // until then the type is explicitly mentioned to check that we're reexporting it through fuels
    let _: ::fuels::types::transaction::MintTransaction = transactions
        .into_iter()
        .find_map(|tx| match tx.transaction {
            TransactionType::Mint(tx) => Some(tx),
            _ => None,
        })
        .expect("Should have had at least one mint transaction");
=======
async fn test_build_with_provider() -> Result<()> {
    let wallet = launch_provider_and_get_wallet().await?;
    let provider = wallet.try_provider()?;

    let receiver = WalletUnlocked::new_random(Some(provider.clone()));

    let inputs = wallet
        .get_asset_inputs_for_amount(BASE_ASSET_ID, 100)
        .await?;
    let outputs = wallet.get_asset_outputs_for_amount(receiver.address(), BASE_ASSET_ID, 100);

    let network_info = provider.network_info().await?;
    let mut tb = ScriptTransactionBuilder::prepare_transfer(
        inputs,
        outputs,
        TxPolicies::default(),
        network_info,
    );

    wallet.sign_transaction(&mut tb);
    let tx = tb.build(provider).await?;

    provider.send_transaction_and_await_commit(tx).await?;

    let receiver_balance = receiver.get_asset_balance(&BASE_ASSET_ID).await?;

    assert_eq!(receiver_balance, 100);
>>>>>>> b9cac994

    Ok(())
}<|MERGE_RESOLUTION|>--- conflicted
+++ resolved
@@ -935,7 +935,6 @@
 }
 
 #[tokio::test]
-<<<<<<< HEAD
 async fn can_fetch_mint_transactions() -> Result<()> {
     setup_program_test!(
         Wallets("wallet"),
@@ -970,7 +969,11 @@
             _ => None,
         })
         .expect("Should have had at least one mint transaction");
-=======
+
+    Ok(())
+}
+
+#[tokio::test]
 async fn test_build_with_provider() -> Result<()> {
     let wallet = launch_provider_and_get_wallet().await?;
     let provider = wallet.try_provider()?;
@@ -998,7 +1001,6 @@
     let receiver_balance = receiver.get_asset_balance(&BASE_ASSET_ID).await?;
 
     assert_eq!(receiver_balance, 100);
->>>>>>> b9cac994
 
     Ok(())
 }