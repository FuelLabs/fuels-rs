--- conflicted
+++ resolved
@@ -859,13 +859,8 @@
         assert!(matches!(status, TxStatus::Success { .. }));
     }
 
-<<<<<<< HEAD
-    // Verify the transfers were succesful
+    // Verify the transfers were successful
     assert_eq!(wallet_2.get_asset_balance(&AssetId::zeroed()).await?, 1000);
-=======
-    // Verify the transfers were successful
-    assert_eq!(wallet_2.get_asset_balance(&BASE_ASSET_ID).await?, 1000);
->>>>>>> 7607f809
 
     Ok(())
 }
