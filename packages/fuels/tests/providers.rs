use std::{iter, str::FromStr, vec};

use chrono::{Duration, TimeZone, Utc};
use fuel_core::service::{Config as CoreConfig, FuelService, ServiceTrait};
use fuels::{
    client::{PageDirection, PaginationRequest},
    prelude::*,
    signers::fuel_crypto::SecretKey,
    tx::Receipt,
    types::{block::Block, errors::error, message::Message},
};
use fuels_types::resource::Resource;

#[tokio::test]
async fn test_provider_launch_and_connect() -> Result<()> {
    abigen!(Contract(
        name = "MyContract",
        abi = "packages/fuels/tests/contracts/contract_test/out/debug/contract_test-abi.json"
    ));

    let mut wallet = WalletUnlocked::new_random(None);

    let coins = setup_single_asset_coins(
        wallet.address(),
        BASE_ASSET_ID,
        DEFAULT_NUM_COINS,
        DEFAULT_COIN_AMOUNT,
    );
    let (launched_provider, address) = setup_test_provider(coins, vec![], None, None).await;
    let connected_provider = Provider::connect(address.to_string()).await?;

    wallet.set_provider(connected_provider);

    let contract_id = Contract::deploy(
        "tests/contracts/contract_test/out/debug/contract_test.bin",
        &wallet,
        TxParameters::default(),
        StorageConfiguration::default(),
    )
    .await?;

    let contract_instance_connected = MyContract::new(contract_id.clone(), wallet.clone());

    let response = contract_instance_connected
        .methods()
        .initialize_counter(42) // Build the ABI call
        .call() // Perform the network call
        .await?;
    assert_eq!(42, response.value);

    wallet.set_provider(launched_provider);
    let contract_instance_launched = MyContract::new(contract_id, wallet);

    let response = contract_instance_launched
        .methods()
        .increment_counter(10)
        .call()
        .await?;
    assert_eq!(52, response.value);
    Ok(())
}

#[tokio::test]
async fn test_network_error() -> Result<()> {
    abigen!(Contract(
        name = "MyContract",
        abi = "packages/fuels/tests/contracts/contract_test/out/debug/contract_test-abi.json"
    ));

    let mut wallet = WalletUnlocked::new_random(None);

    let config = CoreConfig::local_node();
    let service = FuelService::new_node(config)
        .await
        .map_err(|err| error!(InfrastructureError, "{err}"))?;
    let provider = Provider::connect(service.bound_address.to_string()).await?;

    wallet.set_provider(provider);

    // Simulate an unreachable node
    service.stop_and_await().await.unwrap();

    let response = Contract::deploy(
        "tests/contracts/contract_test/out/debug/contract_test.bin",
        &wallet,
        TxParameters::default(),
        StorageConfiguration::default(),
    )
    .await;

    assert!(matches!(response, Err(Error::ProviderError(_))));
    Ok(())
}

#[tokio::test]
async fn test_input_message() -> Result<()> {
    let compare_messages =
        |messages_from_provider: Vec<Message>, used_messages: Vec<Message>| -> bool {
            iter::zip(&used_messages, &messages_from_provider).all(|(a, b)| {
                a.sender == b.sender
                    && a.recipient == b.recipient
                    && a.nonce == b.nonce
                    && a.amount == b.amount
            })
        };

    let mut wallet = WalletUnlocked::new_random(None);

    // Coin to pay transaction fee.
    let coins = setup_single_asset_coins(wallet.address(), AssetId::BASE, 1, DEFAULT_COIN_AMOUNT);

    let messages = vec![setup_single_message(
        &Bech32Address::default(),
        wallet.address(),
        DEFAULT_COIN_AMOUNT,
        0,
        vec![1, 2],
    )];

    let (provider, _) = setup_test_provider(coins, messages.clone(), None, None).await;
    wallet.set_provider(provider);

    setup_contract_test!(
        Abigen(
            name = "TestContract",
            abi = "packages/fuels/tests/contracts/contract_test"
        ),
        Deploy(
            name = "contract_instance",
            contract = "TestContract",
            wallet = "wallet"
        ),
    );

    let spendable_messages = wallet.get_messages().await?;

    assert!(compare_messages(spendable_messages, messages));

    let response = contract_instance
        .methods()
        .initialize_counter(42) // Build the ABI call
        .call()
        .await?;

    assert_eq!(42, response.value);
    Ok(())
}

#[tokio::test]
async fn test_input_message_pays_fee() -> Result<()> {
    let mut wallet = WalletUnlocked::new_random(None);

    let messages = setup_single_message(
        &Bech32Address {
            hrp: "".to_string(),
            hash: Default::default(),
        },
        wallet.address(),
        DEFAULT_COIN_AMOUNT,
        0,
        vec![],
    );

    let (provider, _) = setup_test_provider(vec![], vec![messages], None, None).await;
    wallet.set_provider(provider);

    abigen!(Contract(
        name = "MyContract",
        abi = "packages/fuels/tests/contracts/contract_test/out/debug/contract_test-abi.json"
    ));

    let contract_id = Contract::deploy(
        "tests/contracts/contract_test/out/debug/contract_test.bin",
        &wallet,
        TxParameters::default(),
        StorageConfiguration::default(),
    )
    .await?;

    let contract_instance = MyContract::new(contract_id, wallet.clone());

    let response = contract_instance
        .methods()
        .initialize_counter(42)
        .call()
        .await?;

    assert_eq!(42, response.value);

    let balance = wallet.get_asset_balance(&BASE_ASSET_ID).await?;
    // expect the initial amount because gas cost defaults to 0
    assert_eq!(balance, DEFAULT_COIN_AMOUNT);

    Ok(())
}

#[tokio::test]
async fn can_increase_block_height() -> Result<()> {
    // ANCHOR: use_produce_blocks_to_increase_block_height
    let config = Config {
        manual_blocks_enabled: true, // Necessary so the `produce_blocks` API can be used locally
        ..Config::local_node()
    };
    let wallets =
        launch_custom_provider_and_get_wallets(WalletsConfig::default(), Some(config), None).await;
    let wallet = &wallets[0];
    let provider = wallet.get_provider()?;

    assert_eq!(provider.latest_block_height().await?, 0);

    provider.produce_blocks(3, None).await?;

    assert_eq!(provider.latest_block_height().await?, 3);
    // ANCHOR_END: use_produce_blocks_to_increase_block_height
    Ok(())
}

#[tokio::test]
async fn can_set_custom_block_time() -> Result<()> {
    // ANCHOR: use_produce_blocks_custom_time
    let config = Config {
        manual_blocks_enabled: true, // Necessary so the `produce_blocks` API can be used locally
        ..Config::local_node()
    };
    let wallets =
        launch_custom_provider_and_get_wallets(WalletsConfig::default(), Some(config), None).await;
    let wallet = &wallets[0];
    let provider = wallet.get_provider()?;

    assert_eq!(provider.latest_block_height().await?, 0);

    let time = TimeParameters {
        start_time: Utc.timestamp_opt(100, 0).unwrap(),
        block_time_interval: Duration::seconds(10),
    };
    provider.produce_blocks(3, Some(time)).await?;

    assert_eq!(provider.latest_block_height().await?, 3);

    let req = PaginationRequest {
        cursor: None,
        results: 10,
        direction: PageDirection::Forward,
    };
    let blocks: Vec<Block> = provider.get_blocks(req).await?.results;

    assert_eq!(blocks[1].header.time.unwrap().timestamp(), 100);
    assert_eq!(blocks[2].header.time.unwrap().timestamp(), 110);
    assert_eq!(blocks[3].header.time.unwrap().timestamp(), 120);
    // ANCHOR_END: use_produce_blocks_custom_time
    Ok(())
}

#[tokio::test]
<<<<<<< HEAD
async fn can_retrieve_latest_block_time() -> Result<()> {
    let provider = given_a_provider().await;
    let since_epoch = 1676039910;

    let latest_timestamp = Utc.timestamp_opt(since_epoch, 0).unwrap();
    let time = TimeParameters {
        start_time: latest_timestamp,
        block_time_interval: Duration::seconds(1),
    };
    provider.produce_blocks(1, Some(time)).await?;

    assert_eq!(
        provider.latest_block_time().await?.unwrap(),
        latest_timestamp
    );

    Ok(())
}

async fn given_a_provider() -> Provider {
    let config = Config {
        manual_blocks_enabled: true, // Necessary so the `produce_blocks` API can be used locally
        ..Config::local_node()
    };
    setup_test_provider(vec![], vec![], Some(config), None)
        .await
        .0
}

#[ignore]
=======
>>>>>>> 9c84f487
async fn contract_deployment_respects_maturity() -> Result<()> {
    abigen!(Contract(name="MyContract", abi="packages/fuels/tests/contracts/transaction_block_height/out/debug/transaction_block_height-abi.json"));

    let config = Config {
        manual_blocks_enabled: true,
        ..Config::local_node()
    };
    let wallets =
        launch_custom_provider_and_get_wallets(WalletsConfig::default(), Some(config), None).await;
    let wallet = &wallets[0];
    let provider = wallet.get_provider()?;

    let deploy_w_maturity = |maturity| {
        let parameters = TxParameters {
            maturity,
            ..TxParameters::default()
        };
        Contract::deploy(
            "tests/contracts/transaction_block_height/out/debug/transaction_block_height.bin",
            wallet,
            parameters,
            StorageConfiguration::default(),
        )
    };

    let err = deploy_w_maturity(1).await.expect_err("Should not have been able to deploy the contract since the block height (0) is less than the requested maturity (1)");
    assert!(matches!(
        err,
        Error::ValidationError(fuel_tx::CheckError::TransactionMaturity)
    ));

    provider.produce_blocks(1, None).await?;
    deploy_w_maturity(1)
        .await
        .expect("Should be able to deploy now since maturity (1) is <= than the block height (1)");
    Ok(())
}

#[tokio::test]
async fn test_gas_forwarded_defaults_to_tx_limit() -> Result<()> {
    setup_contract_test!(
        Wallets("wallet"),
        Abigen(
            name = "TestContract",
            abi = "packages/fuels/tests/contracts/contract_test"
        ),
        Deploy(
            name = "contract_instance",
            contract = "TestContract",
            wallet = "wallet"
        ),
    );

    let gas_limit = 225883;
    let response = contract_instance
        .methods()
        .initialize_counter(42)
        .tx_params(TxParameters::new(None, Some(gas_limit), None))
        .call()
        .await?;

    let gas_forwarded = response
        .receipts
        .iter()
        .find(|r| matches!(r, Receipt::Call { .. }))
        .unwrap()
        .gas()
        .unwrap();

    assert_eq!(gas_limit, gas_forwarded);

    Ok(())
}

#[tokio::test]
async fn test_amount_and_asset_forwarding() -> Result<()> {
    setup_contract_test!(
        Wallets("wallet"),
        Abigen(
            name = "TokenContract",
            abi = "packages/fuels/tests/contracts/token_ops"
        ),
        Deploy(
            name = "contract_instance",
            contract = "TokenContract",
            wallet = "wallet"
        ),
    );
    let contract_id = contract_instance.contract_id();
    let contract_methods = contract_instance.methods();

    let mut balance_response = contract_methods
        .get_balance(contract_id.into(), contract_id.into())
        .call()
        .await?;
    assert_eq!(balance_response.value, 0);

    contract_methods.mint_coins(5_000_000).call().await?;

    balance_response = contract_methods
        .get_balance(contract_id.into(), contract_id.into())
        .call()
        .await?;
    assert_eq!(balance_response.value, 5_000_000);

    let tx_params = TxParameters::new(None, Some(1_000_000), None);
    // Forward 1_000_000 coin amount of base asset_id
    // this is a big number for checking that amount can be a u64
    let call_params = CallParameters::new(Some(1_000_000), None, None);

    let response = contract_methods
        .get_msg_amount()
        .tx_params(tx_params)
        .call_params(call_params)?
        .call()
        .await?;

    assert_eq!(response.value, 1_000_000);

    let call_response = response
        .receipts
        .iter()
        .find(|&r| matches!(r, Receipt::Call { .. }));

    assert!(call_response.is_some());

    assert_eq!(call_response.unwrap().amount().unwrap(), 1_000_000);
    assert_eq!(call_response.unwrap().asset_id().unwrap(), &BASE_ASSET_ID);

    let address = wallet.address();

    // withdraw some tokens to wallet
    contract_methods
        .transfer_coins_to_output(1_000_000, contract_id.into(), address.into())
        .append_variable_outputs(1)
        .call()
        .await?;

    let asset_id = AssetId::from(*contract_id.hash());
    let call_params = CallParameters::new(Some(0), Some(asset_id), None);
    let tx_params = TxParameters::new(None, Some(1_000_000), None);

    let response = contract_methods
        .get_msg_amount()
        .tx_params(tx_params)
        .call_params(call_params)?
        .call()
        .await?;

    assert_eq!(response.value, 0);

    let call_response = response
        .receipts
        .iter()
        .find(|&r| matches!(r, Receipt::Call { .. }));

    assert!(call_response.is_some());

    assert_eq!(call_response.unwrap().amount().unwrap(), 0);
    assert_eq!(
        call_response.unwrap().asset_id().unwrap(),
        &AssetId::from(*contract_id.hash())
    );
    Ok(())
}

#[tokio::test]
async fn test_gas_errors() -> Result<()> {
    let mut wallet = WalletUnlocked::new_random(None);
    let number_of_coins = 1;
    let amount_per_coin = 1_000_000;
    let coins = setup_single_asset_coins(
        wallet.address(),
        BASE_ASSET_ID,
        number_of_coins,
        amount_per_coin,
    );

    let (provider, _) = setup_test_provider(coins.clone(), vec![], None, None).await;
    wallet.set_provider(provider);

    setup_contract_test!(
        Abigen(
            name = "TestContract",
            abi = "packages/fuels/tests/contracts/contract_test"
        ),
        Deploy(
            name = "contract_instance",
            contract = "TestContract",
            wallet = "wallet"
        ),
    );

    // Test running out of gas. Gas price as `None` will be 0.
    let gas_limit = 100;
    let contract_instace_call = contract_instance
        .methods()
        .initialize_counter(42) // Build the ABI call
        .tx_params(TxParameters::new(None, Some(gas_limit), None));

    //  Test that the call will use more gas than the gas limit
    let gas_used = contract_instace_call
        .estimate_transaction_cost(None)
        .await?
        .gas_used;
    assert!(gas_used > gas_limit);

    let response = contract_instace_call
        .call() // Perform the network call
        .await
        .expect_err("should error");

    let expected = "Provider error: gas_limit(";
    assert!(response.to_string().starts_with(expected));

    // Test for insufficient base asset amount to pay for the transaction fee
    let response = contract_instance
        .methods()
        .initialize_counter(42) // Build the ABI call
        .tx_params(TxParameters::new(Some(100_000_000_000), None, None))
        .call()
        .await
        .expect_err("should error");

    let expected = "Provider error: Response errors; not enough resources to fit the target";
    assert!(response.to_string().starts_with(expected));
    Ok(())
}

#[tokio::test]
async fn test_call_param_gas_errors() -> Result<()> {
    setup_contract_test!(
        Wallets("wallet"),
        Abigen(
            name = "TestContract",
            abi = "packages/fuels/tests/contracts/contract_test"
        ),
        Deploy(
            name = "contract_instance",
            contract = "TestContract",
            wallet = "wallet"
        ),
    );

    // Transaction gas_limit is sufficient, call gas_forwarded is too small
    let contract_methods = contract_instance.methods();
    let response = contract_methods
        .initialize_counter(42)
        .tx_params(TxParameters::new(None, Some(3000), None))
        .call_params(CallParameters::new(None, None, Some(1)))?
        .call()
        .await
        .expect_err("should error");

    let expected = "Revert transaction error: OutOfGas";
    assert!(response.to_string().starts_with(expected));

    // Call params gas_forwarded exceeds transaction limit
    let response = contract_methods
        .initialize_counter(42)
        .tx_params(TxParameters::new(None, Some(1), None))
        .call_params(CallParameters::new(None, None, Some(1000)))?
        .call()
        .await
        .expect_err("should error");

    let expected = "Provider error: gas_limit(";
    assert!(response.to_string().starts_with(expected));
    Ok(())
}

#[tokio::test]
async fn test_get_gas_used() -> Result<()> {
    setup_contract_test!(
        Wallets("wallet"),
        Abigen(
            name = "TestContract",
            abi = "packages/fuels/tests/contracts/contract_test"
        ),
        Deploy(
            name = "contract_instance",
            contract = "TestContract",
            wallet = "wallet"
        ),
    );

    let gas_used = contract_instance
        .methods()
        .initialize_counter(42)
        .call()
        .await?
        .gas_used;

    assert!(gas_used > 0);
    Ok(())
}

#[tokio::test]
// TODO: currently skipping this test because the testnet isn't running
// the latest version of fuel-core. Once the testnet is updated, this test
// should be re-enabled.
#[ignore]
async fn testnet_hello_world() -> Result<()> {
    // Note that this test might become flaky.
    // This test depends on:
    // 1. The testnet being up and running;
    // 2. The testnet address being the same as the one in the test;
    // 3. The hardcoded wallet having enough funds to pay for the transaction.
    // This is a nice test to showcase the SDK interaction with
    // the testnet. But, if it becomes too problematic, we should remove it.
    abigen!(Contract(
        name = "MyContract",
        abi = "packages/fuels/tests/contracts/contract_test/out/debug/contract_test-abi.json"
    ));

    // Create a provider pointing to the testnet.
    let provider = Provider::connect("node-beta-2.fuel.network").await.unwrap();

    // Setup the private key.
    let secret =
        SecretKey::from_str("a0447cd75accc6b71a976fd3401a1f6ce318d27ba660b0315ee6ac347bf39568")
            .unwrap();

    // Create the wallet.
    let wallet = WalletUnlocked::new_from_private_key(secret, Some(provider));

    let params = TxParameters::new(Some(1), Some(2000), None);

    let contract_id = Contract::deploy(
        "tests/contracts/contract_test/out/debug/contract_test.bin",
        &wallet,
        params,
        StorageConfiguration::default(),
    )
    .await?;

    let contract_methods = MyContract::new(contract_id, wallet.clone()).methods();

    let response = contract_methods
        .initialize_counter(42) // Build the ABI call
        .tx_params(params)
        .call() // Perform the network call
        .await?;

    assert_eq!(42, response.value);

    let response = contract_methods
        .increment_counter(10)
        .tx_params(params)
        .call()
        .await?;

    assert_eq!(52, response.value);
    Ok(())
}

#[tokio::test]
async fn test_parse_block_time() -> Result<()> {
    let mut wallet = WalletUnlocked::new_random(None);
    let coins = setup_single_asset_coins(wallet.address(), AssetId::BASE, 1, DEFAULT_COIN_AMOUNT);
    let (provider, _) = setup_test_provider(coins.clone(), vec![], None, None).await;
    wallet.set_provider(provider);
    let tx_parameters = TxParameters::new(Some(1), Some(2000), None);
    let wallet_2 = WalletUnlocked::new_random(None).lock();
    let (tx_id, _) = wallet
        .transfer(wallet_2.address(), 100, BASE_ASSET_ID, tx_parameters)
        .await?;

    let tx_response = wallet
        .get_provider()
        .unwrap()
        .get_transaction_by_id(tx_id.as_str())
        .await?
        .unwrap();
    assert!(tx_response.time.is_some());

    let block = wallet
        .get_provider()
        .unwrap()
        .block(tx_response.block_id.unwrap().to_string().as_str())
        .await?
        .unwrap();
    assert!(block.header.time.is_some());

    Ok(())
}

#[tokio::test]
async fn test_get_spendable_with_exclusion() -> Result<()> {
    let coin_amount_1 = 1000;
    let coin_amount_2 = 500;

    let mut wallet = WalletUnlocked::new_random(None);
    let address = wallet.address();

    let coins = [coin_amount_1, coin_amount_2]
        .into_iter()
        .flat_map(|amount| setup_single_asset_coins(address, BASE_ASSET_ID, 1, amount))
        .collect::<Vec<_>>();

    let message_amount = 200;
    let message = given_a_message(address.clone(), message_amount);

    let coin_1_utxo_id = coins[0].utxo_id;
    let coin_2_utxo_id = coins[1].utxo_id;

    let message_id = message.message_id();

    let (provider, _) = setup_test_provider(coins, vec![message], None, None).await;

    wallet.set_provider(provider.clone());

    let requested_amount = coin_amount_1 + coin_amount_2 + message_amount;
    {
        let resources = wallet
            .get_spendable_resources(BASE_ASSET_ID, requested_amount)
            .await
            .unwrap();
        assert_eq!(resources.len(), 3);
    }

    {
        let filter = ResourceFilter {
            from: wallet.address().clone(),
            amount: coin_amount_1,
            excluded_utxos: vec![coin_2_utxo_id],
            excluded_message_ids: vec![message_id],
            ..Default::default()
        };
        let resources = provider.get_spendable_resources(filter).await.unwrap();

        match resources.as_slice() {
            [Resource::Coin(coin)] => {
                assert_eq!(coin.utxo_id, coin_1_utxo_id);
            }
            _ => {
                panic!("This shouldn't happen!")
            }
        }
    }

    Ok(())
}

fn given_a_message(address: Bech32Address, message_amount: u64) -> Message {
    setup_single_message(
        &Bech32Address::default(),
        &address,
        message_amount,
        0,
        vec![],
    )
}<|MERGE_RESOLUTION|>--- conflicted
+++ resolved
@@ -252,7 +252,6 @@
 }
 
 #[tokio::test]
-<<<<<<< HEAD
 async fn can_retrieve_latest_block_time() -> Result<()> {
     let provider = given_a_provider().await;
     let since_epoch = 1676039910;
@@ -282,9 +281,7 @@
         .0
 }
 
-#[ignore]
-=======
->>>>>>> 9c84f487
+#[tokio::test]
 async fn contract_deployment_respects_maturity() -> Result<()> {
     abigen!(Contract(name="MyContract", abi="packages/fuels/tests/contracts/transaction_block_height/out/debug/transaction_block_height-abi.json"));
 
