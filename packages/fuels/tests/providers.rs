use std::{ops::Add, str::FromStr};

use chrono::{DateTime, Duration, TimeZone, Utc};
use fuel_core::chain_config::StateConfig;
use fuels::{
    accounts::Account,
    client::{PageDirection, PaginationRequest},
    crypto::SecretKey,
    prelude::*,
    tx::Receipt,
    types::{
        block::Block,
        coin_type::CoinType,
        errors::transaction::Reason,
        message::Message,
        transaction_builders::{BuildableTransaction, ScriptTransactionBuilder},
        tx_status::TxStatus,
        Bits256,
    },
};

#[tokio::test]
async fn test_provider_launch_and_connect() -> Result<()> {
    abigen!(Contract(
        name = "MyContract",
        abi = "packages/fuels/tests/contracts/contract_test/out/debug/contract_test-abi.json"
    ));

    let mut wallet = WalletUnlocked::new_random(None);

    let coins = setup_single_asset_coins(
        wallet.address(),
        AssetId::zeroed(),
        DEFAULT_NUM_COINS,
        DEFAULT_COIN_AMOUNT,
    );
    let provider = setup_test_provider(coins, vec![], None, None).await?;
    wallet.set_provider(provider.clone());

    let contract_id = Contract::load_from(
        "tests/contracts/contract_test/out/debug/contract_test.bin",
        LoadConfiguration::default(),
    )?
    .deploy(&wallet, TxPolicies::default())
    .await?;

    let contract_instance_connected = MyContract::new(contract_id.clone(), wallet.clone());

    let response = contract_instance_connected
        .methods()
        .initialize_counter(42)
        .call()
        .await?;
    assert_eq!(42, response.value);

    wallet.set_provider(provider);
    let contract_instance_launched = MyContract::new(contract_id, wallet);

    let response = contract_instance_launched
        .methods()
        .increment_counter(10)
        .call()
        .await?;
    assert_eq!(52, response.value);
    Ok(())
}

#[tokio::test]
async fn test_network_error() -> Result<()> {
    abigen!(Contract(
        name = "MyContract",
        abi = "packages/fuels/tests/contracts/contract_test/out/debug/contract_test-abi.json"
    ));

    let mut wallet = WalletUnlocked::new_random(None);

    let node_config = NodeConfig::default();
    let chain_config = ChainConfig::default();
    let state_config = StateConfig::default();
    let service = FuelService::start(node_config, chain_config, state_config).await?;
    let provider = Provider::connect(service.bound_address().to_string()).await?;

    wallet.set_provider(provider);

    // Simulate an unreachable node
    service.stop().await.unwrap();

    let response = Contract::load_from(
        "tests/contracts/contract_test/out/debug/contract_test.bin",
        LoadConfiguration::default(),
    )?
    .deploy(&wallet, TxPolicies::default())
    .await;

    assert!(matches!(response, Err(Error::Provider(_))));
    Ok(())
}

#[tokio::test]
async fn test_input_message() -> Result<()> {
    let compare_messages =
        |messages_from_provider: Vec<Message>, used_messages: Vec<Message>| -> bool {
            std::iter::zip(&used_messages, &messages_from_provider).all(|(a, b)| {
                a.sender == b.sender
                    && a.recipient == b.recipient
                    && a.nonce == b.nonce
                    && a.amount == b.amount
            })
        };

    let mut wallet = WalletUnlocked::new_random(None);

    // coin to pay transaction fee
    let coins =
        setup_single_asset_coins(wallet.address(), AssetId::zeroed(), 1, DEFAULT_COIN_AMOUNT);

    let messages = vec![setup_single_message(
        &Bech32Address::default(),
        wallet.address(),
        DEFAULT_COIN_AMOUNT,
        0.into(),
        vec![1, 2],
    )];

    let provider = setup_test_provider(coins, messages.clone(), None, None).await?;
    wallet.set_provider(provider);

    setup_program_test!(
        Abigen(Contract(
            name = "TestContract",
            project = "packages/fuels/tests/contracts/contract_test"
        )),
        Deploy(
            name = "contract_instance",
            contract = "TestContract",
            wallet = "wallet"
        ),
    );

    let spendable_messages = wallet.get_messages().await?;

    assert!(compare_messages(spendable_messages, messages));

    let response = contract_instance
        .methods()
        .initialize_counter(42)
        .call()
        .await?;

    assert_eq!(42, response.value);

    Ok(())
}

#[tokio::test]
async fn test_input_message_pays_fee() -> Result<()> {
    let mut wallet = WalletUnlocked::new_random(None);

    let messages = setup_single_message(
        &Bech32Address {
            hrp: "".to_string(),
            hash: Default::default(),
        },
        wallet.address(),
        DEFAULT_COIN_AMOUNT,
        0.into(),
        vec![],
    );

    let provider = setup_test_provider(vec![], vec![messages], None, None).await?;
    let base_asset_id = *provider.base_asset_id();
    wallet.set_provider(provider);

    abigen!(Contract(
        name = "MyContract",
        abi = "packages/fuels/tests/contracts/contract_test/out/debug/contract_test-abi.json"
    ));

    let contract_id = Contract::load_from(
        "tests/contracts/contract_test/out/debug/contract_test.bin",
        LoadConfiguration::default(),
    )?
    .deploy(&wallet, TxPolicies::default())
    .await?;

    let contract_instance = MyContract::new(contract_id, wallet.clone());

    let response = contract_instance
        .methods()
        .initialize_counter(42)
        .call()
        .await?;

    assert_eq!(42, response.value);

    let balance = wallet.get_asset_balance(&base_asset_id).await?;
    // expect the initial amount because gas cost defaults to 0
    assert_eq!(balance, DEFAULT_COIN_AMOUNT);

    Ok(())
}

#[tokio::test]
async fn can_increase_block_height() -> Result<()> {
    // ANCHOR: use_produce_blocks_to_increase_block_height
    let wallets =
        launch_custom_provider_and_get_wallets(WalletsConfig::default(), None, None).await?;
    let wallet = &wallets[0];
    let provider = wallet.try_provider()?;

    assert_eq!(provider.latest_block_height().await?, 0u32);

    provider.produce_blocks(3, None).await?;

    assert_eq!(provider.latest_block_height().await?, 3u32);
    // ANCHOR_END: use_produce_blocks_to_increase_block_height
    Ok(())
}

#[tokio::test]
async fn can_set_custom_block_time() -> Result<()> {
    // ANCHOR: use_produce_blocks_custom_time
    let block_time = 20u32; // seconds
    let config = NodeConfig {
        // This is how you specify the time between blocks
        block_production: Trigger::Interval {
            block_time: std::time::Duration::from_secs(block_time.into()),
        },
        ..NodeConfig::default()
    };
    let wallets =
        launch_custom_provider_and_get_wallets(WalletsConfig::default(), Some(config), None)
            .await?;
    let wallet = &wallets[0];
    let provider = wallet.try_provider()?;

    assert_eq!(provider.latest_block_height().await?, 0u32);
    let origin_block_time = provider.latest_block_time().await?.unwrap();
    let blocks_to_produce = 3;

    provider.produce_blocks(blocks_to_produce, None).await?;
    assert_eq!(provider.latest_block_height().await?, blocks_to_produce);
    let expected_latest_block_time = origin_block_time
        .checked_add_signed(Duration::try_seconds((blocks_to_produce * block_time) as i64).unwrap())
        .unwrap();
    assert_eq!(
        provider.latest_block_time().await?.unwrap(),
        expected_latest_block_time
    );
    // ANCHOR_END: use_produce_blocks_custom_time

    let req = PaginationRequest {
        cursor: None,
        results: 10,
        direction: PageDirection::Forward,
    };
    let blocks: Vec<Block> = provider.get_blocks(req).await?.results;

    assert_eq!(blocks[1].header.time.unwrap().timestamp(), 20);
    assert_eq!(blocks[2].header.time.unwrap().timestamp(), 40);
    assert_eq!(blocks[3].header.time.unwrap().timestamp(), 60);
    Ok(())
}

#[tokio::test]
async fn can_retrieve_latest_block_time() -> Result<()> {
    let provider = setup_test_provider(vec![], vec![], None, None).await?;
    let since_epoch = 1676039910;

    let latest_timestamp = Utc.timestamp_opt(since_epoch, 0).unwrap();
    provider.produce_blocks(1, Some(latest_timestamp)).await?;

    assert_eq!(
        provider.latest_block_time().await?.unwrap(),
        latest_timestamp
    );

    Ok(())
}

#[tokio::test]
async fn contract_deployment_respects_maturity() -> Result<()> {
    abigen!(Contract(name="MyContract", abi="packages/fuels/tests/contracts/transaction_block_height/out/debug/transaction_block_height-abi.json"));

    let wallets =
        launch_custom_provider_and_get_wallets(WalletsConfig::default(), None, None).await?;
    let wallet = &wallets[0];
    let provider = wallet.try_provider()?;

    let deploy_w_maturity = |maturity| {
        Contract::load_from(
            "tests/contracts/transaction_block_height/out/debug/transaction_block_height.bin",
            LoadConfiguration::default(),
        )
        .map(|loaded_contract| {
            loaded_contract.deploy(wallet, TxPolicies::default().with_maturity(maturity))
        })
    };

    let err = deploy_w_maturity(1)?.await.expect_err(
        "should not deploy contract since block height `0` is less than the requested maturity `1`",
    );

    let Error::Transaction(Reason::Validation(s)) = err else {
        panic!("expected `Validation`, got: `{err}`");
    };
    assert_eq!(s, "TransactionMaturity");

    provider.produce_blocks(1, None).await?;
    deploy_w_maturity(1)?
        .await
        .expect("Should deploy contract since maturity `1` is <= than the block height `1`");

    Ok(())
}

#[tokio::test]
async fn test_gas_forwarded_defaults_to_tx_limit() -> Result<()> {
    setup_program_test!(
        Wallets("wallet"),
        Abigen(Contract(
            name = "TestContract",
            project = "packages/fuels/tests/contracts/contract_test"
        )),
        Deploy(
            name = "contract_instance",
            contract = "TestContract",
            wallet = "wallet"
        ),
    );

    // The gas used by the script to call a contract and forward remaining gas limit.
    #[cfg(feature = "legacy_encoding")]
    let gas_used_by_script = 364;
<<<<<<< HEAD
    #[cfg(not(feature = "legacy_encoding"))]
    let gas_used_by_script = 876;
=======
    #[cfg(feature = "experimental")]
    let gas_used_by_script = 856;
>>>>>>> 3b251582
    let gas_limit = 225_883;
    let response = contract_instance
        .methods()
        .initialize_counter(42)
        .with_tx_policies(TxPolicies::default().with_script_gas_limit(gas_limit))
        .call()
        .await?;

    let gas_forwarded = response
        .receipts
        .iter()
        .find(|r| matches!(r, Receipt::Call { .. }))
        .unwrap()
        .gas()
        .unwrap();

    assert_eq!(gas_limit, gas_forwarded + gas_used_by_script);

    Ok(())
}

#[tokio::test]
async fn test_amount_and_asset_forwarding() -> Result<()> {
    setup_program_test!(
        Wallets("wallet"),
        Abigen(Contract(
            name = "TokenContract",
            project = "packages/fuels/tests/contracts/token_ops"
        )),
        Deploy(
            name = "contract_instance",
            contract = "TokenContract",
            wallet = "wallet"
        ),
    );
    let contract_id = contract_instance.contract_id();
    let contract_methods = contract_instance.methods();
    let asset_id = contract_id.asset_id(&Bits256::zeroed());

    let mut balance_response = contract_methods
        .get_balance(contract_id, asset_id)
        .call()
        .await?;
    assert_eq!(balance_response.value, 0);

    contract_methods.mint_coins(5_000_000).call().await?;

    balance_response = contract_methods
        .get_balance(contract_id, asset_id)
        .call()
        .await?;
    assert_eq!(balance_response.value, 5_000_000);

    let tx_policies = TxPolicies::default().with_script_gas_limit(1_000_000);
    // Forward 1_000_000 coin amount of base asset_id
    // this is a big number for checking that amount can be a u64
    let call_params = CallParameters::default().with_amount(1_000_000);

    let response = contract_methods
        .get_msg_amount()
        .with_tx_policies(tx_policies)
        .call_params(call_params)?
        .call()
        .await?;

    assert_eq!(response.value, 1_000_000);

    let call_response = response
        .receipts
        .iter()
        .find(|&r| matches!(r, Receipt::Call { .. }));

    assert!(call_response.is_some());

    assert_eq!(call_response.unwrap().amount().unwrap(), 1_000_000);
    assert_eq!(
        call_response.unwrap().asset_id().unwrap(),
        &AssetId::zeroed()
    );

    let address = wallet.address();

    // withdraw some tokens to wallet
    contract_methods
        .transfer_coins_to_output(1_000_000, asset_id, address)
        .append_variable_outputs(1)
        .call()
        .await?;

    let asset_id = AssetId::from(*contract_id.hash());
    let call_params = CallParameters::default()
        .with_amount(0)
        .with_asset_id(asset_id);
    let tx_policies = TxPolicies::default().with_script_gas_limit(1_000_000);

    let response = contract_methods
        .get_msg_amount()
        .with_tx_policies(tx_policies)
        .call_params(call_params)?
        .call()
        .await?;

    assert_eq!(response.value, 0);

    let call_response = response
        .receipts
        .iter()
        .find(|&r| matches!(r, Receipt::Call { .. }));

    assert!(call_response.is_some());

    assert_eq!(call_response.unwrap().amount().unwrap(), 0);
    assert_eq!(
        call_response.unwrap().asset_id().unwrap(),
        &AssetId::from(*contract_id.hash())
    );
    Ok(())
}

#[tokio::test]
async fn test_gas_errors() -> Result<()> {
    let mut wallet = WalletUnlocked::new_random(None);
    let number_of_coins = 1;
    let amount_per_coin = 1_000_000;
    let coins = setup_single_asset_coins(
        wallet.address(),
        AssetId::zeroed(),
        number_of_coins,
        amount_per_coin,
    );

    let provider = setup_test_provider(coins.clone(), vec![], None, None).await?;
    wallet.set_provider(provider);

    setup_program_test!(
        Abigen(Contract(
            name = "TestContract",
            project = "packages/fuels/tests/contracts/contract_test"
        )),
        Deploy(
            name = "contract_instance",
            contract = "TestContract",
            wallet = "wallet"
        ),
    );

    // Test running out of gas. Gas price as `None` will be 0.
    let gas_limit = 100;
    let contract_instance_call = contract_instance
        .methods()
        .initialize_counter(42) // Build the ABI call
        .with_tx_policies(TxPolicies::default().with_script_gas_limit(gas_limit));

    //  Test that the call will use more gas than the gas limit
    let gas_used = contract_instance_call
        .estimate_transaction_cost(None, None)
        .await?
        .gas_used;
    assert!(gas_used > gas_limit);

    let response = contract_instance_call
        .call()
        .await
        .expect_err("should error");

    let expected = "transaction reverted: OutOfGas";
    assert!(response.to_string().starts_with(expected));

    // Test for insufficient base asset amount to pay for the transaction fee
    let response = contract_instance
        .methods()
        .initialize_counter(42) // Build the ABI call
        .with_tx_policies(TxPolicies::default().with_tip(100_000_000_000))
        .call()
        .await
        .expect_err("should error");

    let expected = "provider: Response errors; Validity(InsufficientFeeAmount";
    assert!(response.to_string().contains(expected));

    Ok(())
}

#[tokio::test]
async fn test_call_param_gas_errors() -> Result<()> {
    setup_program_test!(
        Wallets("wallet"),
        Abigen(Contract(
            name = "TestContract",
            project = "packages/fuels/tests/contracts/contract_test"
        )),
        Deploy(
            name = "contract_instance",
            contract = "TestContract",
            wallet = "wallet"
        ),
    );

    // Transaction gas_limit is sufficient, call gas_forwarded is too small
    let contract_methods = contract_instance.methods();
    let response = contract_methods
        .initialize_counter(42)
        .with_tx_policies(TxPolicies::default().with_script_gas_limit(446000))
        .call_params(CallParameters::default().with_gas_forwarded(1))?
        .call()
        .await
        .expect_err("should error");

    let expected = "transaction reverted: OutOfGas";
    dbg!(&response.to_string());
    assert!(response.to_string().starts_with(expected));

    // Call params gas_forwarded exceeds transaction limit
    let response = contract_methods
        .initialize_counter(42)
        .with_tx_policies(TxPolicies::default().with_script_gas_limit(1))
        .call_params(CallParameters::default().with_gas_forwarded(1_000))?
        .call()
        .await
        .expect_err("should error");

    assert!(response.to_string().contains(expected));
    Ok(())
}

#[tokio::test]
async fn test_get_gas_used() -> Result<()> {
    setup_program_test!(
        Wallets("wallet"),
        Abigen(Contract(
            name = "TestContract",
            project = "packages/fuels/tests/contracts/contract_test"
        )),
        Deploy(
            name = "contract_instance",
            contract = "TestContract",
            wallet = "wallet"
        ),
    );

    let gas_used = contract_instance
        .methods()
        .initialize_counter(42)
        .call()
        .await?
        .gas_used;

    assert!(gas_used > 0);
    Ok(())
}

#[tokio::test]
#[ignore]
async fn testnet_hello_world() -> Result<()> {
    use rand::Rng;

    // Note that this test might become flaky.
    // This test depends on:
    // 1. The testnet being up and running;
    // 2. The testnet address being the same as the one in the test;
    // 3. The hardcoded wallet having enough funds to pay for the transaction.
    // This is a nice test to showcase the SDK interaction with
    // the testnet. But, if it becomes too problematic, we should remove it.
    abigen!(Contract(
        name = "MyContract",
        abi = "packages/fuels/tests/contracts/contract_test/out/debug/contract_test-abi.json"
    ));

    // Create a provider pointing to the testnet.
    let provider = Provider::connect("beta-4.fuel.network").await.unwrap();

    // Setup the private key.
    let secret =
        SecretKey::from_str("a0447cd75accc6b71a976fd3401a1f6ce318d27ba660b0315ee6ac347bf39568")
            .unwrap();

    // Create the wallet.
    let wallet = WalletUnlocked::new_from_private_key(secret, Some(provider));

    let mut rng = rand::thread_rng();
    let salt: [u8; 32] = rng.gen();
    let configuration = LoadConfiguration::default().with_salt(salt);

    let tx_policies = TxPolicies::default().with_script_gas_limit(2000);

    let contract_id = Contract::load_from(
        "tests/contracts/contract_test/out/debug/contract_test.bin",
        configuration,
    )?
    .deploy(&wallet, tx_policies)
    .await?;

    let contract_methods = MyContract::new(contract_id, wallet.clone()).methods();

    let response = contract_methods
        .initialize_counter(42)
        .with_tx_policies(tx_policies)
        .call()
        .await?;

    assert_eq!(42, response.value);

    let response = contract_methods
        .increment_counter(10)
        .with_tx_policies(tx_policies)
        .call()
        .await?;

    assert_eq!(52, response.value);
    Ok(())
}

#[tokio::test]
async fn test_parse_block_time() -> Result<()> {
    let mut wallet = WalletUnlocked::new_random(None);
    let asset_id = AssetId::zeroed();
    let coins = setup_single_asset_coins(wallet.address(), asset_id, 1, DEFAULT_COIN_AMOUNT);
    let provider = setup_test_provider(coins.clone(), vec![], None, None).await?;
    wallet.set_provider(provider);
    let tx_policies = TxPolicies::default().with_script_gas_limit(2000);

    let wallet_2 = WalletUnlocked::new_random(None).lock();
    let (tx_id, _) = wallet
        .transfer(wallet_2.address(), 100, asset_id, tx_policies)
        .await?;

    let tx_response = wallet
        .try_provider()?
        .get_transaction_by_id(&tx_id)
        .await?
        .unwrap();
    assert!(tx_response.time.is_some());

    let block = wallet
        .try_provider()?
        .block_by_height(tx_response.block_height.unwrap())
        .await?
        .unwrap();
    assert!(block.header.time.is_some());

    Ok(())
}

#[tokio::test]
async fn test_get_spendable_with_exclusion() -> Result<()> {
    let coin_amount_1 = 1000;
    let coin_amount_2 = 500;

    let mut wallet = WalletUnlocked::new_random(None);
    let address = wallet.address();

    let coins = [coin_amount_1, coin_amount_2]
        .into_iter()
        .flat_map(|amount| setup_single_asset_coins(address, AssetId::zeroed(), 1, amount))
        .collect::<Vec<_>>();

    let message_amount = 200;
    let message = given_a_message(address.clone(), message_amount);

    let coin_1_utxo_id = coins[0].utxo_id;
    let coin_2_utxo_id = coins[1].utxo_id;

    let message_nonce = message.nonce;

    let provider = setup_test_provider(coins, vec![message], None, None).await?;

    wallet.set_provider(provider.clone());

    let requested_amount = coin_amount_1 + coin_amount_2 + message_amount;
    {
        let resources = wallet
            .get_spendable_resources(*provider.base_asset_id(), requested_amount)
            .await
            .unwrap();
        assert_eq!(resources.len(), 3);
    }

    {
        let filter = ResourceFilter {
            from: wallet.address().clone(),
            amount: coin_amount_1,
            excluded_utxos: vec![coin_2_utxo_id],
            excluded_message_nonces: vec![message_nonce],
            ..Default::default()
        };
        let resources = provider.get_spendable_resources(filter).await.unwrap();

        match resources.as_slice() {
            [CoinType::Coin(coin)] => {
                assert_eq!(coin.utxo_id, coin_1_utxo_id);
            }
            _ => {
                panic!("This shouldn't happen!")
            }
        }
    }

    Ok(())
}

fn given_a_message(address: Bech32Address, message_amount: u64) -> Message {
    setup_single_message(
        &Bech32Address::default(),
        &address,
        message_amount,
        0.into(),
        vec![],
    )
}

fn convert_to_datetime(timestamp: u64) -> DateTime<Utc> {
    let unix = tai64::Tai64(timestamp).to_unix();
    DateTime::from_timestamp(unix, 0).unwrap()
}

/// This test is here in addition to `can_set_custom_block_time` because even though this test
/// passed, the Sway `timestamp` function didn't take into account the block time change. This
/// was fixed and this test is here to demonstrate the fix.
#[tokio::test]
async fn test_sway_timestamp() -> Result<()> {
    let block_time = 1u32; // seconds
    let provider_config = NodeConfig {
        block_production: Trigger::Interval {
            block_time: std::time::Duration::from_secs(block_time.into()),
        },
        ..NodeConfig::default()
    };
    let mut wallets = launch_custom_provider_and_get_wallets(
        WalletsConfig::new(Some(1), Some(1), Some(100)),
        Some(provider_config),
        None,
    )
    .await?;
    let wallet = wallets.pop().unwrap();
    let provider = wallet.try_provider()?;

    setup_program_test!(
        Abigen(Contract(
            name = "TestContract",
            project = "packages/fuels/tests/contracts/block_timestamp"
        )),
        Deploy(
            name = "contract_instance",
            contract = "TestContract",
            wallet = "wallet"
        ),
    );

    let origin_timestamp = provider.latest_block_time().await?.unwrap();
    let methods = contract_instance.methods();

    let response = methods.return_timestamp().call().await?;
    let mut expected_datetime =
        origin_timestamp.add(Duration::try_seconds(block_time as i64).unwrap());
    assert_eq!(convert_to_datetime(response.value), expected_datetime);

    let blocks_to_produce = 600;
    provider.produce_blocks(blocks_to_produce, None).await?;

    let response = methods.return_timestamp().call().await?;

    // `produce_blocks` call
    expected_datetime = expected_datetime
        .add(Duration::try_seconds((block_time * blocks_to_produce) as i64).unwrap());
    // method call
    expected_datetime = expected_datetime.add(Duration::try_seconds(block_time as i64).unwrap());

    assert_eq!(convert_to_datetime(response.value), expected_datetime);
    assert_eq!(
        provider.latest_block_time().await?.unwrap(),
        expected_datetime
    );
    Ok(())
}

#[cfg(feature = "coin-cache")]
async fn create_transfer(
    wallet: &WalletUnlocked,
    amount: u64,
    to: &Bech32Address,
) -> Result<ScriptTransaction> {
    let asset_id = AssetId::zeroed();
    let inputs = wallet.get_asset_inputs_for_amount(asset_id, amount).await?;
    let outputs = wallet.get_asset_outputs_for_amount(to, asset_id, amount);

    let mut tb = ScriptTransactionBuilder::prepare_transfer(inputs, outputs, TxPolicies::default());
    tb.add_signer(wallet.clone())?;

    wallet.adjust_for_fee(&mut tb, amount).await?;

    tb.build(wallet.try_provider()?).await
}

#[cfg(feature = "coin-cache")]
#[tokio::test]
async fn test_caching() -> Result<()> {
    use fuels_core::types::tx_status::TxStatus;

    let amount = 1000;
    let num_coins = 10;
    let mut wallets = launch_custom_provider_and_get_wallets(
        WalletsConfig::new(Some(1), Some(num_coins), Some(amount)),
        Some(NodeConfig::default()),
        None,
    )
    .await?;
    let wallet_1 = wallets.pop().unwrap();
    let provider = wallet_1.provider().unwrap();
    let wallet_2 = WalletUnlocked::new_random(Some(provider.clone()));

    // Consecutively send transfer txs. Without caching, the txs will
    // end up trying to use the same input coins because 'get_spendable_coins()'
    // won't filter out recently used coins.
    let mut tx_ids = vec![];
    for _ in 0..10 {
        let tx = create_transfer(&wallet_1, 100, wallet_2.address()).await?;
        let tx_id = provider.send_transaction(tx).await?;
        tx_ids.push(tx_id);
    }

    provider.produce_blocks(10, None).await?;

    // Confirm all txs are settled
    for tx_id in tx_ids {
        let status = provider.tx_status(&tx_id).await?;
        assert!(matches!(status, TxStatus::Success { .. }));
    }

    // Verify the transfers were successful
    assert_eq!(wallet_2.get_asset_balance(&AssetId::zeroed()).await?, 1000);

    Ok(())
}

#[cfg(feature = "coin-cache")]
async fn create_revert_tx(wallet: &WalletUnlocked) -> Result<ScriptTransaction> {
    use fuel_core_types::fuel_asm::Opcode;

    let amount = 1;
    let asset_id = AssetId::zeroed();
    let inputs = wallet.get_asset_inputs_for_amount(asset_id, amount).await?;
    let outputs = wallet.get_asset_outputs_for_amount(&Bech32Address::default(), asset_id, amount);

    let mut tb = ScriptTransactionBuilder::prepare_transfer(inputs, outputs, TxPolicies::default())
        .with_script(vec![Opcode::RVRT.into()]);
    tb.add_signer(wallet.clone())?;

    wallet.adjust_for_fee(&mut tb, amount).await?;

    tb.build(wallet.try_provider()?).await
}

#[cfg(feature = "coin-cache")]
#[tokio::test]
async fn test_cache_invalidation_on_await() -> Result<()> {
    use fuels_core::types::tx_status::TxStatus;

    let block_time = 1u32;
    let provider_config = NodeConfig {
        block_production: Trigger::Interval {
            block_time: std::time::Duration::from_secs(block_time.into()),
        },
        ..NodeConfig::default()
    };

    // create wallet with 1 coin so that the cache prevents further
    // spending unless the coin is invalidated from the cache
    let mut wallets = launch_custom_provider_and_get_wallets(
        WalletsConfig::new(Some(1), Some(1), Some(100)),
        Some(provider_config),
        None,
    )
    .await?;
    let wallet = wallets.pop().unwrap();

    let provider = wallet.provider().unwrap();
    let tx = create_revert_tx(&wallet).await?;

    // Pause time so that the cache doesn't invalidate items based on TTL
    tokio::time::pause();

    // tx inputs should be cached and then invalidated due to the tx failing
    let tx_status = provider.send_transaction_and_await_commit(tx).await?;

    assert!(matches!(tx_status, TxStatus::Revert { .. }));

    let coins = wallet
        .get_spendable_resources(*provider.base_asset_id(), 1)
        .await?;
    assert_eq!(coins.len(), 1);

    Ok(())
}

#[tokio::test]
async fn can_fetch_mint_transactions() -> Result<()> {
    setup_program_test!(
        Wallets("wallet"),
        Abigen(Contract(
            name = "TestContract",
            project = "packages/fuels/tests/contracts/contract_test"
        )),
        Deploy(
            name = "contract_instance",
            contract = "TestContract",
            wallet = "wallet"
        ),
    );

    let provider = wallet.try_provider()?;

    let transactions = provider
        .get_transactions(PaginationRequest {
            cursor: None,
            results: 100,
            direction: PageDirection::Forward,
        })
        .await?
        .results;

    // TODO: remove once (fuels-rs#1093)[https://github.com/FuelLabs/fuels-rs/issues/1093] is in
    // until then the type is explicitly mentioned to check that we're reexporting it through fuels
    let _: ::fuels::types::transaction::MintTransaction = transactions
        .into_iter()
        .find_map(|tx| match tx.transaction {
            TransactionType::Mint(tx) => Some(tx),
            _ => None,
        })
        .expect("Should have had at least one mint transaction");

    Ok(())
}

#[tokio::test]
async fn test_build_with_provider() -> Result<()> {
    let wallet = launch_provider_and_get_wallet().await?;
    let provider = wallet.try_provider()?;

    let receiver = WalletUnlocked::new_random(Some(provider.clone()));

    let inputs = wallet
        .get_asset_inputs_for_amount(*provider.base_asset_id(), 100)
        .await?;
    let outputs =
        wallet.get_asset_outputs_for_amount(receiver.address(), *provider.base_asset_id(), 100);

    let mut tb = ScriptTransactionBuilder::prepare_transfer(inputs, outputs, TxPolicies::default());
    tb.add_signer(wallet.clone())?;

    let tx = tb.build(provider).await?;

    provider.send_transaction_and_await_commit(tx).await?;

    let receiver_balance = receiver.get_asset_balance(provider.base_asset_id()).await?;

    assert_eq!(receiver_balance, 100);

    Ok(())
}

#[tokio::test]
async fn can_produce_blocks_with_trig_never() -> Result<()> {
    let config = NodeConfig {
        block_production: Trigger::Never,
        ..NodeConfig::default()
    };
    let wallets =
        launch_custom_provider_and_get_wallets(WalletsConfig::default(), Some(config), None)
            .await?;
    let wallet = &wallets[0];
    let provider = wallet.try_provider()?;

    let inputs = wallet
        .get_asset_inputs_for_amount(*provider.base_asset_id(), 100)
        .await?;
    let outputs = wallet.get_asset_outputs_for_amount(
        &Bech32Address::default(),
        *provider.base_asset_id(),
        100,
    );

    let mut tb = ScriptTransactionBuilder::prepare_transfer(inputs, outputs, TxPolicies::default());
    tb.add_signer(wallet.clone())?;
    let tx = tb.build(provider).await?;
    let tx_id = tx.id(provider.chain_id());

    provider.send_transaction(tx).await?;
    provider.produce_blocks(1, None).await?;

    let status = provider.tx_status(&tx_id).await?;
    assert!(matches!(status, TxStatus::Success { .. }));

    Ok(())
}<|MERGE_RESOLUTION|>--- conflicted
+++ resolved
@@ -332,13 +332,8 @@
     // The gas used by the script to call a contract and forward remaining gas limit.
     #[cfg(feature = "legacy_encoding")]
     let gas_used_by_script = 364;
-<<<<<<< HEAD
     #[cfg(not(feature = "legacy_encoding"))]
-    let gas_used_by_script = 876;
-=======
-    #[cfg(feature = "experimental")]
     let gas_used_by_script = 856;
->>>>>>> 3b251582
     let gas_limit = 225_883;
     let response = contract_instance
         .methods()
