--- conflicted
+++ resolved
@@ -330,14 +330,7 @@
     );
 
     // The gas used by the script to call a contract and forward remaining gas limit.
-<<<<<<< HEAD
-    #[cfg(feature = "legacy_encoding")]
-    let gas_used_by_script = 231;
-    #[cfg(not(feature = "legacy_encoding"))]
-    let gas_used_by_script = 297;
-=======
     let gas_used_by_script = 856;
->>>>>>> 1822e188
     let gas_limit = 225_883;
     let response = contract_instance
         .methods()
