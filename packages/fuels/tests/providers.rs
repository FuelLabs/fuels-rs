--- conflicted
+++ resolved
@@ -324,16 +324,11 @@
     );
 
     // The gas used by the script to call a contract and forward remaining gas limit.
-<<<<<<< HEAD
-    let gas_used_by_script = 360;
-    let gas_limit = 226_034;
-=======
     #[cfg(not(feature = "experimental"))]
     let gas_used_by_script = 364;
     #[cfg(feature = "experimental")]
     let gas_used_by_script = 876;
     let gas_limit = 225_883;
->>>>>>> b9cb6eda
     let response = contract_instance
         .methods()
         .initialize_counter(42)
