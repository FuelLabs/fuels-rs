use std::{iter, ops::Add, str::FromStr, vec};

use chrono::{DateTime, Duration, NaiveDateTime, TimeZone, Utc};
use fuel_core::service::{Config as CoreConfig, FuelService, ServiceTrait};
use fuel_core_types::{
    fuel_crypto::rand::{self, Rng},
    tai64::Tai64,
};
use fuels::{
    accounts::{fuel_crypto::SecretKey, Account},
    client::{PageDirection, PaginationRequest},
    prelude::*,
    test_helpers::Config,
    tx::Receipt,
    types::{block::Block, coin_type::CoinType, errors::error, message::Message},
};
<<<<<<< HEAD
use fuels_accounts::AccountError;
use fuels_core::types::Bits256;
use tokio::time::sleep;
=======
use fuels_core::types::{
    transaction_builders::{ScriptTransactionBuilder, TransactionBuilder},
    Bits256,
};
>>>>>>> 3b87f37d

#[tokio::test]
async fn test_provider_launch_and_connect() -> Result<()> {
    abigen!(Contract(
        name = "MyContract",
        abi = "packages/fuels/tests/contracts/contract_test/out/debug/contract_test-abi.json"
    ));

    let mut wallet = WalletUnlocked::new_random(None);

    let coins = setup_single_asset_coins(
        wallet.address(),
        BASE_ASSET_ID,
        DEFAULT_NUM_COINS,
        DEFAULT_COIN_AMOUNT,
    );
    let provider = setup_test_provider(coins, vec![], None, None).await;
    wallet.set_provider(provider.clone());

    let contract_id = Contract::load_from(
        "tests/contracts/contract_test/out/debug/contract_test.bin",
        LoadConfiguration::default(),
    )?
    .deploy(&wallet, TxParameters::default())
    .await?;

    let contract_instance_connected = MyContract::new(contract_id.clone(), wallet.clone());

    let response = contract_instance_connected
        .methods()
        .initialize_counter(42)
        .call()
        .await?;
    assert_eq!(42, response.value);

    wallet.set_provider(provider);
    let contract_instance_launched = MyContract::new(contract_id, wallet);

    let response = contract_instance_launched
        .methods()
        .increment_counter(10)
        .call()
        .await?;
    assert_eq!(52, response.value);
    Ok(())
}

#[tokio::test]
async fn test_network_error() -> Result<()> {
    abigen!(Contract(
        name = "MyContract",
        abi = "packages/fuels/tests/contracts/contract_test/out/debug/contract_test-abi.json"
    ));

    let mut wallet = WalletUnlocked::new_random(None);

    let config = CoreConfig::local_node();
    let service = FuelService::new_node(config)
        .await
        .map_err(|err| error!(InfrastructureError, "{err}"))?;
    let provider = Provider::connect(service.bound_address.to_string()).await?;

    wallet.set_provider(provider);

    // Simulate an unreachable node
    service.stop_and_await().await.unwrap();

    let response = Contract::load_from(
        "tests/contracts/contract_test/out/debug/contract_test.bin",
        LoadConfiguration::default(),
    )?
    .deploy(&wallet, TxParameters::default())
    .await;

    assert!(matches!(response, Err(Error::ProviderError(_))));
    Ok(())
}

#[tokio::test]
async fn test_input_message() -> Result<()> {
    let compare_messages =
        |messages_from_provider: Vec<Message>, used_messages: Vec<Message>| -> bool {
            iter::zip(&used_messages, &messages_from_provider).all(|(a, b)| {
                a.sender == b.sender
                    && a.recipient == b.recipient
                    && a.nonce == b.nonce
                    && a.amount == b.amount
            })
        };

    let mut wallet = WalletUnlocked::new_random(None);

    // Coin to pay transaction fee.
    let coins = setup_single_asset_coins(wallet.address(), AssetId::BASE, 1, DEFAULT_COIN_AMOUNT);

    let messages = vec![setup_single_message(
        &Bech32Address::default(),
        wallet.address(),
        DEFAULT_COIN_AMOUNT,
        0.into(),
        vec![1, 2],
    )];

    let provider = setup_test_provider(coins, messages.clone(), None, None).await;
    wallet.set_provider(provider);

    setup_program_test!(
        Abigen(Contract(
            name = "TestContract",
            project = "packages/fuels/tests/contracts/contract_test"
        )),
        Deploy(
            name = "contract_instance",
            contract = "TestContract",
            wallet = "wallet"
        ),
    );

    let spendable_messages = wallet.get_messages().await?;

    assert!(compare_messages(spendable_messages, messages));

    let response = contract_instance
        .methods()
        .initialize_counter(42) // Build the ABI call
        .call()
        .await?;

    assert_eq!(42, response.value);
    Ok(())
}

#[tokio::test]
async fn test_input_message_pays_fee() -> Result<()> {
    let mut wallet = WalletUnlocked::new_random(None);

    let messages = setup_single_message(
        &Bech32Address {
            hrp: "".to_string(),
            hash: Default::default(),
        },
        wallet.address(),
        DEFAULT_COIN_AMOUNT,
        0.into(),
        vec![],
    );

    let provider = setup_test_provider(vec![], vec![messages], None, None).await;
    wallet.set_provider(provider);

    abigen!(Contract(
        name = "MyContract",
        abi = "packages/fuels/tests/contracts/contract_test/out/debug/contract_test-abi.json"
    ));

    let contract_id = Contract::load_from(
        "tests/contracts/contract_test/out/debug/contract_test.bin",
        LoadConfiguration::default(),
    )?
    .deploy(&wallet, TxParameters::default())
    .await?;

    let contract_instance = MyContract::new(contract_id, wallet.clone());

    let response = contract_instance
        .methods()
        .initialize_counter(42)
        .call()
        .await?;

    assert_eq!(42, response.value);

    let balance = wallet.get_asset_balance(&BASE_ASSET_ID).await?;
    // expect the initial amount because gas cost defaults to 0
    assert_eq!(balance, DEFAULT_COIN_AMOUNT);

    Ok(())
}

#[tokio::test]
async fn can_increase_block_height() -> Result<()> {
    // ANCHOR: use_produce_blocks_to_increase_block_height
    let config = Config {
        manual_blocks_enabled: true, // Necessary so the `produce_blocks` API can be used locally
        ..Config::local_node()
    };
    let wallets =
        launch_custom_provider_and_get_wallets(WalletsConfig::default(), Some(config), None).await;
    let wallet = &wallets[0];
    let provider = wallet.try_provider()?;

    assert_eq!(provider.latest_block_height().await?, 0u32);

    provider.produce_blocks(3, None).await?;

    assert_eq!(provider.latest_block_height().await?, 3u32);
    // ANCHOR_END: use_produce_blocks_to_increase_block_height
    Ok(())
}

#[tokio::test]
async fn can_set_custom_block_time() -> Result<()> {
    // ANCHOR: use_produce_blocks_custom_time
    let block_time = 20u32; // seconds
    let config = Config {
        manual_blocks_enabled: true, // Necessary so the `produce_blocks` API can be used locally
        // This is how you specify the time between blocks
        block_production: Trigger::Interval {
            block_time: std::time::Duration::from_secs(block_time.into()),
        },
        ..Config::local_node()
    };
    let wallets =
        launch_custom_provider_and_get_wallets(WalletsConfig::default(), Some(config), None).await;
    let wallet = &wallets[0];
    let provider = wallet.try_provider()?;

    assert_eq!(provider.latest_block_height().await?, 0u32);
    let origin_block_time = provider.latest_block_time().await?.unwrap();
    let blocks_to_produce = 3u32;

    provider
        .produce_blocks(blocks_to_produce.into(), None)
        .await?;
    assert_eq!(provider.latest_block_height().await?, blocks_to_produce);
    let expected_latest_block_time = origin_block_time
        .checked_add_signed(Duration::seconds((blocks_to_produce * block_time) as i64))
        .unwrap();
    assert_eq!(
        provider.latest_block_time().await?.unwrap(),
        expected_latest_block_time
    );
    // ANCHOR_END: use_produce_blocks_custom_time

    let req = PaginationRequest {
        cursor: None,
        results: 10,
        direction: PageDirection::Forward,
    };
    let blocks: Vec<Block> = provider.get_blocks(req).await?.results;

    assert_eq!(blocks[1].header.time.unwrap().timestamp(), 20);
    assert_eq!(blocks[2].header.time.unwrap().timestamp(), 40);
    assert_eq!(blocks[3].header.time.unwrap().timestamp(), 60);
    Ok(())
}

#[tokio::test]
async fn can_retrieve_latest_block_time() -> Result<()> {
    let provider = given_a_provider().await;
    let since_epoch = 1676039910;

    let latest_timestamp = Utc.timestamp_opt(since_epoch, 0).unwrap();
    provider.produce_blocks(1, Some(latest_timestamp)).await?;

    assert_eq!(
        provider.latest_block_time().await?.unwrap(),
        latest_timestamp
    );

    Ok(())
}

async fn given_a_provider() -> Provider {
    let config = Config {
        manual_blocks_enabled: true, // Necessary so the `produce_blocks` API can be used locally
        ..Config::local_node()
    };
    setup_test_provider(vec![], vec![], Some(config), None).await
}

#[tokio::test]
async fn contract_deployment_respects_maturity() -> Result<()> {
    abigen!(Contract(name="MyContract", abi="packages/fuels/tests/contracts/transaction_block_height/out/debug/transaction_block_height-abi.json"));

    let config = Config {
        manual_blocks_enabled: true,
        ..Config::local_node()
    };
    let wallets =
        launch_custom_provider_and_get_wallets(WalletsConfig::default(), Some(config), None).await;
    let wallet = &wallets[0];
    let provider = wallet.try_provider()?;

    let deploy_w_maturity = |maturity| {
        Contract::load_from(
            "tests/contracts/transaction_block_height/out/debug/transaction_block_height.bin",
            LoadConfiguration::default(),
        )
        .map(|loaded_contract| {
            loaded_contract.deploy(wallet, TxParameters::default().with_maturity(maturity))
        })
    };

    let err = deploy_w_maturity(1u32)?.await.expect_err("Should not have been able to deploy the contract since the block height (0) is less than the requested maturity (1)");
    assert!(matches!(
        err,
        Error::ValidationError(fuel_tx::CheckError::TransactionMaturity)
    ));

    provider.produce_blocks(1, None).await?;
    deploy_w_maturity(1u32)?
        .await
        .expect("Should be able to deploy now since maturity (1) is <= than the block height (1)");
    Ok(())
}

#[tokio::test]
async fn test_default_tx_params_match_network() -> Result<()> {
    let wallet = launch_provider_and_get_wallet().await;
    let provider = wallet.try_provider()?;
    let consensus_params = provider.consensus_parameters();

    let inputs = wallet
        .get_asset_inputs_for_amount(BASE_ASSET_ID, 100)
        .await?;
    let outputs =
        wallet.get_asset_outputs_for_amount(&Bech32Address::default(), BASE_ASSET_ID, 100);

    let network_info = provider.network_info().await?;
    let mut tb = ScriptTransactionBuilder::prepare_transfer(
        inputs,
        outputs,
        TxParameters::default(),
        network_info,
    );
    wallet.sign_transaction(&mut tb);
    let tx = tb.build()?;

    assert_eq!(tx.gas_limit(), consensus_params.max_gas_per_tx);

    Ok(())
}

#[tokio::test]
async fn test_gas_forwarded_defaults_to_tx_limit() -> Result<()> {
    setup_program_test!(
        Wallets("wallet"),
        Abigen(Contract(
            name = "TestContract",
            project = "packages/fuels/tests/contracts/contract_test"
        )),
        Deploy(
            name = "contract_instance",
            contract = "TestContract",
            wallet = "wallet"
        ),
    );

    // The gas used by the script to call a contract and forward remaining gas limit.
    let gas_used_by_script = 159;
    let gas_limit = 225_883;
    let response = contract_instance
        .methods()
        .initialize_counter(42)
        .tx_params(TxParameters::default().with_gas_limit(gas_limit))
        .call()
        .await?;

    let gas_forwarded = response
        .receipts
        .iter()
        .find(|r| matches!(r, Receipt::Call { .. }))
        .unwrap()
        .gas()
        .unwrap();

    assert_eq!(gas_limit, gas_forwarded + gas_used_by_script);

    Ok(())
}

#[tokio::test]
async fn test_amount_and_asset_forwarding() -> Result<()> {
    setup_program_test!(
        Wallets("wallet"),
        Abigen(Contract(
            name = "TokenContract",
            project = "packages/fuels/tests/contracts/token_ops"
        )),
        Deploy(
            name = "contract_instance",
            contract = "TokenContract",
            wallet = "wallet"
        ),
    );
    let contract_id = contract_instance.contract_id();
    let contract_methods = contract_instance.methods();
    let asset_id = contract_id.asset_id(&Bits256::zeroed()).into();

    let mut balance_response = contract_methods
        .get_balance(contract_id, asset_id)
        .call()
        .await?;
    assert_eq!(balance_response.value, 0);

    contract_methods.mint_coins(5_000_000).call().await?;

    balance_response = contract_methods
        .get_balance(contract_id, asset_id)
        .call()
        .await?;
    assert_eq!(balance_response.value, 5_000_000);

    let tx_params = TxParameters::default().with_gas_limit(1_000_000);
    // Forward 1_000_000 coin amount of base asset_id
    // this is a big number for checking that amount can be a u64
    let call_params = CallParameters::default().with_amount(1_000_000);

    let response = contract_methods
        .get_msg_amount()
        .tx_params(tx_params)
        .call_params(call_params)?
        .call()
        .await?;

    assert_eq!(response.value, 1_000_000);

    let call_response = response
        .receipts
        .iter()
        .find(|&r| matches!(r, Receipt::Call { .. }));

    assert!(call_response.is_some());

    assert_eq!(call_response.unwrap().amount().unwrap(), 1_000_000);
    assert_eq!(call_response.unwrap().asset_id().unwrap(), &BASE_ASSET_ID);

    let address = wallet.address();

    // withdraw some tokens to wallet
    contract_methods
        .transfer_coins_to_output(1_000_000, asset_id, address)
        .append_variable_outputs(1)
        .call()
        .await?;

    let asset_id = AssetId::from(*contract_id.hash());
    let call_params = CallParameters::default()
        .with_amount(0)
        .with_asset_id(asset_id);
    let tx_params = TxParameters::default().with_gas_limit(1_000_000);

    let response = contract_methods
        .get_msg_amount()
        .tx_params(tx_params)
        .call_params(call_params)?
        .call()
        .await?;

    assert_eq!(response.value, 0);

    let call_response = response
        .receipts
        .iter()
        .find(|&r| matches!(r, Receipt::Call { .. }));

    assert!(call_response.is_some());

    assert_eq!(call_response.unwrap().amount().unwrap(), 0);
    assert_eq!(
        call_response.unwrap().asset_id().unwrap(),
        &AssetId::from(*contract_id.hash())
    );
    Ok(())
}

#[tokio::test]
async fn test_gas_errors() -> Result<()> {
    let mut wallet = WalletUnlocked::new_random(None);
    let number_of_coins = 1;
    let amount_per_coin = 1_000_000;
    let coins = setup_single_asset_coins(
        wallet.address(),
        BASE_ASSET_ID,
        number_of_coins,
        amount_per_coin,
    );

    let provider = setup_test_provider(coins.clone(), vec![], None, None).await;
    wallet.set_provider(provider);

    setup_program_test!(
        Abigen(Contract(
            name = "TestContract",
            project = "packages/fuels/tests/contracts/contract_test"
        )),
        Deploy(
            name = "contract_instance",
            contract = "TestContract",
            wallet = "wallet"
        ),
    );

    // Test running out of gas. Gas price as `None` will be 0.
    let gas_limit = 100;
    let contract_instance_call = contract_instance
        .methods()
        .initialize_counter(42) // Build the ABI call
        .tx_params(TxParameters::default().with_gas_limit(gas_limit));

    //  Test that the call will use more gas than the gas limit
    let gas_used = contract_instance_call
        .estimate_transaction_cost(None)
        .await?
        .gas_used;
    assert!(gas_used > gas_limit);

    let response = contract_instance_call
        .call()
        .await
        .expect_err("should error");

    let expected = "Provider error: gas_limit(";
    assert!(response.to_string().starts_with(expected));

    // Test for insufficient base asset amount to pay for the transaction fee
    let response = contract_instance
        .methods()
        .initialize_counter(42) // Build the ABI call
        .tx_params(TxParameters::default().with_gas_price(100_000_000_000))
        .call()
        .await
        .expect_err("should error");

<<<<<<< HEAD
    let expected: Error = AccountError::no_resources().into();
    assert_eq!(response.to_string(), expected.to_string());
=======
    let expected =
        "Provider error: Client request error: Response errors; not enough coins to fit the target";

    assert!(response.to_string().starts_with(expected));
>>>>>>> 3b87f37d

    Ok(())
}

#[tokio::test]
async fn test_call_param_gas_errors() -> Result<()> {
    setup_program_test!(
        Wallets("wallet"),
        Abigen(Contract(
            name = "TestContract",
            project = "packages/fuels/tests/contracts/contract_test"
        )),
        Deploy(
            name = "contract_instance",
            contract = "TestContract",
            wallet = "wallet"
        ),
    );

    // Transaction gas_limit is sufficient, call gas_forwarded is too small
    let contract_methods = contract_instance.methods();
    let response = contract_methods
        .initialize_counter(42)
        .tx_params(TxParameters::default().with_gas_limit(446000))
        .call_params(CallParameters::default().with_gas_forwarded(1))?
        .call()
        .await
        .expect_err("should error");

    let expected = "Revert transaction error: OutOfGas";
    assert!(response.to_string().starts_with(expected));

    // Call params gas_forwarded exceeds transaction limit
    let response = contract_methods
        .initialize_counter(42)
        .tx_params(TxParameters::default().with_gas_limit(1))
        .call_params(CallParameters::default().with_gas_forwarded(1_000))?
        .call()
        .await
        .expect_err("should error");

    let expected = "Provider error: gas_limit(";
    assert!(response.to_string().starts_with(expected));
    Ok(())
}

#[tokio::test]
async fn test_get_gas_used() -> Result<()> {
    setup_program_test!(
        Wallets("wallet"),
        Abigen(Contract(
            name = "TestContract",
            project = "packages/fuels/tests/contracts/contract_test"
        )),
        Deploy(
            name = "contract_instance",
            contract = "TestContract",
            wallet = "wallet"
        ),
    );

    let gas_used = contract_instance
        .methods()
        .initialize_counter(42)
        .call()
        .await?
        .gas_used;

    assert!(gas_used > 0);
    Ok(())
}

#[tokio::test]
#[ignore]
async fn testnet_hello_world() -> Result<()> {
    // Note that this test might become flaky.
    // This test depends on:
    // 1. The testnet being up and running;
    // 2. The testnet address being the same as the one in the test;
    // 3. The hardcoded wallet having enough funds to pay for the transaction.
    // This is a nice test to showcase the SDK interaction with
    // the testnet. But, if it becomes too problematic, we should remove it.
    abigen!(Contract(
        name = "MyContract",
        abi = "packages/fuels/tests/contracts/contract_test/out/debug/contract_test-abi.json"
    ));

    // Create a provider pointing to the testnet.
    let provider = Provider::connect("beta-4.fuel.network").await.unwrap();

    // Setup the private key.
    let secret =
        SecretKey::from_str("a0447cd75accc6b71a976fd3401a1f6ce318d27ba660b0315ee6ac347bf39568")
            .unwrap();

    // Create the wallet.
    let wallet = WalletUnlocked::new_from_private_key(secret, Some(provider));

    let mut rng = rand::thread_rng();
    let salt: [u8; 32] = rng.gen();
    let configuration = LoadConfiguration::default().with_salt(salt);

    let tx_params = TxParameters::default()
        .with_gas_price(1)
        .with_gas_limit(2000);

    let contract_id = Contract::load_from(
        "tests/contracts/contract_test/out/debug/contract_test.bin",
        configuration,
    )?
    .deploy(&wallet, tx_params)
    .await?;

    let contract_methods = MyContract::new(contract_id, wallet.clone()).methods();

    let response = contract_methods
        .initialize_counter(42)
        .tx_params(tx_params)
        .call()
        .await?;

    assert_eq!(42, response.value);

    let response = contract_methods
        .increment_counter(10)
        .tx_params(tx_params)
        .call()
        .await?;

    assert_eq!(52, response.value);
    Ok(())
}

#[tokio::test]
async fn test_parse_block_time() -> Result<()> {
    let mut wallet = WalletUnlocked::new_random(None);
    let coins = setup_single_asset_coins(wallet.address(), AssetId::BASE, 1, DEFAULT_COIN_AMOUNT);
    let provider = setup_test_provider(coins.clone(), vec![], None, None).await;
    wallet.set_provider(provider);
    let tx_parameters = TxParameters::default()
        .with_gas_price(1)
        .with_gas_limit(2000);

    let wallet_2 = WalletUnlocked::new_random(None).lock();
    let (tx_id, _) = wallet
        .transfer(wallet_2.address(), 100, BASE_ASSET_ID, tx_parameters)
        .await?;

    let tx_response = wallet
        .try_provider()
        .unwrap()
        .get_transaction_by_id(&tx_id)
        .await?
        .unwrap();
    assert!(tx_response.time.is_some());

    let block = wallet
        .try_provider()
        .unwrap()
        .block(&tx_response.block_id.unwrap())
        .await?
        .unwrap();
    assert!(block.header.time.is_some());

    Ok(())
}

#[tokio::test]
async fn test_get_spendable_with_exclusion() -> Result<()> {
    let coin_amount_1 = 1000;
    let coin_amount_2 = 500;

    let mut wallet = WalletUnlocked::new_random(None);
    let address = wallet.address();

    let coins = [coin_amount_1, coin_amount_2]
        .into_iter()
        .flat_map(|amount| setup_single_asset_coins(address, BASE_ASSET_ID, 1, amount))
        .collect::<Vec<_>>();

    let message_amount = 200;
    let message = given_a_message(address.clone(), message_amount);

    let coin_1_utxo_id = coins[0].utxo_id;
    let coin_2_utxo_id = coins[1].utxo_id;

    let message_nonce = message.nonce;

    let provider = setup_test_provider(coins, vec![message], None, None).await;

    wallet.set_provider(provider.clone());

    let requested_amount = coin_amount_1 + coin_amount_2 + message_amount;
    {
        let resources = wallet
            .get_spendable_resources(BASE_ASSET_ID, requested_amount)
            .await
            .unwrap();
        assert_eq!(resources.len(), 3);
    }

    {
        let filter = ResourceFilter {
            from: wallet.address().clone(),
            amount: coin_amount_1,
            excluded_utxos: vec![coin_2_utxo_id],
            excluded_message_nonces: vec![message_nonce],
            ..Default::default()
        };
        let resources = provider.get_spendable_resources(filter).await.unwrap();

        match resources.as_slice() {
            [CoinType::Coin(coin)] => {
                assert_eq!(coin.utxo_id, coin_1_utxo_id);
            }
            _ => {
                panic!("This shouldn't happen!")
            }
        }
    }

    Ok(())
}

fn given_a_message(address: Bech32Address, message_amount: u64) -> Message {
    setup_single_message(
        &Bech32Address::default(),
        &address,
        message_amount,
        0.into(),
        vec![],
    )
}

fn convert_to_datetime(timestamp: u64) -> DateTime<Utc> {
    let unix = Tai64(timestamp).to_unix();
    NaiveDateTime::from_timestamp_opt(unix, 0)
        .unwrap()
        .and_local_timezone(Utc)
        .unwrap()
}

/// This test is here in addition to `can_set_custom_block_time` because even though this test
/// passed, the Sway `timestamp` function didn't take into account the block time change. This
/// was fixed and this test is here to demonstrate the fix.
#[tokio::test]
async fn test_sway_timestamp() -> Result<()> {
    let block_time = 1u32; // seconds
    let provider_config = Config {
        manual_blocks_enabled: true,
        block_production: Trigger::Interval {
            block_time: std::time::Duration::from_secs(block_time.into()),
        },
        ..Config::local_node()
    };
    let mut wallets = launch_custom_provider_and_get_wallets(
        WalletsConfig::new(Some(1), Some(1), Some(100)),
        Some(provider_config),
        None,
    )
    .await;
    let wallet = wallets.pop().unwrap();
    let provider = wallet.try_provider()?;

    setup_program_test!(
        Abigen(Contract(
            name = "TestContract",
            project = "packages/fuels/tests/contracts/block_timestamp"
        )),
        Deploy(
            name = "contract_instance",
            contract = "TestContract",
            wallet = "wallet"
        ),
    );

    let origin_timestamp = provider.latest_block_time().await?.unwrap();
    let methods = contract_instance.methods();

    let response = methods.return_timestamp().call().await?;
    let mut expected_datetime = origin_timestamp.add(Duration::seconds(block_time as i64));
    assert_eq!(convert_to_datetime(response.value), expected_datetime);

    let blocks_to_produce = 600;
    provider
        .produce_blocks(blocks_to_produce.into(), None)
        .await?;

    let response = methods.return_timestamp().call().await?;

    // `produce_blocks` call
    expected_datetime =
        expected_datetime.add(Duration::seconds((block_time * blocks_to_produce) as i64));
    // method call
    expected_datetime = expected_datetime.add(Duration::seconds(block_time as i64));

    assert_eq!(convert_to_datetime(response.value), expected_datetime);
    assert_eq!(
        provider.latest_block_time().await?.unwrap(),
        expected_datetime
    );
    Ok(())
}

#[tokio::test]
async fn test_caching() -> Result<()> {
    let block_time = 7u32; // seconds
    let provider_config = Config {
        block_production: Trigger::Interval {
            block_time: std::time::Duration::from_secs(block_time.into()),
        },
        ..Config::local_node()
    };
    let amount = 10000;
    let mut wallets = launch_custom_provider_and_get_wallets(
        WalletsConfig::new(Some(2), Some(1), Some(amount)),
        Some(provider_config),
        None,
    )
    .await;
    let wallet_1 = wallets.pop().unwrap();
    let wallet_2 = wallets.pop().unwrap();

    let provider = wallet_1.try_provider()?;
    let params = provider.consensus_parameters();

    /*
    setup_program_test!(
        Abigen(Contract(
            name = "TestContract",
            project = "packages/fuels/tests/contracts/block_timestamp"
        )),
        Deploy(
            name = "contract_instance",
            contract = "TestContract",
            wallet = "wallet_1"
        ),
    );

    let methods = contract_instance.methods();
    let response = methods.return_timestamp().call().await?;
     */

    let tx_id1 = wallet_1.transfer(wallet_2.address(), 100, BASE_ASSET_ID, TxParameters::default()).await?.0;
    let tx_id2 = wallet_1.transfer(wallet_2.address(), 100, BASE_ASSET_ID, TxParameters::default()).await?.0;
    let tx_id3 =wallet_1.transfer(wallet_2.address(), 100, BASE_ASSET_ID, TxParameters::default()).await?.0;

    sleep(std::time::Duration::from_secs(30)).await;

    let rec1 = provider.get_receipts(&tx_id1).await;
    let stat = provider.client.transaction_status(&tx_id1).await;
    dbg!(stat);
    dbg!(rec1);

    let rec2 = provider.get_receipts(&tx_id2).await;
    let stat = provider.client.transaction_status(&tx_id2).await;
    dbg!(stat);
    dbg!(rec2);

    let rec3 = provider.get_receipts(&tx_id3).await;
    let stat = provider.client.transaction_status(&tx_id3).await;
    dbg!(stat);
    dbg!(rec3);

    dbg!(wallet_2.get_asset_balance(&BASE_ASSET_ID).await?);

    Ok(())
}<|MERGE_RESOLUTION|>--- conflicted
+++ resolved
@@ -14,16 +14,11 @@
     tx::Receipt,
     types::{block::Block, coin_type::CoinType, errors::error, message::Message},
 };
-<<<<<<< HEAD
-use fuels_accounts::AccountError;
-use fuels_core::types::Bits256;
-use tokio::time::sleep;
-=======
+
 use fuels_core::types::{
     transaction_builders::{ScriptTransactionBuilder, TransactionBuilder},
     Bits256,
 };
->>>>>>> 3b87f37d
 
 #[tokio::test]
 async fn test_provider_launch_and_connect() -> Result<()> {
@@ -549,15 +544,10 @@
         .await
         .expect_err("should error");
 
-<<<<<<< HEAD
-    let expected: Error = AccountError::no_resources().into();
-    assert_eq!(response.to_string(), expected.to_string());
-=======
     let expected =
         "Provider error: Client request error: Response errors; not enough coins to fit the target";
 
     assert!(response.to_string().starts_with(expected));
->>>>>>> 3b87f37d
 
     Ok(())
 }
