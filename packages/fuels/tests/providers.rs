--- conflicted
+++ resolved
@@ -330,17 +330,10 @@
     );
 
     // The gas used by the script to call a contract and forward remaining gas limit.
-<<<<<<< HEAD
-    #[cfg(not(feature = "experimental"))]
-    let gas_used_by_script = 209;
-    #[cfg(feature = "experimental")]
-    let gas_used_by_script = 242;
-=======
     #[cfg(feature = "legacy_encoding")]
     let gas_used_by_script = 364;
     #[cfg(not(feature = "legacy_encoding"))]
     let gas_used_by_script = 856;
->>>>>>> 895264c3
     let gas_limit = 225_883;
     let response = contract_instance
         .methods()
