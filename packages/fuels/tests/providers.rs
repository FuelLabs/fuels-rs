use std::{ops::Add, str::FromStr};

use chrono::{DateTime, Duration, TimeZone, Utc};
use fuel_core::chain_config::StateConfig;
use fuels::{
    accounts::Account,
    client::{PageDirection, PaginationRequest},
    crypto::SecretKey,
    prelude::*,
    tx::Receipt,
    types::{
        block::Block,
        coin_type::CoinType,
        errors::transaction::Reason,
        message::Message,
        transaction_builders::{BuildableTransaction, ScriptTransactionBuilder},
        tx_status::TxStatus,
        Bits256,
    },
};

#[tokio::test]
async fn test_provider_launch_and_connect() -> Result<()> {
    abigen!(Contract(
        name = "MyContract",
        abi = "packages/fuels/tests/contracts/contract_test/out/debug/contract_test-abi.json"
    ));

    let mut wallet = WalletUnlocked::new_random(None);

    let coins = setup_single_asset_coins(
        wallet.address(),
        BASE_ASSET_ID,
        DEFAULT_NUM_COINS,
        DEFAULT_COIN_AMOUNT,
    );
    let provider = setup_test_provider(coins, vec![], None, None).await?;
    wallet.set_provider(provider.clone());

    let contract_id = Contract::load_from(
        "tests/contracts/contract_test/out/debug/contract_test.bin",
        LoadConfiguration::default(),
    )?
    .deploy(&wallet, TxPolicies::default())
    .await?;

    let contract_instance_connected = MyContract::new(contract_id.clone(), wallet.clone());

    let response = contract_instance_connected
        .methods()
        .initialize_counter(42)
        .call()
        .await?;
    assert_eq!(42, response.value);

    wallet.set_provider(provider);
    let contract_instance_launched = MyContract::new(contract_id, wallet);

    let response = contract_instance_launched
        .methods()
        .increment_counter(10)
        .call()
        .await?;
    assert_eq!(52, response.value);
    Ok(())
}

#[tokio::test]
async fn test_network_error() -> Result<()> {
    abigen!(Contract(
        name = "MyContract",
        abi = "packages/fuels/tests/contracts/contract_test/out/debug/contract_test-abi.json"
    ));

    let mut wallet = WalletUnlocked::new_random(None);

    let node_config = NodeConfig::default();
    let chain_config = ChainConfig::default();
    let state_config = StateConfig::default();
    let service = FuelService::start(node_config, chain_config, state_config).await?;
    let provider = Provider::connect(service.bound_address().to_string()).await?;

    wallet.set_provider(provider);

    // Simulate an unreachable node
    service.stop().await.unwrap();

    let response = Contract::load_from(
        "tests/contracts/contract_test/out/debug/contract_test.bin",
        LoadConfiguration::default(),
    )?
    .deploy(&wallet, TxPolicies::default())
    .await;

    assert!(matches!(response, Err(Error::Provider(_))));
    Ok(())
}

#[tokio::test]
async fn test_input_message() -> Result<()> {
    let compare_messages =
        |messages_from_provider: Vec<Message>, used_messages: Vec<Message>| -> bool {
            std::iter::zip(&used_messages, &messages_from_provider).all(|(a, b)| {
                a.sender == b.sender
                    && a.recipient == b.recipient
                    && a.nonce == b.nonce
                    && a.amount == b.amount
            })
        };

    let mut wallet = WalletUnlocked::new_random(None);

    // Coin to pay transaction fee.
    let coins = setup_single_asset_coins(wallet.address(), AssetId::BASE, 1, DEFAULT_COIN_AMOUNT);

    let messages = vec![setup_single_message(
        &Bech32Address::default(),
        wallet.address(),
        DEFAULT_COIN_AMOUNT,
        0.into(),
        vec![1, 2],
    )];

    let provider = setup_test_provider(coins, messages.clone(), None, None).await?;
    wallet.set_provider(provider);

    setup_program_test!(
        Abigen(Contract(
            name = "TestContract",
            project = "packages/fuels/tests/contracts/contract_test"
        )),
        Deploy(
            name = "contract_instance",
            contract = "TestContract",
            wallet = "wallet"
        ),
    );

    let spendable_messages = wallet.get_messages().await?;

    assert!(compare_messages(spendable_messages, messages));

    let response = contract_instance
        .methods()
        .initialize_counter(42) // Build the ABI call
        .call()
        .await?;

    assert_eq!(42, response.value);
    Ok(())
}

#[tokio::test]
async fn test_input_message_pays_fee() -> Result<()> {
    let mut wallet = WalletUnlocked::new_random(None);

    let messages = setup_single_message(
        &Bech32Address {
            hrp: "".to_string(),
            hash: Default::default(),
        },
        wallet.address(),
        DEFAULT_COIN_AMOUNT,
        0.into(),
        vec![],
    );

    let provider = setup_test_provider(vec![], vec![messages], None, None).await?;
    wallet.set_provider(provider);

    abigen!(Contract(
        name = "MyContract",
        abi = "packages/fuels/tests/contracts/contract_test/out/debug/contract_test-abi.json"
    ));

    let contract_id = Contract::load_from(
        "tests/contracts/contract_test/out/debug/contract_test.bin",
        LoadConfiguration::default(),
    )?
    .deploy(&wallet, TxPolicies::default())
    .await?;

    let contract_instance = MyContract::new(contract_id, wallet.clone());

    let response = contract_instance
        .methods()
        .initialize_counter(42)
        .call()
        .await?;

    assert_eq!(42, response.value);

    let balance = wallet.get_asset_balance(&BASE_ASSET_ID).await?;
    // expect the initial amount because gas cost defaults to 0
    assert_eq!(balance, DEFAULT_COIN_AMOUNT);

    Ok(())
}

#[tokio::test]
async fn can_increase_block_height() -> Result<()> {
    // ANCHOR: use_produce_blocks_to_increase_block_height
    let wallets =
        launch_custom_provider_and_get_wallets(WalletsConfig::default(), None, None).await?;
    let wallet = &wallets[0];
    let provider = wallet.try_provider()?;

    assert_eq!(provider.latest_block_height().await?, 0u32);

    provider.produce_blocks(3, None).await?;

    assert_eq!(provider.latest_block_height().await?, 3u32);
    // ANCHOR_END: use_produce_blocks_to_increase_block_height
    Ok(())
}

#[tokio::test]
async fn can_set_custom_block_time() -> Result<()> {
    // ANCHOR: use_produce_blocks_custom_time
    let block_time = 20u32; // seconds
    let config = NodeConfig {
        // This is how you specify the time between blocks
        block_production: Trigger::Interval {
            block_time: std::time::Duration::from_secs(block_time.into()),
        },
        ..NodeConfig::default()
    };
    let wallets =
        launch_custom_provider_and_get_wallets(WalletsConfig::default(), Some(config), None)
            .await?;
    let wallet = &wallets[0];
    let provider = wallet.try_provider()?;

    assert_eq!(provider.latest_block_height().await?, 0u32);
    let origin_block_time = provider.latest_block_time().await?.unwrap();
    let blocks_to_produce = 3;

    provider.produce_blocks(blocks_to_produce, None).await?;
    assert_eq!(provider.latest_block_height().await?, blocks_to_produce);
    let expected_latest_block_time = origin_block_time
        .checked_add_signed(Duration::try_seconds((blocks_to_produce * block_time) as i64).unwrap())
        .unwrap();
    assert_eq!(
        provider.latest_block_time().await?.unwrap(),
        expected_latest_block_time
    );
    // ANCHOR_END: use_produce_blocks_custom_time

    let req = PaginationRequest {
        cursor: None,
        results: 10,
        direction: PageDirection::Forward,
    };
    let blocks: Vec<Block> = provider.get_blocks(req).await?.results;

    assert_eq!(blocks[1].header.time.unwrap().timestamp(), 20);
    assert_eq!(blocks[2].header.time.unwrap().timestamp(), 40);
    assert_eq!(blocks[3].header.time.unwrap().timestamp(), 60);
    Ok(())
}

#[tokio::test]
async fn can_retrieve_latest_block_time() -> Result<()> {
    let provider = setup_test_provider(vec![], vec![], None, None).await?;
    let since_epoch = 1676039910;

    let latest_timestamp = Utc.timestamp_opt(since_epoch, 0).unwrap();
    provider.produce_blocks(1, Some(latest_timestamp)).await?;

    assert_eq!(
        provider.latest_block_time().await?.unwrap(),
        latest_timestamp
    );

    Ok(())
}

#[tokio::test]
async fn contract_deployment_respects_maturity() -> Result<()> {
    abigen!(Contract(name="MyContract", abi="packages/fuels/tests/contracts/transaction_block_height/out/debug/transaction_block_height-abi.json"));

    let wallets =
        launch_custom_provider_and_get_wallets(WalletsConfig::default(), None, None).await?;
    let wallet = &wallets[0];
    let provider = wallet.try_provider()?;

    let deploy_w_maturity = |maturity| {
        Contract::load_from(
            "tests/contracts/transaction_block_height/out/debug/transaction_block_height.bin",
            LoadConfiguration::default(),
        )
        .map(|loaded_contract| {
            loaded_contract.deploy(wallet, TxPolicies::default().with_maturity(maturity))
        })
    };

    let err = deploy_w_maturity(1)?.await.expect_err(
        "should not deploy contract since block height `0` is less than the requested maturity `1`",
    );

    let Error::Transaction(Reason::Validation(s)) = err else {
        panic!("expected `Validation`, got: `{err}`");
    };
    assert_eq!(s, "TransactionMaturity");

    provider.produce_blocks(1, None).await?;
    deploy_w_maturity(1)?
        .await
        .expect("Should deploy contract since maturity `1` is <= than the block height `1`");

    Ok(())
}

#[ignore]
#[tokio::test]
async fn test_gas_forwarded_defaults_to_tx_limit() -> Result<()> {
    setup_program_test!(
        Wallets("wallet"),
        Abigen(Contract(
            name = "TestContract",
            project = "packages/fuels/tests/contracts/contract_test"
        )),
        Deploy(
            name = "contract_instance",
            contract = "TestContract",
            wallet = "wallet"
        ),
    );

    // The gas used by the script to call a contract and forward remaining gas limit.
<<<<<<< HEAD
    let gas_used_by_script = 841;
=======
    #[cfg(not(feature = "experimental"))]
    let gas_used_by_script = 364;
    #[cfg(feature = "experimental")]
    let gas_used_by_script = 876;
>>>>>>> 0e99f410
    let gas_limit = 225_883;
    let response = contract_instance
        .methods()
        .initialize_counter(42)
        .with_tx_policies(TxPolicies::default().with_script_gas_limit(gas_limit))
        .call()
        .await?;

    let gas_forwarded = response
        .receipts
        .iter()
        .find(|r| matches!(r, Receipt::Call { .. }))
        .unwrap()
        .gas()
        .unwrap();

    assert_eq!(gas_limit, gas_forwarded + gas_used_by_script);

    Ok(())
}

#[tokio::test]
async fn test_amount_and_asset_forwarding() -> Result<()> {
    setup_program_test!(
        Wallets("wallet"),
        Abigen(Contract(
            name = "TokenContract",
            project = "packages/fuels/tests/contracts/token_ops"
        )),
        Deploy(
            name = "contract_instance",
            contract = "TokenContract",
            wallet = "wallet"
        ),
    );
    let contract_id = contract_instance.contract_id();
    let contract_methods = contract_instance.methods();
    let asset_id = contract_id.asset_id(&Bits256::zeroed());

    let mut balance_response = contract_methods
        .get_balance(contract_id, asset_id)
        .call()
        .await?;
    assert_eq!(balance_response.value, 0);

    contract_methods.mint_coins(5_000_000).call().await?;

    balance_response = contract_methods
        .get_balance(contract_id, asset_id)
        .call()
        .await?;
    assert_eq!(balance_response.value, 5_000_000);

    let tx_policies = TxPolicies::default().with_script_gas_limit(1_000_000);
    // Forward 1_000_000 coin amount of base asset_id
    // this is a big number for checking that amount can be a u64
    let call_params = CallParameters::default().with_amount(1_000_000);

    let response = contract_methods
        .get_msg_amount()
        .with_tx_policies(tx_policies)
        .call_params(call_params)?
        .call()
        .await?;

    assert_eq!(response.value, 1_000_000);

    let call_response = response
        .receipts
        .iter()
        .find(|&r| matches!(r, Receipt::Call { .. }));

    assert!(call_response.is_some());

    assert_eq!(call_response.unwrap().amount().unwrap(), 1_000_000);
    assert_eq!(call_response.unwrap().asset_id().unwrap(), &BASE_ASSET_ID);

    let address = wallet.address();

    // withdraw some tokens to wallet
    contract_methods
        .transfer_coins_to_output(1_000_000, asset_id, address)
        .append_variable_outputs(1)
        .call()
        .await?;

    let asset_id = AssetId::from(*contract_id.hash());
    let call_params = CallParameters::default()
        .with_amount(0)
        .with_asset_id(asset_id);
    let tx_policies = TxPolicies::default().with_script_gas_limit(1_000_000);

    let response = contract_methods
        .get_msg_amount()
        .with_tx_policies(tx_policies)
        .call_params(call_params)?
        .call()
        .await?;

    assert_eq!(response.value, 0);

    let call_response = response
        .receipts
        .iter()
        .find(|&r| matches!(r, Receipt::Call { .. }));

    assert!(call_response.is_some());

    assert_eq!(call_response.unwrap().amount().unwrap(), 0);
    assert_eq!(
        call_response.unwrap().asset_id().unwrap(),
        &AssetId::from(*contract_id.hash())
    );
    Ok(())
}

#[tokio::test]
async fn test_gas_errors() -> Result<()> {
    let mut wallet = WalletUnlocked::new_random(None);
    let number_of_coins = 1;
    let amount_per_coin = 1_000_000;
    let coins = setup_single_asset_coins(
        wallet.address(),
        BASE_ASSET_ID,
        number_of_coins,
        amount_per_coin,
    );

    let provider = setup_test_provider(coins.clone(), vec![], None, None).await?;
    wallet.set_provider(provider);

    setup_program_test!(
        Abigen(Contract(
            name = "TestContract",
            project = "packages/fuels/tests/contracts/contract_test"
        )),
        Deploy(
            name = "contract_instance",
            contract = "TestContract",
            wallet = "wallet"
        ),
    );

    // Test running out of gas. Gas price as `None` will be 0.
    let gas_limit = 100;
    let contract_instance_call = contract_instance
        .methods()
        .initialize_counter(42) // Build the ABI call
        .with_tx_policies(TxPolicies::default().with_script_gas_limit(gas_limit));

    //  Test that the call will use more gas than the gas limit
    let gas_used = contract_instance_call
        .estimate_transaction_cost(None, None)
        .await?
        .gas_used;
    assert!(gas_used > gas_limit);

    let response = contract_instance_call
        .call()
        .await
        .expect_err("should error");

    let expected = "transaction reverted: OutOfGas";
    assert!(response.to_string().starts_with(expected));

    // Test for insufficient base asset amount to pay for the transaction fee
    let response = contract_instance
        .methods()
        .initialize_counter(42) // Build the ABI call
        .with_tx_policies(TxPolicies::default().with_tip(100_000_000_000))
        .call()
        .await
        .expect_err("should error");

    let expected = "provider: Response errors; Validity(InsufficientFeeAmount";
    assert!(response.to_string().contains(expected));

    Ok(())
}

#[tokio::test]
async fn test_call_param_gas_errors() -> Result<()> {
    setup_program_test!(
        Wallets("wallet"),
        Abigen(Contract(
            name = "TestContract",
            project = "packages/fuels/tests/contracts/contract_test"
        )),
        Deploy(
            name = "contract_instance",
            contract = "TestContract",
            wallet = "wallet"
        ),
    );

    // Transaction gas_limit is sufficient, call gas_forwarded is too small
    let contract_methods = contract_instance.methods();
    let response = contract_methods
        .initialize_counter(42)
        .with_tx_policies(TxPolicies::default().with_script_gas_limit(446000))
        .call_params(CallParameters::default().with_gas_forwarded(1))?
        .call()
        .await
        .expect_err("should error");

    let expected = "transaction reverted: OutOfGas";
    dbg!(&response.to_string());
    assert!(response.to_string().starts_with(expected));

    // Call params gas_forwarded exceeds transaction limit
    let response = contract_methods
        .initialize_counter(42)
        .with_tx_policies(TxPolicies::default().with_script_gas_limit(1))
        .call_params(CallParameters::default().with_gas_forwarded(1_000))?
        .call()
        .await
        .expect_err("should error");

    assert!(response.to_string().contains(expected));
    Ok(())
}

#[tokio::test]
async fn test_get_gas_used() -> Result<()> {
    setup_program_test!(
        Wallets("wallet"),
        Abigen(Contract(
            name = "TestContract",
            project = "packages/fuels/tests/contracts/contract_test"
        )),
        Deploy(
            name = "contract_instance",
            contract = "TestContract",
            wallet = "wallet"
        ),
    );

    let gas_used = contract_instance
        .methods()
        .initialize_counter(42)
        .call()
        .await?
        .gas_used;

    assert!(gas_used > 0);
    Ok(())
}

#[tokio::test]
#[ignore]
async fn testnet_hello_world() -> Result<()> {
    use rand::Rng;

    // Note that this test might become flaky.
    // This test depends on:
    // 1. The testnet being up and running;
    // 2. The testnet address being the same as the one in the test;
    // 3. The hardcoded wallet having enough funds to pay for the transaction.
    // This is a nice test to showcase the SDK interaction with
    // the testnet. But, if it becomes too problematic, we should remove it.
    abigen!(Contract(
        name = "MyContract",
        abi = "packages/fuels/tests/contracts/contract_test/out/debug/contract_test-abi.json"
    ));

    // Create a provider pointing to the testnet.
    let provider = Provider::connect("beta-4.fuel.network").await.unwrap();

    // Setup the private key.
    let secret =
        SecretKey::from_str("a0447cd75accc6b71a976fd3401a1f6ce318d27ba660b0315ee6ac347bf39568")
            .unwrap();

    // Create the wallet.
    let wallet = WalletUnlocked::new_from_private_key(secret, Some(provider));

    let mut rng = rand::thread_rng();
    let salt: [u8; 32] = rng.gen();
    let configuration = LoadConfiguration::default().with_salt(salt);

    let tx_policies = TxPolicies::default().with_script_gas_limit(2000);

    let contract_id = Contract::load_from(
        "tests/contracts/contract_test/out/debug/contract_test.bin",
        configuration,
    )?
    .deploy(&wallet, tx_policies)
    .await?;

    let contract_methods = MyContract::new(contract_id, wallet.clone()).methods();

    let response = contract_methods
        .initialize_counter(42)
        .with_tx_policies(tx_policies)
        .call()
        .await?;

    assert_eq!(42, response.value);

    let response = contract_methods
        .increment_counter(10)
        .with_tx_policies(tx_policies)
        .call()
        .await?;

    assert_eq!(52, response.value);
    Ok(())
}

#[tokio::test]
async fn test_parse_block_time() -> Result<()> {
    let mut wallet = WalletUnlocked::new_random(None);
    let coins = setup_single_asset_coins(wallet.address(), AssetId::BASE, 1, DEFAULT_COIN_AMOUNT);
    let provider = setup_test_provider(coins.clone(), vec![], None, None).await?;
    wallet.set_provider(provider);
    let tx_policies = TxPolicies::default().with_script_gas_limit(2000);

    let wallet_2 = WalletUnlocked::new_random(None).lock();
    let (tx_id, _) = wallet
        .transfer(wallet_2.address(), 100, BASE_ASSET_ID, tx_policies)
        .await?;

    let tx_response = wallet
        .try_provider()?
        .get_transaction_by_id(&tx_id)
        .await?
        .unwrap();
    assert!(tx_response.time.is_some());

    let block = wallet
        .try_provider()?
        .block_by_height(tx_response.block_height.unwrap())
        .await?
        .unwrap();
    assert!(block.header.time.is_some());

    Ok(())
}

#[tokio::test]
async fn test_get_spendable_with_exclusion() -> Result<()> {
    let coin_amount_1 = 1000;
    let coin_amount_2 = 500;

    let mut wallet = WalletUnlocked::new_random(None);
    let address = wallet.address();

    let coins = [coin_amount_1, coin_amount_2]
        .into_iter()
        .flat_map(|amount| setup_single_asset_coins(address, BASE_ASSET_ID, 1, amount))
        .collect::<Vec<_>>();

    let message_amount = 200;
    let message = given_a_message(address.clone(), message_amount);

    let coin_1_utxo_id = coins[0].utxo_id;
    let coin_2_utxo_id = coins[1].utxo_id;

    let message_nonce = message.nonce;

    let provider = setup_test_provider(coins, vec![message], None, None).await?;

    wallet.set_provider(provider.clone());

    let requested_amount = coin_amount_1 + coin_amount_2 + message_amount;
    {
        let resources = wallet
            .get_spendable_resources(BASE_ASSET_ID, requested_amount)
            .await
            .unwrap();
        assert_eq!(resources.len(), 3);
    }

    {
        let filter = ResourceFilter {
            from: wallet.address().clone(),
            amount: coin_amount_1,
            excluded_utxos: vec![coin_2_utxo_id],
            excluded_message_nonces: vec![message_nonce],
            ..Default::default()
        };
        let resources = provider.get_spendable_resources(filter).await.unwrap();

        match resources.as_slice() {
            [CoinType::Coin(coin)] => {
                assert_eq!(coin.utxo_id, coin_1_utxo_id);
            }
            _ => {
                panic!("This shouldn't happen!")
            }
        }
    }

    Ok(())
}

fn given_a_message(address: Bech32Address, message_amount: u64) -> Message {
    setup_single_message(
        &Bech32Address::default(),
        &address,
        message_amount,
        0.into(),
        vec![],
    )
}

fn convert_to_datetime(timestamp: u64) -> DateTime<Utc> {
    let unix = tai64::Tai64(timestamp).to_unix();
    DateTime::from_timestamp(unix, 0).unwrap()
}

/// This test is here in addition to `can_set_custom_block_time` because even though this test
/// passed, the Sway `timestamp` function didn't take into account the block time change. This
/// was fixed and this test is here to demonstrate the fix.
#[tokio::test]
async fn test_sway_timestamp() -> Result<()> {
    let block_time = 1u32; // seconds
    let provider_config = NodeConfig {
        block_production: Trigger::Interval {
            block_time: std::time::Duration::from_secs(block_time.into()),
        },
        ..NodeConfig::default()
    };
    let mut wallets = launch_custom_provider_and_get_wallets(
        WalletsConfig::new(Some(1), Some(1), Some(100)),
        Some(provider_config),
        None,
    )
    .await?;
    let wallet = wallets.pop().unwrap();
    let provider = wallet.try_provider()?;

    setup_program_test!(
        Abigen(Contract(
            name = "TestContract",
            project = "packages/fuels/tests/contracts/block_timestamp"
        )),
        Deploy(
            name = "contract_instance",
            contract = "TestContract",
            wallet = "wallet"
        ),
    );

    let origin_timestamp = provider.latest_block_time().await?.unwrap();
    let methods = contract_instance.methods();

    let response = methods.return_timestamp().call().await?;
    let mut expected_datetime =
        origin_timestamp.add(Duration::try_seconds(block_time as i64).unwrap());
    assert_eq!(convert_to_datetime(response.value), expected_datetime);

    let blocks_to_produce = 600;
    provider.produce_blocks(blocks_to_produce, None).await?;

    let response = methods.return_timestamp().call().await?;

    // `produce_blocks` call
    expected_datetime = expected_datetime
        .add(Duration::try_seconds((block_time * blocks_to_produce) as i64).unwrap());
    // method call
    expected_datetime = expected_datetime.add(Duration::try_seconds(block_time as i64).unwrap());

    assert_eq!(convert_to_datetime(response.value), expected_datetime);
    assert_eq!(
        provider.latest_block_time().await?.unwrap(),
        expected_datetime
    );
    Ok(())
}

#[cfg(feature = "coin-cache")]
async fn create_transfer(
    wallet: &WalletUnlocked,
    amount: u64,
    to: &Bech32Address,
) -> Result<ScriptTransaction> {
    let inputs = wallet
        .get_asset_inputs_for_amount(BASE_ASSET_ID, amount)
        .await?;
    let outputs = wallet.get_asset_outputs_for_amount(to, BASE_ASSET_ID, amount);

    let mut tb = ScriptTransactionBuilder::prepare_transfer(inputs, outputs, TxPolicies::default());
    tb.add_signer(wallet.clone())?;

    wallet.adjust_for_fee(&mut tb, amount).await?;

    tb.build(wallet.try_provider()?).await
}

#[cfg(feature = "coin-cache")]
#[tokio::test]
async fn test_caching() -> Result<()> {
    use fuels_core::types::tx_status::TxStatus;

    let amount = 1000;
    let num_coins = 10;
    let mut wallets = launch_custom_provider_and_get_wallets(
        WalletsConfig::new(Some(1), Some(num_coins), Some(amount)),
        Some(NodeConfig::default()),
        None,
    )
    .await?;
    let wallet_1 = wallets.pop().unwrap();
    let provider = wallet_1.provider().unwrap();
    let wallet_2 = WalletUnlocked::new_random(Some(provider.clone()));

    // Consecutively send transfer txs. Without caching, the txs will
    // end up trying to use the same input coins because 'get_spendable_coins()'
    // won't filter out recently used coins.
    let mut tx_ids = vec![];
    for _ in 0..10 {
        let tx = create_transfer(&wallet_1, 100, wallet_2.address()).await?;
        let tx_id = provider.send_transaction(tx).await?;
        tx_ids.push(tx_id);
    }

    provider.produce_blocks(10, None).await?;

    // Confirm all txs are settled
    for tx_id in tx_ids {
        let status = provider.tx_status(&tx_id).await?;
        assert!(matches!(status, TxStatus::Success { .. }));
    }

    // Verify the transfers were succesful
    assert_eq!(wallet_2.get_asset_balance(&BASE_ASSET_ID).await?, 1000);

    Ok(())
}

#[cfg(feature = "coin-cache")]
async fn create_revert_tx(wallet: &WalletUnlocked) -> Result<ScriptTransaction> {
    use fuel_core_types::fuel_asm::Opcode;

    let amount = 1;
    let inputs = wallet
        .get_asset_inputs_for_amount(BASE_ASSET_ID, amount)
        .await?;
    let outputs =
        wallet.get_asset_outputs_for_amount(&Bech32Address::default(), BASE_ASSET_ID, amount);

    let mut tb = ScriptTransactionBuilder::prepare_transfer(inputs, outputs, TxPolicies::default())
        .with_script(vec![Opcode::RVRT.into()]);
    tb.add_signer(wallet.clone())?;

    wallet.adjust_for_fee(&mut tb, amount).await?;

    tb.build(wallet.try_provider()?).await
}

#[cfg(feature = "coin-cache")]
#[tokio::test]
async fn test_cache_invalidation_on_await() -> Result<()> {
    use fuels_core::types::tx_status::TxStatus;

    let block_time = 1u32;
    let provider_config = NodeConfig {
        block_production: Trigger::Interval {
            block_time: std::time::Duration::from_secs(block_time.into()),
        },
        ..NodeConfig::default()
    };

    // create wallet with 1 coin so that the cache prevents further
    // spending unless the coin is invalidated from the cache
    let mut wallets = launch_custom_provider_and_get_wallets(
        WalletsConfig::new(Some(1), Some(1), Some(100)),
        Some(provider_config),
        None,
    )
    .await?;
    let wallet = wallets.pop().unwrap();

    let provider = wallet.provider().unwrap();
    let tx = create_revert_tx(&wallet).await?;

    // Pause time so that the cache doesn't invalidate items based on TTL
    tokio::time::pause();

    // tx inputs should be cached and then invalidated due to the tx failing
    let tx_status = provider.send_transaction_and_await_commit(tx).await?;

    assert!(matches!(tx_status, TxStatus::Revert { .. }));

    let coins = wallet.get_spendable_resources(BASE_ASSET_ID, 1).await?;
    assert_eq!(coins.len(), 1);

    Ok(())
}

#[tokio::test]
async fn can_fetch_mint_transactions() -> Result<()> {
    setup_program_test!(
        Wallets("wallet"),
        Abigen(Contract(
            name = "TestContract",
            project = "packages/fuels/tests/contracts/contract_test"
        )),
        Deploy(
            name = "contract_instance",
            contract = "TestContract",
            wallet = "wallet"
        ),
    );

    let provider = wallet.try_provider()?;

    let transactions = provider
        .get_transactions(PaginationRequest {
            cursor: None,
            results: 100,
            direction: PageDirection::Forward,
        })
        .await?
        .results;

    // TODO: remove once (fuels-rs#1093)[https://github.com/FuelLabs/fuels-rs/issues/1093] is in
    // until then the type is explicitly mentioned to check that we're reexporting it through fuels
    let _: ::fuels::types::transaction::MintTransaction = transactions
        .into_iter()
        .find_map(|tx| match tx.transaction {
            TransactionType::Mint(tx) => Some(tx),
            _ => None,
        })
        .expect("Should have had at least one mint transaction");

    Ok(())
}

#[tokio::test]
async fn test_build_with_provider() -> Result<()> {
    let wallet = launch_provider_and_get_wallet().await?;
    let provider = wallet.try_provider()?;

    let receiver = WalletUnlocked::new_random(Some(provider.clone()));

    let inputs = wallet
        .get_asset_inputs_for_amount(BASE_ASSET_ID, 100)
        .await?;
    let outputs = wallet.get_asset_outputs_for_amount(receiver.address(), BASE_ASSET_ID, 100);

    let mut tb = ScriptTransactionBuilder::prepare_transfer(inputs, outputs, TxPolicies::default());
    tb.add_signer(wallet.clone())?;

    let tx = tb.build(provider).await?;

    provider.send_transaction_and_await_commit(tx).await?;

    let receiver_balance = receiver.get_asset_balance(&BASE_ASSET_ID).await?;

    assert_eq!(receiver_balance, 100);

    Ok(())
}

#[tokio::test]
async fn can_produce_blocks_with_trig_never() -> Result<()> {
    let config = NodeConfig {
        block_production: Trigger::Never,
        ..NodeConfig::default()
    };
    let wallets =
        launch_custom_provider_and_get_wallets(WalletsConfig::default(), Some(config), None)
            .await?;
    let wallet = &wallets[0];
    let provider = wallet.try_provider()?;

    let inputs = wallet
        .get_asset_inputs_for_amount(BASE_ASSET_ID, 100)
        .await?;
    let outputs =
        wallet.get_asset_outputs_for_amount(&Bech32Address::default(), BASE_ASSET_ID, 100);

    let mut tb = ScriptTransactionBuilder::prepare_transfer(inputs, outputs, TxPolicies::default());
    tb.add_signer(wallet.clone())?;
    let tx = tb.build(provider).await?;
    let tx_id = tx.id(provider.chain_id());

    provider.send_transaction(tx).await?;
    provider.produce_blocks(1, None).await?;

    let status = provider.tx_status(&tx_id).await?;
    assert!(matches!(status, TxStatus::Success { .. }));

    Ok(())
}<|MERGE_RESOLUTION|>--- conflicted
+++ resolved
@@ -1,6 +1,7 @@
 use std::{ops::Add, str::FromStr};
 
 use chrono::{DateTime, Duration, TimeZone, Utc};
+use fuel_core::chain_config::StateConfig;
 use fuel_core::chain_config::StateConfig;
 use fuels::{
     accounts::Account,
@@ -328,14 +329,10 @@
     );
 
     // The gas used by the script to call a contract and forward remaining gas limit.
-<<<<<<< HEAD
-    let gas_used_by_script = 841;
-=======
     #[cfg(not(feature = "experimental"))]
-    let gas_used_by_script = 364;
+    let gas_used_by_script: i32 = 841;
     #[cfg(feature = "experimental")]
     let gas_used_by_script = 876;
->>>>>>> 0e99f410
     let gas_limit = 225_883;
     let response = contract_instance
         .methods()
