--- conflicted
+++ resolved
@@ -583,70 +583,6 @@
 }
 
 #[tokio::test]
-<<<<<<< HEAD
-=======
-#[ignore]
-async fn testnet_hello_world() -> Result<()> {
-    use rand::Rng;
-
-    // Note that this test might become flaky.
-    // This test depends on:
-    // 1. The testnet being up and running;
-    // 2. The testnet address being the same as the one in the test;
-    // 3. The hardcoded wallet having enough funds to pay for the transaction.
-    // This is a nice test to showcase the SDK interaction with
-    // the testnet. But, if it becomes too problematic, we should remove it.
-    abigen!(Contract(
-        name = "MyContract",
-        abi = "packages/fuels/tests/contracts/contract_test/out/release/contract_test-abi.json"
-    ));
-
-    // Create a provider pointing to the testnet.
-    let provider = Provider::connect("beta-4.fuel.network").await.unwrap();
-
-    // Setup the private key.
-    let secret =
-        SecretKey::from_str("a0447cd75accc6b71a976fd3401a1f6ce318d27ba660b0315ee6ac347bf39568")
-            .unwrap();
-
-    // Create the wallet.
-    let wallet = WalletUnlocked::new_from_private_key(secret, Some(provider));
-
-    let mut rng = rand::thread_rng();
-    let salt: [u8; 32] = rng.gen();
-    let configuration = LoadConfiguration::default().with_salt(salt);
-
-    let tx_policies = TxPolicies::default().with_script_gas_limit(2000);
-
-    let contract_id = Contract::load_from(
-        "tests/contracts/contract_test/out/release/contract_test.bin",
-        configuration,
-    )?
-    .deploy(&wallet, tx_policies)
-    .await?;
-
-    let contract_methods = MyContract::new(contract_id, wallet.clone()).methods();
-
-    let response = contract_methods
-        .initialize_counter(42)
-        .with_tx_policies(tx_policies)
-        .call()
-        .await?;
-
-    assert_eq!(42, response.value);
-
-    let response = contract_methods
-        .increment_counter(10)
-        .with_tx_policies(tx_policies)
-        .call()
-        .await?;
-
-    assert_eq!(52, response.value);
-    Ok(())
-}
-
-#[tokio::test]
->>>>>>> aff51f16
 async fn test_parse_block_time() -> Result<()> {
     let mut wallet = WalletUnlocked::new_random(None);
     let asset_id = AssetId::zeroed();
