--- conflicted
+++ resolved
@@ -169,13 +169,8 @@
 }
 
 #[tokio::test]
-<<<<<<< HEAD
-async fn test_get_logs() -> Result<()> {
-    setup_program_test!(
-=======
 async fn test_decode_logs() -> Result<()> {
-    setup_contract_test!(
->>>>>>> a4f1ac2d
+    setup_program_test!(
         Wallets("wallet"),
         Abigen(Contract(
             name = "LogContract",
@@ -228,13 +223,8 @@
 }
 
 #[tokio::test]
-<<<<<<< HEAD
-async fn test_get_logs_with_no_logs() -> Result<()> {
-    setup_program_test!(
-=======
 async fn test_decode_logs_with_no_logs() -> Result<()> {
-    setup_contract_test!(
->>>>>>> a4f1ac2d
+    setup_program_test!(
         Wallets("wallet"),
         Abigen(Contract(
             name = "TestContract",
@@ -814,8 +804,7 @@
 }
 
 #[tokio::test]
-<<<<<<< HEAD
-async fn test_script_get_logs_with_type() -> Result<()> {
+async fn test_script_decode_logs_with_type() -> Result<()> {
     setup_program_test!(
         Wallets("wallet"),
         Abigen(Script(
@@ -828,17 +817,6 @@
             wallet = "wallet"
         )
     );
-=======
-async fn test_script_decode_logs_with_type() -> Result<()> {
-    abigen!(Script(
-        name = "log_script",
-        abi = "packages/fuels/tests/logs/script_logs/out/debug/script_logs-abi.json"
-    ));
-
-    let wallet = launch_provider_and_get_wallet().await;
-    let bin_path = "../fuels/tests/logs/script_logs/out/debug/script_logs.bin";
-    let instance = log_script::new(wallet.clone(), bin_path);
->>>>>>> a4f1ac2d
 
     let response = script_instance.main().call().await?;
 
