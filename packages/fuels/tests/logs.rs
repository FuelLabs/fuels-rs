use std::fmt::Debug;

use fuels::{
    prelude::*,
    tx::Receipt,
    types::{Bits256, SizedAsciiString},
};

#[tokio::test]
async fn test_parse_logged_varibles() -> Result<()> {
    setup_contract_test!(
        Wallets("wallet"),
        Abigen(
            name = "LogContract",
            abi = "packages/fuels/tests/logs/contract_logs"
        ),
        Deploy(
            name = "contract_instance",
            contract = "LogContract",
            wallet = "wallet"
        ),
    );

    // ANCHOR: produce_logs
    let contract_methods = contract_instance.methods();
    let response = contract_methods.produce_logs_variables().call().await?;

    let log_u64 = response.get_logs_with_type::<u64>()?;
    let log_bits256 = response.get_logs_with_type::<Bits256>()?;
    let log_string = response.get_logs_with_type::<SizedAsciiString<4>>()?;
    let log_array = response.get_logs_with_type::<[u8; 3]>()?;

    let expected_bits256 = Bits256([
        239, 134, 175, 169, 105, 108, 240, 220, 99, 133, 226, 196, 7, 166, 225, 89, 161, 16, 60,
        239, 183, 226, 174, 6, 54, 251, 51, 211, 203, 42, 158, 74,
    ]);

    assert_eq!(log_u64, vec![64]);
    assert_eq!(log_bits256, vec![expected_bits256]);
    assert_eq!(log_string, vec!["Fuel"]);
    assert_eq!(log_array, vec![[1, 2, 3]]);
    // ANCHOR_END: produce_logs

    Ok(())
}

#[tokio::test]
async fn test_parse_logs_values() -> Result<()> {
    setup_contract_test!(
        Wallets("wallet"),
        Abigen(
            name = "LogContract",
            abi = "packages/fuels/tests/logs/contract_logs"
        ),
        Deploy(
            name = "contract_instance",
            contract = "LogContract",
            wallet = "wallet"
        ),
    );

    let contract_methods = contract_instance.methods();
    let response = contract_methods.produce_logs_values().call().await?;

    let log_u64 = response.get_logs_with_type::<u64>()?;
    let log_u32 = response.get_logs_with_type::<u32>()?;
    let log_u16 = response.get_logs_with_type::<u16>()?;
    let log_u8 = response.get_logs_with_type::<u8>()?;
    // try to retrieve non existent log
    let log_nonexistent = response.get_logs_with_type::<bool>()?;

    assert_eq!(log_u64, vec![64]);
    assert_eq!(log_u32, vec![32]);
    assert_eq!(log_u16, vec![16]);
    assert_eq!(log_u8, vec![8]);
    assert!(log_nonexistent.is_empty());

    Ok(())
}

#[tokio::test]
async fn test_parse_logs_custom_types() -> Result<()> {
    setup_contract_test!(
        Wallets("wallet"),
        Abigen(
            name = "LogContract",
            abi = "packages/fuels/tests/logs/contract_logs"
        ),
        Deploy(
            name = "contract_instance",
            contract = "LogContract",
            wallet = "wallet"
        ),
    );

    let contract_methods = contract_instance.methods();
    let response = contract_methods.produce_logs_custom_types().call().await?;

    let log_test_struct = response.get_logs_with_type::<TestStruct>()?;
    let log_test_enum = response.get_logs_with_type::<TestEnum>()?;

    let expected_bits256 = Bits256([
        239, 134, 175, 169, 105, 108, 240, 220, 99, 133, 226, 196, 7, 166, 225, 89, 161, 16, 60,
        239, 183, 226, 174, 6, 54, 251, 51, 211, 203, 42, 158, 74,
    ]);
    let expected_struct = TestStruct {
        field_1: true,
        field_2: expected_bits256,
        field_3: 64,
    };
    let expected_enum = TestEnum::VariantTwo;

    assert_eq!(log_test_struct, vec![expected_struct]);
    assert_eq!(log_test_enum, vec![expected_enum]);

    Ok(())
}

#[tokio::test]
async fn test_parse_logs_generic_types() -> Result<()> {
    setup_contract_test!(
        Wallets("wallet"),
        Abigen(
            name = "LogContract",
            abi = "packages/fuels/tests/logs/contract_logs"
        ),
        Deploy(
            name = "contract_instance",
            contract = "LogContract",
            wallet = "wallet"
        ),
    );

    let contract_methods = contract_instance.methods();
    let response = contract_methods.produce_logs_generic_types().call().await?;

    let log_struct = response.get_logs_with_type::<StructWithGeneric<[_; 3]>>()?;
    let log_enum = response.get_logs_with_type::<EnumWithGeneric<[_; 3]>>()?;
    let log_struct_nested =
        response.get_logs_with_type::<StructWithNestedGeneric<StructWithGeneric<[_; 3]>>>()?;
    let log_struct_deeply_nested = response.get_logs_with_type::<StructDeeplyNestedGeneric<
        StructWithNestedGeneric<StructWithGeneric<[_; 3]>>,
    >>()?;

    let l = [1u8, 2u8, 3u8];
    let expected_struct = StructWithGeneric {
        field_1: l,
        field_2: 64,
    };
    let expected_enum = EnumWithGeneric::VariantOne(l);
    let expected_nested_struct = StructWithNestedGeneric {
        field_1: expected_struct.clone(),
        field_2: 64,
    };
    let expected_deeply_nested_struct = StructDeeplyNestedGeneric {
        field_1: expected_nested_struct.clone(),
        field_2: 64,
    };

    assert_eq!(log_struct, vec![expected_struct]);
    assert_eq!(log_enum, vec![expected_enum]);
    assert_eq!(log_struct_nested, vec![expected_nested_struct]);
    assert_eq!(
        log_struct_deeply_nested,
        vec![expected_deeply_nested_struct]
    );

    Ok(())
}

#[tokio::test]
async fn test_get_logs() -> Result<()> {
    setup_contract_test!(
        Wallets("wallet"),
        Abigen(
            name = "LogContract",
            abi = "packages/fuels/tests/logs/contract_logs"
        ),
        Deploy(
            name = "contract_instance",
            contract = "LogContract",
            wallet = "wallet"
        ),
    );

    // ANCHOR: get_logs
    let contract_methods = contract_instance.methods();
    let response = contract_methods.produce_multiple_logs().call().await?;
    let logs = response.get_logs()?;
    // ANCHOR_END: get_logs

    let expected_bits256 = Bits256([
        239, 134, 175, 169, 105, 108, 240, 220, 99, 133, 226, 196, 7, 166, 225, 89, 161, 16, 60,
        239, 183, 226, 174, 6, 54, 251, 51, 211, 203, 42, 158, 74,
    ]);
    let expected_struct = TestStruct {
        field_1: true,
        field_2: expected_bits256,
        field_3: 64,
    };
    let expected_enum = TestEnum::VariantTwo;
    let expected_generic_struct = StructWithGeneric {
        field_1: expected_struct.clone(),
        field_2: 64,
    };
    let expected_logs: Vec<String> = vec![
        format!("{:?}", 64u64),
        format!("{:?}", 32u32),
        format!("{:?}", 16u16),
        format!("{:?}", 8u8),
        format!("{:?}", 64u64),
        format!("{expected_bits256:?}"),
        format!("{:?}", SizedAsciiString::<4>::new("Fuel".to_string())?),
        format!("{:?}", [1, 2, 3]),
        format!("{expected_struct:?}"),
        format!("{expected_enum:?}"),
        format!("{expected_generic_struct:?}"),
    ];

    assert_eq!(logs, expected_logs);

    Ok(())
}

#[tokio::test]
async fn test_get_logs_with_no_logs() -> Result<()> {
    setup_contract_test!(
        Wallets("wallet"),
        Abigen(
            name = "TestContract",
            abi = "packages/fuels/tests/contracts/contract_test"
        ),
        Deploy(
            name = "contract_instance",
            contract = "TestContract",
            wallet = "wallet"
        ),
    );

    let contract_methods = contract_instance.methods();
    let logs = contract_methods
        .initialize_counter(42)
        .call()
        .await?
        .get_logs()?;

    assert!(logs.is_empty());

    Ok(())
}

#[tokio::test]
async fn test_multi_call_log_single_contract() -> Result<()> {
    setup_contract_test!(
        Wallets("wallet"),
        Abigen(
            name = "LogContract",
            abi = "packages/fuels/tests/logs/contract_logs"
        ),
        Deploy(
            name = "contract_instance",
            contract = "LogContract",
            wallet = "wallet"
        ),
    );

    let contract_methods = contract_instance.methods();

    let call_handler_1 = contract_methods.produce_logs_values();
    let call_handler_2 = contract_methods.produce_logs_variables();

    let mut multi_call_handler = MultiContractCallHandler::new(wallet.clone());

    multi_call_handler
        .add_call(call_handler_1)
        .add_call(call_handler_2);

    let expected_logs: Vec<String> = vec![
        format!("{:?}", 64u64),
        format!("{:?}", 32u32),
        format!("{:?}", 16u16),
        format!("{:?}", 8u8),
        format!("{:?}", 64u64),
        format!(
            "{:?}",
            Bits256([
                239, 134, 175, 169, 105, 108, 240, 220, 99, 133, 226, 196, 7, 166, 225, 89, 161,
                16, 60, 239, 183, 226, 174, 6, 54, 251, 51, 211, 203, 42, 158, 74,
            ])
        ),
        format!("{:?}", SizedAsciiString::<4>::new("Fuel".to_string())?),
        format!("{:?}", [1, 2, 3]),
    ];

    let logs = multi_call_handler.call::<((), ())>().await?.get_logs()?;

    assert_eq!(logs, expected_logs);

    Ok(())
}

#[tokio::test]
async fn test_multi_call_log_multiple_contracts() -> Result<()> {
    setup_contract_test!(
        Wallets("wallet"),
        Abigen(
            name = "LogContract",
            abi = "packages/fuels/tests/logs/contract_logs"
        ),
        Deploy(
            name = "contract_instance",
            contract = "LogContract",
            wallet = "wallet"
        ),
        Deploy(
            name = "contract_instance2",
            contract = "LogContract",
            wallet = "wallet"
        ),
    );

    let call_handler_1 = contract_instance.methods().produce_logs_values();
    let call_handler_2 = contract_instance2.methods().produce_logs_variables();

    let mut multi_call_handler = MultiContractCallHandler::new(wallet.clone());

    multi_call_handler
        .add_call(call_handler_1)
        .add_call(call_handler_2);

    let expected_logs: Vec<String> = vec![
        format!("{:?}", 64u64),
        format!("{:?}", 32u32),
        format!("{:?}", 16u16),
        format!("{:?}", 8u8),
        format!("{:?}", 64u64),
        format!(
            "{:?}",
            Bits256([
                239, 134, 175, 169, 105, 108, 240, 220, 99, 133, 226, 196, 7, 166, 225, 89, 161,
                16, 60, 239, 183, 226, 174, 6, 54, 251, 51, 211, 203, 42, 158, 74,
            ])
        ),
        format!("{:?}", SizedAsciiString::<4>::new("Fuel".to_string())?),
        format!("{:?}", [1, 2, 3]),
    ];

    let logs = multi_call_handler.call::<((), ())>().await?.get_logs()?;

    assert_eq!(logs, expected_logs);

    Ok(())
}

#[tokio::test]
async fn test_multi_call_contract_with_contract_logs() -> Result<()> {
    setup_contract_test!(
        Wallets("wallet"),
        Abigen(
            name = "MyContract",
            abi = "packages/fuels/tests/logs/contract_logs"
        ),
        Abigen(
            name = "ContractCaller",
            abi = "packages/fuels/tests/logs/contract_with_contract_logs"
        ),
        Deploy(
            name = "contract_caller_instance",
            contract = "ContractCaller",
            wallet = "wallet"
        ),
        Deploy(
            name = "contract_caller_instance2",
            contract = "ContractCaller",
            wallet = "wallet"
        ),
    );

    let contract_id: ContractId = Contract::deploy(
        "../../packages/fuels/tests/logs/contract_logs/out/debug/contract_logs.bin",
        &wallet,
        TxParameters::default(),
        StorageConfiguration::default(),
    )
    .await?
    .into();

    let contract_instance = MyContract::new(contract_id.into(), wallet.clone());

    let call_handler_1 = contract_caller_instance
        .methods()
        .logs_from_external_contract(contract_id)
        .set_contracts(&[&contract_instance]);

    let call_handler_2 = contract_caller_instance2
        .methods()
        .logs_from_external_contract(contract_id)
        .set_contracts(&[&contract_instance]);

    let mut multi_call_handler = MultiContractCallHandler::new(wallet.clone());

    multi_call_handler
        .add_call(call_handler_1)
        .add_call(call_handler_2);

    let expected_logs: Vec<String> = vec![
        format!("{:?}", 64),
        format!("{:?}", 32),
        format!("{:?}", 16),
        format!("{:?}", 8),
        format!("{:?}", 64),
        format!("{:?}", 32),
        format!("{:?}", 16),
        format!("{:?}", 8),
    ];

    let logs = multi_call_handler.call::<((), ())>().await?.get_logs()?;

    assert_eq!(logs, expected_logs);

    Ok(())
}

fn assert_revert_containing_msg(msg: &str, error: Error) {
    assert!(matches!(error, Error::RevertTransactionError { .. }));
    if let Error::RevertTransactionError { reason, .. } = error {
<<<<<<< HEAD
        assert!(reason.contains(msg));
=======
        assert!(
            reason.contains(msg),
            "message: \"{msg}\" not contained in reason: \"{reason}\""
        );
>>>>>>> 4cb767e4
    }
}

#[tokio::test]
async fn test_require_log() -> Result<()> {
    setup_contract_test!(
        Wallets("wallet"),
        Abigen(
            name = "RequireContract",
            abi = "packages/fuels/tests/contracts/require"
        ),
        Deploy(
            name = "contract_instance",
            contract = "RequireContract",
            wallet = "wallet"
        ),
    );

    let contract_methods = contract_instance.methods();
    {
        let error = contract_methods
            .require_primitive()
            .call()
            .await
            .expect_err("should return a revert error");

        assert_revert_containing_msg("42", error);
    }
    {
        let error = contract_methods
            .require_string()
            .call()
            .await
            .expect_err("should return a revert error");

        assert_revert_containing_msg("fuel", error);
    }
    {
        let error = contract_methods
            .require_custom_generic()
            .call()
            .await
            .expect_err("should return a revert error");

        assert_revert_containing_msg("StructDeeplyNestedGeneric", error);
    }
    {
        let error = contract_methods
            .require_with_additional_logs()
            .call()
            .await
            .expect_err("should return a revert error");

        assert_revert_containing_msg("64", error);
    }

    Ok(())
}

#[tokio::test]
async fn test_multi_call_require_log_single_contract() -> Result<()> {
    setup_contract_test!(
        Wallets("wallet"),
        Abigen(
            name = "RequireContract",
            abi = "packages/fuels/tests/contracts/require"
        ),
        Deploy(
            name = "contract_instance",
            contract = "RequireContract",
            wallet = "wallet"
        ),
    );

    let contract_methods = contract_instance.methods();

    // The output of the error depends on the order of the contract
    // handlers as the script returns the first revert it finds.
    {
        let call_handler_1 = contract_methods.require_string();
        let call_handler_2 = contract_methods.require_custom_generic();

        let mut multi_call_handler = MultiContractCallHandler::new(wallet.clone());

        multi_call_handler
            .add_call(call_handler_1)
            .add_call(call_handler_2);

        let error = multi_call_handler
            .call::<((), ())>()
            .await
            .expect_err("should return a revert error");

        assert_revert_containing_msg("fuel", error);
    }
    {
        let call_handler_1 = contract_methods.require_custom_generic();
        let call_handler_2 = contract_methods.require_string();

        let mut multi_call_handler = MultiContractCallHandler::new(wallet.clone());

        multi_call_handler
            .add_call(call_handler_1)
            .add_call(call_handler_2);

        let error = multi_call_handler
            .call::<((), ())>()
            .await
            .expect_err("should return a revert error");

        assert_revert_containing_msg("StructDeeplyNestedGeneric", error);
    }

    Ok(())
}

#[tokio::test]
async fn test_multi_call_require_log_multi_contract() -> Result<()> {
    setup_contract_test!(
        Wallets("wallet"),
        Abigen(
            name = "RequireContract",
            abi = "packages/fuels/tests/contracts/require"
        ),
        Deploy(
            name = "contract_instance",
            contract = "RequireContract",
            wallet = "wallet"
        ),
        Deploy(
            name = "contract_instance2",
            contract = "RequireContract",
            wallet = "wallet"
        ),
    );

    let contract_methods = contract_instance.methods();
    let contract_methods2 = contract_instance2.methods();

    // The output of the error depends on the order of the contract
    // handlers as the script returns the first revert it finds.
    {
        let call_handler_1 = contract_methods.require_string();
        let call_handler_2 = contract_methods2.require_custom_generic();

        let mut multi_call_handler = MultiContractCallHandler::new(wallet.clone());

        multi_call_handler
            .add_call(call_handler_1)
            .add_call(call_handler_2);

        let error = multi_call_handler
            .call::<((), ())>()
            .await
            .expect_err("should return a revert error");

        assert_revert_containing_msg("fuel", error);
    }
    {
        let call_handler_1 = contract_methods2.require_custom_generic();
        let call_handler_2 = contract_methods.require_string();

        let mut multi_call_handler = MultiContractCallHandler::new(wallet.clone());

        multi_call_handler
            .add_call(call_handler_1)
            .add_call(call_handler_2);

        let error = multi_call_handler
            .call::<((), ())>()
            .await
            .expect_err("should return a revert error");

        assert_revert_containing_msg("StructDeeplyNestedGeneric", error);
    }

    Ok(())
}

#[tokio::test]
#[allow(unused_variables)]
async fn test_script_get_logs() -> Result<()> {
    // ANCHOR: script_logs
    abigen!(Script(
        name = "log_script",
        abi = "packages/fuels/tests/logs/script_logs/out/debug/script_logs-abi.json"
    ));

    let wallet = launch_provider_and_get_wallet().await;
    let bin_path = "../fuels/tests/logs/script_logs/out/debug/script_logs.bin";
    let instance = log_script::new(wallet.clone(), bin_path);

    let response = instance.main().call().await?;

    let logs = response.get_logs()?;
    let log_u64 = response.get_logs_with_type::<u64>()?;
    // ANCHOR_END: script_logs

    let l = [1u8, 2u8, 3u8];
    let expected_bits256 = Bits256([
        239, 134, 175, 169, 105, 108, 240, 220, 99, 133, 226, 196, 7, 166, 225, 89, 161, 16, 60,
        239, 183, 226, 174, 6, 54, 251, 51, 211, 203, 42, 158, 74,
    ]);
    let expected_struct = TestStruct {
        field_1: true,
        field_2: expected_bits256,
        field_3: 64,
    };
    let expected_enum = TestEnum::VariantTwo;
    let expected_generic_struct = StructWithGeneric {
        field_1: expected_struct.clone(),
        field_2: 64,
    };

    let expected_generic_enum = EnumWithGeneric::VariantOne(l);
    let expected_nested_struct = StructWithNestedGeneric {
        field_1: expected_generic_struct.clone(),
        field_2: 64,
    };
    let expected_deeply_nested_struct = StructDeeplyNestedGeneric {
        field_1: expected_nested_struct.clone(),
        field_2: 64,
    };
    let expected_logs: Vec<String> = vec![
        format!("{:?}", 128u64),
        format!("{:?}", 32u32),
        format!("{:?}", 16u16),
        format!("{:?}", 8u8),
        format!("{:?}", 64u64),
        format!("{expected_bits256:?}"),
        format!("{:?}", SizedAsciiString::<4>::new("Fuel".to_string())?),
        format!("{:?}", [1, 2, 3]),
        format!("{expected_struct:?}"),
        format!("{expected_enum:?}"),
        format!("{expected_generic_struct:?}"),
        format!("{expected_generic_enum:?}"),
        format!("{expected_nested_struct:?}"),
        format!("{expected_deeply_nested_struct:?}"),
    ];

    assert_eq!(logs, expected_logs);

    Ok(())
}

#[tokio::test]
async fn test_contract_with_contract_logs() -> Result<()> {
    setup_contract_test!(
        Wallets("wallet"),
        Abigen(
            name = "MyContract",
            abi = "packages/fuels/tests/logs/contract_logs",
        ),
        Abigen(
            name = "ContractCaller",
            abi = "packages/fuels/tests/logs/contract_with_contract_logs",
        ),
        Deploy(
            name = "contract_caller_instance",
            contract = "ContractCaller",
            wallet = "wallet"
        )
    );

    let contract_id: ContractId = Contract::deploy(
        "../../packages/fuels/tests/logs/contract_logs/out/debug/contract_logs.bin",
        &wallet,
        TxParameters::default(),
        StorageConfiguration::default(),
    )
    .await?
    .into();

    let contract_instance = MyContract::new(contract_id.into(), wallet.clone());

    let expected_logs: Vec<String> = vec![
        format!("{:?}", 64),
        format!("{:?}", 32),
        format!("{:?}", 16),
        format!("{:?}", 8),
    ];

    let logs = contract_caller_instance
        .methods()
        .logs_from_external_contract(contract_id)
        .set_contracts(&[&contract_instance])
        .call()
        .await?
        .get_logs()?;

    assert_eq!(expected_logs, logs);

    Ok(())
}

#[tokio::test]
#[allow(unused_variables)]
async fn test_script_logs_with_contract_logs() -> Result<()> {
    let wallet = launch_provider_and_get_wallet().await;

    abigen!(
        Contract(
        name="MyContract",
        abi="packages/fuels/tests/logs/contract_logs/out/debug/contract_logs-abi.json",
    ),Script(
        name="log_script",
        abi="packages/fuels/tests/logs/script_with_contract_logs/out/debug/script_with_contract_logs-abi.json"
    )
    );

    let contract_id: ContractId = Contract::deploy(
        "../../packages/fuels/tests/logs/contract_logs/out/debug/contract_logs.bin",
        &wallet,
        TxParameters::default(),
        StorageConfiguration::default(),
    )
    .await?
    .into();

    let contract_instance = MyContract::new(contract_id.into(), wallet.clone());

    let bin_path =
        "../fuels/tests/logs/script_with_contract_logs/out/debug/script_with_contract_logs.bin";
    let instance = log_script::new(wallet.clone(), bin_path);

    let expected_num_contract_logs = 4;

    let expected_script_logs: Vec<String> = vec![
        // Contract logs
        format!("{:?}", 64),
        format!("{:?}", 32),
        format!("{:?}", 16),
        format!("{:?}", 8),
        // Script logs
        format!("{:?}", true),
        format!("{:?}", 42),
        format!("{:?}", SizedAsciiString::<4>::new("Fuel".to_string())?),
        format!("{:?}", [1, 2, 3]),
    ];

    // ANCHOR: external_contract_ids
    let response = instance
        .main(contract_id)
        .set_contract_ids(&[contract_id.into()])
        .call()
        .await?;
    // ANCHOR_END: external_contract_ids

    // ANCHOR: external_contract
    let response = instance
        .main(contract_id)
        .set_contracts(&[&contract_instance])
        .call()
        .await?;
    // ANCHOR_END: external_contract

    {
        let num_contract_logs = response
            .receipts
            .iter()
            .filter(|receipt| matches!(receipt, Receipt::LogData { id, .. } | Receipt::Log { id, .. } if *id == contract_id))
            .count();

        assert_eq!(num_contract_logs, expected_num_contract_logs);
    }
    {
        let logs = response.get_logs()?;

        assert_eq!(logs, expected_script_logs);
    }

    Ok(())
}

#[tokio::test]
async fn test_script_get_logs_with_type() -> Result<()> {
    abigen!(Script(
        name = "log_script",
        abi = "packages/fuels/tests/logs/script_logs/out/debug/script_logs-abi.json"
    ));

    let wallet = launch_provider_and_get_wallet().await;
    let bin_path = "../fuels/tests/logs/script_logs/out/debug/script_logs.bin";
    let instance = log_script::new(wallet.clone(), bin_path);

    let response = instance.main().call().await?;

    let l = [1u8, 2u8, 3u8];
    let expected_bits256 = Bits256([
        239, 134, 175, 169, 105, 108, 240, 220, 99, 133, 226, 196, 7, 166, 225, 89, 161, 16, 60,
        239, 183, 226, 174, 6, 54, 251, 51, 211, 203, 42, 158, 74,
    ]);
    let expected_struct = TestStruct {
        field_1: true,
        field_2: expected_bits256,
        field_3: 64,
    };
    let expected_enum = TestEnum::VariantTwo;
    let expected_generic_struct = StructWithGeneric {
        field_1: expected_struct.clone(),
        field_2: 64,
    };

    let expected_generic_enum = EnumWithGeneric::VariantOne(l);
    let expected_nested_struct = StructWithNestedGeneric {
        field_1: expected_generic_struct.clone(),
        field_2: 64,
    };
    let expected_deeply_nested_struct = StructDeeplyNestedGeneric {
        field_1: expected_nested_struct.clone(),
        field_2: 64,
    };

    let log_u64 = response.get_logs_with_type::<u64>()?;
    let log_u32 = response.get_logs_with_type::<u32>()?;
    let log_u16 = response.get_logs_with_type::<u16>()?;
    let log_u8 = response.get_logs_with_type::<u8>()?;
    let log_struct = response.get_logs_with_type::<TestStruct>()?;
    let log_enum = response.get_logs_with_type::<TestEnum>()?;
    let log_generic_struct = response.get_logs_with_type::<StructWithGeneric<TestStruct>>()?;
    let log_generic_enum = response.get_logs_with_type::<EnumWithGeneric<[_; 3]>>()?;
    let log_nested_struct =
        response.get_logs_with_type::<StructWithNestedGeneric<StructWithGeneric<TestStruct>>>()?;
    let log_deeply_nested_struct = response.get_logs_with_type::<StructDeeplyNestedGeneric<
        StructWithNestedGeneric<StructWithGeneric<TestStruct>>,
    >>()?;
    // try to retrieve non existent log
    let log_nonexistent = response.get_logs_with_type::<bool>()?;

    assert_eq!(log_u64, vec![128, 64]);
    assert_eq!(log_u32, vec![32]);
    assert_eq!(log_u16, vec![16]);
    assert_eq!(log_u8, vec![8]);
    assert_eq!(log_struct, vec![expected_struct]);
    assert_eq!(log_enum, vec![expected_enum]);
    assert_eq!(log_generic_struct, vec![expected_generic_struct]);
    assert_eq!(log_generic_enum, vec![expected_generic_enum]);
    assert_eq!(log_nested_struct, vec![expected_nested_struct]);
    assert_eq!(
        log_deeply_nested_struct,
        vec![expected_deeply_nested_struct]
    );
    assert!(log_nonexistent.is_empty());

    Ok(())
}

#[tokio::test]
async fn test_script_require_log() -> Result<()> {
    abigen!(Script(
        name = "log_script",
        abi = "packages/fuels/tests/scripts/script_require/out/debug/script_require-abi.json"
    ));

    let wallet = launch_provider_and_get_wallet().await;
    let bin_path = "../fuels/tests/scripts/script_require/out/debug/script_require.bin";
    let instance = log_script::new(wallet.clone(), bin_path);

    {
        let error = instance
            .main(MatchEnum::RequirePrimitive)
            .call()
            .await
            .expect_err("should return a revert error");

        assert_revert_containing_msg("42", error);
    }
    {
        let error = instance
            .main(MatchEnum::RequireString)
            .call()
            .await
            .expect_err("should return a revert error");

        assert_revert_containing_msg("fuel", error);
    }
    {
        let instance = log_script::new(wallet.clone(), bin_path);
        let error = instance
            .main(MatchEnum::RequireCustomGeneric)
            .call()
            .await
            .expect_err("should return a revert error");

        assert_revert_containing_msg("StructDeeplyNestedGeneric", error);
    }
    {
        let instance = log_script::new(wallet.clone(), bin_path);
        let error = instance
            .main(MatchEnum::RequireWithAdditionalLogs)
            .call()
            .await
            .expect_err("should return a revert error");

        assert_revert_containing_msg("64", error);
    }

    Ok(())
}

#[tokio::test]
async fn test_contract_require_from_contract() -> Result<()> {
    setup_contract_test!(
        Wallets("wallet"),
        Abigen(
            name = "MyContract",
            abi = "packages/fuels/tests/contracts/lib_contract",
        ),
        Abigen(
            name = "ContractCaller",
            abi = "packages/fuels/tests/contracts/lib_contract_caller",
        ),
        Deploy(
            name = "contract_caller_instance",
            contract = "ContractCaller",
            wallet = "wallet"
        )
    );

    let contract_id: ContractId = Contract::deploy(
        "../../packages/fuels/tests/contracts/lib_contract/out/debug/lib_contract.bin",
        &wallet,
        TxParameters::default(),
        StorageConfiguration::default(),
    )
    .await?
    .into();

    let contract_instance = MyContract::new(contract_id.into(), wallet.clone());

    let error = contract_caller_instance
        .methods()
        .require_from_contract(contract_id)
        .set_contracts(&[&contract_instance])
        .call()
        .await
        .expect_err("should return a revert error");

    assert_revert_containing_msg("require from contract", error);

    Ok(())
}

#[tokio::test]
async fn test_multi_call_contract_require_from_contract() -> Result<()> {
    setup_contract_test!(
        Wallets("wallet"),
        Abigen(
            name = "MyContract",
            abi = "packages/fuels/tests/contracts/lib_contract",
        ),
        Abigen(
            name = "ContractLogs",
            abi = "packages/fuels/tests/logs/contract_logs",
        ),
        Abigen(
            name = "ContractCaller",
            abi = "packages/fuels/tests/contracts/lib_contract_caller",
        ),
        Deploy(
            name = "contract_instance",
            contract = "ContractLogs",
            wallet = "wallet"
        ),
        Deploy(
            name = "contract_caller_instance",
            contract = "ContractCaller",
            wallet = "wallet"
        ),
    );

    let contract_id: ContractId = Contract::deploy(
        "../../packages/fuels/tests/contracts/lib_contract/out/debug/lib_contract.bin",
        &wallet,
        TxParameters::default(),
        StorageConfiguration::default(),
    )
    .await?
    .into();

    let lib_contract_instance = MyContract::new(contract_id.into(), wallet.clone());

    let call_handler_1 = contract_instance.methods().produce_logs_values();

    let call_handler_2 = contract_caller_instance
        .methods()
        .require_from_contract(contract_id)
        .set_contracts(&[&lib_contract_instance]);

    let mut multi_call_handler = MultiContractCallHandler::new(wallet.clone());

    multi_call_handler
        .add_call(call_handler_1)
        .add_call(call_handler_2);

    let error = multi_call_handler
        .call::<((), ())>()
        .await
        .expect_err("should return a revert error");

    assert_revert_containing_msg("require from contract", error);

    Ok(())
}

#[tokio::test]
async fn test_script_require_from_contract() -> Result<()> {
    let wallet = launch_provider_and_get_wallet().await;

    abigen!(Contract(name = "MyContract", abi = "packages/fuels/tests/contracts/lib_contract/out/debug/lib_contract-abi.json"),
            Script(name = "log_script", abi = "packages/fuels/tests/scripts/script_require_from_contract/out/debug/script_require_from_contract-abi.json"));

    let contract_id: ContractId = Contract::deploy(
        "../../packages/fuels/tests/contracts/lib_contract/out/debug/lib_contract.bin",
        &wallet,
        TxParameters::default(),
        StorageConfiguration::default(),
    )
    .await?
    .into();

    let contract_instance = MyContract::new(contract_id.into(), wallet.clone());

    let bin_path =
        "../fuels/tests/scripts/script_require_from_contract/out/debug/script_require_from_contract.bin";
    let instance = log_script::new(wallet.clone(), bin_path);

    let error = instance
        .main(contract_id)
        .set_contracts(&[&contract_instance])
        .call()
        .await
        .expect_err("should return a revert error");

    assert_revert_containing_msg("require from contract", error);

    Ok(())
}

fn assert_assert_eq_containing_msg<T: Debug>(left: T, right: T, error: Error) {
    let msg = format!("left: `\"{left:?}\"`\n right: `\"{right:?}\"`");
    assert_revert_containing_msg(&msg, error)
}

#[tokio::test]
async fn test_contract_asserts_log() -> Result<()> {
    setup_contract_test!(
        Wallets("wallet"),
        Abigen(
            name = "LogContract",
            abi = "packages/fuels/tests/contracts/asserts"
        ),
        Deploy(
            name = "contract_instance",
            contract = "LogContract",
            wallet = "wallet"
        ),
    );
    let contract_methods = contract_instance.methods();
    {
        let a = 32;
        let b = 64;

        let error = contract_methods
            .assert_primitive(a, b)
            .call()
            .await
            .expect_err("should return a revert error");

        assert_revert_containing_msg("assertion failed", error);
    }
    {
        let a = 32;
        let b = 64;

        let error = contract_methods
            .assert_eq_primitive(a, b)
            .call()
            .await
            .expect_err("should return a revert error");

        assert_assert_eq_containing_msg(a, b, error);
    }
    {
        let test_struct = TestStruct {
            field_1: true,
            field_2: 64,
        };

        let test_struct2 = TestStruct {
            field_1: false,
            field_2: 32,
        };

        let error = contract_methods
            .assert_eq_struct(test_struct.clone(), test_struct2.clone())
            .call()
            .await
            .expect_err("should return a revert error");

        assert_assert_eq_containing_msg(test_struct, test_struct2, error);
    }
    {
        let test_enum = TestEnum::VariantOne;
        let test_enum2 = TestEnum::VariantTwo;

        let error = contract_methods
            .assert_eq_enum(test_enum.clone(), test_enum2.clone())
            .call()
            .await
            .expect_err("should return a revert error");

        assert_assert_eq_containing_msg(test_enum, test_enum2, error);
    }

    Ok(())
}

#[tokio::test]
async fn test_script_asserts_log() -> Result<()> {
    abigen!(Script(
        name = "log_script",
        abi = "packages/fuels/tests/scripts/script_asserts/out/debug/script_asserts-abi.json"
    ));

    let wallet = launch_provider_and_get_wallet().await;
    let bin_path = "../fuels/tests/scripts/script_asserts/out/debug/script_asserts.bin";
    let instance = log_script::new(wallet.clone(), bin_path);

    {
        let a = 32;
        let b = 64;

        let error = instance
            .main(MatchEnum::AssertPrimitive((a, b)))
            .call()
            .await
            .expect_err("should return a revert error");

        assert_revert_containing_msg("assertion failed", error);
    }
    {
        let a = 32;
        let b = 64;

        let error = instance
            .main(MatchEnum::AssertEqPrimitive((a, b)))
            .call()
            .await
            .expect_err("should return a revert error");

        assert_assert_eq_containing_msg(a, b, error);
    }
    {
        let test_struct = TestStruct {
            field_1: true,
            field_2: 64,
        };

        let test_struct2 = TestStruct {
            field_1: false,
            field_2: 32,
        };

        let error = instance
            .main(MatchEnum::AssertEqStruct((
                test_struct.clone(),
                test_struct2.clone(),
            )))
            .call()
            .await
            .expect_err("should return a revert error");

        assert_assert_eq_containing_msg(test_struct, test_struct2, error);
    }
    {
        let test_enum = TestEnum::VariantOne;
        let test_enum2 = TestEnum::VariantTwo;

        let error = instance
            .main(MatchEnum::AssertEqEnum((
                test_enum.clone(),
                test_enum2.clone(),
            )))
            .call()
            .await
            .expect_err("should return a revert error");

<<<<<<< HEAD
    assert_revert_containing_msg("require from contract", error);
=======
        assert_assert_eq_containing_msg(test_enum, test_enum2, error);
    }
>>>>>>> 4cb767e4

    Ok(())
}

<<<<<<< HEAD
fn assert_assert_eq_containing_msg<T: Debug>(left: T, right: T, error: Error) {
    let msg = format!("left: `\"{left:?}\"`\n right: `\"{right:?}\"`");
    assert_revert_containing_msg(&msg, error)
}

#[tokio::test]
async fn test_contract_assert_eq_log() -> Result<()> {
    setup_contract_test!(
        Wallets("wallet"),
        Abigen(
            name = "LogContract",
            abi = "packages/fuels/tests/contracts/assert_eq"
        ),
        Deploy(
            name = "contract_instance",
            contract = "LogContract",
=======
#[tokio::test]
async fn contract_token_ops_error_messages() -> Result<()> {
    setup_contract_test!(
        Wallets("wallet"),
        Abigen(
            name = "TestContract",
            abi = "packages/fuels/tests/contracts/token_ops"
        ),
        Deploy(
            name = "contract_instance",
            contract = "TestContract",
>>>>>>> 4cb767e4
            wallet = "wallet"
        ),
    );
    let contract_methods = contract_instance.methods();
<<<<<<< HEAD
    {
        let a = 32;
        let b = 64;

        let error = contract_methods
            .assert_eq_primitive(a, b)
            .call()
            .await
            .expect_err("Should return a revert error");

        assert_assert_eq_containing_msg(a, b, error);
    }
    {
        let test_struct = TestStruct {
            field_1: true,
            field_2: 64,
        };

        let test_struct2 = TestStruct {
            field_1: false,
            field_2: 32,
        };

        let error = contract_methods
            .assert_eq_struct(test_struct.clone(), test_struct2.clone())
            .call()
            .await
            .expect_err("Should return a revert error");

        assert_assert_eq_containing_msg(test_struct, test_struct2, error);
    }
    {
        let test_enum = TestEnum::VariantOne;
        let test_enum2 = TestEnum::VariantTwo;

        let error = contract_methods
            .assert_eq_enum(test_enum.clone(), test_enum2.clone())
            .call()
            .await
            .expect_err("Should return a revert error");

        assert_assert_eq_containing_msg(test_enum, test_enum2, error);
    }

    Ok(())
}

#[tokio::test]
async fn test_script_assert_eq_log() -> Result<()> {
    abigen!(Script(
        name = "log_script",
        abi = "packages/fuels/tests/scripts/script_assert_eq/out/debug/script_assert_eq-abi.json"
    ));

    let wallet = launch_provider_and_get_wallet().await;
    let bin_path = "../fuels/tests/scripts/script_assert_eq/out/debug/script_assert_eq.bin";
    let instance = log_script::new(wallet.clone(), bin_path);

    {
        let a = 32;
        let b = 64;

        let error = instance
            .main(MatchEnum::AssertEqPrimitive((a, b)))
            .call()
            .await
            .expect_err("Should return a revert error");

        assert_assert_eq_containing_msg(a, b, error);
    }
    {
        let test_struct = TestStruct {
            field_1: true,
            field_2: 64,
        };

        let test_struct2 = TestStruct {
            field_1: false,
            field_2: 32,
        };

        let error = instance
            .main(MatchEnum::AssertEqStruct((
                test_struct.clone(),
                test_struct2.clone(),
            )))
            .call()
            .await
            .expect_err("Should return a revert error");

        assert_assert_eq_containing_msg(test_struct, test_struct2, error);
    }
    {
        let test_enum = TestEnum::VariantOne;
        let test_enum2 = TestEnum::VariantTwo;

        let error = instance
            .main(MatchEnum::AssertEqEnum((
                test_enum.clone(),
                test_enum2.clone(),
            )))
            .call()
            .await
            .expect_err("Should return a revert error");

        assert_assert_eq_containing_msg(test_enum, test_enum2, error);
=======

    {
        let base_layer_address = Bits256([1u8; 32]);
        let amount = 1000;

        let error = contract_methods
            .send_message(base_layer_address, amount)
            .call()
            .await
            .expect_err("should return a revert error");

        assert_revert_containing_msg("failed to send message", error);
    }
    {
        let contract_id = contract_instance.contract_id().into();
        let address = wallet.address().into();

        let error = contract_methods
            .transfer_coins_to_output(1_000_000, contract_id, address)
            .call()
            .await
            .expect_err("should return a revert error");

        assert_revert_containing_msg("failed transfer to address", error);
>>>>>>> 4cb767e4
    }

    Ok(())
}<|MERGE_RESOLUTION|>--- conflicted
+++ resolved
@@ -1,3 +1,5 @@
+use std::fmt::Debug;
+
 use std::fmt::Debug;
 
 use fuels::{
@@ -424,14 +426,10 @@
 fn assert_revert_containing_msg(msg: &str, error: Error) {
     assert!(matches!(error, Error::RevertTransactionError { .. }));
     if let Error::RevertTransactionError { reason, .. } = error {
-<<<<<<< HEAD
-        assert!(reason.contains(msg));
-=======
         assert!(
             reason.contains(msg),
             "message: \"{msg}\" not contained in reason: \"{reason}\""
         );
->>>>>>> 4cb767e4
     }
 }
 
@@ -1220,34 +1218,12 @@
             .await
             .expect_err("should return a revert error");
 
-<<<<<<< HEAD
-    assert_revert_containing_msg("require from contract", error);
-=======
         assert_assert_eq_containing_msg(test_enum, test_enum2, error);
     }
->>>>>>> 4cb767e4
-
-    Ok(())
-}
-
-<<<<<<< HEAD
-fn assert_assert_eq_containing_msg<T: Debug>(left: T, right: T, error: Error) {
-    let msg = format!("left: `\"{left:?}\"`\n right: `\"{right:?}\"`");
-    assert_revert_containing_msg(&msg, error)
-}
-
-#[tokio::test]
-async fn test_contract_assert_eq_log() -> Result<()> {
-    setup_contract_test!(
-        Wallets("wallet"),
-        Abigen(
-            name = "LogContract",
-            abi = "packages/fuels/tests/contracts/assert_eq"
-        ),
-        Deploy(
-            name = "contract_instance",
-            contract = "LogContract",
-=======
+
+    Ok(())
+}
+
 #[tokio::test]
 async fn contract_token_ops_error_messages() -> Result<()> {
     setup_contract_test!(
@@ -1259,119 +1235,10 @@
         Deploy(
             name = "contract_instance",
             contract = "TestContract",
->>>>>>> 4cb767e4
             wallet = "wallet"
         ),
     );
     let contract_methods = contract_instance.methods();
-<<<<<<< HEAD
-    {
-        let a = 32;
-        let b = 64;
-
-        let error = contract_methods
-            .assert_eq_primitive(a, b)
-            .call()
-            .await
-            .expect_err("Should return a revert error");
-
-        assert_assert_eq_containing_msg(a, b, error);
-    }
-    {
-        let test_struct = TestStruct {
-            field_1: true,
-            field_2: 64,
-        };
-
-        let test_struct2 = TestStruct {
-            field_1: false,
-            field_2: 32,
-        };
-
-        let error = contract_methods
-            .assert_eq_struct(test_struct.clone(), test_struct2.clone())
-            .call()
-            .await
-            .expect_err("Should return a revert error");
-
-        assert_assert_eq_containing_msg(test_struct, test_struct2, error);
-    }
-    {
-        let test_enum = TestEnum::VariantOne;
-        let test_enum2 = TestEnum::VariantTwo;
-
-        let error = contract_methods
-            .assert_eq_enum(test_enum.clone(), test_enum2.clone())
-            .call()
-            .await
-            .expect_err("Should return a revert error");
-
-        assert_assert_eq_containing_msg(test_enum, test_enum2, error);
-    }
-
-    Ok(())
-}
-
-#[tokio::test]
-async fn test_script_assert_eq_log() -> Result<()> {
-    abigen!(Script(
-        name = "log_script",
-        abi = "packages/fuels/tests/scripts/script_assert_eq/out/debug/script_assert_eq-abi.json"
-    ));
-
-    let wallet = launch_provider_and_get_wallet().await;
-    let bin_path = "../fuels/tests/scripts/script_assert_eq/out/debug/script_assert_eq.bin";
-    let instance = log_script::new(wallet.clone(), bin_path);
-
-    {
-        let a = 32;
-        let b = 64;
-
-        let error = instance
-            .main(MatchEnum::AssertEqPrimitive((a, b)))
-            .call()
-            .await
-            .expect_err("Should return a revert error");
-
-        assert_assert_eq_containing_msg(a, b, error);
-    }
-    {
-        let test_struct = TestStruct {
-            field_1: true,
-            field_2: 64,
-        };
-
-        let test_struct2 = TestStruct {
-            field_1: false,
-            field_2: 32,
-        };
-
-        let error = instance
-            .main(MatchEnum::AssertEqStruct((
-                test_struct.clone(),
-                test_struct2.clone(),
-            )))
-            .call()
-            .await
-            .expect_err("Should return a revert error");
-
-        assert_assert_eq_containing_msg(test_struct, test_struct2, error);
-    }
-    {
-        let test_enum = TestEnum::VariantOne;
-        let test_enum2 = TestEnum::VariantTwo;
-
-        let error = instance
-            .main(MatchEnum::AssertEqEnum((
-                test_enum.clone(),
-                test_enum2.clone(),
-            )))
-            .call()
-            .await
-            .expect_err("Should return a revert error");
-
-        assert_assert_eq_containing_msg(test_enum, test_enum2, error);
-=======
 
     {
         let base_layer_address = Bits256([1u8; 32]);
@@ -1396,7 +1263,6 @@
             .expect_err("should return a revert error");
 
         assert_revert_containing_msg("failed transfer to address", error);
->>>>>>> 4cb767e4
     }
 
     Ok(())
