use std::fmt::Debug;

use fuels::{
    prelude::*,
    tx::Receipt,
    types::{Bits256, SizedAsciiString},
};

#[tokio::test]
async fn test_parse_logged_variables() -> Result<()> {
    setup_program_test!(
        Wallets("wallet"),
        Abigen(Contract(
            name = "LogContract",
            project = "packages/fuels/tests/logs/contract_logs"
        )),
        Deploy(
            name = "contract_instance",
            contract = "LogContract",
            wallet = "wallet"
        ),
    );

    // ANCHOR: produce_logs
    let contract_methods = contract_instance.methods();
    let response = contract_methods.produce_logs_variables().call().await?;

    let log_u64 = response.decode_logs_with_type::<u64>()?;
    let log_bits256 = response.decode_logs_with_type::<Bits256>()?;
    let log_string = response.decode_logs_with_type::<SizedAsciiString<4>>()?;
    let log_array = response.decode_logs_with_type::<[u8; 3]>()?;

    let expected_bits256 = Bits256([
        239, 134, 175, 169, 105, 108, 240, 220, 99, 133, 226, 196, 7, 166, 225, 89, 161, 16, 60,
        239, 183, 226, 174, 6, 54, 251, 51, 211, 203, 42, 158, 74,
    ]);

    assert_eq!(log_u64, vec![64]);
    assert_eq!(log_bits256, vec![expected_bits256]);
    assert_eq!(log_string, vec!["Fuel"]);
    assert_eq!(log_array, vec![[1, 2, 3]]);
    // ANCHOR_END: produce_logs

    Ok(())
}

#[tokio::test]
async fn test_parse_logs_values() -> Result<()> {
    setup_program_test!(
        Wallets("wallet"),
        Abigen(Contract(
            name = "LogContract",
            project = "packages/fuels/tests/logs/contract_logs"
        )),
        Deploy(
            name = "contract_instance",
            contract = "LogContract",
            wallet = "wallet"
        ),
    );

    let contract_methods = contract_instance.methods();
    let response = contract_methods.produce_logs_values().call().await?;

    let log_u64 = response.decode_logs_with_type::<u64>()?;
    let log_u32 = response.decode_logs_with_type::<u32>()?;
    let log_u16 = response.decode_logs_with_type::<u16>()?;
    let log_u8 = response.decode_logs_with_type::<u8>()?;
    // try to retrieve non existent log
    let log_nonexistent = response.decode_logs_with_type::<bool>()?;

    assert_eq!(log_u64, vec![64]);
    assert_eq!(log_u32, vec![32]);
    assert_eq!(log_u16, vec![16]);
    assert_eq!(log_u8, vec![8]);
    assert!(log_nonexistent.is_empty());

    Ok(())
}

#[tokio::test]
async fn test_parse_logs_custom_types() -> Result<()> {
    setup_program_test!(
        Wallets("wallet"),
        Abigen(Contract(
            name = "LogContract",
            project = "packages/fuels/tests/logs/contract_logs"
        )),
        Deploy(
            name = "contract_instance",
            contract = "LogContract",
            wallet = "wallet"
        ),
    );

    let contract_methods = contract_instance.methods();
    let response = contract_methods.produce_logs_custom_types().call().await?;

    let log_test_struct = response.decode_logs_with_type::<TestStruct>()?;
    let log_test_enum = response.decode_logs_with_type::<TestEnum>()?;

    let expected_bits256 = Bits256([
        239, 134, 175, 169, 105, 108, 240, 220, 99, 133, 226, 196, 7, 166, 225, 89, 161, 16, 60,
        239, 183, 226, 174, 6, 54, 251, 51, 211, 203, 42, 158, 74,
    ]);
    let expected_struct = TestStruct {
        field_1: true,
        field_2: expected_bits256,
        field_3: 64,
    };
    let expected_enum = TestEnum::VariantTwo;

    assert_eq!(log_test_struct, vec![expected_struct]);
    assert_eq!(log_test_enum, vec![expected_enum]);

    Ok(())
}

#[tokio::test]
async fn test_parse_logs_generic_types() -> Result<()> {
    setup_program_test!(
        Wallets("wallet"),
        Abigen(Contract(
            name = "LogContract",
            project = "packages/fuels/tests/logs/contract_logs"
        )),
        Deploy(
            name = "contract_instance",
            contract = "LogContract",
            wallet = "wallet"
        ),
    );

    let contract_methods = contract_instance.methods();
    let response = contract_methods.produce_logs_generic_types().call().await?;

    let log_struct = response.decode_logs_with_type::<StructWithGeneric<[_; 3]>>()?;
    let log_enum = response.decode_logs_with_type::<EnumWithGeneric<[_; 3]>>()?;
    let log_struct_nested =
        response.decode_logs_with_type::<StructWithNestedGeneric<StructWithGeneric<[_; 3]>>>()?;
    let log_struct_deeply_nested = response.decode_logs_with_type::<StructDeeplyNestedGeneric<
        StructWithNestedGeneric<StructWithGeneric<[_; 3]>>,
    >>()?;

    let l = [1u8, 2u8, 3u8];
    let expected_struct = StructWithGeneric {
        field_1: l,
        field_2: 64,
    };
    let expected_enum = EnumWithGeneric::VariantOne(l);
    let expected_nested_struct = StructWithNestedGeneric {
        field_1: expected_struct.clone(),
        field_2: 64,
    };
    let expected_deeply_nested_struct = StructDeeplyNestedGeneric {
        field_1: expected_nested_struct.clone(),
        field_2: 64,
    };

    assert_eq!(log_struct, vec![expected_struct]);
    assert_eq!(log_enum, vec![expected_enum]);
    assert_eq!(log_struct_nested, vec![expected_nested_struct]);
    assert_eq!(
        log_struct_deeply_nested,
        vec![expected_deeply_nested_struct]
    );

    Ok(())
}

#[tokio::test]
async fn test_decode_logs() -> Result<()> {
    setup_program_test!(
        Wallets("wallet"),
        Abigen(Contract(
            name = "LogContract",
            project = "packages/fuels/tests/logs/contract_logs"
        )),
        Deploy(
            name = "contract_instance",
            contract = "LogContract",
            wallet = "wallet"
        ),
    );

    // ANCHOR: decode_logs
    let contract_methods = contract_instance.methods();
    let response = contract_methods.produce_multiple_logs().call().await?;
    let logs = response.decode_logs();
    // ANCHOR_END: decode_logs

    let expected_bits256 = Bits256([
        239, 134, 175, 169, 105, 108, 240, 220, 99, 133, 226, 196, 7, 166, 225, 89, 161, 16, 60,
        239, 183, 226, 174, 6, 54, 251, 51, 211, 203, 42, 158, 74,
    ]);
    let expected_struct = TestStruct {
        field_1: true,
        field_2: expected_bits256,
        field_3: 64,
    };
    let expected_enum = TestEnum::VariantTwo;
    let expected_generic_struct = StructWithGeneric {
        field_1: expected_struct.clone(),
        field_2: 64,
    };
    let expected_logs: Vec<String> = vec![
        format!("{:?}", 64u64),
        format!("{:?}", 32u32),
        format!("{:?}", 16u16),
        format!("{:?}", 8u8),
        format!("{:?}", 64u64),
        format!("{expected_bits256:?}"),
        format!("{:?}", SizedAsciiString::<4>::new("Fuel".to_string())?),
        format!("{:?}", [1, 2, 3]),
        format!("{expected_struct:?}"),
        format!("{expected_enum:?}"),
        format!("{expected_generic_struct:?}"),
    ];

    assert_eq!(logs.filter_succeeded(), expected_logs);

    Ok(())
}

#[tokio::test]
async fn test_decode_logs_with_no_logs() -> Result<()> {
    setup_program_test!(
        Wallets("wallet"),
        Abigen(Contract(
            name = "TestContract",
            project = "packages/fuels/tests/contracts/contract_test"
        )),
        Deploy(
            name = "contract_instance",
            contract = "TestContract",
            wallet = "wallet"
        ),
    );

    let contract_methods = contract_instance.methods();
    let logs = contract_methods
        .initialize_counter(42)
        .call()
        .await?
        .decode_logs();

    assert!(logs.filter_succeeded().is_empty());

    Ok(())
}

#[tokio::test]
async fn test_multi_call_log_single_contract() -> Result<()> {
    setup_program_test!(
        Wallets("wallet"),
        Abigen(Contract(
            name = "LogContract",
            project = "packages/fuels/tests/logs/contract_logs"
        )),
        Deploy(
            name = "contract_instance",
            contract = "LogContract",
            wallet = "wallet"
        ),
    );

    let contract_methods = contract_instance.methods();

    let call_handler_1 = contract_methods.produce_logs_values();
    let call_handler_2 = contract_methods.produce_logs_variables();

    let mut multi_call_handler = MultiContractCallHandler::new(wallet.clone());

    multi_call_handler
        .add_call(call_handler_1)
        .add_call(call_handler_2);

    let expected_logs: Vec<String> = vec![
        format!("{:?}", 64u64),
        format!("{:?}", 32u32),
        format!("{:?}", 16u16),
        format!("{:?}", 8u8),
        format!("{:?}", 64u64),
        format!(
            "{:?}",
            Bits256([
                239, 134, 175, 169, 105, 108, 240, 220, 99, 133, 226, 196, 7, 166, 225, 89, 161,
                16, 60, 239, 183, 226, 174, 6, 54, 251, 51, 211, 203, 42, 158, 74,
            ])
        ),
        format!("{:?}", SizedAsciiString::<4>::new("Fuel".to_string())?),
        format!("{:?}", [1, 2, 3]),
    ];

    let logs = multi_call_handler.call::<((), ())>().await?.decode_logs();

    assert_eq!(logs.filter_succeeded(), expected_logs);

    Ok(())
}

#[tokio::test]
async fn test_multi_call_log_multiple_contracts() -> Result<()> {
    setup_program_test!(
        Wallets("wallet"),
        Abigen(Contract(
            name = "LogContract",
            project = "packages/fuels/tests/logs/contract_logs"
        )),
        Deploy(
            name = "contract_instance",
            contract = "LogContract",
            wallet = "wallet"
        ),
        Deploy(
            name = "contract_instance2",
            contract = "LogContract",
            wallet = "wallet"
        ),
    );

    let call_handler_1 = contract_instance.methods().produce_logs_values();
    let call_handler_2 = contract_instance2.methods().produce_logs_variables();

    let mut multi_call_handler = MultiContractCallHandler::new(wallet.clone());

    multi_call_handler
        .add_call(call_handler_1)
        .add_call(call_handler_2);

    let expected_logs: Vec<String> = vec![
        format!("{:?}", 64u64),
        format!("{:?}", 32u32),
        format!("{:?}", 16u16),
        format!("{:?}", 8u8),
        format!("{:?}", 64u64),
        format!(
            "{:?}",
            Bits256([
                239, 134, 175, 169, 105, 108, 240, 220, 99, 133, 226, 196, 7, 166, 225, 89, 161,
                16, 60, 239, 183, 226, 174, 6, 54, 251, 51, 211, 203, 42, 158, 74,
            ])
        ),
        format!("{:?}", SizedAsciiString::<4>::new("Fuel".to_string())?),
        format!("{:?}", [1, 2, 3]),
    ];

    let logs = multi_call_handler.call::<((), ())>().await?.decode_logs();

    assert_eq!(logs.filter_succeeded(), expected_logs);

    Ok(())
}

#[tokio::test]
async fn test_multi_call_contract_with_contract_logs() -> Result<()> {
    setup_program_test!(
        Wallets("wallet"),
        Abigen(
            Contract(
                name = "MyContract",
                project = "packages/fuels/tests/logs/contract_logs"
            ),
            Contract(
                name = "ContractCaller",
                project = "packages/fuels/tests/logs/contract_with_contract_logs"
            )
        ),
        Deploy(
            name = "contract_caller_instance",
            contract = "ContractCaller",
            wallet = "wallet"
        ),
        Deploy(
            name = "contract_caller_instance2",
            contract = "ContractCaller",
            wallet = "wallet"
        ),
    );

    let contract_id = Contract::load_from(
        "../../packages/fuels/tests/logs/contract_logs/out/debug/contract_logs.bin",
        LoadConfiguration::default(),
    )?
    .deploy(&wallet, TxParameters::default())
    .await?;

    let contract_instance = MyContract::new(contract_id.clone(), wallet.clone());

    let call_handler_1 = contract_caller_instance
        .methods()
        .logs_from_external_contract(contract_id.clone())
        .set_contracts(&[&contract_instance]);

    let call_handler_2 = contract_caller_instance2
        .methods()
        .logs_from_external_contract(contract_id)
        .set_contracts(&[&contract_instance]);

    let mut multi_call_handler = MultiContractCallHandler::new(wallet.clone());

    multi_call_handler
        .add_call(call_handler_1)
        .add_call(call_handler_2);

    let expected_logs: Vec<String> = vec![
        format!("{:?}", 64),
        format!("{:?}", 32),
        format!("{:?}", 16),
        format!("{:?}", 8),
        format!("{:?}", 64),
        format!("{:?}", 32),
        format!("{:?}", 16),
        format!("{:?}", 8),
    ];

    let logs = multi_call_handler.call::<((), ())>().await?.decode_logs();

    assert_eq!(logs.filter_succeeded(), expected_logs);

    Ok(())
}

fn assert_revert_containing_msg(msg: &str, error: Error) {
    assert!(matches!(error, Error::RevertTransactionError { .. }));
    if let Error::RevertTransactionError { reason, .. } = error {
        assert!(
            reason.contains(msg),
            "message: \"{msg}\" not contained in reason: \"{reason}\""
        );
    }
}

#[tokio::test]
async fn test_require_log() -> Result<()> {
    setup_program_test!(
        Wallets("wallet"),
        Abigen(Contract(
            name = "RequireContract",
            project = "packages/fuels/tests/contracts/require"
        )),
        Deploy(
            name = "contract_instance",
            contract = "RequireContract",
            wallet = "wallet"
        ),
    );

    let contract_methods = contract_instance.methods();
    {
        let error = contract_methods
            .require_primitive()
            .call()
            .await
            .expect_err("should return a revert error");

        assert_revert_containing_msg("42", error);
    }
    {
        let error = contract_methods
            .require_string()
            .call()
            .await
            .expect_err("should return a revert error");

        assert_revert_containing_msg("fuel", error);
    }
    {
        let error = contract_methods
            .require_custom_generic()
            .call()
            .await
            .expect_err("should return a revert error");

        assert_revert_containing_msg("StructDeeplyNestedGeneric", error);
    }
    {
        let error = contract_methods
            .require_with_additional_logs()
            .call()
            .await
            .expect_err("should return a revert error");

        assert_revert_containing_msg("64", error);
    }

    Ok(())
}

#[tokio::test]
async fn test_multi_call_require_log_single_contract() -> Result<()> {
    setup_program_test!(
        Wallets("wallet"),
        Abigen(Contract(
            name = "RequireContract",
            project = "packages/fuels/tests/contracts/require"
        )),
        Deploy(
            name = "contract_instance",
            contract = "RequireContract",
            wallet = "wallet"
        ),
    );

    let contract_methods = contract_instance.methods();

    // The output of the error depends on the order of the contract
    // handlers as the script returns the first revert it finds.
    {
        let call_handler_1 = contract_methods.require_string();
        let call_handler_2 = contract_methods.require_custom_generic();

        let mut multi_call_handler = MultiContractCallHandler::new(wallet.clone());

        multi_call_handler
            .add_call(call_handler_1)
            .add_call(call_handler_2);

        let error = multi_call_handler
            .call::<((), ())>()
            .await
            .expect_err("should return a revert error");

        assert_revert_containing_msg("fuel", error);
    }
    {
        let call_handler_1 = contract_methods.require_custom_generic();
        let call_handler_2 = contract_methods.require_string();

        let mut multi_call_handler = MultiContractCallHandler::new(wallet.clone());

        multi_call_handler
            .add_call(call_handler_1)
            .add_call(call_handler_2);

        let error = multi_call_handler
            .call::<((), ())>()
            .await
            .expect_err("should return a revert error");

        assert_revert_containing_msg("StructDeeplyNestedGeneric", error);
    }

    Ok(())
}

#[tokio::test]
async fn test_multi_call_require_log_multi_contract() -> Result<()> {
    setup_program_test!(
        Wallets("wallet"),
        Abigen(Contract(
            name = "RequireContract",
            project = "packages/fuels/tests/contracts/require"
        )),
        Deploy(
            name = "contract_instance",
            contract = "RequireContract",
            wallet = "wallet"
        ),
        Deploy(
            name = "contract_instance2",
            contract = "RequireContract",
            wallet = "wallet"
        ),
    );

    let contract_methods = contract_instance.methods();
    let contract_methods2 = contract_instance2.methods();

    // The output of the error depends on the order of the contract
    // handlers as the script returns the first revert it finds.
    {
        let call_handler_1 = contract_methods.require_string();
        let call_handler_2 = contract_methods2.require_custom_generic();

        let mut multi_call_handler = MultiContractCallHandler::new(wallet.clone());

        multi_call_handler
            .add_call(call_handler_1)
            .add_call(call_handler_2);

        let error = multi_call_handler
            .call::<((), ())>()
            .await
            .expect_err("should return a revert error");

        assert_revert_containing_msg("fuel", error);
    }
    {
        let call_handler_1 = contract_methods2.require_custom_generic();
        let call_handler_2 = contract_methods.require_string();

        let mut multi_call_handler = MultiContractCallHandler::new(wallet.clone());

        multi_call_handler
            .add_call(call_handler_1)
            .add_call(call_handler_2);

        let error = multi_call_handler
            .call::<((), ())>()
            .await
            .expect_err("should return a revert error");

        assert_revert_containing_msg("StructDeeplyNestedGeneric", error);
    }

    Ok(())
}

#[tokio::test]
#[allow(unused_variables)]
async fn test_script_decode_logs() -> Result<()> {
    // ANCHOR: script_logs
    abigen!(Script(
        name = "log_script",
        abi = "packages/fuels/tests/logs/script_logs/out/debug/script_logs-abi.json"
    ));

    let wallet = launch_provider_and_get_wallet().await;
    let bin_path = "../fuels/tests/logs/script_logs/out/debug/script_logs.bin";
    let instance = log_script::new(wallet.clone(), bin_path);

    let response = instance.main().call().await?;

    let logs = response.decode_logs();
    let log_u64 = response.decode_logs_with_type::<u64>()?;
    // ANCHOR_END: script_logs

    let l = [1u8, 2u8, 3u8];
    let expected_bits256 = Bits256([
        239, 134, 175, 169, 105, 108, 240, 220, 99, 133, 226, 196, 7, 166, 225, 89, 161, 16, 60,
        239, 183, 226, 174, 6, 54, 251, 51, 211, 203, 42, 158, 74,
    ]);
    let expected_struct = TestStruct {
        field_1: true,
        field_2: expected_bits256,
        field_3: 64,
    };
    let expected_enum = TestEnum::VariantTwo;
    let expected_generic_struct = StructWithGeneric {
        field_1: expected_struct.clone(),
        field_2: 64,
    };

    let expected_generic_enum = EnumWithGeneric::VariantOne(l);
    let expected_nested_struct = StructWithNestedGeneric {
        field_1: expected_generic_struct.clone(),
        field_2: 64,
    };
    let expected_deeply_nested_struct = StructDeeplyNestedGeneric {
        field_1: expected_nested_struct.clone(),
        field_2: 64,
    };
    let expected_logs: Vec<String> = vec![
        format!("{:?}", 128u64),
        format!("{:?}", 32u32),
        format!("{:?}", 16u16),
        format!("{:?}", 8u8),
        format!("{:?}", 64u64),
        format!("{expected_bits256:?}"),
        format!("{:?}", SizedAsciiString::<4>::new("Fuel".to_string())?),
        format!("{:?}", [1, 2, 3]),
        format!("{expected_struct:?}"),
        format!("{expected_enum:?}"),
        format!("{expected_generic_struct:?}"),
        format!("{expected_generic_enum:?}"),
        format!("{expected_nested_struct:?}"),
        format!("{expected_deeply_nested_struct:?}"),
    ];

    assert_eq!(logs.filter_succeeded(), expected_logs);

    Ok(())
}

#[tokio::test]
async fn test_contract_with_contract_logs() -> Result<()> {
    setup_program_test!(
        Wallets("wallet"),
        Abigen(
            Contract(
                name = "MyContract",
                project = "packages/fuels/tests/logs/contract_logs",
            ),
            Contract(
                name = "ContractCaller",
                project = "packages/fuels/tests/logs/contract_with_contract_logs",
            )
        ),
        Deploy(
            name = "contract_caller_instance",
            contract = "ContractCaller",
            wallet = "wallet"
        )
    );

    let contract_id = Contract::load_from(
        "../../packages/fuels/tests/logs/contract_logs/out/debug/contract_logs.bin",
        LoadConfiguration::default(),
    )?
    .deploy(&wallet, TxParameters::default())
    .await?;

    let contract_instance = MyContract::new(contract_id.clone(), wallet.clone());

    let expected_logs: Vec<String> = vec![
        format!("{:?}", 64),
        format!("{:?}", 32),
        format!("{:?}", 16),
        format!("{:?}", 8),
    ];

    let logs = contract_caller_instance
        .methods()
        .logs_from_external_contract(contract_id)
        .set_contracts(&[&contract_instance])
        .call()
        .await?
        .decode_logs();

    assert_eq!(expected_logs, logs.filter_succeeded());

    Ok(())
}

#[tokio::test]
#[allow(unused_variables)]
async fn test_script_logs_with_contract_logs() -> Result<()> {
    let wallet = launch_provider_and_get_wallet().await;

    abigen!(
        Contract(
        name="MyContract",
        abi="packages/fuels/tests/logs/contract_logs/out/debug/contract_logs-abi.json",
    ),Script(
        name="log_script",
        abi="packages/fuels/tests/logs/script_with_contract_logs/out/debug/script_with_contract_logs-abi.json"
    )
    );

    let contract_id: ContractId = Contract::load_from(
        "../../packages/fuels/tests/logs/contract_logs/out/debug/contract_logs.bin",
        LoadConfiguration::default(),
    )?
    .deploy(&wallet, TxParameters::default())
    .await?
    .into();

    let contract_instance = MyContract::new(contract_id, wallet.clone());

    let bin_path =
        "../fuels/tests/logs/script_with_contract_logs/out/debug/script_with_contract_logs.bin";
    let instance = log_script::new(wallet.clone(), bin_path);

    let expected_num_contract_logs = 4;

    let expected_script_logs: Vec<String> = vec![
        // Contract logs
        format!("{:?}", 64),
        format!("{:?}", 32),
        format!("{:?}", 16),
        format!("{:?}", 8),
        // Script logs
        format!("{:?}", true),
        format!("{:?}", 42),
        format!("{:?}", SizedAsciiString::<4>::new("Fuel".to_string())?),
        format!("{:?}", [1, 2, 3]),
    ];

    // ANCHOR: external_contract_ids
    let response = instance
        .main(contract_id)
        .set_contract_ids(&[contract_id.into()])
        .call()
        .await?;
    // ANCHOR_END: external_contract_ids

    // ANCHOR: external_contract
    let response = instance
        .main(contract_id)
        .set_contracts(&[&contract_instance])
        .call()
        .await?;
    // ANCHOR_END: external_contract

    {
        let num_contract_logs = response
            .receipts
            .iter()
            .filter(|receipt| matches!(receipt, Receipt::LogData { id, .. } | Receipt::Log { id, .. } if *id == contract_id))
            .count();

        assert_eq!(num_contract_logs, expected_num_contract_logs);
    }
    {
        let logs = response.decode_logs();

        assert_eq!(logs.filter_succeeded(), expected_script_logs);
    }

    Ok(())
}

#[tokio::test]
async fn test_script_decode_logs_with_type() -> Result<()> {
    setup_program_test!(
        Wallets("wallet"),
        Abigen(Script(
            name = "log_script",
            project = "packages/fuels/tests/logs/script_logs"
        )),
        LoadScript(
            name = "script_instance",
            script = "log_script",
            wallet = "wallet"
        )
    );

    let response = script_instance.main().call().await?;

    let l = [1u8, 2u8, 3u8];
    let expected_bits256 = Bits256([
        239, 134, 175, 169, 105, 108, 240, 220, 99, 133, 226, 196, 7, 166, 225, 89, 161, 16, 60,
        239, 183, 226, 174, 6, 54, 251, 51, 211, 203, 42, 158, 74,
    ]);
    let expected_struct = TestStruct {
        field_1: true,
        field_2: expected_bits256,
        field_3: 64,
    };
    let expected_enum = TestEnum::VariantTwo;
    let expected_generic_struct = StructWithGeneric {
        field_1: expected_struct.clone(),
        field_2: 64,
    };

    let expected_generic_enum = EnumWithGeneric::VariantOne(l);
    let expected_nested_struct = StructWithNestedGeneric {
        field_1: expected_generic_struct.clone(),
        field_2: 64,
    };
    let expected_deeply_nested_struct = StructDeeplyNestedGeneric {
        field_1: expected_nested_struct.clone(),
        field_2: 64,
    };

    let log_u64 = response.decode_logs_with_type::<u64>()?;
    let log_u32 = response.decode_logs_with_type::<u32>()?;
    let log_u16 = response.decode_logs_with_type::<u16>()?;
    let log_u8 = response.decode_logs_with_type::<u8>()?;
    let log_struct = response.decode_logs_with_type::<TestStruct>()?;
    let log_enum = response.decode_logs_with_type::<TestEnum>()?;
    let log_generic_struct = response.decode_logs_with_type::<StructWithGeneric<TestStruct>>()?;
    let log_generic_enum = response.decode_logs_with_type::<EnumWithGeneric<[_; 3]>>()?;
    let log_nested_struct = response
        .decode_logs_with_type::<StructWithNestedGeneric<StructWithGeneric<TestStruct>>>()?;
    let log_deeply_nested_struct = response.decode_logs_with_type::<StructDeeplyNestedGeneric<
        StructWithNestedGeneric<StructWithGeneric<TestStruct>>,
    >>()?;
    // try to retrieve non existent log
    let log_nonexistent = response.decode_logs_with_type::<bool>()?;

    assert_eq!(log_u64, vec![128, 64]);
    assert_eq!(log_u32, vec![32]);
    assert_eq!(log_u16, vec![16]);
    assert_eq!(log_u8, vec![8]);
    assert_eq!(log_struct, vec![expected_struct]);
    assert_eq!(log_enum, vec![expected_enum]);
    assert_eq!(log_generic_struct, vec![expected_generic_struct]);
    assert_eq!(log_generic_enum, vec![expected_generic_enum]);
    assert_eq!(log_nested_struct, vec![expected_nested_struct]);
    assert_eq!(
        log_deeply_nested_struct,
        vec![expected_deeply_nested_struct]
    );
    assert!(log_nonexistent.is_empty());

    Ok(())
}

#[tokio::test]
async fn test_script_require_log() -> Result<()> {
    setup_program_test!(
        Wallets("wallet"),
        Abigen(Script(
            name = "log_script",
            project = "packages/fuels/tests/scripts/script_require"
        )),
        LoadScript(
            name = "script_instance",
            script = "log_script",
            wallet = "wallet"
        )
    );

    {
        let error = script_instance
            .main(MatchEnum::RequirePrimitive)
            .call()
            .await
            .expect_err("should return a revert error");

        assert_revert_containing_msg("42", error);
    }
    {
        let error = script_instance
            .main(MatchEnum::RequireString)
            .call()
            .await
            .expect_err("should return a revert error");

        assert_revert_containing_msg("fuel", error);
    }
    {
        let error = script_instance
            .main(MatchEnum::RequireCustomGeneric)
            .call()
            .await
            .expect_err("should return a revert error");

        assert_revert_containing_msg("StructDeeplyNestedGeneric", error);
    }
    {
        let error = script_instance
            .main(MatchEnum::RequireWithAdditionalLogs)
            .call()
            .await
            .expect_err("should return a revert error");

        assert_revert_containing_msg("64", error);
    }

    Ok(())
}

#[tokio::test]
async fn test_contract_require_from_contract() -> Result<()> {
    setup_program_test!(
        Wallets("wallet"),
        Abigen(
            Contract(
                name = "MyContract",
                project = "packages/fuels/tests/contracts/lib_contract",
            ),
            Contract(
                name = "ContractCaller",
                project = "packages/fuels/tests/contracts/lib_contract_caller",
            )
        ),
        Deploy(
            name = "contract_caller_instance",
            contract = "ContractCaller",
            wallet = "wallet"
        )
    );

    let contract_id = Contract::load_from(
        "../../packages/fuels/tests/contracts/lib_contract/out/debug/lib_contract.bin",
        LoadConfiguration::default(),
    )?
    .deploy(&wallet, TxParameters::default())
    .await?;

    let contract_instance = MyContract::new(contract_id.clone(), wallet.clone());

    let error = contract_caller_instance
        .methods()
        .require_from_contract(contract_id)
        .set_contracts(&[&contract_instance])
        .call()
        .await
        .expect_err("should return a revert error");

    assert_revert_containing_msg("require from contract", error);

    Ok(())
}

#[tokio::test]
async fn test_multi_call_contract_require_from_contract() -> Result<()> {
    setup_program_test!(
        Wallets("wallet"),
        Abigen(
            Contract(
                name = "MyContract",
                project = "packages/fuels/tests/contracts/lib_contract",
            ),
            Contract(
                name = "ContractLogs",
                project = "packages/fuels/tests/logs/contract_logs",
            ),
            Contract(
                name = "ContractCaller",
                project = "packages/fuels/tests/contracts/lib_contract_caller",
            )
        ),
        Deploy(
            name = "contract_instance",
            contract = "ContractLogs",
            wallet = "wallet"
        ),
        Deploy(
            name = "contract_caller_instance",
            contract = "ContractCaller",
            wallet = "wallet"
        ),
    );

    let contract_id = Contract::load_from(
        "../../packages/fuels/tests/contracts/lib_contract/out/debug/lib_contract.bin",
        LoadConfiguration::default(),
    )?
    .deploy(&wallet, TxParameters::default())
    .await?;

    let lib_contract_instance = MyContract::new(contract_id.clone(), wallet.clone());

    let call_handler_1 = contract_instance.methods().produce_logs_values();

    let call_handler_2 = contract_caller_instance
        .methods()
        .require_from_contract(contract_id)
        .set_contracts(&[&lib_contract_instance]);

    let mut multi_call_handler = MultiContractCallHandler::new(wallet.clone());

    multi_call_handler
        .add_call(call_handler_1)
        .add_call(call_handler_2);

    let error = multi_call_handler
        .call::<((), ())>()
        .await
        .expect_err("should return a revert error");

    assert_revert_containing_msg("require from contract", error);

    Ok(())
}

#[tokio::test]
async fn test_script_require_from_contract() -> Result<()> {
    let wallet = launch_provider_and_get_wallet().await;

    abigen!(Contract(name = "MyContract", abi = "packages/fuels/tests/contracts/lib_contract/out/debug/lib_contract-abi.json"),
            Script(name = "log_script", abi = "packages/fuels/tests/scripts/require_from_contract/out/debug/require_from_contract-abi.json"));

    let contract_id = Contract::load_from(
        "../../packages/fuels/tests/contracts/lib_contract/out/debug/lib_contract.bin",
        LoadConfiguration::default(),
    )?
    .deploy(&wallet, TxParameters::default())
    .await?;

    let contract_instance = MyContract::new(contract_id.clone(), wallet.clone());

    let bin_path =
        "../fuels/tests/scripts/require_from_contract/out/debug/require_from_contract.bin";
    let instance = log_script::new(wallet.clone(), bin_path);

    let error = instance
        .main(contract_id)
        .set_contracts(&[&contract_instance])
        .call()
        .await
        .expect_err("should return a revert error");

    assert_revert_containing_msg("require from contract", error);

    Ok(())
}

fn assert_assert_eq_containing_msg<T: Debug>(left: T, right: T, error: Error) {
    let msg = format!("left: `\"{left:?}\"`\n right: `\"{right:?}\"`");
    assert_revert_containing_msg(&msg, error)
}

#[tokio::test]
async fn test_contract_asserts_log() -> Result<()> {
    setup_program_test!(
        Wallets("wallet"),
        Abigen(Contract(
            name = "LogContract",
            project = "packages/fuels/tests/contracts/asserts"
        )),
        Deploy(
            name = "contract_instance",
            contract = "LogContract",
            wallet = "wallet"
        ),
    );
    let contract_methods = contract_instance.methods();
    {
        let a = 32;
        let b = 64;

        let error = contract_methods
            .assert_primitive(a, b)
            .call()
            .await
            .expect_err("should return a revert error");
        assert_revert_containing_msg("assertion failed", error);
    }
    {
        let a = 32;
        let b = 64;

        let error = contract_methods
            .assert_eq_primitive(a, b)
            .call()
            .await
            .expect_err("should return a revert error");
        assert_assert_eq_containing_msg(a, b, error);
    }
    {
        let test_struct = TestStruct {
            field_1: true,
            field_2: 64,
        };

        let test_struct2 = TestStruct {
            field_1: false,
            field_2: 32,
        };

        let error = contract_methods
            .assert_eq_struct(test_struct.clone(), test_struct2.clone())
            .call()
            .await
            .expect_err("should return a revert error");
        assert_assert_eq_containing_msg(test_struct, test_struct2, error);
    }
    {
        let test_enum = TestEnum::VariantOne;
        let test_enum2 = TestEnum::VariantTwo;

        let error = contract_methods
            .assert_eq_enum(test_enum.clone(), test_enum2.clone())
            .call()
            .await
            .expect_err("should return a revert error");

        assert_assert_eq_containing_msg(test_enum, test_enum2, error);
    }

    Ok(())
}

#[tokio::test]
async fn test_script_asserts_log() -> Result<()> {
    setup_program_test!(
        Wallets("wallet"),
        Abigen(Script(
            name = "log_script",
            project = "packages/fuels/tests/scripts/script_asserts"
        )),
        LoadScript(
            name = "script_instance",
            script = "log_script",
            wallet = "wallet"
        )
    );

    {
        let a = 32;
        let b = 64;

        let error = script_instance
            .main(MatchEnum::AssertPrimitive((a, b)))
            .call()
            .await
            .expect_err("should return a revert error");

        assert_revert_containing_msg("assertion failed", error);
    }
    {
        let a = 32;
        let b = 64;

        let error = script_instance
            .main(MatchEnum::AssertEqPrimitive((a, b)))
            .call()
            .await
            .expect_err("should return a revert error");

        assert_assert_eq_containing_msg(a, b, error);
    }
    {
        let test_struct = TestStruct {
            field_1: true,
            field_2: 64,
        };

        let test_struct2 = TestStruct {
            field_1: false,
            field_2: 32,
        };

        let error = script_instance
            .main(MatchEnum::AssertEqStruct((
                test_struct.clone(),
                test_struct2.clone(),
            )))
            .call()
            .await
            .expect_err("should return a revert error");

        assert_assert_eq_containing_msg(test_struct, test_struct2, error);
    }
    {
        let test_enum = TestEnum::VariantOne;
        let test_enum2 = TestEnum::VariantTwo;

        let error = script_instance
            .main(MatchEnum::AssertEqEnum((
                test_enum.clone(),
                test_enum2.clone(),
            )))
            .call()
            .await
            .expect_err("should return a revert error");

        assert_assert_eq_containing_msg(test_enum, test_enum2, error);
    }

    Ok(())
}

#[tokio::test]
async fn contract_token_ops_error_messages() -> Result<()> {
    setup_program_test!(
        Wallets("wallet"),
        Abigen(Contract(
            name = "TestContract",
            project = "packages/fuels/tests/contracts/token_ops"
        )),
        Deploy(
            name = "contract_instance",
            contract = "TestContract",
            wallet = "wallet"
        ),
    );
    let contract_methods = contract_instance.methods();

    {
<<<<<<< HEAD
        let base_layer_address = Bits256([1u8; 32]);
        let amount = 1000;

        let error = contract_methods
            .send_message(base_layer_address, amount)
            .call()
            .await
            .expect_err("should return a revert error");

        assert_revert_containing_msg("failed to send message", error);
    }
    {
        let contract_id = contract_instance.contract_id();
        let address = wallet.address();
=======
        let contract_id = contract_instance.contract_id().into();
        let address = wallet.address().into();
>>>>>>> bd258b2e

        let error = contract_methods
            .transfer_coins_to_output(1_000_000, contract_id, address)
            .call()
            .await
            .expect_err("should return a revert error");

        assert_revert_containing_msg("failed transfer to address", error);
    }

    Ok(())
}

#[tokio::test]
async fn test_log_results() -> Result<()> {
    abigen!(Contract(
        name = "MyContract",
        abi = "packages/fuels/tests/logs/contract_logs/out/debug/contract_logs-abi.json"
    ));

    let wallet = launch_provider_and_get_wallet().await;

    let contract_id = Contract::load_from(
        "tests/logs/contract_logs/out/debug/contract_logs.bin",
        LoadConfiguration::default(),
    )?
    .deploy(&wallet, TxParameters::default())
    .await?;

    let contract_instance = MyContract::new(contract_id.clone(), wallet.clone());

    let contract_methods = contract_instance.methods();
    let response = contract_methods.produce_bad_logs().call().await?;

    let log = response.decode_logs();

    let expected_err = format!(
        "Invalid data: missing log formatter for log_id: `LogId({:?}, 128)`. Consider adding external contracts with `set_contracts()`",
        contract_id.hash
    );

    let succeeded = log.filter_succeeded();
    let failed = log.filter_failed();
    assert_eq!(succeeded, vec!["123".to_string()]);
    assert_eq!(failed.get(0).unwrap().to_string(), expected_err);

    Ok(())
}<|MERGE_RESOLUTION|>--- conflicted
+++ resolved
@@ -1243,25 +1243,8 @@
     let contract_methods = contract_instance.methods();
 
     {
-<<<<<<< HEAD
-        let base_layer_address = Bits256([1u8; 32]);
-        let amount = 1000;
-
-        let error = contract_methods
-            .send_message(base_layer_address, amount)
-            .call()
-            .await
-            .expect_err("should return a revert error");
-
-        assert_revert_containing_msg("failed to send message", error);
-    }
-    {
         let contract_id = contract_instance.contract_id();
         let address = wallet.address();
-=======
-        let contract_id = contract_instance.contract_id().into();
-        let address = wallet.address().into();
->>>>>>> bd258b2e
 
         let error = contract_methods
             .transfer_coins_to_output(1_000_000, contract_id, address)
