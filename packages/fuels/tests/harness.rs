use fuel_core::service::{Config, FuelService};
use fuel_gql_client::fuel_tx::{AssetId, ContractId, Receipt};
use fuels::contract::contract::MultiContractCallHandler;
use fuels::prelude::{
    abigen, launch_provider_and_get_wallet, setup_multiple_assets_coins, setup_single_asset_coins,
    setup_test_provider, CallParameters, Contract, Error, LocalWallet, Provider, Salt, Signer,
    TxParameters, DEFAULT_COIN_AMOUNT, DEFAULT_NUM_COINS,
};
#[cfg(feature = "fuel-core-lib")]
use fuels::prelude::{launch_custom_provider_and_get_wallets, WalletsConfig};
use fuels_core::parameters::StorageConfiguration;
use fuels_core::tx::{Address, Bytes32, StorageSlot};
use fuels_core::Tokenizable;
use fuels_core::{constants::BASE_ASSET_ID, Token};
use fuels_test_helpers::{launch_custom_provider_and_get_wallets, WalletsConfig};
use sha2::{Digest, Sha256};
use std::str::FromStr;

/// Note: all the tests and examples below require pre-compiled Sway projects.
/// To compile these projects, run `cargo run --bin build-test-projects`.
/// It will build all test projects, creating their respective binaries,
/// ABI files, and lock files. These are not to be committed to the repository.

/// #[ctor::ctor] Marks a function or static variable as a library/executable constructor.
/// This uses OS-specific linker sections to call a specific function at load time.
#[cfg(test)]
#[ctor::ctor]
fn init_tracing() {
    let _ = tracing_subscriber::fmt::try_init();
}

fn null_contract_id() -> String {
    // a bech32 contract address that decodes to ~[0u8;32]
    String::from("fuel1qqqqqqqqqqqqqqqqqqqqqqqqqqqqqqqqqqqqqqqqqqqqqqqqqqqqsx2mt2")
}

#[tokio::test]
async fn compile_bindings_from_contract_file() {
    // Generates the bindings from an ABI definition in a JSON file
    // The generated bindings can be accessed through `SimpleContract`.
    abigen!(
        SimpleContract,
        "packages/fuels/tests/takes_ints_returns_bool.json",
    );

    let wallet = launch_provider_and_get_wallet().await;

    // `SimpleContract` is the name of the contract
    let contract_instance = SimpleContractBuilder::new(null_contract_id(), wallet).build();

    let call_handler = contract_instance.takes_ints_returns_bool(42);

    let encoded = format!(
        "{}{}",
        hex::encode(call_handler.contract_call.encoded_selector),
        hex::encode(call_handler.contract_call.encoded_args)
    );

    assert_eq!("000000009593586c000000000000002a", encoded);
}

#[tokio::test]
async fn compile_bindings_from_inline_contract() -> Result<(), Error> {
    // ANCHOR: bindings_from_inline_contracts
    // Generates the bindings from the an ABI definition inline.
    // The generated bindings can be accessed through `SimpleContract`.
    abigen!(
        SimpleContract,
        r#"
        [
            {
                "type": "function",
                "inputs": [
                    {
                        "name": "only_argument",
                        "type": "u32"
                    }
                ],
                "name": "takes_ints_returns_bool",
                "outputs": [
                    {
                        "name": "",
                        "type": "bool"
                    }
                ]
            }
        ]
        "#,
    );

    let wallet = launch_provider_and_get_wallet().await;
    //`SimpleContract` is the name of the contract
    let contract_instance = SimpleContractBuilder::new(null_contract_id(), wallet).build();

    let call_handler = contract_instance.takes_ints_returns_bool(42_u32);

    let encoded = format!(
        "{}{}",
        hex::encode(call_handler.contract_call.encoded_selector),
        hex::encode(call_handler.contract_call.encoded_args)
    );

    assert_eq!("000000009593586c000000000000002a", encoded);
    // ANCHOR_END: bindings_from_inline_contracts
    Ok(())
}

#[tokio::test]
async fn compile_bindings_array_input() {
    // Generates the bindings from the an ABI definition inline.
    // The generated bindings can be accessed through `SimpleContract`.
    abigen!(
        SimpleContract,
        r#"
        [
            {
                "type":"contract",
                "inputs":[
                    {
                        "name":"arg",
                        "type":"[u16; 3]"
                    }
                ],
                "name":"takes_array",
                "outputs":[

                ]
            }
        ]
        "#,
    );

    let wallet = launch_provider_and_get_wallet().await;

    // `SimpleContract` is the name of the contract
    let contract_instance = SimpleContractBuilder::new(null_contract_id(), wallet).build();

    let input: Vec<u16> = vec![1, 2, 3, 4];
    let call_handler = contract_instance.takes_array(input);

    let encoded = format!(
        "{}{}",
        hex::encode(call_handler.contract_call.encoded_selector),
        hex::encode(call_handler.contract_call.encoded_args)
    );

    assert_eq!(
        "00000000101cbeb50000000000000001000000000000000200000000000000030000000000000004",
        encoded
    );
}

#[tokio::test]
async fn compile_bindings_bool_array_input() {
    // Generates the bindings from the an ABI definition inline.
    // The generated bindings can be accessed through `SimpleContract`.
    abigen!(
        SimpleContract,
        r#"
        [
            {
                "type":"contract",
                "inputs":[
                    {
                        "name":"arg",
                        "type":"[bool; 3]"
                    }
                ],
                "name":"takes_array",
                "outputs":[

                ]
            }
        ]
        "#,
    );

    let wallet = launch_provider_and_get_wallet().await;

    // `SimpleContract` is the name of the contract
    let contract_instance = SimpleContractBuilder::new(null_contract_id(), wallet).build();

    let input: Vec<bool> = vec![true, false, true];
    let call_handler = contract_instance.takes_array(input);

    let encoded = format!(
        "{}{}",
        hex::encode(call_handler.contract_call.encoded_selector),
        hex::encode(call_handler.contract_call.encoded_args)
    );

    assert_eq!(
        "000000000c228226000000000000000100000000000000000000000000000001",
        encoded
    );
}

#[tokio::test]
async fn compile_bindings_byte_input() {
    // Generates the bindings from the an ABI definition inline.
    // The generated bindings can be accessed through `SimpleContract`.
    abigen!(
        SimpleContract,
        r#"
        [
            {
                "type":"contract",
                "inputs":[
                    {
                        "name":"arg",
                        "type":"byte"
                    }
                ],
                "name":"takes_byte",
                "outputs":[

                ]
            }
        ]
        "#,
    );

    let wallet = launch_provider_and_get_wallet().await;

    // `SimpleContract` is the name of the contract
    let contract_instance = SimpleContractBuilder::new(null_contract_id(), wallet).build();

    let call_handler = contract_instance.takes_byte(10u8);

    let encoded = format!(
        "{}{}",
        hex::encode(call_handler.contract_call.encoded_selector),
        hex::encode(call_handler.contract_call.encoded_args)
    );

    assert_eq!("00000000a4bd3861000000000000000a", encoded);
}

#[tokio::test]
async fn compile_bindings_string_input() {
    // Generates the bindings from the an ABI definition inline.
    // The generated bindings can be accessed through `SimpleContract`.
    abigen!(
        SimpleContract,
        r#"
        [
            {
                "type":"contract",
                "inputs":[
                    {
                        "name":"arg",
                        "type":"str[23]"
                    }
                ],
                "name":"takes_string",
                "outputs":[

                ]
            }
        ]
        "#,
    );

    let wallet = launch_provider_and_get_wallet().await;

    // `SimpleContract` is the name of the contract
    let contract_instance = SimpleContractBuilder::new(null_contract_id(), wallet).build();

    let call_handler = contract_instance.takes_string("This is a full sentence".into());

    let encoded = format!(
        "{}{}",
        hex::encode(call_handler.contract_call.encoded_selector),
        hex::encode(call_handler.contract_call.encoded_args)
    );

    assert_eq!(
        "00000000d56e76515468697320697320612066756c6c2073656e74656e636500",
        encoded
    );
}

#[tokio::test]
async fn compile_bindings_b256_input() {
    // Generates the bindings from the an ABI definition inline.
    // The generated bindings can be accessed through `SimpleContract`.
    abigen!(
        SimpleContract,
        r#"
        [
            {
                "type":"contract",
                "inputs":[
                    {
                        "name":"arg",
                        "type":"b256"
                    }
                ],
                "name":"takes_b256",
                "outputs":[

                ]
            }
        ]
        "#,
    );

    let wallet = launch_provider_and_get_wallet().await;

    // `SimpleContract` is the name of the contract
    let contract_instance = SimpleContractBuilder::new(null_contract_id(), wallet).build();

    let mut hasher = Sha256::new();
    hasher.update("test string".as_bytes());

    let arg = hasher.finalize();

    let call_handler = contract_instance.takes_b256(arg.into());

    let encoded = format!(
        "{}{}",
        hex::encode(call_handler.contract_call.encoded_selector),
        hex::encode(call_handler.contract_call.encoded_args)
    );

    assert_eq!(
        "0000000054992852d5579c46dfcc7f18207013e65b44e4cb4e2c2298f4ac457ba8f82743f31e930b",
        encoded
    );
}

#[tokio::test]
async fn compile_bindings_struct_input() {
    // Generates the bindings from the an ABI definition inline.
    // The generated bindings can be accessed through `SimpleContract`.
    abigen!(
        SimpleContract,
        r#"
        [
            {
                "type":"contract",
                "inputs":[
                    {
                        "name":"value",
                        "type":"struct MyStruct",
                        "components": [
                            {
                                "name": "foo",
                                "type": "[u8; 2]"
                            },
                            {
                                "name": "bar",
                                "type": "str[4]"
                            }
                        ]
                    }
                ],
                "name":"takes_struct",
                "outputs":[]
            }
        ]
        "#,
    );
    // Because of the abigen! macro, `MyStruct` is now in scope
    // and can be used!
    let input = MyStruct {
        foo: vec![10, 2],
        bar: "fuel".to_string(),
    };

    let wallet = launch_provider_and_get_wallet().await;

    // `SimpleContract` is the name of the contract
    let contract_instance = SimpleContractBuilder::new(null_contract_id(), wallet).build();

    let call_handler = contract_instance.takes_struct(input);

    let encoded = format!(
        "{}{}",
        hex::encode(call_handler.contract_call.encoded_selector),
        hex::encode(call_handler.contract_call.encoded_args)
    );

    assert_eq!(
        "000000008d4ab9b0000000000000000a00000000000000026675656c00000000",
        encoded
    );
}

#[tokio::test]
async fn compile_bindings_nested_struct_input() {
    // Generates the bindings from the an ABI definition inline.
    // The generated bindings can be accessed through `SimpleContract`.
    abigen!(
        SimpleContract,
        r#"
        [
            {
                "type":"contract",
                "inputs":[
                    {
                        "name":"top_value",
                        "type":"struct MyNestedStruct",
                        "components": [
                            {
                                "name": "x",
                                "type": "u16"
                            },
                            {
                                "name": "foo",
                                "type": "struct InnerStruct",
                                "components": [
                                    {
                                        "name":"a",
                                        "type": "bool"
                                    }
                                ]
                            }
                        ]
                    }
                ],
                "name":"takes_nested_struct",
                "outputs":[]
            }
        ]
        "#,
    );

    let inner_struct = InnerStruct { a: true };

    let input = MyNestedStruct {
        x: 10,
        foo: inner_struct,
    };

    let wallet = launch_provider_and_get_wallet().await;

    // `SimpleContract` is the name of the contract
    let contract_instance = SimpleContractBuilder::new(null_contract_id(), wallet).build();

    let call_handler = contract_instance.takes_nested_struct(input);

    let encoded = format!(
        "{}{}",
        hex::encode(call_handler.contract_call.encoded_selector),
        hex::encode(call_handler.contract_call.encoded_args)
    );

    assert_eq!("0000000088bf8a1b000000000000000a0000000000000001", encoded);
}

#[tokio::test]
async fn compile_bindings_enum_input() {
    // Generates the bindings from the an ABI definition inline.
    // The generated bindings can be accessed through `SimpleContract`.
    abigen!(
        SimpleContract,
        r#"
        [
            {
                "type":"contract",
                "inputs":[
                    {
                        "name":"my_enum",
                        "type":"enum MyEnum",
                        "components": [
                            {
                                "name": "X",
                                "type": "u32"
                            },
                            {
                                "name": "Y",
                                "type": "bool"
                            }
                        ]
                    }
                ],
                "name":"takes_enum",
                "outputs":[]
            }
        ]
        "#,
    );

    let variant = MyEnum::X(42);

    let wallet = launch_provider_and_get_wallet().await;

    // `SimpleContract` is the name of the contract
    let contract_instance = SimpleContractBuilder::new(null_contract_id(), wallet).build();

    let call_handler = contract_instance.takes_enum(variant);

    let encoded = format!(
        "{}{}",
        hex::encode(call_handler.contract_call.encoded_selector),
        hex::encode(call_handler.contract_call.encoded_args)
    );
    let expected = "0000000021b2784f0000000000000000000000000000002a";
    assert_eq!(encoded, expected);
}

#[allow(clippy::blacklisted_name)]
#[tokio::test]
async fn create_struct_from_decoded_tokens() -> Result<(), Error> {
    // Generates the bindings from the an ABI definition inline.
    // The generated bindings can be accessed through `SimpleContract`.
    abigen!(
        SimpleContract,
        r#"
        [
            {
                "type":"contract",
                "inputs":[
                    {
                        "name":"my_val",
                        "type":"struct MyStruct",
                        "components": [
                            {
                                "name": "foo",
                                "type": "u8"
                            },
                            {
                                "name": "bar",
                                "type": "bool"
                            }
                        ]
                    }
                ],
                "name":"takes_struct",
                "outputs":[]
            }
        ]
        "#,
    );

    // Decoded tokens
    let foo = Token::U8(10);
    let bar = Token::Bool(true);

    // Create the struct using the decoded tokens.
    // `struct_from_tokens` is of type `MyStruct`.
    let struct_from_tokens = MyStruct::from_token(Token::Struct(vec![foo, bar]))?;

    assert_eq!(10, struct_from_tokens.foo);
    assert!(struct_from_tokens.bar);

    let wallet = launch_provider_and_get_wallet().await;

    // `SimpleContract` is the name of the contract
    let contract_instance = SimpleContractBuilder::new(null_contract_id(), wallet).build();

    let call_handler = contract_instance.takes_struct(struct_from_tokens);

    let encoded = format!(
        "{}{}",
        hex::encode(call_handler.contract_call.encoded_selector),
        hex::encode(call_handler.contract_call.encoded_args)
    );

    assert_eq!("00000000cb0b2f05000000000000000a0000000000000001", encoded);
    Ok(())
}

#[tokio::test]
async fn create_nested_struct_from_decoded_tokens() -> Result<(), Error> {
    // Generates the bindings from the an ABI definition inline.
    // The generated bindings can be accessed through `SimpleContract`.
    abigen!(
        SimpleContract,
        r#"
        [
            {
                "type":"contract",
                "inputs":[
                    {
                        "name":"input",
                        "type":"struct MyNestedStruct",
                        "components": [
                            {
                                "name": "x",
                                "type": "u16"
                            },
                            {
                                "name": "y",
                                "type": "struct InnerStruct",
                                "components": [
                                    {
                                        "name":"a",
                                        "type": "bool"
                                    }
                                ]
                            }
                        ]
                    }
                ],
                "name":"takes_nested_struct",
                "outputs":[]
            }
        ]
        "#,
    );

    // Creating just the InnerStruct is possible
    let a = Token::Bool(true);
    let inner_struct_token = Token::Struct(vec![a.clone()]);
    let inner_struct_from_tokens = InnerStruct::from_token(inner_struct_token.clone())?;
    assert!(inner_struct_from_tokens.a);

    // Creating the whole nested struct `MyNestedStruct`
    // from tokens.
    // `x` is the token for the field `x` in `MyNestedStruct`
    // `a` is the token for the field `a` in `InnerStruct`
    let x = Token::U16(10);

    let nested_struct_from_tokens =
        MyNestedStruct::from_token(Token::Struct(vec![x, inner_struct_token]))?;

    assert_eq!(10, nested_struct_from_tokens.x);
    assert!(nested_struct_from_tokens.y.a);

    let wallet = launch_provider_and_get_wallet().await;

    // `SimpleContract` is the name of the contract
    let contract_instance = SimpleContractBuilder::new(null_contract_id(), wallet).build();

    let call_handler = contract_instance.takes_nested_struct(nested_struct_from_tokens);

    let encoded = format!(
        "{}{}",
        hex::encode(call_handler.contract_call.encoded_selector),
        hex::encode(call_handler.contract_call.encoded_args)
    );

    assert_eq!("0000000088bf8a1b000000000000000a0000000000000001", encoded);
    Ok(())
}

#[tokio::test]
async fn type_safe_output_values() -> Result<(), Error> {
    // Generates the bindings from the an ABI definition inline.
    // The generated bindings can be accessed through `SimpleContract`.
    abigen!(
        MyContract,
        "packages/fuels/tests/test_projects/contract_output_test/out/debug/contract_output_test-abi.json"
    );

    let wallet = launch_provider_and_get_wallet().await;

    let contract_id = Contract::deploy(
        "tests/test_projects/contract_output_test/out/debug/contract_output_test.bin",
        &wallet,
        TxParameters::default(),
        StorageConfiguration::default(),
    )
    .await?;

    let contract_instance = MyContractBuilder::new(contract_id.to_string(), wallet).build();

    // `response`'s type matches the return type of `is_event()`
    let response = contract_instance.is_even(10).call().await?;
    assert!(response.value);

    // `response`'s type matches the return type of `return_my_string()`
    let response = contract_instance
        .return_my_string("fuel".to_string())
        .call()
        .await?;

    assert_eq!(response.value, "fuel");

    let my_struct = MyStruct { foo: 10, bar: true };

    let response = contract_instance.return_my_struct(my_struct).call().await?;

    assert_eq!(response.value.foo, 10);
    assert!(response.value.bar);
    Ok(())
}

#[tokio::test]
async fn call_with_structs() -> Result<(), Error> {
    // Generates the bindings from the an ABI definition inline.
    // The generated bindings can be accessed through `MyContract`.
    // ANCHOR: struct_generation
    abigen!(
        MyContract,
        "packages/fuels/tests/test_projects/complex_types_contract/out/debug/contract_test-abi.json"
    );

    // Here we can use `CounterConfig`, a struct originally
    // defined in the Sway contract.
    let counter_config = CounterConfig {
        dummy: true,
        initial_value: 42,
    };
    // ANCHOR_END: struct_generation

    let wallet = launch_provider_and_get_wallet().await;

    let contract_id = Contract::deploy(
        "tests/test_projects/complex_types_contract/out/debug/contract_test.bin",
        &wallet,
        TxParameters::default(),
        StorageConfiguration::default(),
    )
    .await?;

    let contract_instance = MyContractBuilder::new(contract_id.to_string(), wallet).build();

    let response = contract_instance
        .initialize_counter(counter_config) // Build the ABI call
        .call() // Perform the network call
        .await?;

    assert_eq!(42, response.value);

    let response = contract_instance.increment_counter(10).call().await?;

    assert_eq!(52, response.value);
    Ok(())
}

#[tokio::test]
async fn call_with_empty_return() -> Result<(), Error> {
    // Generates the bindings from the an ABI definition inline.
    // The generated bindings can be accessed through `MyContract`.
    abigen!(
        MyContract,
        "packages/fuels/tests/test_projects/call_empty_return/out/debug/contract_test-abi.json"
    );

    let wallet = launch_provider_and_get_wallet().await;

    let contract_id = Contract::deploy(
        "tests/test_projects/call_empty_return/out/debug/contract_test.bin",
        &wallet,
        TxParameters::default(),
        StorageConfiguration::default(),
    )
    .await?;

    let contract_instance = MyContractBuilder::new(contract_id.to_string(), wallet).build();

    let _response = contract_instance
        .store_value(42) // Build the ABI call
        .call() // Perform the network call
        .await?;
    Ok(())
}

#[tokio::test]
async fn abigen_different_structs_same_arg_name() -> Result<(), Error> {
    abigen!(
        MyContract,
        "packages/fuels/tests/test_projects/two_structs/out/debug/two_structs-abi.json",
    );

    let wallet = launch_provider_and_get_wallet().await;

    let contract_id = Contract::deploy(
        "tests/test_projects/two_structs/out/debug/two_structs.bin",
        &wallet,
        TxParameters::default(),
        StorageConfiguration::default(),
    )
    .await?;

    let contract_instance = MyContractBuilder::new(contract_id.to_string(), wallet).build();

    let param_one = StructOne { foo: 42 };
    let param_two = StructTwo { bar: 42 };

    let res_one = contract_instance.something(param_one).call().await?;

    assert_eq!(res_one.value, 43);

    let res_two = contract_instance.something_else(param_two).call().await?;

    assert_eq!(res_two.value, 41);
    Ok(())
}

#[tokio::test]
async fn test_reverting_transaction() -> Result<(), Error> {
    abigen!(
        RevertingContract,
        "packages/fuels/tests/test_projects/revert_transaction_error/out/debug/capture_revert_transaction_error-abi.json"
    );

    let wallet = launch_provider_and_get_wallet().await;

    let contract_id = Contract::deploy(
        "tests/test_projects/revert_transaction_error/out/debug/capture_revert_transaction_error.bin",
        &wallet,
        TxParameters::default(),
        StorageConfiguration::default()

    )
        .await?;
    let contract_instance = RevertingContractBuilder::new(contract_id.to_string(), wallet).build();
    let response = contract_instance.make_transaction_fail(0).call().await;

    assert!(matches!(response, Err(Error::RevertTransactionError(..))));

    Ok(())
}

#[tokio::test]
async fn multiple_read_calls() -> Result<(), Error> {
    abigen!(
        MyContract,
        "packages/fuels/tests/test_projects/multiple_read_calls/out/debug/demo-abi.json"
    );

    let wallet = launch_provider_and_get_wallet().await;

    let contract_id = Contract::deploy(
        "tests/test_projects/multiple_read_calls/out/debug/demo.bin",
        &wallet,
        TxParameters::default(),
        StorageConfiguration::default(),
    )
    .await?;
    let contract_instance = MyContractBuilder::new(contract_id.to_string(), wallet).build();

    contract_instance.store(42).call().await?;

    // Use "simulate" because the methods don't actually run a transaction, but just a dry-run
    // We can notice here that, thanks to this, we don't generate a TransactionId collision,
    // even if the transactions are theoretically the same.
    let stored = contract_instance.read(0).simulate().await?;

    assert_eq!(stored.value, 42);

    let stored = contract_instance.read(0).simulate().await?;

    assert_eq!(stored.value, 42);
    Ok(())
}

#[tokio::test]
async fn test_methods_typeless_argument() -> Result<(), Error> {
    // Generates the bindings from the an ABI definition inline.
    // The generated bindings can be accessed through `MyContract`.
    abigen!(
        MyContract,
        "packages/fuels/tests/test_projects/empty_arguments/out/debug/method_four_arguments-abi.json"
    );

    let wallet = launch_provider_and_get_wallet().await;

    let contract_id = Contract::deploy(
        "tests/test_projects/empty_arguments/out/debug/method_four_arguments.bin",
        &wallet,
        TxParameters::default(),
        StorageConfiguration::default(),
    )
    .await?;

    let contract_instance = MyContractBuilder::new(contract_id.to_string(), wallet).build();

    let response = contract_instance
        .method_with_empty_argument()
        .call()
        .await?;
    assert_eq!(response.value, 63);
    Ok(())
}

#[tokio::test]
async fn test_large_return_data() -> Result<(), Error> {
    abigen!(
        MyContract,
        "packages/fuels/tests/test_projects/large_return_data/out/debug/contract_test-abi.json"
    );

    let wallet = launch_provider_and_get_wallet().await;

    let contract_id = Contract::deploy(
        "tests/test_projects/large_return_data/out/debug/contract_test.bin",
        &wallet,
        TxParameters::default(),
        StorageConfiguration::default(),
    )
    .await?;

    let contract_instance = MyContractBuilder::new(contract_id.to_string(), wallet).build();

    let res = contract_instance.get_id().call().await?;

    assert_eq!(
        res.value,
        [
            255, 255, 255, 255, 255, 255, 255, 255, 255, 255, 255, 255, 255, 255, 255, 255, 255,
            255, 255, 255, 255, 255, 255, 255, 255, 255, 255, 255, 255, 255, 255, 255
        ]
    );

    // One word-sized string
    let res = contract_instance.get_small_string().call().await?;
    assert_eq!(res.value, "gggggggg");

    // Two word-sized string
    let res = contract_instance.get_large_string().call().await?;
    assert_eq!(res.value, "ggggggggg");

    // Large struct will be bigger than a `WORD`.
    let res = contract_instance.get_large_struct().call().await?;
    assert_eq!(res.value.foo, 12);
    assert_eq!(res.value.bar, 42);

    // Array will be returned in `ReturnData`.
    let res = contract_instance.get_large_array().call().await?;
    assert_eq!(res.value, &[1, 2]);

    let res = contract_instance.get_contract_id().call().await?;

    // First `value` is from `CallResponse`.
    // Second `value` is from Sway `ContractId` type.
    assert_eq!(
        res.value,
        ContractId::from([
            255, 255, 255, 255, 255, 255, 255, 255, 255, 255, 255, 255, 255, 255, 255, 255, 255,
            255, 255, 255, 255, 255, 255, 255, 255, 255, 255, 255, 255, 255, 255, 255
        ])
    );
    Ok(())
}

#[tokio::test]
async fn test_provider_launch_and_connect() -> Result<(), Error> {
    abigen!(
        MyContract,
        "packages/fuels/tests/test_projects/contract_test/out/debug/contract_test-abi.json"
    );

    let mut wallet = LocalWallet::new_random(None);

    let coins = setup_single_asset_coins(
        wallet.address(),
        BASE_ASSET_ID,
        DEFAULT_NUM_COINS,
        DEFAULT_COIN_AMOUNT,
    );
    let (launched_provider, address) = setup_test_provider(coins, None).await;
    let connected_provider = Provider::connect(address).await?;

    wallet.set_provider(connected_provider);

    let contract_id = Contract::deploy(
        "tests/test_projects/contract_test/out/debug/contract_test.bin",
        &wallet,
        TxParameters::default(),
        StorageConfiguration::default(),
    )
    .await?;

    let contract_instance_connected =
        MyContractBuilder::new(contract_id.to_string(), wallet.clone()).build();

    let response = contract_instance_connected
        .initialize_counter(42) // Build the ABI call
        .call() // Perform the network call
        .await?;
    assert_eq!(42, response.value);

    wallet.set_provider(launched_provider);
    let contract_instance_launched =
        MyContractBuilder::new(contract_id.to_string(), wallet).build();

    let response = contract_instance_launched
        .increment_counter(10)
        .call()
        .await?;
    assert_eq!(52, response.value);
    Ok(())
}

#[tokio::test]
async fn test_contract_calling_contract() -> Result<(), Error> {
    // Tests a contract call that calls another contract (FooCaller calls FooContract underneath)
    abigen!(
        FooContract,
        "packages/fuels/tests/test_projects/foo_contract/out/debug/foo_contract-abi.json"
    );

    abigen!(
        FooCaller,
        "packages/fuels/tests/test_projects/foo_caller_contract/out/debug/foo_caller_contract-abi.json"
    );

    let wallet = launch_provider_and_get_wallet().await;

    // Load and deploy the first compiled contract
    let foo_contract_id = Contract::deploy(
        "tests/test_projects/foo_contract/out/debug/foo_contract.bin",
        &wallet,
        TxParameters::default(),
        StorageConfiguration::default(),
    )
    .await?;

    let foo_contract_instance =
        FooContractBuilder::new(foo_contract_id.to_string(), wallet.clone()).build();

    // Call the contract directly; it just flips the bool value that's passed.
    let res = foo_contract_instance.foo(true).call().await?;
    assert!(!res.value);

    // Load and deploy the second compiled contract
    let foo_caller_contract_id = Contract::deploy(
        "tests/test_projects/foo_caller_contract/out/debug/foo_caller_contract.bin",
        &wallet,
        TxParameters::default(),
        StorageConfiguration::default(),
    )
    .await?;

    let foo_caller_contract_instance =
        FooCallerBuilder::new(foo_caller_contract_id.to_string(), wallet.clone()).build();

    // Calls the contract that calls the `FooContract` contract, also just
    // flips the bool value passed to it.
    // ANCHOR: external_contract
    let res = foo_caller_contract_instance
        .call_foo_contract(*foo_contract_id.hash(), true)
        .set_contracts(&[foo_contract_id]) // Sets the external contract
        .call()
        .await?;
    // ANCHOR_END: external_contract

    assert!(!res.value);
    Ok(())
}

#[tokio::test]
async fn test_gas_errors() -> Result<(), Error> {
    // Generates the bindings from the an ABI definition inline.
    // The generated bindings can be accessed through `MyContract`.
    abigen!(
        MyContract,
        "packages/fuels/tests/test_projects/contract_test/out/debug/contract_test-abi.json"
    );

    let wallet = launch_provider_and_get_wallet().await;

    let contract_id = Contract::deploy(
        "tests/test_projects/contract_test/out/debug/contract_test.bin",
        &wallet,
        TxParameters::default(),
        StorageConfiguration::default(),
    )
    .await?;

    let contract_instance = MyContractBuilder::new(contract_id.to_string(), wallet).build();

    // Test for insufficient gas.
    let response = contract_instance
        .initialize_counter(42) // Build the ABI call
        .tx_params(TxParameters::new(
            Some(DEFAULT_COIN_AMOUNT),
            Some(100),
            None,
            None,
        ))
        .call() // Perform the network call
        .await
        .expect_err("should error");

    let expected = "Revert transaction error: OutOfGas, receipts:";
    assert!(response.to_string().starts_with(expected));

    // Test for running out of gas. Gas price as `None` will be 0.
    // Gas limit will be 100, this call will use more than 100 gas.
    let response = contract_instance
        .initialize_counter(42) // Build the ABI call
        .tx_params(TxParameters::new(None, Some(100), None, None))
        .call() // Perform the network call
        .await
        .expect_err("should error");

    let expected = "Revert transaction error: OutOfGas, receipts:";

    assert!(response.to_string().starts_with(expected));
    Ok(())
}

#[tokio::test]
async fn test_call_param_gas_errors() -> Result<(), Error> {
    abigen!(
        MyContract,
        "packages/fuels/tests/test_projects/contract_test/out/debug/contract_test-abi.json"
    );

    let wallet = launch_provider_and_get_wallet().await;

    let contract_id = Contract::deploy(
        "tests/test_projects/contract_test/out/debug/contract_test.bin",
        &wallet,
        TxParameters::default(),
        StorageConfiguration::default(),
    )
    .await?;

    let contract_instance = MyContractBuilder::new(contract_id.to_string(), wallet).build();

    // Transaction gas_limit is sufficient, call gas_forwarded is too small
    let response = contract_instance
        .initialize_counter(42)
        .tx_params(TxParameters::new(None, Some(1000), None, None))
        .call_params(CallParameters::new(None, None, Some(1)))
        .call()
        .await
        .expect_err("should error");

    let expected = "Revert transaction error: OutOfGas, receipts:";
    assert!(response.to_string().starts_with(expected));

    // Call params gas_forwarded exceeds transaction limit
    let response = contract_instance
        .initialize_counter(42)
        .tx_params(TxParameters::new(None, Some(1), None, None))
        .call_params(CallParameters::new(None, None, Some(1000)))
        .call()
        .await
        .expect_err("should error");

    let expected = "Revert transaction error: OutOfGas, receipts:";
    assert!(response.to_string().starts_with(expected));
    Ok(())
}

#[tokio::test]
async fn test_amount_and_asset_forwarding() -> Result<(), Error> {
    abigen!(
        TestFuelCoinContract,
        "packages/fuels/tests/test_projects/token_ops/out/debug/token_ops-abi.json"
    );

    let wallet = launch_provider_and_get_wallet().await;

    let id = Contract::deploy(
        "tests/test_projects/token_ops/out/debug/token_ops.bin",
        &wallet,
        TxParameters::default(),
        StorageConfiguration::default(),
    )
    .await?;

    let instance = TestFuelCoinContractBuilder::new(id.to_string(), wallet.clone()).build();

    let mut balance_response = instance
        .get_balance((&id).into(), (&id).into())
        .call()
        .await?;
    assert_eq!(balance_response.value, 0);

    instance.mint_coins(5_000_000).call().await?;

    balance_response = instance
        .get_balance(id.clone().into(), (&id).into())
        .call()
        .await?;
    assert_eq!(balance_response.value, 5_000_000);

    let tx_params = TxParameters::new(None, Some(1_000_000), None, None);
    // Forward 1_000_000 coin amount of base asset_id
    // this is a big number for checking that amount can be a u64
    let call_params = CallParameters::new(Some(1_000_000), None, None);

    let response = instance
        .get_msg_amount()
        .tx_params(tx_params)
        .call_params(call_params)
        .call()
        .await?;

    assert_eq!(response.value, 1_000_000);

    let call_response = response
        .receipts
        .iter()
        .find(|&r| matches!(r, Receipt::Call { .. }));

    assert!(call_response.is_some());

    assert_eq!(call_response.unwrap().amount().unwrap(), 1_000_000);
    assert_eq!(call_response.unwrap().asset_id().unwrap(), &BASE_ASSET_ID);

    let address = wallet.address();

    // withdraw some tokens to wallet
    instance
        .transfer_coins_to_output(1_000_000, (&id).into(), address.into())
        .append_variable_outputs(1)
        .call()
        .await?;

    let asset_id = AssetId::from(*id.hash());
    let call_params = CallParameters::new(Some(0), Some(asset_id), None);
    let tx_params = TxParameters::new(None, Some(1_000_000), None, None);

    let response = instance
        .get_msg_amount()
        .tx_params(tx_params)
        .call_params(call_params)
        .call()
        .await?;

    assert_eq!(response.value, 0);

    let call_response = response
        .receipts
        .iter()
        .find(|&r| matches!(r, Receipt::Call { .. }));

    assert!(call_response.is_some());

    assert_eq!(call_response.unwrap().amount().unwrap(), 0);
    assert_eq!(
        call_response.unwrap().asset_id().unwrap(),
        &AssetId::from(*id.hash())
    );
    Ok(())
}

#[tokio::test]
async fn test_multiple_args() -> Result<(), Error> {
    abigen!(
        MyContract,
        "packages/fuels/tests/test_projects/contract_test/out/debug/contract_test-abi.json"
    );

    let wallet = launch_provider_and_get_wallet().await;

    let id = Contract::deploy(
        "tests/test_projects/contract_test/out/debug/contract_test.bin",
        &wallet,
        TxParameters::default(),
        StorageConfiguration::default(),
    )
    .await?;

    let instance = MyContractBuilder::new(id.to_string(), wallet.clone()).build();

    // Make sure we can call the contract with multiple arguments
    let response = instance.get(5, 6).call().await?;

    assert_eq!(response.value, 5);

    let t = MyType { x: 5, y: 6 };
    let response = instance.get_alt(t.clone()).call().await?;
    assert_eq!(response.value, t);

    let response = instance.get_single(5).call().await?;
    assert_eq!(response.value, 5);
    Ok(())
}

#[tokio::test]
async fn test_tuples() -> Result<(), Error> {
    abigen!(
        MyContract,
        "packages/fuels/tests/test_projects/tuples/out/debug/tuples-abi.json"
    );

    let wallet = launch_provider_and_get_wallet().await;

    let id = Contract::deploy(
        "tests/test_projects/tuples/out/debug/tuples.bin",
        &wallet,
        TxParameters::default(),
        StorageConfiguration::default(),
    )
    .await?;

    let instance = MyContractBuilder::new(id.to_string(), wallet.clone()).build();

    let response = instance.returns_tuple((1, 2)).call().await?;

    assert_eq!(response.value, (1, 2));

    // Tuple with struct.
    let my_struct_tuple = (
        42,
        Person {
            name: "Jane".to_string(),
        },
    );
    let response = instance
        .returns_struct_in_tuple(my_struct_tuple.clone())
        .call()
        .await?;

    assert_eq!(response.value, my_struct_tuple);

    // Tuple with enum.
    let my_enum_tuple: (u64, State) = (42, State::A());

    let response = instance
        .returns_enum_in_tuple(my_enum_tuple.clone())
        .call()
        .await?;

    assert_eq!(response.value, my_enum_tuple);

    let id = *ContractId::zeroed();
    let my_b256_u8_tuple: ([u8; 32], u8) = (id, 10);

    let response = instance.tuple_with_b256(my_b256_u8_tuple).call().await?;

    assert_eq!(response.value, my_b256_u8_tuple);
    Ok(())
}

#[tokio::test]
async fn test_array() -> Result<(), Error> {
    abigen!(
        MyContract,
        "packages/fuels/tests/test_projects/contract_test/out/debug/contract_test-abi.json"
    );

    let wallet = launch_provider_and_get_wallet().await;

    let contract_id = Contract::deploy(
        "tests/test_projects/contract_test/out/debug/contract_test.bin",
        &wallet,
        TxParameters::default(),
        StorageConfiguration::default(),
    )
    .await?;

    let contract_instance = MyContractBuilder::new(contract_id.to_string(), wallet).build();

    assert_eq!(
        contract_instance
            .get_array([42; 2].to_vec())
            .call()
            .await?
            .value,
        [42; 2]
    );
    Ok(())
}

#[tokio::test]
async fn test_arrays_with_custom_types() -> Result<(), Error> {
    // Generates the bindings from the an ABI definition inline.
    // The generated bindings can be accessed through `MyContract`.
    abigen!(
        MyContract,
        "packages/fuels/tests/test_projects/contract_test/out/debug/contract_test-abi.json"
    );

    let wallet = launch_provider_and_get_wallet().await;

    let contract_id = Contract::deploy(
        "tests/test_projects/contract_test/out/debug/contract_test.bin",
        &wallet,
        TxParameters::default(),
        StorageConfiguration::default(),
    )
    .await?;

    let contract_instance = MyContractBuilder::new(contract_id.to_string(), wallet).build();

    let persons = vec![
        Person {
            name: "John".to_string(),
        },
        Person {
            name: "Jane".to_string(),
        },
    ];

    let response = contract_instance.array_of_structs(persons).call().await?;

    assert_eq!("John", response.value[0].name);
    assert_eq!("Jane", response.value[1].name);

    let states = vec![State::A(), State::B()];

    let response = contract_instance
        .array_of_enums(states.clone())
        .call()
        .await?;

    assert_eq!(states[0], response.value[0]);
    assert_eq!(states[1], response.value[1]);
    Ok(())
}

#[tokio::test]
async fn test_auth_msg_sender_from_sdk() -> Result<(), Error> {
    abigen!(
        AuthContract,
        "packages/fuels/tests/test_projects/auth_testing_contract/out/debug/auth_testing_contract-abi.json"
    );

    let wallet = launch_provider_and_get_wallet().await;

    let id = Contract::deploy(
        "tests/test_projects/auth_testing_contract/out/debug/auth_testing_contract.bin",
        &wallet,
        TxParameters::default(),
        StorageConfiguration::default(),
    )
    .await?;

    let auth_instance = AuthContractBuilder::new(id.to_string(), wallet.clone()).build();

    // Contract returns true if `msg_sender()` matches `wallet.address()`.
    let response = auth_instance
        .check_msg_sender(wallet.address().into())
        .call()
        .await?;

    assert!(response.value);
    Ok(())
}

#[tokio::test]
async fn workflow_enum_inside_struct() -> Result<(), Error> {
    abigen!(
        MyContract,
        "packages/fuels/tests/test_projects/enum_inside_struct/out/debug\
        /enum_inside_struct-abi.json"
    );

    let wallet = launch_provider_and_get_wallet().await;

    let id = Contract::deploy(
        "tests/test_projects/enum_inside_struct/out/debug/enum_inside_struct.bin",
        &wallet,
        TxParameters::default(),
        StorageConfiguration::default(),
    )
    .await?;
    let instance = MyContractBuilder::new(id.to_string(), wallet.clone()).build();
    let response = instance.return_enum_inside_struct(11).call().await?;
    let expected = Cocktail {
        the_thing_you_mix_in: Shaker::Mojito(222),
        glass: 333,
    };
    assert_eq!(response.value, expected);
    let enum_inside_struct = Cocktail {
        the_thing_you_mix_in: Shaker::Cosmopolitan(444),
        glass: 555,
    };
    let response = instance
        .take_enum_inside_struct(enum_inside_struct)
        .call()
        .await?;
    assert_eq!(response.value, 6666);
    Ok(())
}

#[tokio::test]
async fn test_logd_receipts() -> Result<(), Error> {
    abigen!(
        LoggingContract,
        "packages/fuels/tests/test_projects/contract_logdata/out/debug/contract_logdata-abi.json"
    );

    let wallet = launch_provider_and_get_wallet().await;

    let id = Contract::deploy(
        "tests/test_projects/contract_logdata/out/debug/contract_logdata.bin",
        &wallet,
        TxParameters::default(),
        StorageConfiguration::default(),
    )
    .await?;
    let contract_instance = LoggingContractBuilder::new(id.to_string(), wallet.clone()).build();
    let mut value = [0u8; 32];
    value[0] = 0xFF;
    value[1] = 0xEE;
    value[2] = 0xDD;
    value[12] = 0xAA;
    value[13] = 0xBB;
    value[14] = 0xCC;
    let response = contract_instance
        .use_logd_opcode(value, 3, 6)
        .call()
        .await?;
    assert_eq!(response.logs, vec!["ffeedd", "ffeedd000000"]);
    let response = contract_instance
        .use_logd_opcode(value, 14, 15)
        .call()
        .await?;
    assert_eq!(
        response.logs,
        vec![
            "ffeedd000000000000000000aabb",
            "ffeedd000000000000000000aabbcc"
        ]
    );
    let response = contract_instance.dont_use_logd().call().await?;
    assert!(response.logs.is_empty());
    Ok(())
}

#[tokio::test]
async fn test_wallet_balance_api() -> Result<(), Error> {
    // Single asset
    let mut wallet = LocalWallet::new_random(None);
    let number_of_coins = 21;
    let amount_per_coin = 11;
    let coins = setup_single_asset_coins(
        wallet.address(),
        BASE_ASSET_ID,
        number_of_coins,
        amount_per_coin,
    );

    let (provider, _) = setup_test_provider(coins.clone(), None).await;
    wallet.set_provider(provider);
    for (_utxo_id, coin) in coins {
        let balance = wallet.get_asset_balance(&coin.asset_id).await;
        assert_eq!(balance?, number_of_coins * amount_per_coin);
    }
    let balances = wallet.get_balances().await?;
    let expected_key = "0x".to_owned() + BASE_ASSET_ID.to_string().as_str();
    assert_eq!(balances.len(), 1); // only the base asset
    assert!(balances.contains_key(&expected_key));
    assert_eq!(
        *balances.get(&expected_key).unwrap(),
        number_of_coins * amount_per_coin
    );

    // Multiple assets
    let number_of_assets = 7;
    let coins_per_asset = 21;
    let amount_per_coin = 11;
    let (coins, asset_ids) = setup_multiple_assets_coins(
        wallet.address(),
        number_of_assets,
        coins_per_asset,
        amount_per_coin,
    );
    assert_eq!(coins.len() as u64, number_of_assets * coins_per_asset);
    assert_eq!(asset_ids.len() as u64, number_of_assets);
    let (provider, _) = setup_test_provider(coins.clone(), None).await;
    wallet.set_provider(provider);
    let balances = wallet.get_balances().await?;
    assert_eq!(balances.len() as u64, number_of_assets);
    for asset_id in asset_ids {
        let balance = wallet.get_asset_balance(&asset_id).await;
        assert_eq!(balance?, coins_per_asset * amount_per_coin);
        let expected_key = "0x".to_owned() + asset_id.to_string().as_str();
        assert!(balances.contains_key(&expected_key));
        assert_eq!(
            *balances.get(&expected_key).unwrap(),
            coins_per_asset * amount_per_coin
        );
    }
    Ok(())
}

#[tokio::test]
async fn sway_native_types_support() -> Result<(), Box<dyn std::error::Error>> {
    abigen!(
        MyContract,
        "packages/fuels/tests/test_projects/sway_native_types/out/debug/sway_native_types-abi.json"
    );

    let wallet = launch_provider_and_get_wallet().await;

    let id = Contract::deploy(
        "tests/test_projects/sway_native_types/out/debug/sway_native_types.bin",
        &wallet,
        TxParameters::default(),
        StorageConfiguration::default(),
    )
    .await?;

    let instance = MyContractBuilder::new(id.to_string(), wallet.clone()).build();

    let user = User {
        weight: 10,
        address: Address::zeroed(),
    };
    let response = instance.wrapped_address(user).call().await?;

    assert_eq!(response.value.address, Address::zeroed());

    let response = instance.unwrapped_address(Address::zeroed()).call().await?;

    assert_eq!(
        response.value,
        Address::from_str("0x0000000000000000000000000000000000000000000000000000000000000000")?
    );
    Ok(())
}

#[tokio::test]
async fn test_transaction_script_workflow() -> Result<(), Error> {
    abigen!(
        MyContract,
        "packages/fuels/tests/test_projects/contract_test/out/debug/contract_test-abi.json"
    );

    let wallet = launch_provider_and_get_wallet().await;
    let provider = &wallet.get_provider()?;

    let contract_id = Contract::deploy(
        "tests/test_projects/contract_test/out/debug/contract_test.bin",
        &wallet,
        TxParameters::default(),
        StorageConfiguration::default(),
    )
    .await?;

    let contract_instance = MyContractBuilder::new(contract_id.to_string(), wallet.clone()).build();

    let call_handler = contract_instance.initialize_counter(42);

    let script = call_handler.get_script().await;
    assert!(script.tx.is_script());

    let receipts = script.call(provider).await?;

    let response = call_handler.get_response(receipts)?;
    assert_eq!(response.value, 42);
    Ok(())
}

#[tokio::test]
async fn enum_coding_w_variable_width_variants() -> Result<(), Error> {
    abigen!(
        EnumTesting,
        "packages/fuels/tests/test_projects/enum_encoding/out/debug\
        /enum_encoding-abi.json"
    );

    let wallet = launch_provider_and_get_wallet().await;

    let id = Contract::deploy(
        "tests/test_projects/enum_encoding/out/debug/enum_encoding.bin",
        &wallet,
        TxParameters::default(),
        StorageConfiguration::default(),
    )
    .await?;

    let instance = EnumTestingBuilder::new(id.to_string(), wallet).build();

    // If we had a regression on the issue of enum encoding width, then we'll
    // probably end up mangling arg_2 and onward which will fail this test.
    let expected = BigBundle {
        arg_1: EnumThatHasABigAndSmallVariant::Small(12345),
        arg_2: 6666,
        arg_3: 7777,
        arg_4: 8888,
    };
    let actual = instance.get_big_bundle().call().await?.value;
    assert_eq!(actual, expected);

    let fuelvm_judgement = instance
        .check_big_bundle_integrity(expected)
        .call()
        .await?
        .value;

    assert!(
        fuelvm_judgement,
        "The FuelVM deems that we've not encoded the bundle correctly. Investigate!"
    );
    Ok(())
}

#[tokio::test]
async fn enum_coding_w_unit_enums() -> Result<(), Error> {
    abigen!(
        EnumTesting,
        "packages/fuels/tests/test_projects/enum_encoding/out/debug\
        /enum_encoding-abi.json"
    );

    let wallet = launch_provider_and_get_wallet().await;

    let id = Contract::deploy(
        "tests/test_projects/enum_encoding/out/debug/enum_encoding.bin",
        &wallet,
        TxParameters::default(),
        StorageConfiguration::default(),
    )
    .await?;

    let instance = EnumTestingBuilder::new(id.to_string(), wallet).build();

    // If we had a regression on the issue of unit enum encoding width, then
    // we'll end up mangling arg_2
    let expected = UnitBundle {
        arg_1: UnitEnum::var2(),
        arg_2: u64::MAX,
    };
    let actual = instance.get_unit_bundle().call().await?.value;
    assert_eq!(actual, expected);

    let fuelvm_judgement = instance
        .check_unit_bundle_integrity(expected)
        .call()
        .await?
        .value;

    assert!(
        fuelvm_judgement,
        "The FuelVM deems that we've not encoded the bundle correctly. Investigate!"
    );
    Ok(())
}

#[tokio::test]
async fn enum_as_input() -> Result<(), Error> {
    abigen!(
        EnumTesting,
        "packages/fuels/tests/test_projects/enum_as_input/out/debug\
        /enum_as_input-abi.json"
    );

    let wallet = launch_provider_and_get_wallet().await;

    let id = Contract::deploy(
        "tests/test_projects/enum_as_input/out/debug/enum_as_input.bin",
        &wallet,
        TxParameters::default(),
        StorageConfiguration::default(),
    )
    .await?;

    let instance = EnumTestingBuilder::new(id.to_string(), wallet).build();

    let expected = StandardEnum::Two(12345);
    let actual = instance.get_standard_enum().call().await?.value;
    assert_eq!(expected, actual);

    let fuelvm_judgement = instance
        .check_standard_enum_integrity(expected)
        .call()
        .await?
        .value;
    assert!(
        fuelvm_judgement,
        "The FuelVM deems that we've not encoded the standard enum correctly. Investigate!"
    );

    let expected = UnitEnum::Two();
    let actual = instance.get_unit_enum().call().await?.value;
    assert_eq!(actual, expected);

    let fuelvm_judgement = instance
        .check_unit_enum_integrity(expected)
        .call()
        .await?
        .value;
    assert!(
        fuelvm_judgement,
        "The FuelVM deems that we've not encoded the unit enum correctly. Investigate!"
    );
    Ok(())
}

#[tokio::test]
async fn nested_structs() -> Result<(), Error> {
    abigen!(
        NestedStructs,
        "packages/fuels/tests/test_projects/nested_structs/out/debug\
        /nested_structs-abi.json"
    );

    let wallet = launch_provider_and_get_wallet().await;

    let id = Contract::deploy(
        "tests/test_projects/nested_structs/out/debug/nested_structs.bin",
        &wallet,
        TxParameters::default(),
        StorageConfiguration::default(),
    )
    .await?;

    let instance = NestedStructsBuilder::new(id.to_string(), wallet).build();

    let expected = AllStruct {
        some_struct: SomeStruct { par_1: 12345 },
    };

    let actual = instance.get_struct().call().await?.value;
    assert_eq!(actual, expected);

    let fuelvm_judgement = instance
        .check_struct_integrity(expected)
        .call()
        .await?
        .value;

    assert!(
        fuelvm_judgement,
        "The FuelVM deems that we've not encoded the argument correctly. Investigate!"
    );

    let memory_address = MemoryAddress {
        contract_id: ContractId::zeroed(),
        function_selector: 10,
        function_data: 0,
    };

    let call_data = CallData {
        memory_address,
        num_coins_to_forward: 10,
        asset_id_of_coins_to_forward: ContractId::zeroed(),
        amount_of_gas_to_forward: 5,
    };

    let actual = instance
        .nested_struct_with_reserved_keyword_substring(call_data.clone())
        .call()
        .await?
        .value;

    assert_eq!(actual, call_data);
    Ok(())
}

#[tokio::test]
async fn test_multi_call() -> Result<(), Error> {
    abigen!(
        MyContract,
        "packages/fuels/tests/test_projects/contract_test/out/debug/contract_test-abi.json"
    );

    let wallet = launch_provider_and_get_wallet().await;

    let contract_id = Contract::deploy(
        "tests/test_projects/contract_test/out/debug/contract_test.bin",
        &wallet,
        TxParameters::default(),
        StorageConfiguration::default(),
    )
    .await?;

    let contract_instance = MyContractBuilder::new(contract_id.to_string(), wallet.clone()).build();

    let call_handler_1 = contract_instance.initialize_counter(42);
    let call_handler_2 = contract_instance.get_array([42; 2].to_vec());

    let mut multi_call_handler = MultiContractCallHandler::new(wallet.clone());

    multi_call_handler
        .add_call(call_handler_1)
        .add_call(call_handler_2);

    let (counter, array): (u64, Vec<u64>) = multi_call_handler.call().await?.value;

    assert_eq!(counter, 42);
    assert_eq!(array, [42; 2]);

    Ok(())
}

#[tokio::test]
async fn test_multi_call_script_workflow() -> Result<(), Error> {
    abigen!(
        MyContract,
        "packages/fuels/tests/test_projects/contract_test/out/debug/contract_test-abi.json"
    );

    let wallet = launch_provider_and_get_wallet().await;
    let provider = &wallet.get_provider()?;

    let contract_id = Contract::deploy(
        "tests/test_projects/contract_test/out/debug/contract_test.bin",
        &wallet,
        TxParameters::default(),
        StorageConfiguration::default(),
    )
    .await?;

    let contract_instance = MyContractBuilder::new(contract_id.to_string(), wallet.clone()).build();

    let call_handler_1 = contract_instance.initialize_counter(42);
    let call_handler_2 = contract_instance.get_array([42; 2].to_vec());

    let mut multi_call_handler = MultiContractCallHandler::new(wallet.clone());

    multi_call_handler
        .add_call(call_handler_1)
        .add_call(call_handler_2);

    let script = multi_call_handler.get_script().await;
    let receipts = script.call(provider).await.unwrap();
    let (counter, array) = multi_call_handler
        .get_response::<(u64, Vec<u64>)>(receipts)?
        .value;

    assert_eq!(counter, 42);
    assert_eq!(array, [42; 2]);

    Ok(())
}

#[tokio::test]
async fn test_storage_initialization() -> Result<(), Error> {
    abigen!(
        MyContract,
        "packages/fuels/tests/test_projects/contract_storage_test/out/debug/contract_storage_test-abi.json"
    );

    let wallet = launch_provider_and_get_wallet().await;

    // ANCHOR: storage_slot_create
    let key = Bytes32::from([1u8; 32]);
    let value = Bytes32::from([2u8; 32]);
    let storage_slot = StorageSlot::new(key, value);
    let storage_vec = vec![storage_slot.clone()];
    // ANCHOR_END: storage_slot_create

    // ANCHOR: manual_storage
    let contract_id = Contract::deploy_with_parameters(
        "tests/test_projects/contract_storage_test/out/debug/contract_storage_test.bin",
        &wallet,
        TxParameters::default(),
        StorageConfiguration::with_manual_storage(Some(storage_vec)),
        Salt::from([0; 32]),
    )
    .await?;
    // ANCHOR_END: manual_storage

    let contract_instance = MyContractBuilder::new(contract_id.to_string(), wallet.clone()).build();

    let result = contract_instance
        .get_value_b256(key.into())
        .call()
        .await?
        .value;
    assert_eq!(result.as_slice(), value.as_slice());

    Ok(())
}

#[tokio::test]
async fn can_use_try_into_to_construct_struct_from_bytes() -> Result<(), Error> {
    abigen!(
        MyContract,
        "packages/fuels/tests/test_projects/enum_inside_struct/out/debug\
        /enum_inside_struct-abi.json"
    );
    let cocktail_in_bytes: Vec<u8> = vec![
        0, 0, 0, 0, 0, 0, 0, 1, 0, 0, 0, 0, 0, 0, 0, 2, 0, 0, 0, 0, 0, 0, 0, 3,
    ];

    let expected = Cocktail {
        the_thing_you_mix_in: Shaker::Mojito(2),
        glass: 3,
    };

    // as slice
    let actual: Cocktail = cocktail_in_bytes[..].try_into()?;
    assert_eq!(actual, expected);

    // as ref
    let actual: Cocktail = (&cocktail_in_bytes).try_into()?;
    assert_eq!(actual, expected);

    // as value
    let actual: Cocktail = cocktail_in_bytes.try_into()?;
    assert_eq!(actual, expected);

    Ok(())
}

#[tokio::test]
async fn can_use_try_into_to_construct_enum_from_bytes() -> Result<(), Error> {
    abigen!(
        MyContract,
        "packages/fuels/tests/test_projects/enum_inside_struct/out/debug\
        /enum_inside_struct-abi.json"
    );
    // ANCHOR: manual_decode
    let shaker_in_bytes: Vec<u8> = vec![0, 0, 0, 0, 0, 0, 0, 1, 0, 0, 0, 0, 0, 0, 0, 2];

    let expected = Shaker::Mojito(2);

    // as slice
    let actual: Shaker = shaker_in_bytes[..].try_into()?;
    assert_eq!(actual, expected);

    // as ref
    let actual: Shaker = (&shaker_in_bytes).try_into()?;
    assert_eq!(actual, expected);

    // as value
    let actual: Shaker = shaker_in_bytes.try_into()?;
    assert_eq!(actual, expected);

    // ANCHOR_END: manual_decode

    Ok(())
}

#[tokio::test]
async fn type_inside_enum() -> Result<(), Error> {
    abigen!(
        MyContract,
        "packages/fuels/tests/test_projects/type_inside_enum/out/debug\
        /type_inside_enum-abi.json"
    );

    let wallet = launch_provider_and_get_wallet().await;

    let id = Contract::deploy(
        "tests/test_projects/type_inside_enum/out/debug/type_inside_enum.bin",
        &wallet,
        TxParameters::default(),
        StorageConfiguration::default(),
    )
    .await?;

    let instance = MyContractBuilder::new(id.to_string(), wallet.clone()).build();

    // String inside enum
    let enum_string = SomeEnum::SomeStr("asdf".to_owned());
    let response = instance.str_inside_enum(enum_string.clone()).call().await?;
    assert_eq!(response.value, enum_string);

    // Array inside enum
    let enum_array = SomeEnum::SomeArr(vec![1, 2, 3, 4, 5, 6, 7]);
    let response = instance.arr_inside_enum(enum_array.clone()).call().await?;
    assert_eq!(response.value, enum_array);

    // Struct inside enum
    let response = instance.return_struct_inside_enum(11).call().await?;
    let expected = Shaker::Cosmopolitan(Recipe { ice: 22, sugar: 99 });
    assert_eq!(response.value, expected);
    let struct_inside_enum = Shaker::Cosmopolitan(Recipe { ice: 22, sugar: 66 });
    let response = instance
        .take_struct_inside_enum(struct_inside_enum)
        .call()
        .await?;
    assert_eq!(response.value, 8888);

    // Enum inside enum
    let expected_enum = EnumLevel3::El2(EnumLevel2::El1(EnumLevel1::Num(42)));
    let response = instance.get_nested_enum().call().await?;
    assert_eq!(response.value, expected_enum);

    let response = instance
        .check_nested_enum_integrity(expected_enum)
        .call()
        .await?;
    assert!(
        response.value,
        "The FuelVM deems that we've not encoded the nested enum correctly. Investigate!"
    );

    Ok(())
}

#[tokio::test]
async fn test_init_storage_automatically() -> Result<(), Error> {
    abigen!(
        MyContract,
        "packages/fuels/tests/test_projects/contract_storage_test/out/debug/contract_storage_test-abi.json"
    );

    let wallet = launch_provider_and_get_wallet().await;

    // ANCHOR: automatic_storage
    let contract_id = Contract::deploy_with_parameters(
        "tests/test_projects/contract_storage_test/out/debug/contract_storage_test.bin",
        &wallet,
        TxParameters::default(),
        StorageConfiguration::with_storage_path(
            Some("tests/test_projects/contract_storage_test/out/debug/contract_storage_test-storage_slots.json".to_string())),
        Salt::default(),
    )
        .await?;
    // ANCHOR_END: automatic_storage

    let key1 =
        Bytes32::from_str("de9090cb50e71c2588c773487d1da7066d0c719849a7e58dc8b6397a25c567c0")
            .unwrap();
    let key2 =
        Bytes32::from_str("f383b0ce51358be57daa3b725fe44acdb2d880604e367199080b4379c41bb6ed")
            .unwrap();

    let contract_instance = MyContractBuilder::new(contract_id.to_string(), wallet.clone()).build();

    let value = contract_instance.get_value_b256(*key1).call().await?.value;
    assert_eq!(value, [1u8; 32]);

    let value = contract_instance.get_value_u64(*key2).call().await?.value;
    assert_eq!(value, 64);

    Ok(())
}

#[tokio::test]
async fn test_init_storage_automatically_bad_json_path() -> Result<(), Error> {
    abigen!(
        MyContract,
        "packages/fuels/tests/test_projects/contract_storage_test/out/debug/contract_storage_test-abi.json"
    );

    let wallet = launch_provider_and_get_wallet().await;

    let response = Contract::deploy_with_parameters(
        "tests/test_projects/contract_storage_test/out/debug/contract_storage_test.bin",
        &wallet,
        TxParameters::default(),
        StorageConfiguration::with_storage_path(
            Some("tests/test_projects/contract_storage_test/out/debug/contract_storage_test-storage_slts.json".to_string())),
        Salt::default(),
    ).await.expect_err("Should fail");

    let expected = "Invalid data:";
    assert!(response.to_string().starts_with(expected));

    Ok(())
}

#[tokio::test]
async fn contract_method_call_respects_maturity() -> Result<(), Error> {
    abigen!(
        MyContract,
        "packages/fuels/tests/test_projects/transaction_block_height/out/debug/transaction_block_height-abi.json"
    );

    let wallet = launch_provider_and_get_wallet().await;

    let id = Contract::deploy(
        "tests/test_projects/transaction_block_height/out/debug/transaction_block_height.bin",
        &wallet,
        TxParameters::default(),
        StorageConfiguration::default(),
    )
    .await?;

    let instance = MyContractBuilder::new(id.to_string(), wallet.clone()).build();

    let call_w_maturity = |call_maturity| {
        let mut prepared_call = instance.calling_this_will_produce_a_block();
        prepared_call.tx_parameters.maturity = call_maturity;
        prepared_call.call()
    };

    call_w_maturity(1).await.expect("Should have passed since we're calling with a maturity that is less or equal to the current block height");

    call_w_maturity(3).await.expect_err("Should have failed since we're calling with a maturity that is greater than the current block height");

    Ok(())
}

#[tokio::test]
#[cfg(feature = "fuel-core-lib")]
async fn contract_deployment_respects_maturity() -> Result<(), Error> {
    abigen!(
        MyContract,
        "packages/fuels/tests/test_projects/transaction_block_height/out/debug/transaction_block_height-abi.json"
    );

    let config = Config {
        manual_blocks_enabled: true,
        ..Config::local_node()
    };
    let wallets =
        launch_custom_provider_and_get_wallets(WalletsConfig::default(), Some(config)).await;
    let wallet = &wallets[0];
    let provider = wallet.get_provider()?;

    let deploy_w_maturity = |maturity| {
        let parameters = TxParameters {
            maturity,
            ..TxParameters::default()
        };
        Contract::deploy(
            "tests/test_projects/transaction_block_height/out/debug/transaction_block_height.bin",
            wallet,
            parameters,
            StorageConfiguration::default(),
        )
    };

    let err = deploy_w_maturity(1).await.expect_err("Should not have been able to deploy the contract since the block height (0) is less than the requested maturity (1)");
    assert!(matches!(
        err,
        Error::ValidationError(fuel_gql_client::fuel_tx::ValidationError::TransactionMaturity)
    ));

    provider.produce_blocks(1).await?;
    deploy_w_maturity(1)
        .await
        .expect("Should be able to deploy now since maturity (1) is <= than the block height (1)");

    Ok(())
}

#[tokio::test]
#[cfg(feature = "fuel-core-lib")]
async fn can_increase_block_height() -> Result<(), Error> {
    // ANCHOR: use_produce_blocks_to_increase_block_height
    let config = Config {
        manual_blocks_enabled: true, // Necessary so the `produce_blocks` API can be used locally
        ..Config::local_node()
    };
    let wallets =
        launch_custom_provider_and_get_wallets(WalletsConfig::default(), Some(config)).await;
    let wallet = &wallets[0];
    let provider = wallet.get_provider()?;

    assert_eq!(provider.latest_block_height().await?, 0);

    provider.produce_blocks(3).await?;

    assert_eq!(provider.latest_block_height().await?, 3);
    // ANCHOR_END: use_produce_blocks_to_increase_block_height
    Ok(())
}

#[tokio::test]
async fn can_handle_sway_function_called_new() -> anyhow::Result<()> {
    abigen!(
        MyContract,
        "packages/fuels/tests/test_projects/collision_in_fn_names/out/debug/collision_in_fn_names-abi.json"
    );

    let wallet = launch_provider_and_get_wallet().await;

    let id = Contract::deploy(
        "tests/test_projects/collision_in_fn_names/out/debug/collision_in_fn_names.bin",
        &wallet,
        TxParameters::default(),
        StorageConfiguration::default(),
    )
    .await?;

    let instance = MyContractBuilder::new(id.to_string(), wallet.clone()).build();

    let response = instance.new().call().await?.value;

    assert_eq!(response, 12345);

    Ok(())
}

#[tokio::test]
async fn test_get_gas_used() -> anyhow::Result<()> {
    abigen!(
        MyContract,
        "packages/fuels/tests/test_projects/contract_test/out/debug/contract_test-abi.json"
    );

    let wallet = launch_provider_and_get_wallet().await;

    let id = Contract::deploy(
        "tests/test_projects/contract_test/out/debug/contract_test.bin",
        &wallet,
        TxParameters::default(),
        StorageConfiguration::default(),
    )
    .await?;

    let instance = MyContractBuilder::new(id.to_string(), wallet.clone()).build();

    let gas_used = instance.initialize_counter(42).call().await?.gas_used;

    assert!(gas_used > 0);

    Ok(())
}

#[tokio::test]
async fn test_contract_id_and_wallet_getters() {
    abigen!(
        SimpleContract,
        "packages/fuels/tests/takes_ints_returns_bool.json",
    );

    let wallet = launch_provider_and_get_wallet().await;
    let contract_id =
        String::from("fuel1qqqqqqqqqqqqqqqqqqqqqqqqqqqqqqqqqqqqqqqqqqqqqqqqqqqqsx2mt2");

    let contract_instance = SimpleContractBuilder::new(contract_id.clone(), wallet.clone()).build();

    assert_eq!(contract_instance._get_wallet().address(), wallet.address());
    assert_eq!(
        contract_instance._get_contract_id().to_string(),
        contract_id
    );
}

#[tokio::test]
async fn test_network_error() -> Result<(), anyhow::Error> {
    abigen!(
        MyContract,
        "packages/fuels/tests/test_projects/contract_test/out/debug/contract_test-abi.json"
    );

    let mut wallet = LocalWallet::new_random(None);

    let config = Config::local_node();
    let service = FuelService::new_node(config).await?;
    let provider = Provider::connect(service.bound_address).await?;

    wallet.set_provider(provider);

    // Simulate an unreachable node
    service.stop().await;

    let response = Contract::deploy(
        "tests/test_projects/contract_test/out/debug/contract_test.bin",
        &wallet,
        TxParameters::default(),
        StorageConfiguration::default(),
    )
    .await;

    assert!(matches!(response, Err(Error::ProviderError(_))));

    Ok(())
}

#[tokio::test]
async fn str_in_array() -> Result<(), Error> {
    abigen!(
        MyContract,
        "packages/fuels/tests/test_projects/str_in_array/out/debug/str_in_array-abi.json"
    );

    let wallet = launch_provider_and_get_wallet().await;

    let contract_id = Contract::deploy(
        "tests/test_projects/str_in_array/out/debug/str_in_array.bin",
        &wallet,
        TxParameters::default(),
        StorageConfiguration::default(),
    )
    .await?;

    let contract_instance = MyContractBuilder::new(contract_id.to_string(), wallet).build();

    let input = vec!["foo".to_string(), "bar".to_string(), "baz".to_string()];
    let response = contract_instance
        .take_array_string_shuffle(input.clone())
        .call()
        .await?;

    assert_eq!(response.value, ["baz", "foo", "bar"]);

    let response = contract_instance
        .take_array_string_return_single(input.clone())
        .call()
        .await?;

    assert_eq!(response.value, ["foo"]);

    // This test is skipped because of a compiler error.
    // See: https://github.com/FuelLabs/sway/issues/2410
    // let response = contract_instance
    //     .take_array_string_return_single_element(input)
    //     .call()
    //     .await?;

    // assert_eq!(response.value, "baz");

    Ok(())
}

#[tokio::test]
#[should_panic(expected = "String data has len ")]
async fn strings_must_have_correct_length() {
    abigen!(
        SimpleContract,
        r#"
        [
            {
                "type":"contract",
                "inputs":[
                    {
                        "name":"arg",
                        "type":"str[4]"
                    }
                ],
                "name":"takes_string",
                "outputs":[

                ]
            }
        ]
        "#,
    );

    let wallet = launch_provider_and_get_wallet().await;
    let contract_instance = SimpleContractBuilder::new(null_contract_id(), wallet).build();
    let _ = contract_instance.takes_string("fuell".into());
}

#[tokio::test]
#[should_panic(expected = "String data can only have ascii values")]
async fn strings_must_have_all_ascii_chars() {
    abigen!(
        SimpleContract,
        r#"
        [
            {
                "type":"contract",
                "inputs":[
                    {
                        "name":"arg",
                        "type":"str[4]"
                    }
                ],
                "name":"takes_string",
                "outputs":[

                ]
            }
        ]
        "#,
    );

    let wallet = launch_provider_and_get_wallet().await;
    let contract_instance = SimpleContractBuilder::new(null_contract_id(), wallet).build();
    let _ = contract_instance.takes_string("fueŁ".into());
}

#[tokio::test]
#[should_panic(expected = "String data has len ")]
async fn strings_must_have_correct_length_custom_types() {
    abigen!(
        SimpleContract,
        r#"
        [
            {
                "type":"contract",
                "inputs":[
                    {
                        "name":"value",
                        "type":"enum MyEnum",
                        "components": [
                            {
                                "name": "foo",
                                "type": "[u8; 2]"
                            },
                            {
                                "name": "bar",
                                "type": "str[4]"
                            }
                        ]
                    }
                ],
                "name":"takes_enum",
                "outputs":[]
            }
        ]
        "#,
    );

    let wallet = launch_provider_and_get_wallet().await;
    let contract_instance = SimpleContractBuilder::new(null_contract_id(), wallet).build();
    let _ = contract_instance.takes_enum(MyEnum::bar("fuell".to_string()));
}

#[tokio::test]
#[should_panic(expected = "String data can only have ascii values")]
async fn strings_must_have_all_ascii_chars_custom_types() {
    abigen!(
        SimpleContract,
        r#"
        [
            {
                "type":"contract",
                "inputs":[
                    {
                        "name":"top_value",
                        "type":"struct MyNestedStruct",
                        "components": [
                            {
                                "name": "x",
                                "type": "u16"
                            },
                            {
                                "name": "foo",
                                "type": "struct InnerStruct",
                                "components": [
                                    {
                                        "name":"bar",
                                        "type": "str[4]"
                                    }
                                ]
                            }
                        ]
                    }
                ],
                "name":"takes_nested_struct",
                "outputs":[]
            }
        ]
        "#,
    );
<<<<<<< HEAD
}

#[tokio::test]
async fn test_connect_get_gas_used() -> anyhow::Result<()> {
    abigen!(
        MyContract,
        "packages/fuels/tests/test_projects/contract_test/out/debug/contract_test-abi.json"
    );

    let num_wallets = 2;
    let num_coins = 3;
    let amount = 1000000000000;
    let config = WalletsConfig::new(Some(num_wallets), Some(num_coins), Some(amount));

    let wallets = launch_custom_provider_and_get_wallets(config, None).await;

    let id = Contract::deploy(
        "tests/test_projects/contract_test/out/debug/contract_test.bin",
        wallets.get(0).unwrap(),
        TxParameters::default(),
        StorageConfiguration::default(),
    )
    .await?;

    let mut contract_instance =
        MyContractBuilder::new(id.to_string(), wallets.get(0).unwrap().clone()).build();

    assert_eq!(
        contract_instance._get_wallet().address(),
        wallets.get(0).unwrap().address()
    );

    let gas_used = contract_instance
        .initialize_counter(42)
        .call()
        .await?
        .gas_used;

    assert!(gas_used > 0);

    let gas_used_two = contract_instance
        .connect(wallets.get(1).unwrap().clone())
        .initialize_counter(42)
        .call()
        .await?
        .gas_used;

    assert!(gas_used_two > 0);

    Ok(())
=======

    let inner_struct = InnerStruct {
        bar: "fueŁ".to_string(),
    };
    let input = MyNestedStruct {
        x: 10,
        foo: inner_struct,
    };

    let wallet = launch_provider_and_get_wallet().await;
    let contract_instance = SimpleContractBuilder::new(null_contract_id(), wallet).build();
    let _ = contract_instance.takes_nested_struct(input);
>>>>>>> d97f722c
}<|MERGE_RESOLUTION|>--- conflicted
+++ resolved
@@ -2499,58 +2499,6 @@
         ]
         "#,
     );
-<<<<<<< HEAD
-}
-
-#[tokio::test]
-async fn test_connect_get_gas_used() -> anyhow::Result<()> {
-    abigen!(
-        MyContract,
-        "packages/fuels/tests/test_projects/contract_test/out/debug/contract_test-abi.json"
-    );
-
-    let num_wallets = 2;
-    let num_coins = 3;
-    let amount = 1000000000000;
-    let config = WalletsConfig::new(Some(num_wallets), Some(num_coins), Some(amount));
-
-    let wallets = launch_custom_provider_and_get_wallets(config, None).await;
-
-    let id = Contract::deploy(
-        "tests/test_projects/contract_test/out/debug/contract_test.bin",
-        wallets.get(0).unwrap(),
-        TxParameters::default(),
-        StorageConfiguration::default(),
-    )
-    .await?;
-
-    let mut contract_instance =
-        MyContractBuilder::new(id.to_string(), wallets.get(0).unwrap().clone()).build();
-
-    assert_eq!(
-        contract_instance._get_wallet().address(),
-        wallets.get(0).unwrap().address()
-    );
-
-    let gas_used = contract_instance
-        .initialize_counter(42)
-        .call()
-        .await?
-        .gas_used;
-
-    assert!(gas_used > 0);
-
-    let gas_used_two = contract_instance
-        .connect(wallets.get(1).unwrap().clone())
-        .initialize_counter(42)
-        .call()
-        .await?
-        .gas_used;
-
-    assert!(gas_used_two > 0);
-
-    Ok(())
-=======
 
     let inner_struct = InnerStruct {
         bar: "fueŁ".to_string(),
@@ -2563,5 +2511,54 @@
     let wallet = launch_provider_and_get_wallet().await;
     let contract_instance = SimpleContractBuilder::new(null_contract_id(), wallet).build();
     let _ = contract_instance.takes_nested_struct(input);
->>>>>>> d97f722c
+}
+
+#[tokio::test]
+async fn test_connect_get_gas_used() -> anyhow::Result<()> {
+    abigen!(
+        MyContract,
+        "packages/fuels/tests/test_projects/contract_test/out/debug/contract_test-abi.json"
+    );
+
+    let num_wallets = 2;
+    let num_coins = 3;
+    let amount = 1000000000000;
+    let config = WalletsConfig::new(Some(num_wallets), Some(num_coins), Some(amount));
+
+    let wallets = launch_custom_provider_and_get_wallets(config, None).await;
+
+    let id = Contract::deploy(
+        "tests/test_projects/contract_test/out/debug/contract_test.bin",
+        wallets.get(0).unwrap(),
+        TxParameters::default(),
+        StorageConfiguration::default(),
+    )
+    .await?;
+
+    let mut contract_instance =
+        MyContractBuilder::new(id.to_string(), wallets.get(0).unwrap().clone()).build();
+
+    assert_eq!(
+        contract_instance._get_wallet().address(),
+        wallets.get(0).unwrap().address()
+    );
+
+    let gas_used = contract_instance
+        .initialize_counter(42)
+        .call()
+        .await?
+        .gas_used;
+
+    assert!(gas_used > 0);
+
+    let gas_used_two = contract_instance
+        .connect(wallets.get(1).unwrap().clone())
+        .initialize_counter(42)
+        .call()
+        .await?
+        .gas_used;
+
+    assert!(gas_used_two > 0);
+
+    Ok(())
 }