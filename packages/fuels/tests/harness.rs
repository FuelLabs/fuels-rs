--- conflicted
+++ resolved
@@ -1730,19 +1730,8 @@
 // async fn test_auth_msg_sender_from_sdk() -> Result<(), Error> {
 //     abigen!(
 //         AuthContract,
-//         "packages/fuels/tests/test_projects/auth_testing_contract/out/debug/auth_testing_contract-abi.json"
+//         "packages/fuels/tests/test_projects/auth_testing_contract/out/debug/auth_testing_contract-flat-abi.json"
 //     );
-
-<<<<<<< HEAD
-//     let wallet = launch_provider_and_get_wallet().await;
-=======
-#[tokio::test]
-async fn test_auth_msg_sender_from_sdk() -> Result<(), Error> {
-    abigen!(
-        AuthContract,
-        "packages/fuels/tests/test_projects/auth_testing_contract/out/debug/auth_testing_contract-flat-abi.json"
-    );
->>>>>>> baaa38fc
 
 //     let id = Contract::deploy(
 //         "tests/test_projects/auth_testing_contract/out/debug/auth_testing_contract.bin",
@@ -3373,7 +3362,6 @@
         .estimate_transaction_cost(Some(tolerance)) // Perform the network call
         .await?;
 
-<<<<<<< HEAD
     assert_eq!(
         estimated_transaction_cost.min_gas_price,
         expected_min_gas_price
@@ -3385,15 +3373,6 @@
         expected_metered_bytes_size
     );
     assert_eq!(estimated_transaction_cost.total_fee, expected_total_fee);
-=======
-    assert_eq!(estimated_transaction_cost.min_gas_price, 0);
-    assert_eq!(estimated_transaction_cost.min_byte_price, 0);
-    assert_eq!(estimated_transaction_cost.gas_price, 10_000);
-    assert_eq!(estimated_transaction_cost.byte_price, 10_000);
-    assert_eq!(estimated_transaction_cost.gas_used, 757);
-    assert_eq!(estimated_transaction_cost.byte_size, 704);
-    assert_eq!(estimated_transaction_cost.total_fee, 0.01461);
->>>>>>> baaa38fc
 
     Ok(())
 }
