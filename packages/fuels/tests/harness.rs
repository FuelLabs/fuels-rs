use fuel_core::service::Config as CoreConfig;
use fuel_core::service::FuelService;
use fuel_gql_client::fuel_tx::{AssetId, ContractId, Receipt};
use fuels::contract::contract::MultiContractCallHandler;
#[cfg(feature = "fuel-core-lib")]
use fuels::contract::predicate::Predicate;
use fuels::prelude::{
    abigen, launch_custom_provider_and_get_wallets, launch_provider_and_get_wallet,
    setup_multiple_assets_coins, setup_single_asset_coins, setup_test_provider, CallParameters,
    Config, Contract, Error, LocalWallet, Provider, Salt, Signer, TxParameters, WalletsConfig,
    DEFAULT_COIN_AMOUNT, DEFAULT_NUM_COINS,
};
<<<<<<< HEAD
#[cfg(feature = "fuel-core-lib")]
use fuels::prelude::{
    launch_custom_provider_and_get_wallets, Bech32Address, Config as TestConfig, WalletsConfig,
};
#[cfg(feature = "fuel-core-lib")]
use fuels_core::abi_encoder::ABIEncoder;
=======
>>>>>>> 6f486fcd
use fuels_core::parameters::StorageConfiguration;
use fuels_core::tx::{Address, Bytes32, StorageSlot};
use fuels_core::Tokenizable;
use fuels_core::{constants::BASE_ASSET_ID, Token};

use sha2::{Digest, Sha256};
use std::str::FromStr;

/// Note: all the tests and examples below require pre-compiled Sway projects.
/// To compile these projects, run `cargo run --bin build-test-projects`.
/// It will build all test projects, creating their respective binaries,
/// ABI files, and lock files. These are not to be committed to the repository.

/// #[ctor::ctor] Marks a function or static variable as a library/executable constructor.
/// This uses OS-specific linker sections to call a specific function at load time.
#[cfg(test)]
#[ctor::ctor]
fn init_tracing() {
    let _ = tracing_subscriber::fmt::try_init();
}

fn null_contract_id() -> String {
    // a bech32 contract address that decodes to ~[0u8;32]
    String::from("fuel1qqqqqqqqqqqqqqqqqqqqqqqqqqqqqqqqqqqqqqqqqqqqqqqqqqqqsx2mt2")
}

#[tokio::test]
async fn compile_bindings_from_contract_file() {
    // Generates the bindings from an ABI definition in a JSON file
    // The generated bindings can be accessed through `SimpleContract`.
    abigen!(
        SimpleContract,
        "packages/fuels/tests/takes_ints_returns_bool.json",
    );

    let wallet = launch_provider_and_get_wallet().await;

    // `SimpleContract` is the name of the contract
    let contract_instance = SimpleContractBuilder::new(null_contract_id(), wallet).build();

    let call_handler = contract_instance.takes_ints_returns_bool(42);

    let encoded = format!(
        "{}{}",
        hex::encode(call_handler.contract_call.encoded_selector),
        hex::encode(call_handler.contract_call.encoded_args)
    );

    assert_eq!("000000009593586c000000000000002a", encoded);
}

#[tokio::test]
async fn compile_bindings_from_inline_contract() -> Result<(), Error> {
    // ANCHOR: bindings_from_inline_contracts
    // Generates the bindings from the an ABI definition inline.
    // The generated bindings can be accessed through `SimpleContract`.
    abigen!(
        SimpleContract,
        r#"
        [
            {
                "type": "function",
                "inputs": [
                    {
                        "name": "only_argument",
                        "type": "u32"
                    }
                ],
                "name": "takes_ints_returns_bool",
                "outputs": [
                    {
                        "name": "",
                        "type": "bool"
                    }
                ]
            }
        ]
        "#,
    );

    let wallet = launch_provider_and_get_wallet().await;
    //`SimpleContract` is the name of the contract
    let contract_instance = SimpleContractBuilder::new(null_contract_id(), wallet).build();

    let call_handler = contract_instance.takes_ints_returns_bool(42_u32);

    let encoded = format!(
        "{}{}",
        hex::encode(call_handler.contract_call.encoded_selector),
        hex::encode(call_handler.contract_call.encoded_args)
    );

    assert_eq!("000000009593586c000000000000002a", encoded);
    // ANCHOR_END: bindings_from_inline_contracts
    Ok(())
}

#[tokio::test]
async fn compile_bindings_array_input() {
    // Generates the bindings from the an ABI definition inline.
    // The generated bindings can be accessed through `SimpleContract`.
    abigen!(
        SimpleContract,
        r#"
        [
            {
                "type":"contract",
                "inputs":[
                    {
                        "name":"arg",
                        "type":"[u16; 3]"
                    }
                ],
                "name":"takes_array",
                "outputs":[

                ]
            }
        ]
        "#,
    );

    let wallet = launch_provider_and_get_wallet().await;

    // `SimpleContract` is the name of the contract
    let contract_instance = SimpleContractBuilder::new(null_contract_id(), wallet).build();

    let input: Vec<u16> = vec![1, 2, 3, 4];
    let call_handler = contract_instance.takes_array(input);

    let encoded = format!(
        "{}{}",
        hex::encode(call_handler.contract_call.encoded_selector),
        hex::encode(call_handler.contract_call.encoded_args)
    );

    assert_eq!(
        "00000000101cbeb50000000000000001000000000000000200000000000000030000000000000004",
        encoded
    );
}

#[tokio::test]
async fn compile_bindings_bool_array_input() {
    // Generates the bindings from the an ABI definition inline.
    // The generated bindings can be accessed through `SimpleContract`.
    abigen!(
        SimpleContract,
        r#"
        [
            {
                "type":"contract",
                "inputs":[
                    {
                        "name":"arg",
                        "type":"[bool; 3]"
                    }
                ],
                "name":"takes_array",
                "outputs":[

                ]
            }
        ]
        "#,
    );

    let wallet = launch_provider_and_get_wallet().await;

    // `SimpleContract` is the name of the contract
    let contract_instance = SimpleContractBuilder::new(null_contract_id(), wallet).build();

    let input: Vec<bool> = vec![true, false, true];
    let call_handler = contract_instance.takes_array(input);

    let encoded = format!(
        "{}{}",
        hex::encode(call_handler.contract_call.encoded_selector),
        hex::encode(call_handler.contract_call.encoded_args)
    );

    assert_eq!(
        "000000000c228226000000000000000100000000000000000000000000000001",
        encoded
    );
}

#[tokio::test]
async fn compile_bindings_byte_input() {
    // Generates the bindings from the an ABI definition inline.
    // The generated bindings can be accessed through `SimpleContract`.
    abigen!(
        SimpleContract,
        r#"
        [
            {
                "type":"contract",
                "inputs":[
                    {
                        "name":"arg",
                        "type":"byte"
                    }
                ],
                "name":"takes_byte",
                "outputs":[

                ]
            }
        ]
        "#,
    );

    let wallet = launch_provider_and_get_wallet().await;

    // `SimpleContract` is the name of the contract
    let contract_instance = SimpleContractBuilder::new(null_contract_id(), wallet).build();

    let call_handler = contract_instance.takes_byte(10u8);

    let encoded = format!(
        "{}{}",
        hex::encode(call_handler.contract_call.encoded_selector),
        hex::encode(call_handler.contract_call.encoded_args)
    );

    assert_eq!("00000000a4bd3861000000000000000a", encoded);
}

#[tokio::test]
async fn compile_bindings_string_input() {
    // Generates the bindings from the an ABI definition inline.
    // The generated bindings can be accessed through `SimpleContract`.
    abigen!(
        SimpleContract,
        r#"
        [
            {
                "type":"contract",
                "inputs":[
                    {
                        "name":"arg",
                        "type":"str[23]"
                    }
                ],
                "name":"takes_string",
                "outputs":[

                ]
            }
        ]
        "#,
    );

    let wallet = launch_provider_and_get_wallet().await;

    // `SimpleContract` is the name of the contract
    let contract_instance = SimpleContractBuilder::new(null_contract_id(), wallet).build();

    let call_handler = contract_instance.takes_string("This is a full sentence".into());

    let encoded = format!(
        "{}{}",
        hex::encode(call_handler.contract_call.encoded_selector),
        hex::encode(call_handler.contract_call.encoded_args)
    );

    assert_eq!(
        "00000000d56e76515468697320697320612066756c6c2073656e74656e636500",
        encoded
    );
}

#[tokio::test]
async fn compile_bindings_b256_input() {
    // Generates the bindings from the an ABI definition inline.
    // The generated bindings can be accessed through `SimpleContract`.
    abigen!(
        SimpleContract,
        r#"
        [
            {
                "type":"contract",
                "inputs":[
                    {
                        "name":"arg",
                        "type":"b256"
                    }
                ],
                "name":"takes_b256",
                "outputs":[

                ]
            }
        ]
        "#,
    );

    let wallet = launch_provider_and_get_wallet().await;

    // `SimpleContract` is the name of the contract
    let contract_instance = SimpleContractBuilder::new(null_contract_id(), wallet).build();

    let mut hasher = Sha256::new();
    hasher.update("test string".as_bytes());

    let arg = hasher.finalize();

    let call_handler = contract_instance.takes_b256(arg.into());

    let encoded = format!(
        "{}{}",
        hex::encode(call_handler.contract_call.encoded_selector),
        hex::encode(call_handler.contract_call.encoded_args)
    );

    assert_eq!(
        "0000000054992852d5579c46dfcc7f18207013e65b44e4cb4e2c2298f4ac457ba8f82743f31e930b",
        encoded
    );
}

#[tokio::test]
async fn compile_bindings_struct_input() {
    // Generates the bindings from the an ABI definition inline.
    // The generated bindings can be accessed through `SimpleContract`.
    abigen!(
        SimpleContract,
        r#"
        [
            {
                "type":"contract",
                "inputs":[
                    {
                        "name":"value",
                        "type":"struct MyStruct",
                        "components": [
                            {
                                "name": "foo",
                                "type": "[u8; 2]"
                            },
                            {
                                "name": "bar",
                                "type": "str[4]"
                            }
                        ]
                    }
                ],
                "name":"takes_struct",
                "outputs":[]
            }
        ]
        "#,
    );
    // Because of the abigen! macro, `MyStruct` is now in scope
    // and can be used!
    let input = MyStruct {
        foo: vec![10, 2],
        bar: "fuel".to_string(),
    };

    let wallet = launch_provider_and_get_wallet().await;

    // `SimpleContract` is the name of the contract
    let contract_instance = SimpleContractBuilder::new(null_contract_id(), wallet).build();

    let call_handler = contract_instance.takes_struct(input);

    let encoded = format!(
        "{}{}",
        hex::encode(call_handler.contract_call.encoded_selector),
        hex::encode(call_handler.contract_call.encoded_args)
    );

    assert_eq!(
        "000000008d4ab9b0000000000000000a00000000000000026675656c00000000",
        encoded
    );
}

#[tokio::test]
async fn compile_bindings_nested_struct_input() {
    // Generates the bindings from the an ABI definition inline.
    // The generated bindings can be accessed through `SimpleContract`.
    abigen!(
        SimpleContract,
        r#"
        [
            {
                "type":"contract",
                "inputs":[
                    {
                        "name":"top_value",
                        "type":"struct MyNestedStruct",
                        "components": [
                            {
                                "name": "x",
                                "type": "u16"
                            },
                            {
                                "name": "foo",
                                "type": "struct InnerStruct",
                                "components": [
                                    {
                                        "name":"a",
                                        "type": "bool"
                                    }
                                ]
                            }
                        ]
                    }
                ],
                "name":"takes_nested_struct",
                "outputs":[]
            }
        ]
        "#,
    );

    let inner_struct = InnerStruct { a: true };

    let input = MyNestedStruct {
        x: 10,
        foo: inner_struct,
    };

    let wallet = launch_provider_and_get_wallet().await;

    // `SimpleContract` is the name of the contract
    let contract_instance = SimpleContractBuilder::new(null_contract_id(), wallet).build();

    let call_handler = contract_instance.takes_nested_struct(input);

    let encoded = format!(
        "{}{}",
        hex::encode(call_handler.contract_call.encoded_selector),
        hex::encode(call_handler.contract_call.encoded_args)
    );

    assert_eq!("0000000088bf8a1b000000000000000a0000000000000001", encoded);
}

#[tokio::test]
async fn compile_bindings_enum_input() {
    // Generates the bindings from the an ABI definition inline.
    // The generated bindings can be accessed through `SimpleContract`.
    abigen!(
        SimpleContract,
        r#"
        [
            {
                "type":"contract",
                "inputs":[
                    {
                        "name":"my_enum",
                        "type":"enum MyEnum",
                        "components": [
                            {
                                "name": "X",
                                "type": "u32"
                            },
                            {
                                "name": "Y",
                                "type": "bool"
                            }
                        ]
                    }
                ],
                "name":"takes_enum",
                "outputs":[]
            }
        ]
        "#,
    );

    let variant = MyEnum::X(42);

    let wallet = launch_provider_and_get_wallet().await;

    // `SimpleContract` is the name of the contract
    let contract_instance = SimpleContractBuilder::new(null_contract_id(), wallet).build();

    let call_handler = contract_instance.takes_enum(variant);

    let encoded = format!(
        "{}{}",
        hex::encode(call_handler.contract_call.encoded_selector),
        hex::encode(call_handler.contract_call.encoded_args)
    );
    let expected = "0000000021b2784f0000000000000000000000000000002a";
    assert_eq!(encoded, expected);
}

#[allow(clippy::blacklisted_name)]
#[tokio::test]
async fn create_struct_from_decoded_tokens() -> Result<(), Error> {
    // Generates the bindings from the an ABI definition inline.
    // The generated bindings can be accessed through `SimpleContract`.
    abigen!(
        SimpleContract,
        r#"
        [
            {
                "type":"contract",
                "inputs":[
                    {
                        "name":"my_val",
                        "type":"struct MyStruct",
                        "components": [
                            {
                                "name": "foo",
                                "type": "u8"
                            },
                            {
                                "name": "bar",
                                "type": "bool"
                            }
                        ]
                    }
                ],
                "name":"takes_struct",
                "outputs":[]
            }
        ]
        "#,
    );

    // Decoded tokens
    let foo = Token::U8(10);
    let bar = Token::Bool(true);

    // Create the struct using the decoded tokens.
    // `struct_from_tokens` is of type `MyStruct`.
    let struct_from_tokens = MyStruct::from_token(Token::Struct(vec![foo, bar]))?;

    assert_eq!(10, struct_from_tokens.foo);
    assert!(struct_from_tokens.bar);

    let wallet = launch_provider_and_get_wallet().await;

    // `SimpleContract` is the name of the contract
    let contract_instance = SimpleContractBuilder::new(null_contract_id(), wallet).build();

    let call_handler = contract_instance.takes_struct(struct_from_tokens);

    let encoded = format!(
        "{}{}",
        hex::encode(call_handler.contract_call.encoded_selector),
        hex::encode(call_handler.contract_call.encoded_args)
    );

    assert_eq!("00000000cb0b2f05000000000000000a0000000000000001", encoded);
    Ok(())
}

#[tokio::test]
async fn create_nested_struct_from_decoded_tokens() -> Result<(), Error> {
    // Generates the bindings from the an ABI definition inline.
    // The generated bindings can be accessed through `SimpleContract`.
    abigen!(
        SimpleContract,
        r#"
        [
            {
                "type":"contract",
                "inputs":[
                    {
                        "name":"input",
                        "type":"struct MyNestedStruct",
                        "components": [
                            {
                                "name": "x",
                                "type": "u16"
                            },
                            {
                                "name": "y",
                                "type": "struct InnerStruct",
                                "components": [
                                    {
                                        "name":"a",
                                        "type": "bool"
                                    }
                                ]
                            }
                        ]
                    }
                ],
                "name":"takes_nested_struct",
                "outputs":[]
            }
        ]
        "#,
    );

    // Creating just the InnerStruct is possible
    let a = Token::Bool(true);
    let inner_struct_token = Token::Struct(vec![a.clone()]);
    let inner_struct_from_tokens = InnerStruct::from_token(inner_struct_token.clone())?;
    assert!(inner_struct_from_tokens.a);

    // Creating the whole nested struct `MyNestedStruct`
    // from tokens.
    // `x` is the token for the field `x` in `MyNestedStruct`
    // `a` is the token for the field `a` in `InnerStruct`
    let x = Token::U16(10);

    let nested_struct_from_tokens =
        MyNestedStruct::from_token(Token::Struct(vec![x, inner_struct_token]))?;

    assert_eq!(10, nested_struct_from_tokens.x);
    assert!(nested_struct_from_tokens.y.a);

    let wallet = launch_provider_and_get_wallet().await;

    // `SimpleContract` is the name of the contract
    let contract_instance = SimpleContractBuilder::new(null_contract_id(), wallet).build();

    let call_handler = contract_instance.takes_nested_struct(nested_struct_from_tokens);

    let encoded = format!(
        "{}{}",
        hex::encode(call_handler.contract_call.encoded_selector),
        hex::encode(call_handler.contract_call.encoded_args)
    );

    assert_eq!("0000000088bf8a1b000000000000000a0000000000000001", encoded);
    Ok(())
}

#[tokio::test]
async fn type_safe_output_values() -> Result<(), Error> {
    // Generates the bindings from the an ABI definition inline.
    // The generated bindings can be accessed through `SimpleContract`.
    abigen!(
        MyContract,
        "packages/fuels/tests/test_projects/contract_output_test/out/debug/contract_output_test-abi.json"
    );

    let wallet = launch_provider_and_get_wallet().await;

    let contract_id = Contract::deploy(
        "tests/test_projects/contract_output_test/out/debug/contract_output_test.bin",
        &wallet,
        TxParameters::default(),
        StorageConfiguration::default(),
    )
    .await?;

    let contract_instance = MyContractBuilder::new(contract_id.to_string(), wallet).build();

    // `response`'s type matches the return type of `is_event()`
    let response = contract_instance.is_even(10).call().await?;
    assert!(response.value);

    // `response`'s type matches the return type of `return_my_string()`
    let response = contract_instance
        .return_my_string("fuel".to_string())
        .call()
        .await?;

    assert_eq!(response.value, "fuel");

    let my_struct = MyStruct { foo: 10, bar: true };

    let response = contract_instance.return_my_struct(my_struct).call().await?;

    assert_eq!(response.value.foo, 10);
    assert!(response.value.bar);
    Ok(())
}

#[tokio::test]
async fn call_with_structs() -> Result<(), Error> {
    // Generates the bindings from the an ABI definition inline.
    // The generated bindings can be accessed through `MyContract`.
    // ANCHOR: struct_generation
    abigen!(
        MyContract,
        "packages/fuels/tests/test_projects/complex_types_contract/out/debug/contract_test-abi.json"
    );

    // Here we can use `CounterConfig`, a struct originally
    // defined in the Sway contract.
    let counter_config = CounterConfig {
        dummy: true,
        initial_value: 42,
    };
    // ANCHOR_END: struct_generation

    let wallet = launch_provider_and_get_wallet().await;

    let contract_id = Contract::deploy(
        "tests/test_projects/complex_types_contract/out/debug/contract_test.bin",
        &wallet,
        TxParameters::default(),
        StorageConfiguration::default(),
    )
    .await?;

    let contract_instance = MyContractBuilder::new(contract_id.to_string(), wallet).build();

    let response = contract_instance
        .initialize_counter(counter_config) // Build the ABI call
        .call() // Perform the network call
        .await?;

    assert_eq!(42, response.value);

    let response = contract_instance.increment_counter(10).call().await?;

    assert_eq!(52, response.value);
    Ok(())
}

#[tokio::test]
async fn call_with_empty_return() -> Result<(), Error> {
    // Generates the bindings from the an ABI definition inline.
    // The generated bindings can be accessed through `MyContract`.
    abigen!(
        MyContract,
        "packages/fuels/tests/test_projects/call_empty_return/out/debug/contract_test-abi.json"
    );

    let wallet = launch_provider_and_get_wallet().await;

    let contract_id = Contract::deploy(
        "tests/test_projects/call_empty_return/out/debug/contract_test.bin",
        &wallet,
        TxParameters::default(),
        StorageConfiguration::default(),
    )
    .await?;

    let contract_instance = MyContractBuilder::new(contract_id.to_string(), wallet).build();

    let _response = contract_instance
        .store_value(42) // Build the ABI call
        .call() // Perform the network call
        .await?;
    Ok(())
}

#[tokio::test]
async fn abigen_different_structs_same_arg_name() -> Result<(), Error> {
    abigen!(
        MyContract,
        "packages/fuels/tests/test_projects/two_structs/out/debug/two_structs-abi.json",
    );

    let wallet = launch_provider_and_get_wallet().await;

    let contract_id = Contract::deploy(
        "tests/test_projects/two_structs/out/debug/two_structs.bin",
        &wallet,
        TxParameters::default(),
        StorageConfiguration::default(),
    )
    .await?;

    let contract_instance = MyContractBuilder::new(contract_id.to_string(), wallet).build();

    let param_one = StructOne { foo: 42 };
    let param_two = StructTwo { bar: 42 };

    let res_one = contract_instance.something(param_one).call().await?;

    assert_eq!(res_one.value, 43);

    let res_two = contract_instance.something_else(param_two).call().await?;

    assert_eq!(res_two.value, 41);
    Ok(())
}

#[tokio::test]
async fn test_reverting_transaction() -> Result<(), Error> {
    abigen!(
        RevertingContract,
        "packages/fuels/tests/test_projects/revert_transaction_error/out/debug/capture_revert_transaction_error-abi.json"
    );

    let wallet = launch_provider_and_get_wallet().await;

    let contract_id = Contract::deploy(
        "tests/test_projects/revert_transaction_error/out/debug/capture_revert_transaction_error.bin",
        &wallet,
        TxParameters::default(),
        StorageConfiguration::default()

    )
        .await?;
    let contract_instance = RevertingContractBuilder::new(contract_id.to_string(), wallet).build();
    let response = contract_instance.make_transaction_fail(0).call().await;

    assert!(matches!(response, Err(Error::RevertTransactionError(..))));

    Ok(())
}

#[tokio::test]
async fn multiple_read_calls() -> Result<(), Error> {
    abigen!(
        MyContract,
        "packages/fuels/tests/test_projects/multiple_read_calls/out/debug/demo-abi.json"
    );

    let wallet = launch_provider_and_get_wallet().await;

    let contract_id = Contract::deploy(
        "tests/test_projects/multiple_read_calls/out/debug/demo.bin",
        &wallet,
        TxParameters::default(),
        StorageConfiguration::default(),
    )
    .await?;
    let contract_instance = MyContractBuilder::new(contract_id.to_string(), wallet).build();

    contract_instance.store(42).call().await?;

    // Use "simulate" because the methods don't actually run a transaction, but just a dry-run
    // We can notice here that, thanks to this, we don't generate a TransactionId collision,
    // even if the transactions are theoretically the same.
    let stored = contract_instance.read(0).simulate().await?;

    assert_eq!(stored.value, 42);

    let stored = contract_instance.read(0).simulate().await?;

    assert_eq!(stored.value, 42);
    Ok(())
}

#[tokio::test]
async fn test_methods_typeless_argument() -> Result<(), Error> {
    // Generates the bindings from the an ABI definition inline.
    // The generated bindings can be accessed through `MyContract`.
    abigen!(
        MyContract,
        "packages/fuels/tests/test_projects/empty_arguments/out/debug/method_four_arguments-abi.json"
    );

    let wallet = launch_provider_and_get_wallet().await;

    let contract_id = Contract::deploy(
        "tests/test_projects/empty_arguments/out/debug/method_four_arguments.bin",
        &wallet,
        TxParameters::default(),
        StorageConfiguration::default(),
    )
    .await?;

    let contract_instance = MyContractBuilder::new(contract_id.to_string(), wallet).build();

    let response = contract_instance
        .method_with_empty_argument()
        .call()
        .await?;
    assert_eq!(response.value, 63);
    Ok(())
}

#[tokio::test]
async fn test_large_return_data() -> Result<(), Error> {
    abigen!(
        MyContract,
        "packages/fuels/tests/test_projects/large_return_data/out/debug/contract_test-abi.json"
    );

    let wallet = launch_provider_and_get_wallet().await;

    let contract_id = Contract::deploy(
        "tests/test_projects/large_return_data/out/debug/contract_test.bin",
        &wallet,
        TxParameters::default(),
        StorageConfiguration::default(),
    )
    .await?;

    let contract_instance = MyContractBuilder::new(contract_id.to_string(), wallet).build();

    let res = contract_instance.get_id().call().await?;

    assert_eq!(
        res.value,
        [
            255, 255, 255, 255, 255, 255, 255, 255, 255, 255, 255, 255, 255, 255, 255, 255, 255,
            255, 255, 255, 255, 255, 255, 255, 255, 255, 255, 255, 255, 255, 255, 255
        ]
    );

    // One word-sized string
    let res = contract_instance.get_small_string().call().await?;
    assert_eq!(res.value, "gggggggg");

    // Two word-sized string
    let res = contract_instance.get_large_string().call().await?;
    assert_eq!(res.value, "ggggggggg");

    // Large struct will be bigger than a `WORD`.
    let res = contract_instance.get_large_struct().call().await?;
    assert_eq!(res.value.foo, 12);
    assert_eq!(res.value.bar, 42);

    // Array will be returned in `ReturnData`.
    let res = contract_instance.get_large_array().call().await?;
    assert_eq!(res.value, &[1, 2]);

    let res = contract_instance.get_contract_id().call().await?;

    // First `value` is from `CallResponse`.
    // Second `value` is from Sway `ContractId` type.
    assert_eq!(
        res.value,
        ContractId::from([
            255, 255, 255, 255, 255, 255, 255, 255, 255, 255, 255, 255, 255, 255, 255, 255, 255,
            255, 255, 255, 255, 255, 255, 255, 255, 255, 255, 255, 255, 255, 255, 255
        ])
    );
    Ok(())
}

#[tokio::test]
async fn test_provider_launch_and_connect() -> Result<(), Error> {
    abigen!(
        MyContract,
        "packages/fuels/tests/test_projects/contract_test/out/debug/contract_test-abi.json"
    );

    let mut wallet = LocalWallet::new_random(None);

    let coins = setup_single_asset_coins(
        wallet.address(),
        BASE_ASSET_ID,
        DEFAULT_NUM_COINS,
        DEFAULT_COIN_AMOUNT,
    );
    let (launched_provider, address) = setup_test_provider(coins, None).await;
    let connected_provider = Provider::connect(address).await?;

    wallet.set_provider(connected_provider);

    let contract_id = Contract::deploy(
        "tests/test_projects/contract_test/out/debug/contract_test.bin",
        &wallet,
        TxParameters::default(),
        StorageConfiguration::default(),
    )
    .await?;

    let contract_instance_connected =
        MyContractBuilder::new(contract_id.to_string(), wallet.clone()).build();

    let response = contract_instance_connected
        .initialize_counter(42) // Build the ABI call
        .call() // Perform the network call
        .await?;
    assert_eq!(42, response.value);

    wallet.set_provider(launched_provider);
    let contract_instance_launched =
        MyContractBuilder::new(contract_id.to_string(), wallet).build();

    let response = contract_instance_launched
        .increment_counter(10)
        .call()
        .await?;
    assert_eq!(52, response.value);
    Ok(())
}

#[tokio::test]
async fn test_contract_calling_contract() -> Result<(), Error> {
    // Tests a contract call that calls another contract (FooCaller calls FooContract underneath)
    abigen!(
        FooContract,
        "packages/fuels/tests/test_projects/foo_contract/out/debug/foo_contract-abi.json"
    );

    abigen!(
        FooCaller,
        "packages/fuels/tests/test_projects/foo_caller_contract/out/debug/foo_caller_contract-abi.json"
    );

    let wallet = launch_provider_and_get_wallet().await;

    // Load and deploy the first compiled contract
    let foo_contract_id = Contract::deploy(
        "tests/test_projects/foo_contract/out/debug/foo_contract.bin",
        &wallet,
        TxParameters::default(),
        StorageConfiguration::default(),
    )
    .await?;

    let foo_contract_instance =
        FooContractBuilder::new(foo_contract_id.to_string(), wallet.clone()).build();

    // Call the contract directly; it just flips the bool value that's passed.
    let res = foo_contract_instance.foo(true).call().await?;
    assert!(!res.value);

    // Load and deploy the second compiled contract
    let foo_caller_contract_id = Contract::deploy(
        "tests/test_projects/foo_caller_contract/out/debug/foo_caller_contract.bin",
        &wallet,
        TxParameters::default(),
        StorageConfiguration::default(),
    )
    .await?;

    let foo_caller_contract_instance =
        FooCallerBuilder::new(foo_caller_contract_id.to_string(), wallet.clone()).build();

    // Calls the contract that calls the `FooContract` contract, also just
    // flips the bool value passed to it.
    // ANCHOR: external_contract
    let res = foo_caller_contract_instance
        .call_foo_contract(*foo_contract_id.hash(), true)
        .set_contracts(&[foo_contract_id]) // Sets the external contract
        .call()
        .await?;
    // ANCHOR_END: external_contract

    assert!(!res.value);
    Ok(())
}

#[tokio::test]
async fn test_gas_errors() -> Result<(), Error> {
    // Generates the bindings from the an ABI definition inline.
    // The generated bindings can be accessed through `MyContract`.
    abigen!(
        MyContract,
        "packages/fuels/tests/test_projects/contract_test/out/debug/contract_test-abi.json"
    );

    let wallet = launch_provider_and_get_wallet().await;

    let contract_id = Contract::deploy(
        "tests/test_projects/contract_test/out/debug/contract_test.bin",
        &wallet,
        TxParameters::default(),
        StorageConfiguration::default(),
    )
    .await?;

    let contract_instance = MyContractBuilder::new(contract_id.to_string(), wallet).build();

    // Test for insufficient gas.
    let response = contract_instance
        .initialize_counter(42) // Build the ABI call
        .tx_params(TxParameters::new(
            Some(DEFAULT_COIN_AMOUNT),
            Some(100),
            None,
            None,
        ))
        .call() // Perform the network call
        .await
        .expect_err("should error");

    let expected = "Revert transaction error: OutOfGas, receipts:";
    assert!(response.to_string().starts_with(expected));

    // Test for running out of gas. Gas price as `None` will be 0.
    // Gas limit will be 100, this call will use more than 100 gas.
    let response = contract_instance
        .initialize_counter(42) // Build the ABI call
        .tx_params(TxParameters::new(None, Some(100), None, None))
        .call() // Perform the network call
        .await
        .expect_err("should error");

    let expected = "Revert transaction error: OutOfGas, receipts:";

    assert!(response.to_string().starts_with(expected));
    Ok(())
}

#[tokio::test]
async fn test_call_param_gas_errors() -> Result<(), Error> {
    abigen!(
        MyContract,
        "packages/fuels/tests/test_projects/contract_test/out/debug/contract_test-abi.json"
    );

    let wallet = launch_provider_and_get_wallet().await;

    let contract_id = Contract::deploy(
        "tests/test_projects/contract_test/out/debug/contract_test.bin",
        &wallet,
        TxParameters::default(),
        StorageConfiguration::default(),
    )
    .await?;

    let contract_instance = MyContractBuilder::new(contract_id.to_string(), wallet).build();

    // Transaction gas_limit is sufficient, call gas_forwarded is too small
    let response = contract_instance
        .initialize_counter(42)
        .tx_params(TxParameters::new(None, Some(1000), None, None))
        .call_params(CallParameters::new(None, None, Some(1)))
        .call()
        .await
        .expect_err("should error");

    let expected = "Revert transaction error: OutOfGas, receipts:";
    assert!(response.to_string().starts_with(expected));

    // Call params gas_forwarded exceeds transaction limit
    let response = contract_instance
        .initialize_counter(42)
        .tx_params(TxParameters::new(None, Some(1), None, None))
        .call_params(CallParameters::new(None, None, Some(1000)))
        .call()
        .await
        .expect_err("should error");

    let expected = "Revert transaction error: OutOfGas, receipts:";
    assert!(response.to_string().starts_with(expected));
    Ok(())
}

#[tokio::test]
async fn test_amount_and_asset_forwarding() -> Result<(), Error> {
    abigen!(
        TestFuelCoinContract,
        "packages/fuels/tests/test_projects/token_ops/out/debug/token_ops-abi.json"
    );

    let wallet = launch_provider_and_get_wallet().await;

    let id = Contract::deploy(
        "tests/test_projects/token_ops/out/debug/token_ops.bin",
        &wallet,
        TxParameters::default(),
        StorageConfiguration::default(),
    )
    .await?;

    let instance = TestFuelCoinContractBuilder::new(id.to_string(), wallet.clone()).build();

    let mut balance_response = instance
        .get_balance((&id).into(), (&id).into())
        .call()
        .await?;
    assert_eq!(balance_response.value, 0);

    instance.mint_coins(5_000_000).call().await?;

    balance_response = instance
        .get_balance(id.clone().into(), (&id).into())
        .call()
        .await?;
    assert_eq!(balance_response.value, 5_000_000);

    let tx_params = TxParameters::new(None, Some(1_000_000), None, None);
    // Forward 1_000_000 coin amount of base asset_id
    // this is a big number for checking that amount can be a u64
    let call_params = CallParameters::new(Some(1_000_000), None, None);

    let response = instance
        .get_msg_amount()
        .tx_params(tx_params)
        .call_params(call_params)
        .call()
        .await?;

    assert_eq!(response.value, 1_000_000);

    let call_response = response
        .receipts
        .iter()
        .find(|&r| matches!(r, Receipt::Call { .. }));

    assert!(call_response.is_some());

    assert_eq!(call_response.unwrap().amount().unwrap(), 1_000_000);
    assert_eq!(call_response.unwrap().asset_id().unwrap(), &BASE_ASSET_ID);

    let address = wallet.address();

    // withdraw some tokens to wallet
    instance
        .transfer_coins_to_output(1_000_000, (&id).into(), address.into())
        .append_variable_outputs(1)
        .call()
        .await?;

    let asset_id = AssetId::from(*id.hash());
    let call_params = CallParameters::new(Some(0), Some(asset_id), None);
    let tx_params = TxParameters::new(None, Some(1_000_000), None, None);

    let response = instance
        .get_msg_amount()
        .tx_params(tx_params)
        .call_params(call_params)
        .call()
        .await?;

    assert_eq!(response.value, 0);

    let call_response = response
        .receipts
        .iter()
        .find(|&r| matches!(r, Receipt::Call { .. }));

    assert!(call_response.is_some());

    assert_eq!(call_response.unwrap().amount().unwrap(), 0);
    assert_eq!(
        call_response.unwrap().asset_id().unwrap(),
        &AssetId::from(*id.hash())
    );
    Ok(())
}

#[tokio::test]
async fn test_multiple_args() -> Result<(), Error> {
    abigen!(
        MyContract,
        "packages/fuels/tests/test_projects/contract_test/out/debug/contract_test-abi.json"
    );

    let wallet = launch_provider_and_get_wallet().await;

    let id = Contract::deploy(
        "tests/test_projects/contract_test/out/debug/contract_test.bin",
        &wallet,
        TxParameters::default(),
        StorageConfiguration::default(),
    )
    .await?;

    let instance = MyContractBuilder::new(id.to_string(), wallet.clone()).build();

    // Make sure we can call the contract with multiple arguments
    let response = instance.get(5, 6).call().await?;

    assert_eq!(response.value, 5);

    let t = MyType { x: 5, y: 6 };
    let response = instance.get_alt(t.clone()).call().await?;
    assert_eq!(response.value, t);

    let response = instance.get_single(5).call().await?;
    assert_eq!(response.value, 5);
    Ok(())
}

#[tokio::test]
async fn test_tuples() -> Result<(), Error> {
    abigen!(
        MyContract,
        "packages/fuels/tests/test_projects/tuples/out/debug/tuples-abi.json"
    );

    let wallet = launch_provider_and_get_wallet().await;

    let id = Contract::deploy(
        "tests/test_projects/tuples/out/debug/tuples.bin",
        &wallet,
        TxParameters::default(),
        StorageConfiguration::default(),
    )
    .await?;

    let instance = MyContractBuilder::new(id.to_string(), wallet.clone()).build();

    let response = instance.returns_tuple((1, 2)).call().await?;

    assert_eq!(response.value, (1, 2));

    // Tuple with struct.
    let my_struct_tuple = (
        42,
        Person {
            name: "Jane".to_string(),
        },
    );
    let response = instance
        .returns_struct_in_tuple(my_struct_tuple.clone())
        .call()
        .await?;

    assert_eq!(response.value, my_struct_tuple);

    // Tuple with enum.
    let my_enum_tuple: (u64, State) = (42, State::A());

    let response = instance
        .returns_enum_in_tuple(my_enum_tuple.clone())
        .call()
        .await?;

    assert_eq!(response.value, my_enum_tuple);

    let id = *ContractId::zeroed();
    let my_b256_u8_tuple: ([u8; 32], u8) = (id, 10);

    let response = instance.tuple_with_b256(my_b256_u8_tuple).call().await?;

    assert_eq!(response.value, my_b256_u8_tuple);
    Ok(())
}

#[tokio::test]
async fn test_array() -> Result<(), Error> {
    abigen!(
        MyContract,
        "packages/fuels/tests/test_projects/contract_test/out/debug/contract_test-abi.json"
    );

    let wallet = launch_provider_and_get_wallet().await;

    let contract_id = Contract::deploy(
        "tests/test_projects/contract_test/out/debug/contract_test.bin",
        &wallet,
        TxParameters::default(),
        StorageConfiguration::default(),
    )
    .await?;

    let contract_instance = MyContractBuilder::new(contract_id.to_string(), wallet).build();

    assert_eq!(
        contract_instance
            .get_array([42; 2].to_vec())
            .call()
            .await?
            .value,
        [42; 2]
    );
    Ok(())
}

#[tokio::test]
async fn test_arrays_with_custom_types() -> Result<(), Error> {
    // Generates the bindings from the an ABI definition inline.
    // The generated bindings can be accessed through `MyContract`.
    abigen!(
        MyContract,
        "packages/fuels/tests/test_projects/contract_test/out/debug/contract_test-abi.json"
    );

    let wallet = launch_provider_and_get_wallet().await;

    let contract_id = Contract::deploy(
        "tests/test_projects/contract_test/out/debug/contract_test.bin",
        &wallet,
        TxParameters::default(),
        StorageConfiguration::default(),
    )
    .await?;

    let contract_instance = MyContractBuilder::new(contract_id.to_string(), wallet).build();

    let persons = vec![
        Person {
            name: "John".to_string(),
        },
        Person {
            name: "Jane".to_string(),
        },
    ];

    let response = contract_instance.array_of_structs(persons).call().await?;

    assert_eq!("John", response.value[0].name);
    assert_eq!("Jane", response.value[1].name);

    let states = vec![State::A(), State::B()];

    let response = contract_instance
        .array_of_enums(states.clone())
        .call()
        .await?;

    assert_eq!(states[0], response.value[0]);
    assert_eq!(states[1], response.value[1]);
    Ok(())
}

#[tokio::test]
async fn test_auth_msg_sender_from_sdk() -> Result<(), Error> {
    abigen!(
        AuthContract,
        "packages/fuels/tests/test_projects/auth_testing_contract/out/debug/auth_testing_contract-abi.json"
    );

    let wallet = launch_provider_and_get_wallet().await;

    let id = Contract::deploy(
        "tests/test_projects/auth_testing_contract/out/debug/auth_testing_contract.bin",
        &wallet,
        TxParameters::default(),
        StorageConfiguration::default(),
    )
    .await?;

    let auth_instance = AuthContractBuilder::new(id.to_string(), wallet.clone()).build();

    // Contract returns true if `msg_sender()` matches `wallet.address()`.
    let response = auth_instance
        .check_msg_sender(wallet.address().into())
        .call()
        .await?;

    assert!(response.value);
    Ok(())
}

#[tokio::test]
async fn workflow_enum_inside_struct() -> Result<(), Error> {
    abigen!(
        MyContract,
        "packages/fuels/tests/test_projects/enum_inside_struct/out/debug\
        /enum_inside_struct-abi.json"
    );

    let wallet = launch_provider_and_get_wallet().await;

    let id = Contract::deploy(
        "tests/test_projects/enum_inside_struct/out/debug/enum_inside_struct.bin",
        &wallet,
        TxParameters::default(),
        StorageConfiguration::default(),
    )
    .await?;
    let instance = MyContractBuilder::new(id.to_string(), wallet.clone()).build();
    let response = instance.return_enum_inside_struct(11).call().await?;
    let expected = Cocktail {
        the_thing_you_mix_in: Shaker::Mojito(222),
        glass: 333,
    };
    assert_eq!(response.value, expected);
    let enum_inside_struct = Cocktail {
        the_thing_you_mix_in: Shaker::Cosmopolitan(444),
        glass: 555,
    };
    let response = instance
        .take_enum_inside_struct(enum_inside_struct)
        .call()
        .await?;
    assert_eq!(response.value, 6666);
    Ok(())
}

#[tokio::test]
async fn test_logd_receipts() -> Result<(), Error> {
    abigen!(
        LoggingContract,
        "packages/fuels/tests/test_projects/contract_logdata/out/debug/contract_logdata-abi.json"
    );

    let wallet = launch_provider_and_get_wallet().await;

    let id = Contract::deploy(
        "tests/test_projects/contract_logdata/out/debug/contract_logdata.bin",
        &wallet,
        TxParameters::default(),
        StorageConfiguration::default(),
    )
    .await?;
    let contract_instance = LoggingContractBuilder::new(id.to_string(), wallet.clone()).build();
    let mut value = [0u8; 32];
    value[0] = 0xFF;
    value[1] = 0xEE;
    value[2] = 0xDD;
    value[12] = 0xAA;
    value[13] = 0xBB;
    value[14] = 0xCC;
    let response = contract_instance
        .use_logd_opcode(value, 3, 6)
        .call()
        .await?;
    assert_eq!(response.logs, vec!["ffeedd", "ffeedd000000"]);
    let response = contract_instance
        .use_logd_opcode(value, 14, 15)
        .call()
        .await?;
    assert_eq!(
        response.logs,
        vec![
            "ffeedd000000000000000000aabb",
            "ffeedd000000000000000000aabbcc"
        ]
    );
    let response = contract_instance.dont_use_logd().call().await?;
    assert!(response.logs.is_empty());
    Ok(())
}

#[tokio::test]
async fn test_wallet_balance_api() -> Result<(), Error> {
    // Single asset
    let mut wallet = LocalWallet::new_random(None);
    let number_of_coins = 21;
    let amount_per_coin = 11;
    let coins = setup_single_asset_coins(
        wallet.address(),
        BASE_ASSET_ID,
        number_of_coins,
        amount_per_coin,
    );

    let (provider, _) = setup_test_provider(coins.clone(), None).await;
    wallet.set_provider(provider);
    for (_utxo_id, coin) in coins {
        let balance = wallet.get_asset_balance(&coin.asset_id).await;
        assert_eq!(balance?, number_of_coins * amount_per_coin);
    }
    let balances = wallet.get_balances().await?;
    let expected_key = "0x".to_owned() + BASE_ASSET_ID.to_string().as_str();
    assert_eq!(balances.len(), 1); // only the base asset
    assert!(balances.contains_key(&expected_key));
    assert_eq!(
        *balances.get(&expected_key).unwrap(),
        number_of_coins * amount_per_coin
    );

    // Multiple assets
    let number_of_assets = 7;
    let coins_per_asset = 21;
    let amount_per_coin = 11;
    let (coins, asset_ids) = setup_multiple_assets_coins(
        wallet.address(),
        number_of_assets,
        coins_per_asset,
        amount_per_coin,
    );
    assert_eq!(coins.len() as u64, number_of_assets * coins_per_asset);
    assert_eq!(asset_ids.len() as u64, number_of_assets);
    let (provider, _) = setup_test_provider(coins.clone(), None).await;
    wallet.set_provider(provider);
    let balances = wallet.get_balances().await?;
    assert_eq!(balances.len() as u64, number_of_assets);
    for asset_id in asset_ids {
        let balance = wallet.get_asset_balance(&asset_id).await;
        assert_eq!(balance?, coins_per_asset * amount_per_coin);
        let expected_key = "0x".to_owned() + asset_id.to_string().as_str();
        assert!(balances.contains_key(&expected_key));
        assert_eq!(
            *balances.get(&expected_key).unwrap(),
            coins_per_asset * amount_per_coin
        );
    }
    Ok(())
}

#[tokio::test]
async fn sway_native_types_support() -> Result<(), Box<dyn std::error::Error>> {
    abigen!(
        MyContract,
        "packages/fuels/tests/test_projects/sway_native_types/out/debug/sway_native_types-abi.json"
    );

    let wallet = launch_provider_and_get_wallet().await;

    let id = Contract::deploy(
        "tests/test_projects/sway_native_types/out/debug/sway_native_types.bin",
        &wallet,
        TxParameters::default(),
        StorageConfiguration::default(),
    )
    .await?;

    let instance = MyContractBuilder::new(id.to_string(), wallet.clone()).build();

    let user = User {
        weight: 10,
        address: Address::zeroed(),
    };
    let response = instance.wrapped_address(user).call().await?;

    assert_eq!(response.value.address, Address::zeroed());

    let response = instance.unwrapped_address(Address::zeroed()).call().await?;

    assert_eq!(
        response.value,
        Address::from_str("0x0000000000000000000000000000000000000000000000000000000000000000")?
    );
    Ok(())
}

#[tokio::test]
async fn test_transaction_script_workflow() -> Result<(), Error> {
    abigen!(
        MyContract,
        "packages/fuels/tests/test_projects/contract_test/out/debug/contract_test-abi.json"
    );

    let wallet = launch_provider_and_get_wallet().await;
    let provider = &wallet.get_provider()?;

    let contract_id = Contract::deploy(
        "tests/test_projects/contract_test/out/debug/contract_test.bin",
        &wallet,
        TxParameters::default(),
        StorageConfiguration::default(),
    )
    .await?;

    let contract_instance = MyContractBuilder::new(contract_id.to_string(), wallet.clone()).build();

    let call_handler = contract_instance.initialize_counter(42);

    let script = call_handler.get_script().await;
    assert!(script.tx.is_script());

    let receipts = script.call(provider).await?;

    let response = call_handler.get_response(receipts)?;
    assert_eq!(response.value, 42);
    Ok(())
}

#[tokio::test]
async fn enum_coding_w_variable_width_variants() -> Result<(), Error> {
    abigen!(
        EnumTesting,
        "packages/fuels/tests/test_projects/enum_encoding/out/debug\
        /enum_encoding-abi.json"
    );

    let wallet = launch_provider_and_get_wallet().await;

    let id = Contract::deploy(
        "tests/test_projects/enum_encoding/out/debug/enum_encoding.bin",
        &wallet,
        TxParameters::default(),
        StorageConfiguration::default(),
    )
    .await?;

    let instance = EnumTestingBuilder::new(id.to_string(), wallet).build();

    // If we had a regression on the issue of enum encoding width, then we'll
    // probably end up mangling arg_2 and onward which will fail this test.
    let expected = BigBundle {
        arg_1: EnumThatHasABigAndSmallVariant::Small(12345),
        arg_2: 6666,
        arg_3: 7777,
        arg_4: 8888,
    };
    let actual = instance.get_big_bundle().call().await?.value;
    assert_eq!(actual, expected);

    let fuelvm_judgement = instance
        .check_big_bundle_integrity(expected)
        .call()
        .await?
        .value;

    assert!(
        fuelvm_judgement,
        "The FuelVM deems that we've not encoded the bundle correctly. Investigate!"
    );
    Ok(())
}

#[tokio::test]
async fn enum_coding_w_unit_enums() -> Result<(), Error> {
    abigen!(
        EnumTesting,
        "packages/fuels/tests/test_projects/enum_encoding/out/debug\
        /enum_encoding-abi.json"
    );

    let wallet = launch_provider_and_get_wallet().await;

    let id = Contract::deploy(
        "tests/test_projects/enum_encoding/out/debug/enum_encoding.bin",
        &wallet,
        TxParameters::default(),
        StorageConfiguration::default(),
    )
    .await?;

    let instance = EnumTestingBuilder::new(id.to_string(), wallet).build();

    // If we had a regression on the issue of unit enum encoding width, then
    // we'll end up mangling arg_2
    let expected = UnitBundle {
        arg_1: UnitEnum::var2(),
        arg_2: u64::MAX,
    };
    let actual = instance.get_unit_bundle().call().await?.value;
    assert_eq!(actual, expected);

    let fuelvm_judgement = instance
        .check_unit_bundle_integrity(expected)
        .call()
        .await?
        .value;

    assert!(
        fuelvm_judgement,
        "The FuelVM deems that we've not encoded the bundle correctly. Investigate!"
    );
    Ok(())
}

#[tokio::test]
async fn enum_as_input() -> Result<(), Error> {
    abigen!(
        EnumTesting,
        "packages/fuels/tests/test_projects/enum_as_input/out/debug\
        /enum_as_input-abi.json"
    );

    let wallet = launch_provider_and_get_wallet().await;

    let id = Contract::deploy(
        "tests/test_projects/enum_as_input/out/debug/enum_as_input.bin",
        &wallet,
        TxParameters::default(),
        StorageConfiguration::default(),
    )
    .await?;

    let instance = EnumTestingBuilder::new(id.to_string(), wallet).build();

    let expected = StandardEnum::Two(12345);
    let actual = instance.get_standard_enum().call().await?.value;
    assert_eq!(expected, actual);

    let fuelvm_judgement = instance
        .check_standard_enum_integrity(expected)
        .call()
        .await?
        .value;
    assert!(
        fuelvm_judgement,
        "The FuelVM deems that we've not encoded the standard enum correctly. Investigate!"
    );

    let expected = UnitEnum::Two();
    let actual = instance.get_unit_enum().call().await?.value;
    assert_eq!(actual, expected);

    let fuelvm_judgement = instance
        .check_unit_enum_integrity(expected)
        .call()
        .await?
        .value;
    assert!(
        fuelvm_judgement,
        "The FuelVM deems that we've not encoded the unit enum correctly. Investigate!"
    );
    Ok(())
}

#[tokio::test]
async fn nested_structs() -> Result<(), Error> {
    abigen!(
        NestedStructs,
        "packages/fuels/tests/test_projects/nested_structs/out/debug\
        /nested_structs-abi.json"
    );

    let wallet = launch_provider_and_get_wallet().await;

    let id = Contract::deploy(
        "tests/test_projects/nested_structs/out/debug/nested_structs.bin",
        &wallet,
        TxParameters::default(),
        StorageConfiguration::default(),
    )
    .await?;

    let instance = NestedStructsBuilder::new(id.to_string(), wallet).build();

    let expected = AllStruct {
        some_struct: SomeStruct { par_1: 12345 },
    };

    let actual = instance.get_struct().call().await?.value;
    assert_eq!(actual, expected);

    let fuelvm_judgement = instance
        .check_struct_integrity(expected)
        .call()
        .await?
        .value;

    assert!(
        fuelvm_judgement,
        "The FuelVM deems that we've not encoded the argument correctly. Investigate!"
    );

    let memory_address = MemoryAddress {
        contract_id: ContractId::zeroed(),
        function_selector: 10,
        function_data: 0,
    };

    let call_data = CallData {
        memory_address,
        num_coins_to_forward: 10,
        asset_id_of_coins_to_forward: ContractId::zeroed(),
        amount_of_gas_to_forward: 5,
    };

    let actual = instance
        .nested_struct_with_reserved_keyword_substring(call_data.clone())
        .call()
        .await?
        .value;

    assert_eq!(actual, call_data);
    Ok(())
}

#[tokio::test]
async fn test_multi_call() -> Result<(), Error> {
    abigen!(
        MyContract,
        "packages/fuels/tests/test_projects/contract_test/out/debug/contract_test-abi.json"
    );

    let wallet = launch_provider_and_get_wallet().await;

    let contract_id = Contract::deploy(
        "tests/test_projects/contract_test/out/debug/contract_test.bin",
        &wallet,
        TxParameters::default(),
        StorageConfiguration::default(),
    )
    .await?;

    let contract_instance = MyContractBuilder::new(contract_id.to_string(), wallet.clone()).build();

    let call_handler_1 = contract_instance.initialize_counter(42);
    let call_handler_2 = contract_instance.get_array([42; 2].to_vec());

    let mut multi_call_handler = MultiContractCallHandler::new(wallet.clone());

    multi_call_handler
        .add_call(call_handler_1)
        .add_call(call_handler_2);

    let (counter, array): (u64, Vec<u64>) = multi_call_handler.call().await?.value;

    assert_eq!(counter, 42);
    assert_eq!(array, [42; 2]);

    Ok(())
}

#[tokio::test]
async fn test_multi_call_script_workflow() -> Result<(), Error> {
    abigen!(
        MyContract,
        "packages/fuels/tests/test_projects/contract_test/out/debug/contract_test-abi.json"
    );

    let wallet = launch_provider_and_get_wallet().await;
    let provider = &wallet.get_provider()?;

    let contract_id = Contract::deploy(
        "tests/test_projects/contract_test/out/debug/contract_test.bin",
        &wallet,
        TxParameters::default(),
        StorageConfiguration::default(),
    )
    .await?;

    let contract_instance = MyContractBuilder::new(contract_id.to_string(), wallet.clone()).build();

    let call_handler_1 = contract_instance.initialize_counter(42);
    let call_handler_2 = contract_instance.get_array([42; 2].to_vec());

    let mut multi_call_handler = MultiContractCallHandler::new(wallet.clone());

    multi_call_handler
        .add_call(call_handler_1)
        .add_call(call_handler_2);

    let script = multi_call_handler.get_script().await;
    let receipts = script.call(provider).await.unwrap();
    let (counter, array) = multi_call_handler
        .get_response::<(u64, Vec<u64>)>(receipts)?
        .value;

    assert_eq!(counter, 42);
    assert_eq!(array, [42; 2]);

    Ok(())
}

#[tokio::test]
async fn test_storage_initialization() -> Result<(), Error> {
    abigen!(
        MyContract,
        "packages/fuels/tests/test_projects/contract_storage_test/out/debug/contract_storage_test-abi.json"
    );

    let wallet = launch_provider_and_get_wallet().await;

    // ANCHOR: storage_slot_create
    let key = Bytes32::from([1u8; 32]);
    let value = Bytes32::from([2u8; 32]);
    let storage_slot = StorageSlot::new(key, value);
    let storage_vec = vec![storage_slot.clone()];
    // ANCHOR_END: storage_slot_create

    // ANCHOR: manual_storage
    let contract_id = Contract::deploy_with_parameters(
        "tests/test_projects/contract_storage_test/out/debug/contract_storage_test.bin",
        &wallet,
        TxParameters::default(),
        StorageConfiguration::with_manual_storage(Some(storage_vec)),
        Salt::from([0; 32]),
    )
    .await?;
    // ANCHOR_END: manual_storage

    let contract_instance = MyContractBuilder::new(contract_id.to_string(), wallet.clone()).build();

    let result = contract_instance
        .get_value_b256(key.into())
        .call()
        .await?
        .value;
    assert_eq!(result.as_slice(), value.as_slice());

    Ok(())
}

#[tokio::test]
async fn can_use_try_into_to_construct_struct_from_bytes() -> Result<(), Error> {
    abigen!(
        MyContract,
        "packages/fuels/tests/test_projects/enum_inside_struct/out/debug\
        /enum_inside_struct-abi.json"
    );
    let cocktail_in_bytes: Vec<u8> = vec![
        0, 0, 0, 0, 0, 0, 0, 1, 0, 0, 0, 0, 0, 0, 0, 2, 0, 0, 0, 0, 0, 0, 0, 3,
    ];

    let expected = Cocktail {
        the_thing_you_mix_in: Shaker::Mojito(2),
        glass: 3,
    };

    // as slice
    let actual: Cocktail = cocktail_in_bytes[..].try_into()?;
    assert_eq!(actual, expected);

    // as ref
    let actual: Cocktail = (&cocktail_in_bytes).try_into()?;
    assert_eq!(actual, expected);

    // as value
    let actual: Cocktail = cocktail_in_bytes.try_into()?;
    assert_eq!(actual, expected);

    Ok(())
}

#[tokio::test]
async fn can_use_try_into_to_construct_enum_from_bytes() -> Result<(), Error> {
    abigen!(
        MyContract,
        "packages/fuels/tests/test_projects/enum_inside_struct/out/debug\
        /enum_inside_struct-abi.json"
    );
    // ANCHOR: manual_decode
    let shaker_in_bytes: Vec<u8> = vec![0, 0, 0, 0, 0, 0, 0, 1, 0, 0, 0, 0, 0, 0, 0, 2];

    let expected = Shaker::Mojito(2);

    // as slice
    let actual: Shaker = shaker_in_bytes[..].try_into()?;
    assert_eq!(actual, expected);

    // as ref
    let actual: Shaker = (&shaker_in_bytes).try_into()?;
    assert_eq!(actual, expected);

    // as value
    let actual: Shaker = shaker_in_bytes.try_into()?;
    assert_eq!(actual, expected);

    // ANCHOR_END: manual_decode

    Ok(())
}

#[tokio::test]
async fn type_inside_enum() -> Result<(), Error> {
    abigen!(
        MyContract,
        "packages/fuels/tests/test_projects/type_inside_enum/out/debug\
        /type_inside_enum-abi.json"
    );

    let wallet = launch_provider_and_get_wallet().await;

    let id = Contract::deploy(
        "tests/test_projects/type_inside_enum/out/debug/type_inside_enum.bin",
        &wallet,
        TxParameters::default(),
        StorageConfiguration::default(),
    )
    .await?;

    let instance = MyContractBuilder::new(id.to_string(), wallet.clone()).build();

    // String inside enum
    let enum_string = SomeEnum::SomeStr("asdf".to_owned());
    let response = instance.str_inside_enum(enum_string.clone()).call().await?;
    assert_eq!(response.value, enum_string);

    // Array inside enum
    let enum_array = SomeEnum::SomeArr(vec![1, 2, 3, 4, 5, 6, 7]);
    let response = instance.arr_inside_enum(enum_array.clone()).call().await?;
    assert_eq!(response.value, enum_array);

    // Struct inside enum
    let response = instance.return_struct_inside_enum(11).call().await?;
    let expected = Shaker::Cosmopolitan(Recipe { ice: 22, sugar: 99 });
    assert_eq!(response.value, expected);
    let struct_inside_enum = Shaker::Cosmopolitan(Recipe { ice: 22, sugar: 66 });
    let response = instance
        .take_struct_inside_enum(struct_inside_enum)
        .call()
        .await?;
    assert_eq!(response.value, 8888);

    // Enum inside enum
    let expected_enum = EnumLevel3::El2(EnumLevel2::El1(EnumLevel1::Num(42)));
    let response = instance.get_nested_enum().call().await?;
    assert_eq!(response.value, expected_enum);

    let response = instance
        .check_nested_enum_integrity(expected_enum)
        .call()
        .await?;
    assert!(
        response.value,
        "The FuelVM deems that we've not encoded the nested enum correctly. Investigate!"
    );

    Ok(())
}

#[tokio::test]
async fn test_init_storage_automatically() -> Result<(), Error> {
    abigen!(
        MyContract,
        "packages/fuels/tests/test_projects/contract_storage_test/out/debug/contract_storage_test-abi.json"
    );

    let wallet = launch_provider_and_get_wallet().await;

    // ANCHOR: automatic_storage
    let contract_id = Contract::deploy_with_parameters(
        "tests/test_projects/contract_storage_test/out/debug/contract_storage_test.bin",
        &wallet,
        TxParameters::default(),
        StorageConfiguration::with_storage_path(
            Some("tests/test_projects/contract_storage_test/out/debug/contract_storage_test-storage_slots.json".to_string())),
        Salt::default(),
    )
        .await?;
    // ANCHOR_END: automatic_storage

    let key1 =
        Bytes32::from_str("de9090cb50e71c2588c773487d1da7066d0c719849a7e58dc8b6397a25c567c0")
            .unwrap();
    let key2 =
        Bytes32::from_str("f383b0ce51358be57daa3b725fe44acdb2d880604e367199080b4379c41bb6ed")
            .unwrap();

    let contract_instance = MyContractBuilder::new(contract_id.to_string(), wallet.clone()).build();

    let value = contract_instance.get_value_b256(*key1).call().await?.value;
    assert_eq!(value, [1u8; 32]);

    let value = contract_instance.get_value_u64(*key2).call().await?.value;
    assert_eq!(value, 64);

    Ok(())
}

#[tokio::test]
async fn test_init_storage_automatically_bad_json_path() -> Result<(), Error> {
    abigen!(
        MyContract,
        "packages/fuels/tests/test_projects/contract_storage_test/out/debug/contract_storage_test-abi.json"
    );

    let wallet = launch_provider_and_get_wallet().await;

    let response = Contract::deploy_with_parameters(
        "tests/test_projects/contract_storage_test/out/debug/contract_storage_test.bin",
        &wallet,
        TxParameters::default(),
        StorageConfiguration::with_storage_path(
            Some("tests/test_projects/contract_storage_test/out/debug/contract_storage_test-storage_slts.json".to_string())),
        Salt::default(),
    ).await.expect_err("Should fail");

    let expected = "Invalid data:";
    assert!(response.to_string().starts_with(expected));

    Ok(())
}

#[tokio::test]
async fn contract_method_call_respects_maturity() -> Result<(), Error> {
    abigen!(
        MyContract,
        "packages/fuels/tests/test_projects/transaction_block_height/out/debug/transaction_block_height-abi.json"
    );

    let wallet = launch_provider_and_get_wallet().await;

    let id = Contract::deploy(
        "tests/test_projects/transaction_block_height/out/debug/transaction_block_height.bin",
        &wallet,
        TxParameters::default(),
        StorageConfiguration::default(),
    )
    .await?;

    let instance = MyContractBuilder::new(id.to_string(), wallet.clone()).build();

    let call_w_maturity = |call_maturity| {
        let mut prepared_call = instance.calling_this_will_produce_a_block();
        prepared_call.tx_parameters.maturity = call_maturity;
        prepared_call.call()
    };

    call_w_maturity(1).await.expect("Should have passed since we're calling with a maturity that is less or equal to the current block height");

    call_w_maturity(3).await.expect_err("Should have failed since we're calling with a maturity that is greater than the current block height");

    Ok(())
}

#[tokio::test]
async fn contract_deployment_respects_maturity() -> Result<(), Error> {
    abigen!(
        MyContract,
        "packages/fuels/tests/test_projects/transaction_block_height/out/debug/transaction_block_height-abi.json"
    );

    let config = Config {
        manual_blocks_enabled: true,
        ..Config::local_node()
    };
    let wallets =
        launch_custom_provider_and_get_wallets(WalletsConfig::default(), Some(config)).await;
    let wallet = &wallets[0];
    let provider = wallet.get_provider()?;

    let deploy_w_maturity = |maturity| {
        let parameters = TxParameters {
            maturity,
            ..TxParameters::default()
        };
        Contract::deploy(
            "tests/test_projects/transaction_block_height/out/debug/transaction_block_height.bin",
            wallet,
            parameters,
            StorageConfiguration::default(),
        )
    };

    let err = deploy_w_maturity(1).await.expect_err("Should not have been able to deploy the contract since the block height (0) is less than the requested maturity (1)");
    assert!(matches!(
        err,
        Error::ValidationError(fuel_gql_client::fuel_tx::ValidationError::TransactionMaturity)
    ));

    provider.produce_blocks(1).await?;
    deploy_w_maturity(1)
        .await
        .expect("Should be able to deploy now since maturity (1) is <= than the block height (1)");

    Ok(())
}

#[tokio::test]
async fn can_increase_block_height() -> Result<(), Error> {
    // ANCHOR: use_produce_blocks_to_increase_block_height
    let config = Config {
        manual_blocks_enabled: true, // Necessary so the `produce_blocks` API can be used locally
        ..Config::local_node()
    };
    let wallets =
        launch_custom_provider_and_get_wallets(WalletsConfig::default(), Some(config)).await;
    let wallet = &wallets[0];
    let provider = wallet.get_provider()?;

    assert_eq!(provider.latest_block_height().await?, 0);

    provider.produce_blocks(3).await?;

    assert_eq!(provider.latest_block_height().await?, 3);
    // ANCHOR_END: use_produce_blocks_to_increase_block_height
    Ok(())
}

#[tokio::test]
async fn can_handle_sway_function_called_new() -> anyhow::Result<()> {
    abigen!(
        MyContract,
        "packages/fuels/tests/test_projects/collision_in_fn_names/out/debug/collision_in_fn_names-abi.json"
    );

    let wallet = launch_provider_and_get_wallet().await;

    let id = Contract::deploy(
        "tests/test_projects/collision_in_fn_names/out/debug/collision_in_fn_names.bin",
        &wallet,
        TxParameters::default(),
        StorageConfiguration::default(),
    )
    .await?;

    let instance = MyContractBuilder::new(id.to_string(), wallet.clone()).build();

    let response = instance.new().call().await?.value;

    assert_eq!(response, 12345);

    Ok(())
}

#[tokio::test]
#[cfg(feature = "fuel-core-lib")]
async fn can_call_no_arg_predicate_returns_true() -> Result<(), anyhow::Error> {
    let amount_to_predicate: u64 = 16;
    let asset_id = AssetId::default();
    let predicate_code =
        std::fs::read("tests/test_projects/predicate_true/out/debug/predicate_true.bin")?;
    let receiver = LocalWallet::new_random(None);
    let receiver_address: &Bech32Address = receiver.address();
    let wallets = launch_custom_provider_and_get_wallets(
        WalletsConfig::default(),
        Some(TestConfig {
            predicates: true,
            utxo_validation: true,
            ..TestConfig::local_node()
        }),
    )
    .await;
    let wallet = &wallets[0];
    let provider: &Provider = wallet.get_provider()?;

    let instance = Predicate::new(predicate_code);
    instance
        .deploy_predicate(wallet, amount_to_predicate, asset_id)
        .await?;
    let receiver_balance_before = provider
        .get_asset_balance(receiver_address, asset_id)
        .await?;
    assert_eq!(receiver_balance_before, 0);
    instance
        .spend_predicate(
            provider,
            amount_to_predicate,
            asset_id,
            receiver_address,
            None,
        )
        .await?;
    let receiver_balance_after = provider
        .get_asset_balance(receiver_address, asset_id)
        .await?;
    assert_eq!(
        receiver_balance_before + amount_to_predicate,
        receiver_balance_after
    );
    let predicate_balance = provider
        .get_asset_balance(&instance.address.into(), asset_id)
        .await?;
    assert_eq!(predicate_balance, 0);
    Ok(())
}

#[tokio::test]
#[cfg(feature = "fuel-core-lib")]
async fn can_call_no_arg_predicate_returns_false() -> Result<(), anyhow::Error> {
    let amount_to_predicate: u64 = 12;
    let asset_id = AssetId::default();
    let predicate_code =
        std::fs::read("tests/test_projects/predicate_false/out/debug/predicate_false.bin")?;
    let receiver = LocalWallet::new_random(None);
    let receiver_address: &Bech32Address = receiver.address();
    let wallets = launch_custom_provider_and_get_wallets(
        WalletsConfig::default(),
        Some(TestConfig {
            predicates: true,
            utxo_validation: true,
            ..TestConfig::local_node()
        }),
    )
    .await;
    let wallet = &wallets[0];
    let provider: &Provider = wallet.get_provider()?;

    let instance = Predicate::new(predicate_code);
    instance
        .deploy_predicate(wallet, amount_to_predicate, asset_id)
        .await?;

    let receiver_balance_before = provider
        .get_asset_balance(receiver_address, asset_id)
        .await?;
    assert_eq!(receiver_balance_before, 0);

    instance
        .spend_predicate(
            provider,
            amount_to_predicate,
            asset_id,
            receiver_address,
            None,
        )
        .await
        .expect_err("should error");
    let receiver_balance_after = provider
        .get_asset_balance(receiver_address, asset_id)
        .await?;
    assert_eq!(receiver_balance_before, receiver_balance_after);
    let predicate_balance = provider
        .get_asset_balance(&instance.address.into(), asset_id)
        .await?;
    assert_eq!(predicate_balance, amount_to_predicate);
    Ok(())
}

#[tokio::test]
#[cfg(feature = "fuel-core-lib")]
async fn can_call_predicate_with_u32_data() -> Result<(), anyhow::Error> {
    let amount_to_predicate: u64 = 23;
    let asset_id = AssetId::default();
    let predicate_code =
        std::fs::read("tests/test_projects/predicate_u32/out/debug/predicate_u32.bin")?;
    let receiver = LocalWallet::new_random(None);
    let receiver_address: &Bech32Address = receiver.address();
    let wallets = launch_custom_provider_and_get_wallets(
        WalletsConfig::default(),
        Some(TestConfig {
            predicates: true,
            utxo_validation: true,
            ..TestConfig::local_node()
        }),
    )
    .await;
    let wallet = &wallets[0];
    let provider: &Provider = wallet.get_provider()?;

    let instance = Predicate::new(predicate_code);
    instance
        .deploy_predicate(wallet, amount_to_predicate, asset_id)
        .await?;
    let receiver_balance_before = provider
        .get_asset_balance(receiver_address, asset_id)
        .await?;
    assert_eq!(receiver_balance_before, 0);

    // invalid predicate data
    let predicate_data = ABIEncoder::encode(&[Token::U32(101_u32)]).unwrap();
    instance
        .spend_predicate(
            provider,
            amount_to_predicate,
            asset_id,
            receiver_address,
            Some(predicate_data),
        )
        .await
        .expect_err("should error");
    let receiver_balance_after = provider
        .get_asset_balance(receiver_address, asset_id)
        .await?;
    assert_eq!(receiver_balance_before, receiver_balance_after);
    let predicate_balance = provider
        .get_asset_balance(&instance.address.into(), asset_id)
        .await?;
    assert_eq!(predicate_balance, amount_to_predicate);

    // valid predicate data
    let predicate_data = ABIEncoder::encode(&[Token::U32(1078_u32)]).unwrap();
    instance
        .spend_predicate(
            provider,
            amount_to_predicate,
            asset_id,
            receiver_address,
            Some(predicate_data),
        )
        .await?;
    let receiver_balance_after = provider
        .get_asset_balance(receiver_address, asset_id)
        .await?;
    assert_eq!(
        receiver_balance_before + amount_to_predicate,
        receiver_balance_after
    );
    let predicate_balance = provider
        .get_asset_balance(&instance.address.into(), asset_id)
        .await?;
    assert_eq!(predicate_balance, 0);
    Ok(())
}

#[tokio::test]
#[cfg(feature = "fuel-core-lib")]
async fn can_call_predicate_with_address_data() -> Result<(), anyhow::Error> {
    let arg = Token::B256(
        *Address::from_str("0xef86afa9696cf0dc6385e2c407a6e159a1103cefb7e2ae0636fb33d3cb2a9e4a")
            .unwrap(),
    );
    let args: Vec<Token> = vec![arg];
    let predicate_data = ABIEncoder::encode(&args).unwrap();
    let amount_to_predicate: u64 = 44;
    let asset_id = AssetId::default();
    let predicate_code =
        std::fs::read("tests/test_projects/predicate_address/out/debug/predicate_address.bin")?;
    let receiver = LocalWallet::new_random(None);
    let receiver_address: &Bech32Address = receiver.address();
    let wallets = launch_custom_provider_and_get_wallets(
        WalletsConfig::default(),
        Some(TestConfig {
            predicates: true,
            utxo_validation: true,
            ..TestConfig::local_node()
        }),
    )
    .await;
    let wallet = &wallets[0];
    let provider: &Provider = wallet.get_provider()?;

    let instance = Predicate::new(predicate_code);
    instance
        .deploy_predicate(wallet, amount_to_predicate, asset_id)
        .await?;
    let receiver_balance_before = provider
        .get_asset_balance(receiver_address, asset_id)
        .await?;
    assert_eq!(receiver_balance_before, 0);
    instance
        .spend_predicate(
            provider,
            amount_to_predicate,
            asset_id,
            receiver_address,
            Some(predicate_data),
        )
        .await?;
    let receiver_balance_after = provider
        .get_asset_balance(receiver_address, asset_id)
        .await?;
    assert_eq!(
        receiver_balance_before + amount_to_predicate,
        receiver_balance_after
    );
    let predicate_balance = provider
        .get_asset_balance(&instance.address.into(), asset_id)
        .await?;
    assert_eq!(predicate_balance, 0);
    Ok(())
}

#[tokio::test]
#[cfg(feature = "fuel-core-lib")]
async fn can_call_predicate_with_struct_data() -> Result<(), anyhow::Error> {
    let amount_to_predicate: u64 = 1886;
    let asset_id = AssetId::default();
    let predicate_code =
        std::fs::read("tests/test_projects/predicate_struct/out/debug/predicate_struct.bin")
            .unwrap();
    let receiver = LocalWallet::new_random(None);
    let receiver_address: &Bech32Address = receiver.address();
    let wallets = launch_custom_provider_and_get_wallets(
        WalletsConfig::default(),
        Some(TestConfig {
            predicates: true,
            utxo_validation: true,
            ..TestConfig::local_node()
        }),
    )
    .await;
    let wallet = &wallets[0];
    let provider: &Provider = wallet.get_provider()?;

    let instance = Predicate::new(predicate_code);
    instance
        .deploy_predicate(wallet, amount_to_predicate, asset_id)
        .await?;
    let receiver_balance_before = provider
        .get_asset_balance(receiver_address, asset_id)
        .await?;
    assert_eq!(receiver_balance_before, 0);

    // invalid predicate data (bad u64)
    let has_account = Token::Bool(true);
    let total_complete = Token::U64(55);
    let args: Vec<Token> = vec![has_account, total_complete];
    let predicate_data = ABIEncoder::encode(&args).unwrap();
    instance
        .spend_predicate(
            provider,
            amount_to_predicate,
            asset_id,
            receiver_address,
            Some(predicate_data),
        )
        .await
        .expect_err("should error");
    let receiver_balance_after = provider
        .get_asset_balance(receiver_address, asset_id)
        .await?;
    assert_eq!(receiver_balance_before, receiver_balance_after);
    let predicate_balance = provider
        .get_asset_balance(&instance.address.into(), asset_id)
        .await?;
    assert_eq!(predicate_balance, amount_to_predicate);

    // invalid predicate data (bad bool)
    let has_account = Token::Bool(false);
    let total_complete = Token::U64(100);
    let args: Vec<Token> = vec![has_account, total_complete];
    let predicate_data = ABIEncoder::encode(&args).unwrap();
    instance
        .spend_predicate(
            provider,
            amount_to_predicate,
            asset_id,
            receiver_address,
            Some(predicate_data),
        )
        .await
        .expect_err("should error");
    let receiver_balance_after = provider
        .get_asset_balance(receiver_address, asset_id)
        .await?;
    assert_eq!(receiver_balance_before, receiver_balance_after);
    let predicate_balance = provider
        .get_asset_balance(&instance.address.into(), asset_id)
        .await?;
    assert_eq!(predicate_balance, amount_to_predicate);

    // valid predicate data
    let has_account = Token::Bool(true);
    let total_complete = Token::U64(100);
    let args: Vec<Token> = vec![has_account, total_complete];
    let predicate_data = ABIEncoder::encode(&args).unwrap();
    instance
        .spend_predicate(
            provider,
            amount_to_predicate,
            asset_id,
            receiver_address,
            Some(predicate_data),
        )
        .await?;
    let receiver_balance_after = provider
        .get_asset_balance(receiver_address, asset_id)
        .await?;
    assert_eq!(
        receiver_balance_before + amount_to_predicate,
        receiver_balance_after
    );
    let predicate_balance = provider
        .get_asset_balance(&instance.address.into(), asset_id)
        .await?;
    assert_eq!(predicate_balance, 0);
    Ok(())
}

#[tokio::test]
async fn test_get_gas_used() -> anyhow::Result<()> {
    abigen!(
        MyContract,
        "packages/fuels/tests/test_projects/contract_test/out/debug/contract_test-abi.json"
    );

    let wallet = launch_provider_and_get_wallet().await;

    let id = Contract::deploy(
        "tests/test_projects/contract_test/out/debug/contract_test.bin",
        &wallet,
        TxParameters::default(),
        StorageConfiguration::default(),
    )
    .await?;

    let instance = MyContractBuilder::new(id.to_string(), wallet.clone()).build();

    let gas_used = instance.initialize_counter(42).call().await?.gas_used;

    assert!(gas_used > 0);

    Ok(())
}

#[tokio::test]
async fn test_contract_id_and_wallet_getters() {
    abigen!(
        SimpleContract,
        "packages/fuels/tests/takes_ints_returns_bool.json",
    );

    let wallet = launch_provider_and_get_wallet().await;
    let contract_id =
        String::from("fuel1qqqqqqqqqqqqqqqqqqqqqqqqqqqqqqqqqqqqqqqqqqqqqqqqqqqqsx2mt2");

    let contract_instance = SimpleContractBuilder::new(contract_id.clone(), wallet.clone()).build();

    assert_eq!(contract_instance._get_wallet().address(), wallet.address());
    assert_eq!(
        contract_instance._get_contract_id().to_string(),
        contract_id
    );
}

#[tokio::test]
async fn test_network_error() -> Result<(), anyhow::Error> {
    abigen!(
        MyContract,
        "packages/fuels/tests/test_projects/contract_test/out/debug/contract_test-abi.json"
    );

    let mut wallet = LocalWallet::new_random(None);

    let config = CoreConfig::local_node();
    let service = FuelService::new_node(config).await?;
    let provider = Provider::connect(service.bound_address).await?;

    wallet.set_provider(provider);

    // Simulate an unreachable node
    service.stop().await;

    let response = Contract::deploy(
        "tests/test_projects/contract_test/out/debug/contract_test.bin",
        &wallet,
        TxParameters::default(),
        StorageConfiguration::default(),
    )
    .await;

    assert!(matches!(response, Err(Error::ProviderError(_))));

    Ok(())
}

#[tokio::test]
async fn str_in_array() -> Result<(), Error> {
    abigen!(
        MyContract,
        "packages/fuels/tests/test_projects/str_in_array/out/debug/str_in_array-abi.json"
    );

    let wallet = launch_provider_and_get_wallet().await;

    let contract_id = Contract::deploy(
        "tests/test_projects/str_in_array/out/debug/str_in_array.bin",
        &wallet,
        TxParameters::default(),
        StorageConfiguration::default(),
    )
    .await?;

    let contract_instance = MyContractBuilder::new(contract_id.to_string(), wallet).build();

    let input = vec!["foo".to_string(), "bar".to_string(), "baz".to_string()];
    let response = contract_instance
        .take_array_string_shuffle(input.clone())
        .call()
        .await?;

    assert_eq!(response.value, ["baz", "foo", "bar"]);

    let response = contract_instance
        .take_array_string_return_single(input.clone())
        .call()
        .await?;

    assert_eq!(response.value, ["foo"]);

    let response = contract_instance
        .take_array_string_return_single_element(input)
        .call()
        .await?;

    assert_eq!(response.value, "bar");

    Ok(())
}

#[tokio::test]
#[should_panic(expected = "String data has len ")]
async fn strings_must_have_correct_length() {
    abigen!(
        SimpleContract,
        r#"
        [
            {
                "type":"contract",
                "inputs":[
                    {
                        "name":"arg",
                        "type":"str[4]"
                    }
                ],
                "name":"takes_string",
                "outputs":[

                ]
            }
        ]
        "#,
    );

    let wallet = launch_provider_and_get_wallet().await;
    let contract_instance = SimpleContractBuilder::new(null_contract_id(), wallet).build();
    let _ = contract_instance.takes_string("fuell".into());
}

#[tokio::test]
#[should_panic(expected = "String data can only have ascii values")]
async fn strings_must_have_all_ascii_chars() {
    abigen!(
        SimpleContract,
        r#"
        [
            {
                "type":"contract",
                "inputs":[
                    {
                        "name":"arg",
                        "type":"str[4]"
                    }
                ],
                "name":"takes_string",
                "outputs":[

                ]
            }
        ]
        "#,
    );

    let wallet = launch_provider_and_get_wallet().await;
    let contract_instance = SimpleContractBuilder::new(null_contract_id(), wallet).build();
    let _ = contract_instance.takes_string("fueŁ".into());
}

#[tokio::test]
#[should_panic(expected = "String data has len ")]
async fn strings_must_have_correct_length_custom_types() {
    abigen!(
        SimpleContract,
        r#"
        [
            {
                "type":"contract",
                "inputs":[
                    {
                        "name":"value",
                        "type":"enum MyEnum",
                        "components": [
                            {
                                "name": "foo",
                                "type": "[u8; 2]"
                            },
                            {
                                "name": "bar",
                                "type": "str[4]"
                            }
                        ]
                    }
                ],
                "name":"takes_enum",
                "outputs":[]
            }
        ]
        "#,
    );

    let wallet = launch_provider_and_get_wallet().await;
    let contract_instance = SimpleContractBuilder::new(null_contract_id(), wallet).build();
    let _ = contract_instance.takes_enum(MyEnum::bar("fuell".to_string()));
}

#[tokio::test]
#[should_panic(expected = "String data can only have ascii values")]
async fn strings_must_have_all_ascii_chars_custom_types() {
    abigen!(
        SimpleContract,
        r#"
        [
            {
                "type":"contract",
                "inputs":[
                    {
                        "name":"top_value",
                        "type":"struct MyNestedStruct",
                        "components": [
                            {
                                "name": "x",
                                "type": "u16"
                            },
                            {
                                "name": "foo",
                                "type": "struct InnerStruct",
                                "components": [
                                    {
                                        "name":"bar",
                                        "type": "str[4]"
                                    }
                                ]
                            }
                        ]
                    }
                ],
                "name":"takes_nested_struct",
                "outputs":[]
            }
        ]
        "#,
    );

    let inner_struct = InnerStruct {
        bar: "fueŁ".to_string(),
    };
    let input = MyNestedStruct {
        x: 10,
        foo: inner_struct,
    };

    let wallet = launch_provider_and_get_wallet().await;
    let contract_instance = SimpleContractBuilder::new(null_contract_id(), wallet).build();
    let _ = contract_instance.takes_nested_struct(input);
}

#[tokio::test]
async fn test_connect_wallet() -> anyhow::Result<()> {
    abigen!(
        MyContract,
        "packages/fuels/tests/test_projects/contract_test/out/debug/contract_test-abi.json"
    );

    let config = WalletsConfig::new(Some(2), Some(1), Some(DEFAULT_COIN_AMOUNT));

    let mut wallets = launch_custom_provider_and_get_wallets(config, None).await;
    let wallet_1 = wallets.pop().unwrap();
    let wallet_2 = wallets.pop().unwrap();

    let id = Contract::deploy(
        "tests/test_projects/contract_test/out/debug/contract_test.bin",
        &wallet_1,
        TxParameters::default(),
        StorageConfiguration::default(),
    )
    .await?;

    // pay for call with wallet_1
    let contract_instance = MyContractBuilder::new(id.to_string(), wallet_1.clone()).build();
    let tx_params = TxParameters::new(Some(10), Some(10000), None, None);
    contract_instance
        .initialize_counter(42)
        .tx_params(tx_params)
        .call()
        .await?;

    // confirm that funds have been deducted
    let wallet_1_balance = wallet_1.get_asset_balance(&Default::default()).await?;
    assert!(DEFAULT_COIN_AMOUNT > wallet_1_balance);

    // pay for call with wallet_2
    contract_instance
        ._with_wallet(wallet_2.clone())?
        .initialize_counter(42)
        .tx_params(tx_params)
        .call()
        .await?;

    // confirm there are no changes to wallet_1, wallet_2 has been charged
    let wallet_1_balance_second_call = wallet_1.get_asset_balance(&Default::default()).await?;
    let wallet_2_balance = wallet_2.get_asset_balance(&Default::default()).await?;
    assert_eq!(wallet_1_balance_second_call, wallet_1_balance);
    assert!(DEFAULT_COIN_AMOUNT > wallet_2_balance);

    Ok(())
}<|MERGE_RESOLUTION|>--- conflicted
+++ resolved
@@ -6,19 +6,12 @@
 use fuels::contract::predicate::Predicate;
 use fuels::prelude::{
     abigen, launch_custom_provider_and_get_wallets, launch_provider_and_get_wallet,
-    setup_multiple_assets_coins, setup_single_asset_coins, setup_test_provider, CallParameters,
-    Config, Contract, Error, LocalWallet, Provider, Salt, Signer, TxParameters, WalletsConfig,
-    DEFAULT_COIN_AMOUNT, DEFAULT_NUM_COINS,
+    setup_multiple_assets_coins, setup_single_asset_coins, setup_test_provider, Bech32Address,
+    CallParameters, Config, Contract, Error, LocalWallet, Provider, Salt, Signer, TxParameters,
+    WalletsConfig, DEFAULT_COIN_AMOUNT, DEFAULT_NUM_COINS,
 };
-<<<<<<< HEAD
-#[cfg(feature = "fuel-core-lib")]
-use fuels::prelude::{
-    launch_custom_provider_and_get_wallets, Bech32Address, Config as TestConfig, WalletsConfig,
-};
-#[cfg(feature = "fuel-core-lib")]
 use fuels_core::abi_encoder::ABIEncoder;
-=======
->>>>>>> 6f486fcd
+
 use fuels_core::parameters::StorageConfiguration;
 use fuels_core::tx::{Address, Bytes32, StorageSlot};
 use fuels_core::Tokenizable;
@@ -2254,7 +2247,6 @@
 }
 
 #[tokio::test]
-#[cfg(feature = "fuel-core-lib")]
 async fn can_call_no_arg_predicate_returns_true() -> Result<(), anyhow::Error> {
     let amount_to_predicate: u64 = 16;
     let asset_id = AssetId::default();
@@ -2264,10 +2256,10 @@
     let receiver_address: &Bech32Address = receiver.address();
     let wallets = launch_custom_provider_and_get_wallets(
         WalletsConfig::default(),
-        Some(TestConfig {
+        Some(Config {
             predicates: true,
             utxo_validation: true,
-            ..TestConfig::local_node()
+            ..Config::local_node()
         }),
     )
     .await;
@@ -2306,7 +2298,6 @@
 }
 
 #[tokio::test]
-#[cfg(feature = "fuel-core-lib")]
 async fn can_call_no_arg_predicate_returns_false() -> Result<(), anyhow::Error> {
     let amount_to_predicate: u64 = 12;
     let asset_id = AssetId::default();
@@ -2316,10 +2307,10 @@
     let receiver_address: &Bech32Address = receiver.address();
     let wallets = launch_custom_provider_and_get_wallets(
         WalletsConfig::default(),
-        Some(TestConfig {
+        Some(Config {
             predicates: true,
             utxo_validation: true,
-            ..TestConfig::local_node()
+            ..Config::local_node()
         }),
     )
     .await;
@@ -2358,7 +2349,6 @@
 }
 
 #[tokio::test]
-#[cfg(feature = "fuel-core-lib")]
 async fn can_call_predicate_with_u32_data() -> Result<(), anyhow::Error> {
     let amount_to_predicate: u64 = 23;
     let asset_id = AssetId::default();
@@ -2368,10 +2358,10 @@
     let receiver_address: &Bech32Address = receiver.address();
     let wallets = launch_custom_provider_and_get_wallets(
         WalletsConfig::default(),
-        Some(TestConfig {
+        Some(Config {
             predicates: true,
             utxo_validation: true,
-            ..TestConfig::local_node()
+            ..Config::local_node()
         }),
     )
     .await;
@@ -2434,7 +2424,6 @@
 }
 
 #[tokio::test]
-#[cfg(feature = "fuel-core-lib")]
 async fn can_call_predicate_with_address_data() -> Result<(), anyhow::Error> {
     let arg = Token::B256(
         *Address::from_str("0xef86afa9696cf0dc6385e2c407a6e159a1103cefb7e2ae0636fb33d3cb2a9e4a")
@@ -2450,10 +2439,10 @@
     let receiver_address: &Bech32Address = receiver.address();
     let wallets = launch_custom_provider_and_get_wallets(
         WalletsConfig::default(),
-        Some(TestConfig {
+        Some(Config {
             predicates: true,
             utxo_validation: true,
-            ..TestConfig::local_node()
+            ..Config::local_node()
         }),
     )
     .await;
@@ -2492,7 +2481,6 @@
 }
 
 #[tokio::test]
-#[cfg(feature = "fuel-core-lib")]
 async fn can_call_predicate_with_struct_data() -> Result<(), anyhow::Error> {
     let amount_to_predicate: u64 = 1886;
     let asset_id = AssetId::default();
@@ -2503,10 +2491,10 @@
     let receiver_address: &Bech32Address = receiver.address();
     let wallets = launch_custom_provider_and_get_wallets(
         WalletsConfig::default(),
-        Some(TestConfig {
+        Some(Config {
             predicates: true,
             utxo_validation: true,
-            ..TestConfig::local_node()
+            ..Config::local_node()
         }),
     )
     .await;
