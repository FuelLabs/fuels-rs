--- conflicted
+++ resolved
@@ -2296,17 +2296,6 @@
 }
 
 #[tokio::test]
-<<<<<<< HEAD
-async fn instantiate_client() -> Result<(), Error> {
-    use fuels::client::FuelClient;
-    use fuels::fuel_node::{Config, FuelService};
-
-    let server = FuelService::new_node(Config::local_node()).await.unwrap();
-    let client = FuelClient::from(server.bound_address);
-
-    assert!(client.health().await?);
-    Ok(())
-=======
 async fn test_contract_id_and_wallet_getters() {
     abigen!(
         SimpleContract,
@@ -2324,5 +2313,4 @@
         contract_instance._get_contract_id().to_string(),
         contract_id
     );
->>>>>>> 31f31f47
 }