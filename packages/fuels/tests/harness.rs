--- conflicted
+++ resolved
@@ -2290,7 +2290,37 @@
 }
 
 #[tokio::test]
-<<<<<<< HEAD
+async fn test_network_error() -> Result<(), anyhow::Error> {
+    abigen!(
+        MyContract,
+        "packages/fuels/tests/test_projects/contract_test/out/debug/contract_test-abi.json"
+    );
+
+    let mut wallet = LocalWallet::new_random(None);
+
+    let config = Config::local_node();
+    let service = FuelService::new_node(config).await?;
+    let provider = Provider::connect(service.bound_address).await?;
+
+    wallet.set_provider(provider);
+
+    // Simulate an unreachable node
+    service.stop().await;
+
+    let response = Contract::deploy(
+        "tests/test_projects/contract_test/out/debug/contract_test.bin",
+        &wallet,
+        TxParameters::default(),
+        StorageConfiguration::default(),
+    )
+    .await;
+
+    assert!(matches!(response, Err(Error::ProviderError(_))));
+
+    Ok(())
+}
+
+#[tokio::test]
 #[should_panic(expected = "String parameter has len ")]
 async fn strings_must_have_correct_length() {
     abigen!(
@@ -2434,34 +2464,4 @@
     let wallet = launch_provider_and_get_wallet().await;
     let contract_instance = SimpleContractBuilder::new(null_contract_id(), wallet).build();
     let _ = contract_instance.takes_nested_struct(input);
-=======
-async fn test_network_error() -> Result<(), anyhow::Error> {
-    abigen!(
-        MyContract,
-        "packages/fuels/tests/test_projects/contract_test/out/debug/contract_test-abi.json"
-    );
-
-    let mut wallet = LocalWallet::new_random(None);
-
-    let config = Config::local_node();
-    let service = FuelService::new_node(config).await?;
-    let provider = Provider::connect(service.bound_address).await?;
-
-    wallet.set_provider(provider);
-
-    // Simulate an unreachable node
-    service.stop().await;
-
-    let response = Contract::deploy(
-        "tests/test_projects/contract_test/out/debug/contract_test.bin",
-        &wallet,
-        TxParameters::default(),
-        StorageConfiguration::default(),
-    )
-    .await;
-
-    assert!(matches!(response, Err(Error::ProviderError(_))));
-
-    Ok(())
->>>>>>> 78a91bc4
 }