use fuel_core::service::{Config, FuelService};
use fuel_gql_client::fuel_tx::{AssetId, ContractId, Receipt};
use fuels::contract::contract::MultiContractCallHandler;
<<<<<<< HEAD
use fuels::contract::predicate::Predicate;
use fuels::prelude::Error::TransactionError;
use fuels::prelude::{
    abigen, launch_custom_provider_and_get_wallets, launch_provider_and_get_wallet,
    setup_multiple_assets_coins, setup_single_asset_coins, setup_test_provider, CallParameters,
    Config, Contract, Error, LocalWallet, Provider, ProviderError, Salt, Signer, TxParameters,
    DEFAULT_COIN_AMOUNT, DEFAULT_NUM_COINS,
};
use fuels::test_helpers::{produce_blocks, WalletsConfig};
use fuels_core::abi_encoder::ABIEncoder;
=======
use fuels::prelude::{
    abigen, launch_provider_and_get_wallet, setup_multiple_assets_coins, setup_single_asset_coins,
    setup_test_provider, CallParameters, Contract, Error, LocalWallet, Provider, Salt, Signer,
    TxParameters, DEFAULT_COIN_AMOUNT, DEFAULT_NUM_COINS,
};
#[cfg(feature = "fuel-core-lib")]
use fuels::prelude::{launch_custom_provider_and_get_wallets, WalletsConfig};
>>>>>>> 587b9f95
use fuels_core::parameters::StorageConfiguration;
use fuels_core::tx::{Address, Bytes32, StorageSlot};
use fuels_core::Tokenizable;
use fuels_core::{constants::BASE_ASSET_ID, Token};
use sha2::{Digest, Sha256};
use std::str::FromStr;

/// Note: all the tests and examples below require pre-compiled Sway projects.
/// To compile these projects, run `cargo run --bin build-test-projects`.
/// It will build all test projects, creating their respective binaries,
/// ABI files, and lock files. These are not to be committed to the repository.

/// #[ctor::ctor] Marks a function or static variable as a library/executable constructor.
/// This uses OS-specific linker sections to call a specific function at load time.
#[cfg(test)]
#[ctor::ctor]
fn init_tracing() {
    let _ = tracing_subscriber::fmt::try_init();
}

fn null_contract_id() -> String {
    // a bech32 contract address that decodes to ~[0u8;32]
    String::from("fuel1qqqqqqqqqqqqqqqqqqqqqqqqqqqqqqqqqqqqqqqqqqqqqqqqqqqqsx2mt2")
}

#[tokio::test]
async fn compile_bindings_from_contract_file() {
    // Generates the bindings from an ABI definition in a JSON file
    // The generated bindings can be accessed through `SimpleContract`.
    abigen!(
        SimpleContract,
        "packages/fuels/tests/takes_ints_returns_bool.json",
    );

    let wallet = launch_provider_and_get_wallet().await;

    // `SimpleContract` is the name of the contract
    let contract_instance = SimpleContractBuilder::new(null_contract_id(), wallet).build();

    let call_handler = contract_instance.takes_ints_returns_bool(42);

    let encoded = format!(
        "{}{}",
        hex::encode(call_handler.contract_call.encoded_selector),
        hex::encode(call_handler.contract_call.encoded_args)
    );

    assert_eq!("000000009593586c000000000000002a", encoded);
}

#[tokio::test]
async fn compile_bindings_from_inline_contract() -> Result<(), Error> {
    // ANCHOR: bindings_from_inline_contracts
    // Generates the bindings from the an ABI definition inline.
    // The generated bindings can be accessed through `SimpleContract`.
    abigen!(
        SimpleContract,
        r#"
        [
            {
                "type": "function",
                "inputs": [
                    {
                        "name": "only_argument",
                        "type": "u32"
                    }
                ],
                "name": "takes_ints_returns_bool",
                "outputs": [
                    {
                        "name": "",
                        "type": "bool"
                    }
                ]
            }
        ]
        "#,
    );

    let wallet = launch_provider_and_get_wallet().await;
    //`SimpleContract` is the name of the contract
    let contract_instance = SimpleContractBuilder::new(null_contract_id(), wallet).build();

    let call_handler = contract_instance.takes_ints_returns_bool(42_u32);

    let encoded = format!(
        "{}{}",
        hex::encode(call_handler.contract_call.encoded_selector),
        hex::encode(call_handler.contract_call.encoded_args)
    );

    assert_eq!("000000009593586c000000000000002a", encoded);
    // ANCHOR_END: bindings_from_inline_contracts
    Ok(())
}

#[tokio::test]
async fn compile_bindings_array_input() {
    // Generates the bindings from the an ABI definition inline.
    // The generated bindings can be accessed through `SimpleContract`.
    abigen!(
        SimpleContract,
        r#"
        [
            {
                "type":"contract",
                "inputs":[
                    {
                        "name":"arg",
                        "type":"[u16; 3]"
                    }
                ],
                "name":"takes_array",
                "outputs":[

                ]
            }
        ]
        "#,
    );

    let wallet = launch_provider_and_get_wallet().await;

    // `SimpleContract` is the name of the contract
    let contract_instance = SimpleContractBuilder::new(null_contract_id(), wallet).build();

    let input: Vec<u16> = vec![1, 2, 3, 4];
    let call_handler = contract_instance.takes_array(input);

    let encoded = format!(
        "{}{}",
        hex::encode(call_handler.contract_call.encoded_selector),
        hex::encode(call_handler.contract_call.encoded_args)
    );

    assert_eq!(
        "00000000101cbeb50000000000000001000000000000000200000000000000030000000000000004",
        encoded
    );
}

#[tokio::test]
async fn compile_bindings_bool_array_input() {
    // Generates the bindings from the an ABI definition inline.
    // The generated bindings can be accessed through `SimpleContract`.
    abigen!(
        SimpleContract,
        r#"
        [
            {
                "type":"contract",
                "inputs":[
                    {
                        "name":"arg",
                        "type":"[bool; 3]"
                    }
                ],
                "name":"takes_array",
                "outputs":[

                ]
            }
        ]
        "#,
    );

    let wallet = launch_provider_and_get_wallet().await;

    // `SimpleContract` is the name of the contract
    let contract_instance = SimpleContractBuilder::new(null_contract_id(), wallet).build();

    let input: Vec<bool> = vec![true, false, true];
    let call_handler = contract_instance.takes_array(input);

    let encoded = format!(
        "{}{}",
        hex::encode(call_handler.contract_call.encoded_selector),
        hex::encode(call_handler.contract_call.encoded_args)
    );

    assert_eq!(
        "000000000c228226000000000000000100000000000000000000000000000001",
        encoded
    );
}

#[tokio::test]
async fn compile_bindings_byte_input() {
    // Generates the bindings from the an ABI definition inline.
    // The generated bindings can be accessed through `SimpleContract`.
    abigen!(
        SimpleContract,
        r#"
        [
            {
                "type":"contract",
                "inputs":[
                    {
                        "name":"arg",
                        "type":"byte"
                    }
                ],
                "name":"takes_byte",
                "outputs":[

                ]
            }
        ]
        "#,
    );

    let wallet = launch_provider_and_get_wallet().await;

    // `SimpleContract` is the name of the contract
    let contract_instance = SimpleContractBuilder::new(null_contract_id(), wallet).build();

    let call_handler = contract_instance.takes_byte(10u8);

    let encoded = format!(
        "{}{}",
        hex::encode(call_handler.contract_call.encoded_selector),
        hex::encode(call_handler.contract_call.encoded_args)
    );

    assert_eq!("00000000a4bd3861000000000000000a", encoded);
}

#[tokio::test]
async fn compile_bindings_string_input() {
    // Generates the bindings from the an ABI definition inline.
    // The generated bindings can be accessed through `SimpleContract`.
    abigen!(
        SimpleContract,
        r#"
        [
            {
                "type":"contract",
                "inputs":[
                    {
                        "name":"arg",
                        "type":"str[23]"
                    }
                ],
                "name":"takes_string",
                "outputs":[

                ]
            }
        ]
        "#,
    );

    let wallet = launch_provider_and_get_wallet().await;

    // `SimpleContract` is the name of the contract
    let contract_instance = SimpleContractBuilder::new(null_contract_id(), wallet).build();

    let call_handler = contract_instance.takes_string("This is a full sentence".into());

    let encoded = format!(
        "{}{}",
        hex::encode(call_handler.contract_call.encoded_selector),
        hex::encode(call_handler.contract_call.encoded_args)
    );

    assert_eq!(
        "00000000d56e76515468697320697320612066756c6c2073656e74656e636500",
        encoded
    );
}

#[tokio::test]
async fn compile_bindings_b256_input() {
    // Generates the bindings from the an ABI definition inline.
    // The generated bindings can be accessed through `SimpleContract`.
    abigen!(
        SimpleContract,
        r#"
        [
            {
                "type":"contract",
                "inputs":[
                    {
                        "name":"arg",
                        "type":"b256"
                    }
                ],
                "name":"takes_b256",
                "outputs":[

                ]
            }
        ]
        "#,
    );

    let wallet = launch_provider_and_get_wallet().await;

    // `SimpleContract` is the name of the contract
    let contract_instance = SimpleContractBuilder::new(null_contract_id(), wallet).build();

    let mut hasher = Sha256::new();
    hasher.update("test string".as_bytes());

    let arg = hasher.finalize();

    let call_handler = contract_instance.takes_b256(arg.into());

    let encoded = format!(
        "{}{}",
        hex::encode(call_handler.contract_call.encoded_selector),
        hex::encode(call_handler.contract_call.encoded_args)
    );

    assert_eq!(
        "0000000054992852d5579c46dfcc7f18207013e65b44e4cb4e2c2298f4ac457ba8f82743f31e930b",
        encoded
    );
}

#[tokio::test]
async fn compile_bindings_struct_input() {
    // Generates the bindings from the an ABI definition inline.
    // The generated bindings can be accessed through `SimpleContract`.
    abigen!(
        SimpleContract,
        r#"
        [
            {
                "type":"contract",
                "inputs":[
                    {
                        "name":"value",
                        "type":"struct MyStruct",
                        "components": [
                            {
                                "name": "foo",
                                "type": "[u8; 2]"
                            },
                            {
                                "name": "bar",
                                "type": "str[4]"
                            }
                        ]
                    }
                ],
                "name":"takes_struct",
                "outputs":[]
            }
        ]
        "#,
    );
    // Because of the abigen! macro, `MyStruct` is now in scope
    // and can be used!
    let input = MyStruct {
        foo: vec![10, 2],
        bar: "fuel".to_string(),
    };

    let wallet = launch_provider_and_get_wallet().await;

    // `SimpleContract` is the name of the contract
    let contract_instance = SimpleContractBuilder::new(null_contract_id(), wallet).build();

    let call_handler = contract_instance.takes_struct(input);

    let encoded = format!(
        "{}{}",
        hex::encode(call_handler.contract_call.encoded_selector),
        hex::encode(call_handler.contract_call.encoded_args)
    );

    assert_eq!(
        "000000008d4ab9b0000000000000000a00000000000000026675656c00000000",
        encoded
    );
}

#[tokio::test]
async fn compile_bindings_nested_struct_input() {
    // Generates the bindings from the an ABI definition inline.
    // The generated bindings can be accessed through `SimpleContract`.
    abigen!(
        SimpleContract,
        r#"
        [
            {
                "type":"contract",
                "inputs":[
                    {
                        "name":"top_value",
                        "type":"struct MyNestedStruct",
                        "components": [
                            {
                                "name": "x",
                                "type": "u16"
                            },
                            {
                                "name": "foo",
                                "type": "struct InnerStruct",
                                "components": [
                                    {
                                        "name":"a",
                                        "type": "bool"
                                    }
                                ]
                            }
                        ]
                    }
                ],
                "name":"takes_nested_struct",
                "outputs":[]
            }
        ]
        "#,
    );

    let inner_struct = InnerStruct { a: true };

    let input = MyNestedStruct {
        x: 10,
        foo: inner_struct,
    };

    let wallet = launch_provider_and_get_wallet().await;

    // `SimpleContract` is the name of the contract
    let contract_instance = SimpleContractBuilder::new(null_contract_id(), wallet).build();

    let call_handler = contract_instance.takes_nested_struct(input);

    let encoded = format!(
        "{}{}",
        hex::encode(call_handler.contract_call.encoded_selector),
        hex::encode(call_handler.contract_call.encoded_args)
    );

    assert_eq!("0000000088bf8a1b000000000000000a0000000000000001", encoded);
}

#[tokio::test]
async fn compile_bindings_enum_input() {
    // Generates the bindings from the an ABI definition inline.
    // The generated bindings can be accessed through `SimpleContract`.
    abigen!(
        SimpleContract,
        r#"
        [
            {
                "type":"contract",
                "inputs":[
                    {
                        "name":"my_enum",
                        "type":"enum MyEnum",
                        "components": [
                            {
                                "name": "X",
                                "type": "u32"
                            },
                            {
                                "name": "Y",
                                "type": "bool"
                            }
                        ]
                    }
                ],
                "name":"takes_enum",
                "outputs":[]
            }
        ]
        "#,
    );

    let variant = MyEnum::X(42);

    let wallet = launch_provider_and_get_wallet().await;

    // `SimpleContract` is the name of the contract
    let contract_instance = SimpleContractBuilder::new(null_contract_id(), wallet).build();

    let call_handler = contract_instance.takes_enum(variant);

    let encoded = format!(
        "{}{}",
        hex::encode(call_handler.contract_call.encoded_selector),
        hex::encode(call_handler.contract_call.encoded_args)
    );
    let expected = "0000000021b2784f0000000000000000000000000000002a";
    assert_eq!(encoded, expected);
}

#[allow(clippy::blacklisted_name)]
#[tokio::test]
async fn create_struct_from_decoded_tokens() -> Result<(), Error> {
    // Generates the bindings from the an ABI definition inline.
    // The generated bindings can be accessed through `SimpleContract`.
    abigen!(
        SimpleContract,
        r#"
        [
            {
                "type":"contract",
                "inputs":[
                    {
                        "name":"my_val",
                        "type":"struct MyStruct",
                        "components": [
                            {
                                "name": "foo",
                                "type": "u8"
                            },
                            {
                                "name": "bar",
                                "type": "bool"
                            }
                        ]
                    }
                ],
                "name":"takes_struct",
                "outputs":[]
            }
        ]
        "#,
    );

    // Decoded tokens
    let foo = Token::U8(10);
    let bar = Token::Bool(true);

    // Create the struct using the decoded tokens.
    // `struct_from_tokens` is of type `MyStruct`.
    let struct_from_tokens = MyStruct::from_token(Token::Struct(vec![foo, bar]))?;

    assert_eq!(10, struct_from_tokens.foo);
    assert!(struct_from_tokens.bar);

    let wallet = launch_provider_and_get_wallet().await;

    // `SimpleContract` is the name of the contract
    let contract_instance = SimpleContractBuilder::new(null_contract_id(), wallet).build();

    let call_handler = contract_instance.takes_struct(struct_from_tokens);

    let encoded = format!(
        "{}{}",
        hex::encode(call_handler.contract_call.encoded_selector),
        hex::encode(call_handler.contract_call.encoded_args)
    );

    assert_eq!("00000000cb0b2f05000000000000000a0000000000000001", encoded);
    Ok(())
}

#[tokio::test]
async fn create_nested_struct_from_decoded_tokens() -> Result<(), Error> {
    // Generates the bindings from the an ABI definition inline.
    // The generated bindings can be accessed through `SimpleContract`.
    abigen!(
        SimpleContract,
        r#"
        [
            {
                "type":"contract",
                "inputs":[
                    {
                        "name":"input",
                        "type":"struct MyNestedStruct",
                        "components": [
                            {
                                "name": "x",
                                "type": "u16"
                            },
                            {
                                "name": "y",
                                "type": "struct InnerStruct",
                                "components": [
                                    {
                                        "name":"a",
                                        "type": "bool"
                                    }
                                ]
                            }
                        ]
                    }
                ],
                "name":"takes_nested_struct",
                "outputs":[]
            }
        ]
        "#,
    );

    // Creating just the InnerStruct is possible
    let a = Token::Bool(true);
    let inner_struct_token = Token::Struct(vec![a.clone()]);
    let inner_struct_from_tokens = InnerStruct::from_token(inner_struct_token.clone())?;
    assert!(inner_struct_from_tokens.a);

    // Creating the whole nested struct `MyNestedStruct`
    // from tokens.
    // `x` is the token for the field `x` in `MyNestedStruct`
    // `a` is the token for the field `a` in `InnerStruct`
    let x = Token::U16(10);

    let nested_struct_from_tokens =
        MyNestedStruct::from_token(Token::Struct(vec![x, inner_struct_token]))?;

    assert_eq!(10, nested_struct_from_tokens.x);
    assert!(nested_struct_from_tokens.y.a);

    let wallet = launch_provider_and_get_wallet().await;

    // `SimpleContract` is the name of the contract
    let contract_instance = SimpleContractBuilder::new(null_contract_id(), wallet).build();

    let call_handler = contract_instance.takes_nested_struct(nested_struct_from_tokens);

    let encoded = format!(
        "{}{}",
        hex::encode(call_handler.contract_call.encoded_selector),
        hex::encode(call_handler.contract_call.encoded_args)
    );

    assert_eq!("0000000088bf8a1b000000000000000a0000000000000001", encoded);
    Ok(())
}

#[tokio::test]
async fn type_safe_output_values() -> Result<(), Error> {
    // Generates the bindings from the an ABI definition inline.
    // The generated bindings can be accessed through `SimpleContract`.
    abigen!(
        MyContract,
        "packages/fuels/tests/test_projects/contract_output_test/out/debug/contract_output_test-abi.json"
    );

    let wallet = launch_provider_and_get_wallet().await;

    let contract_id = Contract::deploy(
        "tests/test_projects/contract_output_test/out/debug/contract_output_test.bin",
        &wallet,
        TxParameters::default(),
        StorageConfiguration::default(),
    )
    .await?;

    let contract_instance = MyContractBuilder::new(contract_id.to_string(), wallet).build();

    // `response`'s type matches the return type of `is_event()`
    let response = contract_instance.is_even(10).call().await?;
    assert!(response.value);

    // `response`'s type matches the return type of `return_my_string()`
    let response = contract_instance
        .return_my_string("fuel".to_string())
        .call()
        .await?;

    assert_eq!(response.value, "fuel");

    let my_struct = MyStruct { foo: 10, bar: true };

    let response = contract_instance.return_my_struct(my_struct).call().await?;

    assert_eq!(response.value.foo, 10);
    assert!(response.value.bar);
    Ok(())
}

#[tokio::test]
async fn call_with_structs() -> Result<(), Error> {
    // Generates the bindings from the an ABI definition inline.
    // The generated bindings can be accessed through `MyContract`.
    // ANCHOR: struct_generation
    abigen!(
        MyContract,
        "packages/fuels/tests/test_projects/complex_types_contract/out/debug/contract_test-abi.json"
    );

    // Here we can use `CounterConfig`, a struct originally
    // defined in the Sway contract.
    let counter_config = CounterConfig {
        dummy: true,
        initial_value: 42,
    };
    // ANCHOR_END: struct_generation

    let wallet = launch_provider_and_get_wallet().await;

    let contract_id = Contract::deploy(
        "tests/test_projects/complex_types_contract/out/debug/contract_test.bin",
        &wallet,
        TxParameters::default(),
        StorageConfiguration::default(),
    )
    .await?;

    let contract_instance = MyContractBuilder::new(contract_id.to_string(), wallet).build();

    let response = contract_instance
        .initialize_counter(counter_config) // Build the ABI call
        .call() // Perform the network call
        .await?;

    assert_eq!(42, response.value);

    let response = contract_instance.increment_counter(10).call().await?;

    assert_eq!(52, response.value);
    Ok(())
}

#[tokio::test]
async fn call_with_empty_return() -> Result<(), Error> {
    // Generates the bindings from the an ABI definition inline.
    // The generated bindings can be accessed through `MyContract`.
    abigen!(
        MyContract,
        "packages/fuels/tests/test_projects/call_empty_return/out/debug/contract_test-abi.json"
    );

    let wallet = launch_provider_and_get_wallet().await;

    let contract_id = Contract::deploy(
        "tests/test_projects/call_empty_return/out/debug/contract_test.bin",
        &wallet,
        TxParameters::default(),
        StorageConfiguration::default(),
    )
    .await?;

    let contract_instance = MyContractBuilder::new(contract_id.to_string(), wallet).build();

    let _response = contract_instance
        .store_value(42) // Build the ABI call
        .call() // Perform the network call
        .await?;
    Ok(())
}

#[tokio::test]
async fn abigen_different_structs_same_arg_name() -> Result<(), Error> {
    abigen!(
        MyContract,
        "packages/fuels/tests/test_projects/two_structs/out/debug/two_structs-abi.json",
    );

    let wallet = launch_provider_and_get_wallet().await;

    let contract_id = Contract::deploy(
        "tests/test_projects/two_structs/out/debug/two_structs.bin",
        &wallet,
        TxParameters::default(),
        StorageConfiguration::default(),
    )
    .await?;

    let contract_instance = MyContractBuilder::new(contract_id.to_string(), wallet).build();

    let param_one = StructOne { foo: 42 };
    let param_two = StructTwo { bar: 42 };

    let res_one = contract_instance.something(param_one).call().await?;

    assert_eq!(res_one.value, 43);

    let res_two = contract_instance.something_else(param_two).call().await?;

    assert_eq!(res_two.value, 41);
    Ok(())
}

#[tokio::test]
async fn test_reverting_transaction() -> Result<(), Error> {
    abigen!(
        RevertingContract,
        "packages/fuels/tests/test_projects/revert_transaction_error/out/debug/capture_revert_transaction_error-abi.json"
    );

    let wallet = launch_provider_and_get_wallet().await;

    let contract_id = Contract::deploy(
        "tests/test_projects/revert_transaction_error/out/debug/capture_revert_transaction_error.bin",
        &wallet,
        TxParameters::default(),
        StorageConfiguration::default()

    )
        .await?;
    let contract_instance = RevertingContractBuilder::new(contract_id.to_string(), wallet).build();
    let response = contract_instance.make_transaction_fail(0).call().await;

    assert!(matches!(response, Err(Error::RevertTransactionError(..))));

    Ok(())
}

#[tokio::test]
async fn multiple_read_calls() -> Result<(), Error> {
    abigen!(
        MyContract,
        "packages/fuels/tests/test_projects/multiple_read_calls/out/debug/demo-abi.json"
    );

    let wallet = launch_provider_and_get_wallet().await;

    let contract_id = Contract::deploy(
        "tests/test_projects/multiple_read_calls/out/debug/demo.bin",
        &wallet,
        TxParameters::default(),
        StorageConfiguration::default(),
    )
    .await?;
    let contract_instance = MyContractBuilder::new(contract_id.to_string(), wallet).build();

    contract_instance.store(42).call().await?;

    // Use "simulate" because the methods don't actually run a transaction, but just a dry-run
    // We can notice here that, thanks to this, we don't generate a TransactionId collision,
    // even if the transactions are theoretically the same.
    let stored = contract_instance.read(0).simulate().await?;

    assert_eq!(stored.value, 42);

    let stored = contract_instance.read(0).simulate().await?;

    assert_eq!(stored.value, 42);
    Ok(())
}

#[tokio::test]
async fn test_methods_typeless_argument() -> Result<(), Error> {
    // Generates the bindings from the an ABI definition inline.
    // The generated bindings can be accessed through `MyContract`.
    abigen!(
        MyContract,
        "packages/fuels/tests/test_projects/empty_arguments/out/debug/method_four_arguments-abi.json"
    );

    let wallet = launch_provider_and_get_wallet().await;

    let contract_id = Contract::deploy(
        "tests/test_projects/empty_arguments/out/debug/method_four_arguments.bin",
        &wallet,
        TxParameters::default(),
        StorageConfiguration::default(),
    )
    .await?;

    let contract_instance = MyContractBuilder::new(contract_id.to_string(), wallet).build();

    let response = contract_instance
        .method_with_empty_argument()
        .call()
        .await?;
    assert_eq!(response.value, 63);
    Ok(())
}

#[tokio::test]
async fn test_large_return_data() -> Result<(), Error> {
    abigen!(
        MyContract,
        "packages/fuels/tests/test_projects/large_return_data/out/debug/contract_test-abi.json"
    );

    let wallet = launch_provider_and_get_wallet().await;

    let contract_id = Contract::deploy(
        "tests/test_projects/large_return_data/out/debug/contract_test.bin",
        &wallet,
        TxParameters::default(),
        StorageConfiguration::default(),
    )
    .await?;

    let contract_instance = MyContractBuilder::new(contract_id.to_string(), wallet).build();

    let res = contract_instance.get_id().call().await?;

    assert_eq!(
        res.value,
        [
            255, 255, 255, 255, 255, 255, 255, 255, 255, 255, 255, 255, 255, 255, 255, 255, 255,
            255, 255, 255, 255, 255, 255, 255, 255, 255, 255, 255, 255, 255, 255, 255
        ]
    );

    // One word-sized string
    let res = contract_instance.get_small_string().call().await?;
    assert_eq!(res.value, "gggggggg");

    // Two word-sized string
    let res = contract_instance.get_large_string().call().await?;
    assert_eq!(res.value, "ggggggggg");

    // Large struct will be bigger than a `WORD`.
    let res = contract_instance.get_large_struct().call().await?;
    assert_eq!(res.value.foo, 12);
    assert_eq!(res.value.bar, 42);

    // Array will be returned in `ReturnData`.
    let res = contract_instance.get_large_array().call().await?;
    assert_eq!(res.value, &[1, 2]);

    let res = contract_instance.get_contract_id().call().await?;

    // First `value` is from `CallResponse`.
    // Second `value` is from Sway `ContractId` type.
    assert_eq!(
        res.value,
        ContractId::from([
            255, 255, 255, 255, 255, 255, 255, 255, 255, 255, 255, 255, 255, 255, 255, 255, 255,
            255, 255, 255, 255, 255, 255, 255, 255, 255, 255, 255, 255, 255, 255, 255
        ])
    );
    Ok(())
}

#[tokio::test]
async fn test_provider_launch_and_connect() -> Result<(), Error> {
    abigen!(
        MyContract,
        "packages/fuels/tests/test_projects/contract_test/out/debug/contract_test-abi.json"
    );

    let mut wallet = LocalWallet::new_random(None);

    let coins = setup_single_asset_coins(
        wallet.address(),
        BASE_ASSET_ID,
        DEFAULT_NUM_COINS,
        DEFAULT_COIN_AMOUNT,
    );
    let (launched_provider, address) = setup_test_provider(coins, None).await;
    let connected_provider = Provider::connect(address).await?;

    wallet.set_provider(connected_provider);

    let contract_id = Contract::deploy(
        "tests/test_projects/contract_test/out/debug/contract_test.bin",
        &wallet,
        TxParameters::default(),
        StorageConfiguration::default(),
    )
    .await?;

    let contract_instance_connected =
        MyContractBuilder::new(contract_id.to_string(), wallet.clone()).build();

    let response = contract_instance_connected
        .initialize_counter(42) // Build the ABI call
        .call() // Perform the network call
        .await?;
    assert_eq!(42, response.value);

    wallet.set_provider(launched_provider);
    let contract_instance_launched =
        MyContractBuilder::new(contract_id.to_string(), wallet).build();

    let response = contract_instance_launched
        .increment_counter(10)
        .call()
        .await?;
    assert_eq!(52, response.value);
    Ok(())
}

#[tokio::test]
async fn test_contract_calling_contract() -> Result<(), Error> {
    // Tests a contract call that calls another contract (FooCaller calls FooContract underneath)
    abigen!(
        FooContract,
        "packages/fuels/tests/test_projects/foo_contract/out/debug/foo_contract-abi.json"
    );

    abigen!(
        FooCaller,
        "packages/fuels/tests/test_projects/foo_caller_contract/out/debug/foo_caller_contract-abi.json"
    );

    let wallet = launch_provider_and_get_wallet().await;

    // Load and deploy the first compiled contract
    let foo_contract_id = Contract::deploy(
        "tests/test_projects/foo_contract/out/debug/foo_contract.bin",
        &wallet,
        TxParameters::default(),
        StorageConfiguration::default(),
    )
    .await?;

    let foo_contract_instance =
        FooContractBuilder::new(foo_contract_id.to_string(), wallet.clone()).build();

    // Call the contract directly; it just flips the bool value that's passed.
    let res = foo_contract_instance.foo(true).call().await?;
    assert!(!res.value);

    // Load and deploy the second compiled contract
    let foo_caller_contract_id = Contract::deploy(
        "tests/test_projects/foo_caller_contract/out/debug/foo_caller_contract.bin",
        &wallet,
        TxParameters::default(),
        StorageConfiguration::default(),
    )
    .await?;

    let foo_caller_contract_instance =
        FooCallerBuilder::new(foo_caller_contract_id.to_string(), wallet.clone()).build();

    // Calls the contract that calls the `FooContract` contract, also just
    // flips the bool value passed to it.
    // ANCHOR: external_contract
    let res = foo_caller_contract_instance
        .call_foo_contract(*foo_contract_id.hash(), true)
        .set_contracts(&[foo_contract_id]) // Sets the external contract
        .call()
        .await?;
    // ANCHOR_END: external_contract

    assert!(!res.value);
    Ok(())
}

#[tokio::test]
async fn test_gas_errors() -> Result<(), Error> {
    // Generates the bindings from the an ABI definition inline.
    // The generated bindings can be accessed through `MyContract`.
    abigen!(
        MyContract,
        "packages/fuels/tests/test_projects/contract_test/out/debug/contract_test-abi.json"
    );

    let wallet = launch_provider_and_get_wallet().await;

    let contract_id = Contract::deploy(
        "tests/test_projects/contract_test/out/debug/contract_test.bin",
        &wallet,
        TxParameters::default(),
        StorageConfiguration::default(),
    )
    .await?;

    let contract_instance = MyContractBuilder::new(contract_id.to_string(), wallet).build();

    // Test for insufficient gas.
    let response = contract_instance
        .initialize_counter(42) // Build the ABI call
        .tx_params(TxParameters::new(
            Some(DEFAULT_COIN_AMOUNT),
            Some(100),
            None,
            None,
        ))
        .call() // Perform the network call
        .await
        .expect_err("should error");

    let expected = "Revert transaction error: OutOfGas, receipts:";
    assert!(response.to_string().starts_with(expected));

    // Test for running out of gas. Gas price as `None` will be 0.
    // Gas limit will be 100, this call will use more than 100 gas.
    let response = contract_instance
        .initialize_counter(42) // Build the ABI call
        .tx_params(TxParameters::new(None, Some(100), None, None))
        .call() // Perform the network call
        .await
        .expect_err("should error");

    let expected = "Revert transaction error: OutOfGas, receipts:";

    assert!(response.to_string().starts_with(expected));
    Ok(())
}

#[tokio::test]
async fn test_call_param_gas_errors() -> Result<(), Error> {
    abigen!(
        MyContract,
        "packages/fuels/tests/test_projects/contract_test/out/debug/contract_test-abi.json"
    );

    let wallet = launch_provider_and_get_wallet().await;

    let contract_id = Contract::deploy(
        "tests/test_projects/contract_test/out/debug/contract_test.bin",
        &wallet,
        TxParameters::default(),
        StorageConfiguration::default(),
    )
    .await?;

    let contract_instance = MyContractBuilder::new(contract_id.to_string(), wallet).build();

    // Transaction gas_limit is sufficient, call gas_forwarded is too small
    let response = contract_instance
        .initialize_counter(42)
        .tx_params(TxParameters::new(None, Some(1000), None, None))
        .call_params(CallParameters::new(None, None, Some(1)))
        .call()
        .await
        .expect_err("should error");

    let expected = "Revert transaction error: OutOfGas, receipts:";
    assert!(response.to_string().starts_with(expected));

    // Call params gas_forwarded exceeds transaction limit
    let response = contract_instance
        .initialize_counter(42)
        .tx_params(TxParameters::new(None, Some(1), None, None))
        .call_params(CallParameters::new(None, None, Some(1000)))
        .call()
        .await
        .expect_err("should error");

    let expected = "Revert transaction error: OutOfGas, receipts:";
    assert!(response.to_string().starts_with(expected));
    Ok(())
}

#[tokio::test]
async fn test_amount_and_asset_forwarding() -> Result<(), Error> {
    abigen!(
        TestFuelCoinContract,
        "packages/fuels/tests/test_projects/token_ops/out/debug/token_ops-abi.json"
    );

    let wallet = launch_provider_and_get_wallet().await;

    let id = Contract::deploy(
        "tests/test_projects/token_ops/out/debug/token_ops.bin",
        &wallet,
        TxParameters::default(),
        StorageConfiguration::default(),
    )
    .await?;

    let instance = TestFuelCoinContractBuilder::new(id.to_string(), wallet.clone()).build();

    let mut balance_response = instance
        .get_balance((&id).into(), (&id).into())
        .call()
        .await?;
    assert_eq!(balance_response.value, 0);

    instance.mint_coins(5_000_000).call().await?;

    balance_response = instance
        .get_balance(id.clone().into(), (&id).into())
        .call()
        .await?;
    assert_eq!(balance_response.value, 5_000_000);

    let tx_params = TxParameters::new(None, Some(1_000_000), None, None);
    // Forward 1_000_000 coin amount of base asset_id
    // this is a big number for checking that amount can be a u64
    let call_params = CallParameters::new(Some(1_000_000), None, None);

    let response = instance
        .get_msg_amount()
        .tx_params(tx_params)
        .call_params(call_params)
        .call()
        .await?;

    assert_eq!(response.value, 1_000_000);

    let call_response = response
        .receipts
        .iter()
        .find(|&r| matches!(r, Receipt::Call { .. }));

    assert!(call_response.is_some());

    assert_eq!(call_response.unwrap().amount().unwrap(), 1_000_000);
    assert_eq!(call_response.unwrap().asset_id().unwrap(), &BASE_ASSET_ID);

    let address = wallet.address();

    // withdraw some tokens to wallet
    instance
        .transfer_coins_to_output(1_000_000, (&id).into(), address.into())
        .append_variable_outputs(1)
        .call()
        .await?;

    let asset_id = AssetId::from(*id.hash());
    let call_params = CallParameters::new(Some(0), Some(asset_id), None);
    let tx_params = TxParameters::new(None, Some(1_000_000), None, None);

    let response = instance
        .get_msg_amount()
        .tx_params(tx_params)
        .call_params(call_params)
        .call()
        .await?;

    assert_eq!(response.value, 0);

    let call_response = response
        .receipts
        .iter()
        .find(|&r| matches!(r, Receipt::Call { .. }));

    assert!(call_response.is_some());

    assert_eq!(call_response.unwrap().amount().unwrap(), 0);
    assert_eq!(
        call_response.unwrap().asset_id().unwrap(),
        &AssetId::from(*id.hash())
    );
    Ok(())
}

#[tokio::test]
async fn test_multiple_args() -> Result<(), Error> {
    abigen!(
        MyContract,
        "packages/fuels/tests/test_projects/contract_test/out/debug/contract_test-abi.json"
    );

    let wallet = launch_provider_and_get_wallet().await;

    let id = Contract::deploy(
        "tests/test_projects/contract_test/out/debug/contract_test.bin",
        &wallet,
        TxParameters::default(),
        StorageConfiguration::default(),
    )
    .await?;

    let instance = MyContractBuilder::new(id.to_string(), wallet.clone()).build();

    // Make sure we can call the contract with multiple arguments
    let response = instance.get(5, 6).call().await?;

    assert_eq!(response.value, 5);

    let t = MyType { x: 5, y: 6 };
    let response = instance.get_alt(t.clone()).call().await?;
    assert_eq!(response.value, t);

    let response = instance.get_single(5).call().await?;
    assert_eq!(response.value, 5);
    Ok(())
}

#[tokio::test]
async fn test_tuples() -> Result<(), Error> {
    abigen!(
        MyContract,
        "packages/fuels/tests/test_projects/tuples/out/debug/tuples-abi.json"
    );

    let wallet = launch_provider_and_get_wallet().await;

    let id = Contract::deploy(
        "tests/test_projects/tuples/out/debug/tuples.bin",
        &wallet,
        TxParameters::default(),
        StorageConfiguration::default(),
    )
    .await?;

    let instance = MyContractBuilder::new(id.to_string(), wallet.clone()).build();

    let response = instance.returns_tuple((1, 2)).call().await?;

    assert_eq!(response.value, (1, 2));

    // Tuple with struct.
    let my_struct_tuple = (
        42,
        Person {
            name: "Jane".to_string(),
        },
    );
    let response = instance
        .returns_struct_in_tuple(my_struct_tuple.clone())
        .call()
        .await?;

    assert_eq!(response.value, my_struct_tuple);

    // Tuple with enum.
    let my_enum_tuple: (u64, State) = (42, State::A());

    let response = instance
        .returns_enum_in_tuple(my_enum_tuple.clone())
        .call()
        .await?;

    assert_eq!(response.value, my_enum_tuple);

    let id = *ContractId::zeroed();
    let my_b256_u8_tuple: ([u8; 32], u8) = (id, 10);

    let response = instance.tuple_with_b256(my_b256_u8_tuple).call().await?;

    assert_eq!(response.value, my_b256_u8_tuple);
    Ok(())
}

#[tokio::test]
async fn test_array() -> Result<(), Error> {
    abigen!(
        MyContract,
        "packages/fuels/tests/test_projects/contract_test/out/debug/contract_test-abi.json"
    );

    let wallet = launch_provider_and_get_wallet().await;

    let contract_id = Contract::deploy(
        "tests/test_projects/contract_test/out/debug/contract_test.bin",
        &wallet,
        TxParameters::default(),
        StorageConfiguration::default(),
    )
    .await?;

    let contract_instance = MyContractBuilder::new(contract_id.to_string(), wallet).build();

    assert_eq!(
        contract_instance
            .get_array([42; 2].to_vec())
            .call()
            .await?
            .value,
        [42; 2]
    );
    Ok(())
}

#[tokio::test]
async fn test_arrays_with_custom_types() -> Result<(), Error> {
    // Generates the bindings from the an ABI definition inline.
    // The generated bindings can be accessed through `MyContract`.
    abigen!(
        MyContract,
        "packages/fuels/tests/test_projects/contract_test/out/debug/contract_test-abi.json"
    );

    let wallet = launch_provider_and_get_wallet().await;

    let contract_id = Contract::deploy(
        "tests/test_projects/contract_test/out/debug/contract_test.bin",
        &wallet,
        TxParameters::default(),
        StorageConfiguration::default(),
    )
    .await?;

    let contract_instance = MyContractBuilder::new(contract_id.to_string(), wallet).build();

    let persons = vec![
        Person {
            name: "John".to_string(),
        },
        Person {
            name: "Jane".to_string(),
        },
    ];

    let response = contract_instance.array_of_structs(persons).call().await?;

    assert_eq!("John", response.value[0].name);
    assert_eq!("Jane", response.value[1].name);

    let states = vec![State::A(), State::B()];

    let response = contract_instance
        .array_of_enums(states.clone())
        .call()
        .await?;

    assert_eq!(states[0], response.value[0]);
    assert_eq!(states[1], response.value[1]);
    Ok(())
}

#[tokio::test]
async fn test_auth_msg_sender_from_sdk() -> Result<(), Error> {
    abigen!(
        AuthContract,
        "packages/fuels/tests/test_projects/auth_testing_contract/out/debug/auth_testing_contract-abi.json"
    );

    let wallet = launch_provider_and_get_wallet().await;

    let id = Contract::deploy(
        "tests/test_projects/auth_testing_contract/out/debug/auth_testing_contract.bin",
        &wallet,
        TxParameters::default(),
        StorageConfiguration::default(),
    )
    .await?;

    let auth_instance = AuthContractBuilder::new(id.to_string(), wallet.clone()).build();

    // Contract returns true if `msg_sender()` matches `wallet.address()`.
    let response = auth_instance
        .check_msg_sender(wallet.address().into())
        .call()
        .await?;

    assert!(response.value);
    Ok(())
}

#[tokio::test]
async fn workflow_enum_inside_struct() -> Result<(), Error> {
    abigen!(
        MyContract,
        "packages/fuels/tests/test_projects/enum_inside_struct/out/debug\
        /enum_inside_struct-abi.json"
    );

    let wallet = launch_provider_and_get_wallet().await;

    let id = Contract::deploy(
        "tests/test_projects/enum_inside_struct/out/debug/enum_inside_struct.bin",
        &wallet,
        TxParameters::default(),
        StorageConfiguration::default(),
    )
    .await?;
    let instance = MyContractBuilder::new(id.to_string(), wallet.clone()).build();
    let response = instance.return_enum_inside_struct(11).call().await?;
    let expected = Cocktail {
        the_thing_you_mix_in: Shaker::Mojito(222),
        glass: 333,
    };
    assert_eq!(response.value, expected);
    let enum_inside_struct = Cocktail {
        the_thing_you_mix_in: Shaker::Cosmopolitan(444),
        glass: 555,
    };
    let response = instance
        .take_enum_inside_struct(enum_inside_struct)
        .call()
        .await?;
    assert_eq!(response.value, 6666);
    Ok(())
}

#[tokio::test]
async fn test_logd_receipts() -> Result<(), Error> {
    abigen!(
        LoggingContract,
        "packages/fuels/tests/test_projects/contract_logdata/out/debug/contract_logdata-abi.json"
    );

    let wallet = launch_provider_and_get_wallet().await;

    let id = Contract::deploy(
        "tests/test_projects/contract_logdata/out/debug/contract_logdata.bin",
        &wallet,
        TxParameters::default(),
        StorageConfiguration::default(),
    )
    .await?;
    let contract_instance = LoggingContractBuilder::new(id.to_string(), wallet.clone()).build();
    let mut value = [0u8; 32];
    value[0] = 0xFF;
    value[1] = 0xEE;
    value[2] = 0xDD;
    value[12] = 0xAA;
    value[13] = 0xBB;
    value[14] = 0xCC;
    let response = contract_instance
        .use_logd_opcode(value, 3, 6)
        .call()
        .await?;
    assert_eq!(response.logs, vec!["ffeedd", "ffeedd000000"]);
    let response = contract_instance
        .use_logd_opcode(value, 14, 15)
        .call()
        .await?;
    assert_eq!(
        response.logs,
        vec![
            "ffeedd000000000000000000aabb",
            "ffeedd000000000000000000aabbcc"
        ]
    );
    let response = contract_instance.dont_use_logd().call().await?;
    assert!(response.logs.is_empty());
    Ok(())
}

#[tokio::test]
async fn test_wallet_balance_api() -> Result<(), Error> {
    // Single asset
    let mut wallet = LocalWallet::new_random(None);
    let number_of_coins = 21;
    let amount_per_coin = 11;
    let coins = setup_single_asset_coins(
        wallet.address(),
        BASE_ASSET_ID,
        number_of_coins,
        amount_per_coin,
    );

    let (provider, _) = setup_test_provider(coins.clone(), None).await;
    wallet.set_provider(provider);
    for (_utxo_id, coin) in coins {
        let balance = wallet.get_asset_balance(&coin.asset_id).await;
        assert_eq!(balance?, number_of_coins * amount_per_coin);
    }
    let balances = wallet.get_balances().await?;
    let expected_key = "0x".to_owned() + BASE_ASSET_ID.to_string().as_str();
    assert_eq!(balances.len(), 1); // only the base asset
    assert!(balances.contains_key(&expected_key));
    assert_eq!(
        *balances.get(&expected_key).unwrap(),
        number_of_coins * amount_per_coin
    );

    // Multiple assets
    let number_of_assets = 7;
    let coins_per_asset = 21;
    let amount_per_coin = 11;
    let (coins, asset_ids) = setup_multiple_assets_coins(
        wallet.address(),
        number_of_assets,
        coins_per_asset,
        amount_per_coin,
    );
    assert_eq!(coins.len() as u64, number_of_assets * coins_per_asset);
    assert_eq!(asset_ids.len() as u64, number_of_assets);
    let (provider, _) = setup_test_provider(coins.clone(), None).await;
    wallet.set_provider(provider);
    let balances = wallet.get_balances().await?;
    assert_eq!(balances.len() as u64, number_of_assets);
    for asset_id in asset_ids {
        let balance = wallet.get_asset_balance(&asset_id).await;
        assert_eq!(balance?, coins_per_asset * amount_per_coin);
        let expected_key = "0x".to_owned() + asset_id.to_string().as_str();
        assert!(balances.contains_key(&expected_key));
        assert_eq!(
            *balances.get(&expected_key).unwrap(),
            coins_per_asset * amount_per_coin
        );
    }
    Ok(())
}

#[tokio::test]
async fn sway_native_types_support() -> Result<(), Box<dyn std::error::Error>> {
    abigen!(
        MyContract,
        "packages/fuels/tests/test_projects/sway_native_types/out/debug/sway_native_types-abi.json"
    );

    let wallet = launch_provider_and_get_wallet().await;

    let id = Contract::deploy(
        "tests/test_projects/sway_native_types/out/debug/sway_native_types.bin",
        &wallet,
        TxParameters::default(),
        StorageConfiguration::default(),
    )
    .await?;

    let instance = MyContractBuilder::new(id.to_string(), wallet.clone()).build();

    let user = User {
        weight: 10,
        address: Address::zeroed(),
    };
    let response = instance.wrapped_address(user).call().await?;

    assert_eq!(response.value.address, Address::zeroed());

    let response = instance.unwrapped_address(Address::zeroed()).call().await?;

    assert_eq!(
        response.value,
        Address::from_str("0x0000000000000000000000000000000000000000000000000000000000000000")?
    );
    Ok(())
}

#[tokio::test]
async fn test_transaction_script_workflow() -> Result<(), Error> {
    abigen!(
        MyContract,
        "packages/fuels/tests/test_projects/contract_test/out/debug/contract_test-abi.json"
    );

    let wallet = launch_provider_and_get_wallet().await;
    let provider = &wallet.get_provider()?;

    let contract_id = Contract::deploy(
        "tests/test_projects/contract_test/out/debug/contract_test.bin",
        &wallet,
        TxParameters::default(),
        StorageConfiguration::default(),
    )
    .await?;

    let contract_instance = MyContractBuilder::new(contract_id.to_string(), wallet.clone()).build();

    let call_handler = contract_instance.initialize_counter(42);

    let script = call_handler.get_script().await;
    assert!(script.tx.is_script());

    let receipts = script.call(provider).await?;

    let response = call_handler.get_response(receipts)?;
    assert_eq!(response.value, 42);
    Ok(())
}

#[tokio::test]
async fn enum_coding_w_variable_width_variants() -> Result<(), Error> {
    abigen!(
        EnumTesting,
        "packages/fuels/tests/test_projects/enum_encoding/out/debug\
        /enum_encoding-abi.json"
    );

    let wallet = launch_provider_and_get_wallet().await;

    let id = Contract::deploy(
        "tests/test_projects/enum_encoding/out/debug/enum_encoding.bin",
        &wallet,
        TxParameters::default(),
        StorageConfiguration::default(),
    )
    .await?;

    let instance = EnumTestingBuilder::new(id.to_string(), wallet).build();

    // If we had a regression on the issue of enum encoding width, then we'll
    // probably end up mangling arg_2 and onward which will fail this test.
    let expected = BigBundle {
        arg_1: EnumThatHasABigAndSmallVariant::Small(12345),
        arg_2: 6666,
        arg_3: 7777,
        arg_4: 8888,
    };
    let actual = instance.get_big_bundle().call().await?.value;
    assert_eq!(actual, expected);

    let fuelvm_judgement = instance
        .check_big_bundle_integrity(expected)
        .call()
        .await?
        .value;

    assert!(
        fuelvm_judgement,
        "The FuelVM deems that we've not encoded the bundle correctly. Investigate!"
    );
    Ok(())
}

#[tokio::test]
async fn enum_coding_w_unit_enums() -> Result<(), Error> {
    abigen!(
        EnumTesting,
        "packages/fuels/tests/test_projects/enum_encoding/out/debug\
        /enum_encoding-abi.json"
    );

    let wallet = launch_provider_and_get_wallet().await;

    let id = Contract::deploy(
        "tests/test_projects/enum_encoding/out/debug/enum_encoding.bin",
        &wallet,
        TxParameters::default(),
        StorageConfiguration::default(),
    )
    .await?;

    let instance = EnumTestingBuilder::new(id.to_string(), wallet).build();

    // If we had a regression on the issue of unit enum encoding width, then
    // we'll end up mangling arg_2
    let expected = UnitBundle {
        arg_1: UnitEnum::var2(),
        arg_2: u64::MAX,
    };
    let actual = instance.get_unit_bundle().call().await?.value;
    assert_eq!(actual, expected);

    let fuelvm_judgement = instance
        .check_unit_bundle_integrity(expected)
        .call()
        .await?
        .value;

    assert!(
        fuelvm_judgement,
        "The FuelVM deems that we've not encoded the bundle correctly. Investigate!"
    );
    Ok(())
}

#[tokio::test]
async fn enum_as_input() -> Result<(), Error> {
    abigen!(
        EnumTesting,
        "packages/fuels/tests/test_projects/enum_as_input/out/debug\
        /enum_as_input-abi.json"
    );

    let wallet = launch_provider_and_get_wallet().await;

    let id = Contract::deploy(
        "tests/test_projects/enum_as_input/out/debug/enum_as_input.bin",
        &wallet,
        TxParameters::default(),
        StorageConfiguration::default(),
    )
    .await?;

    let instance = EnumTestingBuilder::new(id.to_string(), wallet).build();

    let expected = StandardEnum::Two(12345);
    let actual = instance.get_standard_enum().call().await?.value;
    assert_eq!(expected, actual);

    let fuelvm_judgement = instance
        .check_standard_enum_integrity(expected)
        .call()
        .await?
        .value;
    assert!(
        fuelvm_judgement,
        "The FuelVM deems that we've not encoded the standard enum correctly. Investigate!"
    );

    let expected = UnitEnum::Two();
    let actual = instance.get_unit_enum().call().await?.value;
    assert_eq!(actual, expected);

    let fuelvm_judgement = instance
        .check_unit_enum_integrity(expected)
        .call()
        .await?
        .value;
    assert!(
        fuelvm_judgement,
        "The FuelVM deems that we've not encoded the unit enum correctly. Investigate!"
    );
    Ok(())
}

#[tokio::test]
async fn nested_structs() -> Result<(), Error> {
    abigen!(
        NestedStructs,
        "packages/fuels/tests/test_projects/nested_structs/out/debug\
        /nested_structs-abi.json"
    );

    let wallet = launch_provider_and_get_wallet().await;

    let id = Contract::deploy(
        "tests/test_projects/nested_structs/out/debug/nested_structs.bin",
        &wallet,
        TxParameters::default(),
        StorageConfiguration::default(),
    )
    .await?;

    let instance = NestedStructsBuilder::new(id.to_string(), wallet).build();

    let expected = AllStruct {
        some_struct: SomeStruct { par_1: 12345 },
    };

    let actual = instance.get_struct().call().await?.value;
    assert_eq!(actual, expected);

    let fuelvm_judgement = instance
        .check_struct_integrity(expected)
        .call()
        .await?
        .value;

    assert!(
        fuelvm_judgement,
        "The FuelVM deems that we've not encoded the argument correctly. Investigate!"
    );

    let memory_address = MemoryAddress {
        contract_id: ContractId::zeroed(),
        function_selector: 10,
        function_data: 0,
    };

    let call_data = CallData {
        memory_address,
        num_coins_to_forward: 10,
        asset_id_of_coins_to_forward: ContractId::zeroed(),
        amount_of_gas_to_forward: 5,
    };

    let actual = instance
        .nested_struct_with_reserved_keyword_substring(call_data.clone())
        .call()
        .await?
        .value;

    assert_eq!(actual, call_data);
    Ok(())
}

#[tokio::test]
async fn test_multi_call() -> Result<(), Error> {
    abigen!(
        MyContract,
        "packages/fuels/tests/test_projects/contract_test/out/debug/contract_test-abi.json"
    );

    let wallet = launch_provider_and_get_wallet().await;

    let contract_id = Contract::deploy(
        "tests/test_projects/contract_test/out/debug/contract_test.bin",
        &wallet,
        TxParameters::default(),
        StorageConfiguration::default(),
    )
    .await?;

    let contract_instance = MyContractBuilder::new(contract_id.to_string(), wallet.clone()).build();

    let call_handler_1 = contract_instance.initialize_counter(42);
    let call_handler_2 = contract_instance.get_array([42; 2].to_vec());

    let mut multi_call_handler = MultiContractCallHandler::new(wallet.clone());

    multi_call_handler
        .add_call(call_handler_1)
        .add_call(call_handler_2);

    let (counter, array): (u64, Vec<u64>) = multi_call_handler.call().await?.value;

    assert_eq!(counter, 42);
    assert_eq!(array, [42; 2]);

    Ok(())
}

#[tokio::test]
async fn test_multi_call_script_workflow() -> Result<(), Error> {
    abigen!(
        MyContract,
        "packages/fuels/tests/test_projects/contract_test/out/debug/contract_test-abi.json"
    );

    let wallet = launch_provider_and_get_wallet().await;
    let provider = &wallet.get_provider()?;

    let contract_id = Contract::deploy(
        "tests/test_projects/contract_test/out/debug/contract_test.bin",
        &wallet,
        TxParameters::default(),
        StorageConfiguration::default(),
    )
    .await?;

    let contract_instance = MyContractBuilder::new(contract_id.to_string(), wallet.clone()).build();

    let call_handler_1 = contract_instance.initialize_counter(42);
    let call_handler_2 = contract_instance.get_array([42; 2].to_vec());

    let mut multi_call_handler = MultiContractCallHandler::new(wallet.clone());

    multi_call_handler
        .add_call(call_handler_1)
        .add_call(call_handler_2);

    let script = multi_call_handler.get_script().await;
    let receipts = script.call(provider).await.unwrap();
    let (counter, array) = multi_call_handler
        .get_response::<(u64, Vec<u64>)>(receipts)?
        .value;

    assert_eq!(counter, 42);
    assert_eq!(array, [42; 2]);

    Ok(())
}

#[tokio::test]
async fn test_storage_initialization() -> Result<(), Error> {
    abigen!(
        MyContract,
        "packages/fuels/tests/test_projects/contract_storage_test/out/debug/contract_storage_test-abi.json"
    );

    let wallet = launch_provider_and_get_wallet().await;

    // ANCHOR: storage_slot_create
    let key = Bytes32::from([1u8; 32]);
    let value = Bytes32::from([2u8; 32]);
    let storage_slot = StorageSlot::new(key, value);
    let storage_vec = vec![storage_slot.clone()];
    // ANCHOR_END: storage_slot_create

    // ANCHOR: manual_storage
    let contract_id = Contract::deploy_with_parameters(
        "tests/test_projects/contract_storage_test/out/debug/contract_storage_test.bin",
        &wallet,
        TxParameters::default(),
        StorageConfiguration::with_manual_storage(Some(storage_vec)),
        Salt::from([0; 32]),
    )
    .await?;
    // ANCHOR_END: manual_storage

    let contract_instance = MyContractBuilder::new(contract_id.to_string(), wallet.clone()).build();

    let result = contract_instance
        .get_value_b256(key.into())
        .call()
        .await?
        .value;
    assert_eq!(result.as_slice(), value.as_slice());

    Ok(())
}

#[tokio::test]
async fn can_use_try_into_to_construct_struct_from_bytes() -> Result<(), Error> {
    abigen!(
        MyContract,
        "packages/fuels/tests/test_projects/enum_inside_struct/out/debug\
        /enum_inside_struct-abi.json"
    );
    let cocktail_in_bytes: Vec<u8> = vec![
        0, 0, 0, 0, 0, 0, 0, 1, 0, 0, 0, 0, 0, 0, 0, 2, 0, 0, 0, 0, 0, 0, 0, 3,
    ];

    let expected = Cocktail {
        the_thing_you_mix_in: Shaker::Mojito(2),
        glass: 3,
    };

    // as slice
    let actual: Cocktail = cocktail_in_bytes[..].try_into()?;
    assert_eq!(actual, expected);

    // as ref
    let actual: Cocktail = (&cocktail_in_bytes).try_into()?;
    assert_eq!(actual, expected);

    // as value
    let actual: Cocktail = cocktail_in_bytes.try_into()?;
    assert_eq!(actual, expected);

    Ok(())
}

#[tokio::test]
async fn can_use_try_into_to_construct_enum_from_bytes() -> Result<(), Error> {
    abigen!(
        MyContract,
        "packages/fuels/tests/test_projects/enum_inside_struct/out/debug\
        /enum_inside_struct-abi.json"
    );
    // ANCHOR: manual_decode
    let shaker_in_bytes: Vec<u8> = vec![0, 0, 0, 0, 0, 0, 0, 1, 0, 0, 0, 0, 0, 0, 0, 2];

    let expected = Shaker::Mojito(2);

    // as slice
    let actual: Shaker = shaker_in_bytes[..].try_into()?;
    assert_eq!(actual, expected);

    // as ref
    let actual: Shaker = (&shaker_in_bytes).try_into()?;
    assert_eq!(actual, expected);

    // as value
    let actual: Shaker = shaker_in_bytes.try_into()?;
    assert_eq!(actual, expected);

    // ANCHOR_END: manual_decode

    Ok(())
}

#[tokio::test]
async fn type_inside_enum() -> Result<(), Error> {
    abigen!(
        MyContract,
        "packages/fuels/tests/test_projects/type_inside_enum/out/debug\
        /type_inside_enum-abi.json"
    );

    let wallet = launch_provider_and_get_wallet().await;

    let id = Contract::deploy(
        "tests/test_projects/type_inside_enum/out/debug/type_inside_enum.bin",
        &wallet,
        TxParameters::default(),
        StorageConfiguration::default(),
    )
    .await?;

    let instance = MyContractBuilder::new(id.to_string(), wallet.clone()).build();

    // String inside enum
    let enum_string = SomeEnum::SomeStr("asdf".to_owned());
    let response = instance.str_inside_enum(enum_string.clone()).call().await?;
    assert_eq!(response.value, enum_string);

    // Array inside enum
    let enum_array = SomeEnum::SomeArr(vec![1, 2, 3, 4, 5, 6, 7]);
    let response = instance.arr_inside_enum(enum_array.clone()).call().await?;
    assert_eq!(response.value, enum_array);

    // Struct inside enum
    let response = instance.return_struct_inside_enum(11).call().await?;
    let expected = Shaker::Cosmopolitan(Recipe { ice: 22, sugar: 99 });
    assert_eq!(response.value, expected);
    let struct_inside_enum = Shaker::Cosmopolitan(Recipe { ice: 22, sugar: 66 });
    let response = instance
        .take_struct_inside_enum(struct_inside_enum)
        .call()
        .await?;
    assert_eq!(response.value, 8888);

    // Enum inside enum
    let expected_enum = EnumLevel3::El2(EnumLevel2::El1(EnumLevel1::Num(42)));
    let response = instance.get_nested_enum().call().await?;
    assert_eq!(response.value, expected_enum);

    let response = instance
        .check_nested_enum_integrity(expected_enum)
        .call()
        .await?;
    assert!(
        response.value,
        "The FuelVM deems that we've not encoded the nested enum correctly. Investigate!"
    );

    Ok(())
}

#[tokio::test]
async fn test_init_storage_automatically() -> Result<(), Error> {
    abigen!(
        MyContract,
        "packages/fuels/tests/test_projects/contract_storage_test/out/debug/contract_storage_test-abi.json"
    );

    let wallet = launch_provider_and_get_wallet().await;

    // ANCHOR: automatic_storage
    let contract_id = Contract::deploy_with_parameters(
        "tests/test_projects/contract_storage_test/out/debug/contract_storage_test.bin",
        &wallet,
        TxParameters::default(),
        StorageConfiguration::with_storage_path(
            Some("tests/test_projects/contract_storage_test/out/debug/contract_storage_test-storage_slots.json".to_string())),
        Salt::default(),
    )
        .await?;
    // ANCHOR_END: automatic_storage

    let key1 =
        Bytes32::from_str("de9090cb50e71c2588c773487d1da7066d0c719849a7e58dc8b6397a25c567c0")
            .unwrap();
    let key2 =
        Bytes32::from_str("f383b0ce51358be57daa3b725fe44acdb2d880604e367199080b4379c41bb6ed")
            .unwrap();

    let contract_instance = MyContractBuilder::new(contract_id.to_string(), wallet.clone()).build();

    let value = contract_instance.get_value_b256(*key1).call().await?.value;
    assert_eq!(value, [1u8; 32]);

    let value = contract_instance.get_value_u64(*key2).call().await?.value;
    assert_eq!(value, 64);

    Ok(())
}

#[tokio::test]
async fn test_init_storage_automatically_bad_json_path() -> Result<(), Error> {
    abigen!(
        MyContract,
        "packages/fuels/tests/test_projects/contract_storage_test/out/debug/contract_storage_test-abi.json"
    );

    let wallet = launch_provider_and_get_wallet().await;

    let response = Contract::deploy_with_parameters(
        "tests/test_projects/contract_storage_test/out/debug/contract_storage_test.bin",
        &wallet,
        TxParameters::default(),
        StorageConfiguration::with_storage_path(
            Some("tests/test_projects/contract_storage_test/out/debug/contract_storage_test-storage_slts.json".to_string())),
        Salt::default(),
    ).await.expect_err("Should fail");

    let expected = "Invalid data:";
    assert!(response.to_string().starts_with(expected));

    Ok(())
}

#[tokio::test]
async fn contract_method_call_respects_maturity() -> Result<(), Error> {
    abigen!(
        MyContract,
        "packages/fuels/tests/test_projects/transaction_block_height/out/debug/transaction_block_height-abi.json"
    );

    let wallet = launch_provider_and_get_wallet().await;

    let id = Contract::deploy(
        "tests/test_projects/transaction_block_height/out/debug/transaction_block_height.bin",
        &wallet,
        TxParameters::default(),
        StorageConfiguration::default(),
    )
    .await?;

    let instance = MyContractBuilder::new(id.to_string(), wallet.clone()).build();

    let call_w_maturity = |call_maturity| {
        let mut prepared_call = instance.calling_this_will_produce_a_block();
        prepared_call.tx_parameters.maturity = call_maturity;
        prepared_call.call()
    };

    call_w_maturity(1).await.expect("Should have passed since we're calling with a maturity that is less or equal to the current block height");

    call_w_maturity(3).await.expect_err("Should have failed since we're calling with a maturity that is greater than the current block height");

    Ok(())
}

#[tokio::test]
#[cfg(feature = "fuel-core-lib")]
async fn contract_deployment_respects_maturity() -> Result<(), Error> {
    abigen!(
        MyContract,
        "packages/fuels/tests/test_projects/transaction_block_height/out/debug/transaction_block_height-abi.json"
    );

    let config = Config {
        manual_blocks_enabled: true,
        ..Config::local_node()
    };
    let wallets =
        launch_custom_provider_and_get_wallets(WalletsConfig::default(), Some(config)).await;
    let wallet = &wallets[0];
    let provider = wallet.get_provider()?;

    let deploy_w_maturity = |maturity| {
        let parameters = TxParameters {
            maturity,
            ..TxParameters::default()
        };
        Contract::deploy(
            "tests/test_projects/transaction_block_height/out/debug/transaction_block_height.bin",
            wallet,
            parameters,
            StorageConfiguration::default(),
        )
    };

    let err = deploy_w_maturity(1).await.expect_err("Should not have been able to deploy the contract since the block height (0) is less than the requested maturity (1)");
    assert!(matches!(
        err,
        Error::ValidationError(fuel_gql_client::fuel_tx::ValidationError::TransactionMaturity)
    ));

    provider.produce_blocks(1).await?;
    deploy_w_maturity(1)
        .await
        .expect("Should be able to deploy now since maturity (1) is <= than the block height (1)");

    Ok(())
}

#[tokio::test]
#[cfg(feature = "fuel-core-lib")]
async fn can_increase_block_height() -> Result<(), Error> {
    // ANCHOR: use_produce_blocks_to_increase_block_height
    let config = Config {
        manual_blocks_enabled: true, // Necessary so the `produce_blocks` API can be used locally
        ..Config::local_node()
    };
    let wallets =
        launch_custom_provider_and_get_wallets(WalletsConfig::default(), Some(config)).await;
    let wallet = &wallets[0];
    let provider = wallet.get_provider()?;

    assert_eq!(provider.latest_block_height().await?, 0);

    provider.produce_blocks(3).await?;

    assert_eq!(provider.latest_block_height().await?, 3);
    // ANCHOR_END: use_produce_blocks_to_increase_block_height
    Ok(())
}

#[tokio::test]
async fn can_handle_sway_function_called_new() -> anyhow::Result<()> {
    abigen!(
        MyContract,
        "packages/fuels/tests/test_projects/collision_in_fn_names/out/debug/collision_in_fn_names-abi.json"
    );

    let wallet = launch_provider_and_get_wallet().await;

    let id = Contract::deploy(
        "tests/test_projects/collision_in_fn_names/out/debug/collision_in_fn_names.bin",
        &wallet,
        TxParameters::default(),
        StorageConfiguration::default(),
    )
    .await?;

    let instance = MyContractBuilder::new(id.to_string(), wallet.clone()).build();

    let response = instance.new().call().await?.value;

    assert_eq!(response, 12345);

    Ok(())
}

#[tokio::test]
async fn test_get_gas_used() -> anyhow::Result<()> {
    abigen!(
        MyContract,
        "packages/fuels/tests/test_projects/contract_test/out/debug/contract_test-abi.json"
    );

    let wallet = launch_provider_and_get_wallet().await;

    let id = Contract::deploy(
        "tests/test_projects/contract_test/out/debug/contract_test.bin",
        &wallet,
        TxParameters::default(),
        StorageConfiguration::default(),
    )
    .await?;

    let instance = MyContractBuilder::new(id.to_string(), wallet.clone()).build();

    let gas_used = instance.initialize_counter(42).call().await?.gas_used;

    assert!(gas_used > 0);

    Ok(())
}

#[tokio::test]
async fn test_contract_id_and_wallet_getters() {
    abigen!(
        SimpleContract,
        "packages/fuels/tests/takes_ints_returns_bool.json",
    );

    let wallet = launch_provider_and_get_wallet().await;
    let contract_id =
        String::from("fuel1qqqqqqqqqqqqqqqqqqqqqqqqqqqqqqqqqqqqqqqqqqqqqqqqqqqqsx2mt2");

    let contract_instance = SimpleContractBuilder::new(contract_id.clone(), wallet.clone()).build();

    assert_eq!(contract_instance._get_wallet().address(), wallet.address());
    assert_eq!(
        contract_instance._get_contract_id().to_string(),
        contract_id
    );
}

#[tokio::test]
async fn test_network_error() -> Result<(), anyhow::Error> {
    abigen!(
        MyContract,
        "packages/fuels/tests/test_projects/contract_test/out/debug/contract_test-abi.json"
    );

    let mut wallet = LocalWallet::new_random(None);

    let config = Config::local_node();
    let service = FuelService::new_node(config).await?;
    let provider = Provider::connect(service.bound_address).await?;

    wallet.set_provider(provider);

    // Simulate an unreachable node
    service.stop().await;

    let response = Contract::deploy(
        "tests/test_projects/contract_test/out/debug/contract_test.bin",
        &wallet,
        TxParameters::default(),
        StorageConfiguration::default(),
    )
    .await;

    assert!(matches!(response, Err(Error::ProviderError(_))));

    Ok(())
}

#[tokio::test]
async fn str_in_array() -> Result<(), Error> {
    abigen!(
        MyContract,
        "packages/fuels/tests/test_projects/str_in_array/out/debug/str_in_array-abi.json"
    );

    let wallet = launch_provider_and_get_wallet().await;

    let contract_id = Contract::deploy(
        "tests/test_projects/str_in_array/out/debug/str_in_array.bin",
        &wallet,
        TxParameters::default(),
        StorageConfiguration::default(),
    )
    .await?;

    let contract_instance = MyContractBuilder::new(contract_id.to_string(), wallet).build();

    let input = vec!["foo".to_string(), "bar".to_string(), "baz".to_string()];
    let response = contract_instance
        .take_array_string_shuffle(input.clone())
        .call()
        .await?;

    assert_eq!(response.value, ["baz", "foo", "bar"]);

    let response = contract_instance
        .take_array_string_return_single(input.clone())
        .call()
        .await?;

    assert_eq!(response.value, ["foo"]);

    // This test is skipped because of a compiler error.
    // See: https://github.com/FuelLabs/sway/issues/2410
    // let response = contract_instance
    //     .take_array_string_return_single_element(input)
    //     .call()
    //     .await?;

    // assert_eq!(response.value, "baz");

    Ok(())
}

#[tokio::test]
async fn can_call_no_arg_predicate_returns_true() -> Result<(), anyhow::Error> {
    let amount_to_predicate: u64 = 16;
    let asset_id = AssetId::default();
    let predicate_code =
        std::fs::read("tests/test_projects/predicate_true/out/debug/predicate_true.bin")?;
    let receiver_address: Address = LocalWallet::new_random(None).address();
    let wallets = launch_custom_provider_and_get_wallets(
        WalletsConfig::default(),
        Some(Config {
            predicates: true,
            utxo_validation: true,
            ..Config::local_node()
        }),
    )
    .await;
    let wallet = &wallets[0];
    let provider: &Provider = wallet.get_provider()?;

    let instance = Predicate::new(predicate_code);
    instance
        .deploy_predicate(wallet, amount_to_predicate, asset_id)
        .await?;
    let receiver_balance_before = provider
        .get_asset_balance(&receiver_address, asset_id)
        .await?;
    assert_eq!(receiver_balance_before, 0);
    instance
        .spend_predicate(
            provider,
            amount_to_predicate,
            asset_id,
            receiver_address,
            None,
        )
        .await?;
    let receiver_balance_after = provider
        .get_asset_balance(&receiver_address, asset_id)
        .await?;
    assert_eq!(
        receiver_balance_before + amount_to_predicate,
        receiver_balance_after
    );
    let predicate_balance = provider
        .get_asset_balance(&instance.address, asset_id)
        .await?;
    assert_eq!(predicate_balance, 0);
    Ok(())
}

#[tokio::test]
async fn can_call_no_arg_predicate_returns_false() -> Result<(), anyhow::Error> {
    let amount_to_predicate: u64 = 12;
    let asset_id = AssetId::default();
    let predicate_code =
        std::fs::read("tests/test_projects/predicate_false/out/debug/predicate_false.bin")?;
    let receiver_address: Address = LocalWallet::new_random(None).address();
    let wallets = launch_custom_provider_and_get_wallets(
        WalletsConfig::default(),
        Some(Config {
            predicates: true,
            utxo_validation: true,
            ..Config::local_node()
        }),
    )
    .await;
    let wallet = &wallets[0];
    let provider: &Provider = wallet.get_provider()?;

    let instance = Predicate::new(predicate_code);
    instance
        .deploy_predicate(wallet, amount_to_predicate, asset_id)
        .await?;

    let receiver_balance_before = provider
        .get_asset_balance(&receiver_address, asset_id)
        .await?;
    assert_eq!(receiver_balance_before, 0);

    instance
        .spend_predicate(
            provider,
            amount_to_predicate,
            asset_id,
            receiver_address,
            None,
        )
        .await
        .expect_err("should error");
    let receiver_balance_after = provider
        .get_asset_balance(&receiver_address, asset_id)
        .await?;
    assert_eq!(receiver_balance_before, receiver_balance_after);
    let predicate_balance = provider
        .get_asset_balance(&instance.address, asset_id)
        .await?;
    assert_eq!(predicate_balance, amount_to_predicate);

    Ok(())
}

#[tokio::test]
async fn can_call_predicate_with_u32_data() -> Result<(), anyhow::Error> {
    let amount_to_predicate: u64 = 23;
    let asset_id = AssetId::default();
    let predicate_code =
        std::fs::read("tests/test_projects/predicate_u32/out/debug/predicate_u32.bin")?;
    let receiver_address: Address = LocalWallet::new_random(None).address();
    let wallets = launch_custom_provider_and_get_wallets(
        WalletsConfig::default(),
        Some(Config {
            predicates: true,
            utxo_validation: true,
            ..Config::local_node()
        }),
    )
    .await;
    let wallet = &wallets[0];
    let provider: &Provider = wallet.get_provider()?;

    let instance = Predicate::new(predicate_code);
    instance
        .deploy_predicate(wallet, amount_to_predicate, asset_id)
        .await?;
    let receiver_balance_before = provider
        .get_asset_balance(&receiver_address, asset_id)
        .await?;
    assert_eq!(receiver_balance_before, 0);

    // invalid predicate data
    let predicate_data = ABIEncoder::encode(&[Token::U32(101_u32)]).unwrap();
    instance
        .spend_predicate(
            provider,
            amount_to_predicate,
            asset_id,
            receiver_address,
            Some(predicate_data),
        )
        .await
        .expect_err("should error");
    let receiver_balance_after = provider
        .get_asset_balance(&receiver_address, asset_id)
        .await?;
    assert_eq!(receiver_balance_before, receiver_balance_after);
    let predicate_balance = provider
        .get_asset_balance(&instance.address, asset_id)
        .await?;
    assert_eq!(predicate_balance, amount_to_predicate);

    // valid predicate data
    let predicate_data = ABIEncoder::encode(&[Token::U32(1078_u32)]).unwrap();
    instance
        .spend_predicate(
            provider,
            amount_to_predicate,
            asset_id,
            receiver_address,
            Some(predicate_data),
        )
        .await?;
    let receiver_balance_after = provider
        .get_asset_balance(&receiver_address, asset_id)
        .await?;
    assert_eq!(
        receiver_balance_before + amount_to_predicate,
        receiver_balance_after
    );
    let predicate_balance = provider
        .get_asset_balance(&instance.address, asset_id)
        .await?;
    assert_eq!(predicate_balance, 0);
    Ok(())
}

#[tokio::test]
async fn can_call_predicate_with_address_data() -> Result<(), anyhow::Error> {
    let arg = Token::B256(
        *Address::from_str("0xef86afa9696cf0dc6385e2c407a6e159a1103cefb7e2ae0636fb33d3cb2a9e4a")
            .unwrap(),
    );
    let args: Vec<Token> = vec![arg];
    let predicate_data = ABIEncoder::encode(&args).unwrap();
    let amount_to_predicate: u64 = 44;
    let asset_id = AssetId::default();
    let predicate_code =
        std::fs::read("tests/test_projects/predicate_address/out/debug/predicate_address.bin")?;
    let receiver_address: Address = LocalWallet::new_random(None).address();
    let wallets = launch_custom_provider_and_get_wallets(
        WalletsConfig::default(),
        Some(Config {
            predicates: true,
            utxo_validation: true,
            ..Config::local_node()
        }),
    )
    .await;
    let wallet = &wallets[0];
    let provider: &Provider = wallet.get_provider()?;

    let instance = Predicate::new(predicate_code);
    instance
        .deploy_predicate(wallet, amount_to_predicate, asset_id)
        .await?;
    let receiver_balance_before = provider
        .get_asset_balance(&receiver_address, asset_id)
        .await?;
    assert_eq!(receiver_balance_before, 0);
    instance
        .spend_predicate(
            provider,
            amount_to_predicate,
            asset_id,
            receiver_address,
            Some(predicate_data),
        )
        .await?;
    let receiver_balance_after = provider
        .get_asset_balance(&receiver_address, asset_id)
        .await?;
    assert_eq!(
        receiver_balance_before + amount_to_predicate,
        receiver_balance_after
    );
    let predicate_balance = provider
        .get_asset_balance(&instance.address, asset_id)
        .await?;
    assert_eq!(predicate_balance, 0);
    Ok(())
}

#[tokio::test]
async fn can_call_predicate_with_struct_data() -> Result<(), anyhow::Error> {
    let amount_to_predicate: u64 = 1886;
    let asset_id = AssetId::default();
    let predicate_code =
        std::fs::read("tests/test_projects/predicate_struct/out/debug/predicate_struct.bin")
            .unwrap();
    let receiver_address: Address = LocalWallet::new_random(None).address();
    let wallets = launch_custom_provider_and_get_wallets(
        WalletsConfig::default(),
        Some(Config {
            predicates: true,
            utxo_validation: true,
            ..Config::local_node()
        }),
    )
    .await;
    let wallet = &wallets[0];
    let provider: &Provider = wallet.get_provider()?;

    let instance = Predicate::new(predicate_code);
    instance
        .deploy_predicate(wallet, amount_to_predicate, asset_id)
        .await?;
    let receiver_balance_before = provider
        .get_asset_balance(&receiver_address, asset_id)
        .await?;
    assert_eq!(receiver_balance_before, 0);

    // invalid predicate data (bad u64)
    let has_account = Token::Bool(true);
    let total_complete = Token::U64(55);
    let args: Vec<Token> = vec![has_account, total_complete];
    let predicate_data = ABIEncoder::encode(&args).unwrap();
    instance
        .spend_predicate(
            provider,
            amount_to_predicate,
            asset_id,
            receiver_address,
            Some(predicate_data),
        )
        .await
        .expect_err("should error");
    let receiver_balance_after = provider
        .get_asset_balance(&receiver_address, asset_id)
        .await?;
    assert_eq!(receiver_balance_before, receiver_balance_after);
    let predicate_balance = provider
        .get_asset_balance(&instance.address, asset_id)
        .await?;
    assert_eq!(predicate_balance, amount_to_predicate);

    // invalid predicate data (bad bool)
    let has_account = Token::Bool(false);
    let total_complete = Token::U64(100);
    let args: Vec<Token> = vec![has_account, total_complete];
    let predicate_data = ABIEncoder::encode(&args).unwrap();
    instance
        .spend_predicate(
            provider,
            amount_to_predicate,
            asset_id,
            receiver_address,
            Some(predicate_data),
        )
        .await
        .expect_err("should error");
    let receiver_balance_after = provider
        .get_asset_balance(&receiver_address, asset_id)
        .await?;
    assert_eq!(receiver_balance_before, receiver_balance_after);
    let predicate_balance = provider
        .get_asset_balance(&instance.address, asset_id)
        .await?;
    assert_eq!(predicate_balance, amount_to_predicate);

    // valid predicate data
    let has_account = Token::Bool(true);
    let total_complete = Token::U64(100);
    let args: Vec<Token> = vec![has_account, total_complete];
    let predicate_data = ABIEncoder::encode(&args).unwrap();
    instance
        .spend_predicate(
            provider,
            amount_to_predicate,
            asset_id,
            receiver_address,
            Some(predicate_data),
        )
        .await?;
    let receiver_balance_after = provider
        .get_asset_balance(&receiver_address, asset_id)
        .await?;
    assert_eq!(
        receiver_balance_before + amount_to_predicate,
        receiver_balance_after
    );
    let predicate_balance = provider
        .get_asset_balance(&instance.address, asset_id)
        .await?;
    assert_eq!(predicate_balance, 0);
    Ok(())
}<|MERGE_RESOLUTION|>--- conflicted
+++ resolved
@@ -1,7 +1,6 @@
 use fuel_core::service::{Config, FuelService};
 use fuel_gql_client::fuel_tx::{AssetId, ContractId, Receipt};
 use fuels::contract::contract::MultiContractCallHandler;
-<<<<<<< HEAD
 use fuels::contract::predicate::Predicate;
 use fuels::prelude::Error::TransactionError;
 use fuels::prelude::{
@@ -12,15 +11,6 @@
 };
 use fuels::test_helpers::{produce_blocks, WalletsConfig};
 use fuels_core::abi_encoder::ABIEncoder;
-=======
-use fuels::prelude::{
-    abigen, launch_provider_and_get_wallet, setup_multiple_assets_coins, setup_single_asset_coins,
-    setup_test_provider, CallParameters, Contract, Error, LocalWallet, Provider, Salt, Signer,
-    TxParameters, DEFAULT_COIN_AMOUNT, DEFAULT_NUM_COINS,
-};
-#[cfg(feature = "fuel-core-lib")]
-use fuels::prelude::{launch_custom_provider_and_get_wallets, WalletsConfig};
->>>>>>> 587b9f95
 use fuels_core::parameters::StorageConfiguration;
 use fuels_core::tx::{Address, Bytes32, StorageSlot};
 use fuels_core::Tokenizable;
@@ -2257,129 +2247,6 @@
 }
 
 #[tokio::test]
-async fn test_get_gas_used() -> anyhow::Result<()> {
-    abigen!(
-        MyContract,
-        "packages/fuels/tests/test_projects/contract_test/out/debug/contract_test-abi.json"
-    );
-
-    let wallet = launch_provider_and_get_wallet().await;
-
-    let id = Contract::deploy(
-        "tests/test_projects/contract_test/out/debug/contract_test.bin",
-        &wallet,
-        TxParameters::default(),
-        StorageConfiguration::default(),
-    )
-    .await?;
-
-    let instance = MyContractBuilder::new(id.to_string(), wallet.clone()).build();
-
-    let gas_used = instance.initialize_counter(42).call().await?.gas_used;
-
-    assert!(gas_used > 0);
-
-    Ok(())
-}
-
-#[tokio::test]
-async fn test_contract_id_and_wallet_getters() {
-    abigen!(
-        SimpleContract,
-        "packages/fuels/tests/takes_ints_returns_bool.json",
-    );
-
-    let wallet = launch_provider_and_get_wallet().await;
-    let contract_id =
-        String::from("fuel1qqqqqqqqqqqqqqqqqqqqqqqqqqqqqqqqqqqqqqqqqqqqqqqqqqqqsx2mt2");
-
-    let contract_instance = SimpleContractBuilder::new(contract_id.clone(), wallet.clone()).build();
-
-    assert_eq!(contract_instance._get_wallet().address(), wallet.address());
-    assert_eq!(
-        contract_instance._get_contract_id().to_string(),
-        contract_id
-    );
-}
-
-#[tokio::test]
-async fn test_network_error() -> Result<(), anyhow::Error> {
-    abigen!(
-        MyContract,
-        "packages/fuels/tests/test_projects/contract_test/out/debug/contract_test-abi.json"
-    );
-
-    let mut wallet = LocalWallet::new_random(None);
-
-    let config = Config::local_node();
-    let service = FuelService::new_node(config).await?;
-    let provider = Provider::connect(service.bound_address).await?;
-
-    wallet.set_provider(provider);
-
-    // Simulate an unreachable node
-    service.stop().await;
-
-    let response = Contract::deploy(
-        "tests/test_projects/contract_test/out/debug/contract_test.bin",
-        &wallet,
-        TxParameters::default(),
-        StorageConfiguration::default(),
-    )
-    .await;
-
-    assert!(matches!(response, Err(Error::ProviderError(_))));
-
-    Ok(())
-}
-
-#[tokio::test]
-async fn str_in_array() -> Result<(), Error> {
-    abigen!(
-        MyContract,
-        "packages/fuels/tests/test_projects/str_in_array/out/debug/str_in_array-abi.json"
-    );
-
-    let wallet = launch_provider_and_get_wallet().await;
-
-    let contract_id = Contract::deploy(
-        "tests/test_projects/str_in_array/out/debug/str_in_array.bin",
-        &wallet,
-        TxParameters::default(),
-        StorageConfiguration::default(),
-    )
-    .await?;
-
-    let contract_instance = MyContractBuilder::new(contract_id.to_string(), wallet).build();
-
-    let input = vec!["foo".to_string(), "bar".to_string(), "baz".to_string()];
-    let response = contract_instance
-        .take_array_string_shuffle(input.clone())
-        .call()
-        .await?;
-
-    assert_eq!(response.value, ["baz", "foo", "bar"]);
-
-    let response = contract_instance
-        .take_array_string_return_single(input.clone())
-        .call()
-        .await?;
-
-    assert_eq!(response.value, ["foo"]);
-
-    // This test is skipped because of a compiler error.
-    // See: https://github.com/FuelLabs/sway/issues/2410
-    // let response = contract_instance
-    //     .take_array_string_return_single_element(input)
-    //     .call()
-    //     .await?;
-
-    // assert_eq!(response.value, "baz");
-
-    Ok(())
-}
-
-#[tokio::test]
 async fn can_call_no_arg_predicate_returns_true() -> Result<(), anyhow::Error> {
     let amount_to_predicate: u64 = 16;
     let asset_id = AssetId::default();
@@ -2476,7 +2343,7 @@
         .get_asset_balance(&instance.address, asset_id)
         .await?;
     assert_eq!(predicate_balance, amount_to_predicate);
-
+    assert_eq!(predicate_balance, 0);
     Ok(())
 }
 
@@ -2713,4 +2580,126 @@
         .await?;
     assert_eq!(predicate_balance, 0);
     Ok(())
+}
+
+#[tokio::test]
+async fn test_get_gas_used() -> anyhow::Result<()> {
+    abigen!(
+        MyContract,
+        "packages/fuels/tests/test_projects/contract_test/out/debug/contract_test-abi.json"
+    );
+
+    let wallet = launch_provider_and_get_wallet().await;
+
+    let id = Contract::deploy(
+        "tests/test_projects/contract_test/out/debug/contract_test.bin",
+        &wallet,
+        TxParameters::default(),
+        StorageConfiguration::default(),
+    )
+    .await?;
+
+    let instance = MyContractBuilder::new(id.to_string(), wallet.clone()).build();
+
+    let gas_used = instance.initialize_counter(42).call().await?.gas_used;
+
+    assert!(gas_used > 0);
+
+    Ok(())
+}
+
+#[tokio::test]
+async fn test_contract_id_and_wallet_getters() {
+    abigen!(
+        SimpleContract,
+        "packages/fuels/tests/takes_ints_returns_bool.json",
+    );
+
+    let wallet = launch_provider_and_get_wallet().await;
+    let contract_id =
+        String::from("fuel1qqqqqqqqqqqqqqqqqqqqqqqqqqqqqqqqqqqqqqqqqqqqqqqqqqqqsx2mt2");
+
+    let contract_instance = SimpleContractBuilder::new(contract_id.clone(), wallet.clone()).build();
+
+    assert_eq!(contract_instance._get_wallet().address(), wallet.address());
+    assert_eq!(
+        contract_instance._get_contract_id().to_string(),
+        contract_id
+    );
+}
+
+#[tokio::test]
+async fn test_network_error() -> Result<(), anyhow::Error> {
+    abigen!(
+        MyContract,
+        "packages/fuels/tests/test_projects/contract_test/out/debug/contract_test-abi.json"
+    );
+
+    let mut wallet = LocalWallet::new_random(None);
+
+    let config = Config::local_node();
+    let service = FuelService::new_node(config).await?;
+    let provider = Provider::connect(service.bound_address).await?;
+
+    wallet.set_provider(provider);
+
+    // Simulate an unreachable node
+    service.stop().await;
+
+    let response = Contract::deploy(
+        "tests/test_projects/contract_test/out/debug/contract_test.bin",
+        &wallet,
+        TxParameters::default(),
+        StorageConfiguration::default(),
+    )
+    .await;
+
+    assert!(matches!(response, Err(Error::ProviderError(_))));
+    Ok(())
+}
+
+#[tokio::test]
+async fn str_in_array() -> Result<(), Error> {
+    abigen!(
+        MyContract,
+        "packages/fuels/tests/test_projects/str_in_array/out/debug/str_in_array-abi.json"
+    );
+
+    let wallet = launch_provider_and_get_wallet().await;
+
+    let contract_id = Contract::deploy(
+        "tests/test_projects/str_in_array/out/debug/str_in_array.bin",
+        &wallet,
+        TxParameters::default(),
+        StorageConfiguration::default(),
+    )
+    .await?;
+
+    let contract_instance = MyContractBuilder::new(contract_id.to_string(), wallet).build();
+
+    let input = vec!["foo".to_string(), "bar".to_string(), "baz".to_string()];
+    let response = contract_instance
+        .take_array_string_shuffle(input.clone())
+        .call()
+        .await?;
+
+    assert_eq!(response.value, ["baz", "foo", "bar"]);
+
+    let response = contract_instance
+        .take_array_string_return_single(input.clone())
+        .call()
+        .await?;
+
+    assert_eq!(response.value, ["foo"]);
+
+    // This test is skipped because of a compiler error.
+    // See: https://github.com/FuelLabs/sway/issues/2410
+    // let response = contract_instance
+    //     .take_array_string_return_single_element(input)
+    //     .call()
+    //     .await?;
+
+    // assert_eq!(response.value, "baz");
+
+    Ok(())
 }