use fuel_core::service::{Config, FuelService};
use fuel_gql_client::fuel_tx::{AssetId, ContractId, Receipt};
use fuels::contract::contract::MultiContractCallHandler;
use fuels::prelude::{
    abigen, launch_provider_and_get_wallet, setup_multiple_assets_coins, setup_single_asset_coins,
    setup_test_provider, CallParameters, Contract, Error, LocalWallet, Provider, Salt, Signer,
    TxParameters, DEFAULT_COIN_AMOUNT, DEFAULT_NUM_COINS,
};
#[cfg(feature = "fuel-core-lib")]
use fuels::prelude::{launch_custom_provider_and_get_wallets, WalletsConfig};
use fuels_core::parameters::StorageConfiguration;
use fuels_core::tx::{Address, Bytes32, StorageSlot};
use fuels_core::Tokenizable;
use fuels_core::{constants::BASE_ASSET_ID, Token};
use sha2::{Digest, Sha256};
use std::str::FromStr;

/// Note: all the tests and examples below require pre-compiled Sway projects.
/// To compile these projects, run `cargo run --bin build-test-projects`.
/// It will build all test projects, creating their respective binaries,
/// ABI files, and lock files. These are not to be committed to the repository.

/// #[ctor::ctor] Marks a function or static variable as a library/executable constructor.
/// This uses OS-specific linker sections to call a specific function at load time.
#[cfg(test)]
#[ctor::ctor]
fn init_tracing() {
    let _ = tracing_subscriber::fmt::try_init();
}

fn null_contract_id() -> String {
    // a bech32 contract address that decodes to ~[0u8;32]
    String::from("fuel1qqqqqqqqqqqqqqqqqqqqqqqqqqqqqqqqqqqqqqqqqqqqqqqqqqqqsx2mt2")
}

#[tokio::test]
async fn compile_bindings_from_contract_file() {
    // Generates the bindings from an ABI definition in a JSON file
    // The generated bindings can be accessed through `SimpleContract`.
    abigen!(
        SimpleContract,
        "packages/fuels/tests/takes_ints_returns_bool.json",
    );

    let wallet = launch_provider_and_get_wallet().await;

    // `SimpleContract` is the name of the contract
    let contract_instance = SimpleContractBuilder::new(null_contract_id(), wallet).build();

    let call_handler = contract_instance.takes_ints_returns_bool(42);

    let encoded = format!(
        "{}{}",
        hex::encode(call_handler.contract_call.encoded_selector),
        hex::encode(call_handler.contract_call.encoded_args)
    );

    assert_eq!("000000009593586c000000000000002a", encoded);
}

#[tokio::test]
async fn compile_bindings_from_inline_contract() -> Result<(), Error> {
    // ANCHOR: bindings_from_inline_contracts
    // Generates the bindings from the an ABI definition inline.
    // The generated bindings can be accessed through `SimpleContract`.
    abigen!(
        SimpleContract,
        r#"
        [
            {
                "type": "function",
                "inputs": [
                    {
                        "name": "only_argument",
                        "type": "u32"
                    }
                ],
                "name": "takes_ints_returns_bool",
                "outputs": [
                    {
                        "name": "",
                        "type": "bool"
                    }
                ]
            }
        ]
        "#,
    );

    let wallet = launch_provider_and_get_wallet().await;
    //`SimpleContract` is the name of the contract
    let contract_instance = SimpleContractBuilder::new(null_contract_id(), wallet).build();

    let call_handler = contract_instance.takes_ints_returns_bool(42_u32);

    let encoded = format!(
        "{}{}",
        hex::encode(call_handler.contract_call.encoded_selector),
        hex::encode(call_handler.contract_call.encoded_args)
    );

    assert_eq!("000000009593586c000000000000002a", encoded);
    // ANCHOR_END: bindings_from_inline_contracts
    Ok(())
}

#[tokio::test]
async fn compile_bindings_array_input() {
    // Generates the bindings from the an ABI definition inline.
    // The generated bindings can be accessed through `SimpleContract`.
    abigen!(
        SimpleContract,
        r#"
        [
            {
                "type":"contract",
                "inputs":[
                    {
                        "name":"arg",
                        "type":"[u16; 3]"
                    }
                ],
                "name":"takes_array",
                "outputs":[

                ]
            }
        ]
        "#,
    );

    let wallet = launch_provider_and_get_wallet().await;

    // `SimpleContract` is the name of the contract
    let contract_instance = SimpleContractBuilder::new(null_contract_id(), wallet).build();

    let input: Vec<u16> = vec![1, 2, 3, 4];
    let call_handler = contract_instance.takes_array(input);

    let encoded = format!(
        "{}{}",
        hex::encode(call_handler.contract_call.encoded_selector),
        hex::encode(call_handler.contract_call.encoded_args)
    );

    assert_eq!(
        "00000000101cbeb50000000000000001000000000000000200000000000000030000000000000004",
        encoded
    );
}

#[tokio::test]
async fn compile_bindings_bool_array_input() {
    // Generates the bindings from the an ABI definition inline.
    // The generated bindings can be accessed through `SimpleContract`.
    abigen!(
        SimpleContract,
        r#"
        [
            {
                "type":"contract",
                "inputs":[
                    {
                        "name":"arg",
                        "type":"[bool; 3]"
                    }
                ],
                "name":"takes_array",
                "outputs":[

                ]
            }
        ]
        "#,
    );

    let wallet = launch_provider_and_get_wallet().await;

    // `SimpleContract` is the name of the contract
    let contract_instance = SimpleContractBuilder::new(null_contract_id(), wallet).build();

    let input: Vec<bool> = vec![true, false, true];
    let call_handler = contract_instance.takes_array(input);

    let encoded = format!(
        "{}{}",
        hex::encode(call_handler.contract_call.encoded_selector),
        hex::encode(call_handler.contract_call.encoded_args)
    );

    assert_eq!(
        "000000000c228226000000000000000100000000000000000000000000000001",
        encoded
    );
}

#[tokio::test]
async fn compile_bindings_byte_input() {
    // Generates the bindings from the an ABI definition inline.
    // The generated bindings can be accessed through `SimpleContract`.
    abigen!(
        SimpleContract,
        r#"
        [
            {
                "type":"contract",
                "inputs":[
                    {
                        "name":"arg",
                        "type":"byte"
                    }
                ],
                "name":"takes_byte",
                "outputs":[

                ]
            }
        ]
        "#,
    );

    let wallet = launch_provider_and_get_wallet().await;

    // `SimpleContract` is the name of the contract
    let contract_instance = SimpleContractBuilder::new(null_contract_id(), wallet).build();

    let call_handler = contract_instance.takes_byte(10u8);

    let encoded = format!(
        "{}{}",
        hex::encode(call_handler.contract_call.encoded_selector),
        hex::encode(call_handler.contract_call.encoded_args)
    );

    assert_eq!("00000000a4bd3861000000000000000a", encoded);
}

#[tokio::test]
async fn compile_bindings_string_input() {
    // Generates the bindings from the an ABI definition inline.
    // The generated bindings can be accessed through `SimpleContract`.
    abigen!(
        SimpleContract,
        r#"
        [
            {
                "type":"contract",
                "inputs":[
                    {
                        "name":"arg",
                        "type":"str[23]"
                    }
                ],
                "name":"takes_string",
                "outputs":[

                ]
            }
        ]
        "#,
    );

    let wallet = launch_provider_and_get_wallet().await;

    // `SimpleContract` is the name of the contract
    let contract_instance = SimpleContractBuilder::new(null_contract_id(), wallet).build();

    let call_handler = contract_instance.takes_string("This is a full sentence".into());

    let encoded = format!(
        "{}{}",
        hex::encode(call_handler.contract_call.encoded_selector),
        hex::encode(call_handler.contract_call.encoded_args)
    );

    assert_eq!(
        "00000000d56e76515468697320697320612066756c6c2073656e74656e636500",
        encoded
    );
}

#[tokio::test]
async fn compile_bindings_b256_input() {
    // Generates the bindings from the an ABI definition inline.
    // The generated bindings can be accessed through `SimpleContract`.
    abigen!(
        SimpleContract,
        r#"
        [
            {
                "type":"contract",
                "inputs":[
                    {
                        "name":"arg",
                        "type":"b256"
                    }
                ],
                "name":"takes_b256",
                "outputs":[

                ]
            }
        ]
        "#,
    );

    let wallet = launch_provider_and_get_wallet().await;

    // `SimpleContract` is the name of the contract
    let contract_instance = SimpleContractBuilder::new(null_contract_id(), wallet).build();

    let mut hasher = Sha256::new();
    hasher.update("test string".as_bytes());

    let arg = hasher.finalize();

    let call_handler = contract_instance.takes_b256(arg.into());

    let encoded = format!(
        "{}{}",
        hex::encode(call_handler.contract_call.encoded_selector),
        hex::encode(call_handler.contract_call.encoded_args)
    );

    assert_eq!(
        "0000000054992852d5579c46dfcc7f18207013e65b44e4cb4e2c2298f4ac457ba8f82743f31e930b",
        encoded
    );
}

#[tokio::test]
async fn compile_bindings_struct_input() {
    // Generates the bindings from the an ABI definition inline.
    // The generated bindings can be accessed through `SimpleContract`.
    abigen!(
        SimpleContract,
        r#"
        [
            {
                "type":"contract",
                "inputs":[
                    {
                        "name":"value",
                        "type":"struct MyStruct",
                        "components": [
                            {
                                "name": "foo",
                                "type": "[u8; 2]"
                            },
                            {
                                "name": "bar",
                                "type": "str[4]"
                            }
                        ]
                    }
                ],
                "name":"takes_struct",
                "outputs":[]
            }
        ]
        "#,
    );
    // Because of the abigen! macro, `MyStruct` is now in scope
    // and can be used!
    let input = MyStruct {
        foo: vec![10, 2],
        bar: "fuel".to_string(),
    };

    let wallet = launch_provider_and_get_wallet().await;

    // `SimpleContract` is the name of the contract
    let contract_instance = SimpleContractBuilder::new(null_contract_id(), wallet).build();

    let call_handler = contract_instance.takes_struct(input);

    let encoded = format!(
        "{}{}",
        hex::encode(call_handler.contract_call.encoded_selector),
        hex::encode(call_handler.contract_call.encoded_args)
    );

    assert_eq!(
        "000000008d4ab9b0000000000000000a00000000000000026675656c00000000",
        encoded
    );
}

#[tokio::test]
async fn compile_bindings_nested_struct_input() {
    // Generates the bindings from the an ABI definition inline.
    // The generated bindings can be accessed through `SimpleContract`.
    abigen!(
        SimpleContract,
        r#"
        [
            {
                "type":"contract",
                "inputs":[
                    {
                        "name":"top_value",
                        "type":"struct MyNestedStruct",
                        "components": [
                            {
                                "name": "x",
                                "type": "u16"
                            },
                            {
                                "name": "foo",
                                "type": "struct InnerStruct",
                                "components": [
                                    {
                                        "name":"a",
                                        "type": "bool"
                                    }
                                ]
                            }
                        ]
                    }
                ],
                "name":"takes_nested_struct",
                "outputs":[]
            }
        ]
        "#,
    );

    let inner_struct = InnerStruct { a: true };

    let input = MyNestedStruct {
        x: 10,
        foo: inner_struct,
    };

    let wallet = launch_provider_and_get_wallet().await;

    // `SimpleContract` is the name of the contract
    let contract_instance = SimpleContractBuilder::new(null_contract_id(), wallet).build();

    let call_handler = contract_instance.takes_nested_struct(input);

    let encoded = format!(
        "{}{}",
        hex::encode(call_handler.contract_call.encoded_selector),
        hex::encode(call_handler.contract_call.encoded_args)
    );

    assert_eq!("0000000088bf8a1b000000000000000a0000000000000001", encoded);
}

#[tokio::test]
async fn compile_bindings_enum_input() {
    // Generates the bindings from the an ABI definition inline.
    // The generated bindings can be accessed through `SimpleContract`.
    abigen!(
        SimpleContract,
        r#"
        [
            {
                "type":"contract",
                "inputs":[
                    {
                        "name":"my_enum",
                        "type":"enum MyEnum",
                        "components": [
                            {
                                "name": "X",
                                "type": "u32"
                            },
                            {
                                "name": "Y",
                                "type": "bool"
                            }
                        ]
                    }
                ],
                "name":"takes_enum",
                "outputs":[]
            }
        ]
        "#,
    );

    let variant = MyEnum::X(42);

    let wallet = launch_provider_and_get_wallet().await;

    // `SimpleContract` is the name of the contract
    let contract_instance = SimpleContractBuilder::new(null_contract_id(), wallet).build();

    let call_handler = contract_instance.takes_enum(variant);

    let encoded = format!(
        "{}{}",
        hex::encode(call_handler.contract_call.encoded_selector),
        hex::encode(call_handler.contract_call.encoded_args)
    );
    let expected = "0000000021b2784f0000000000000000000000000000002a";
    assert_eq!(encoded, expected);
}

#[allow(clippy::blacklisted_name)]
#[tokio::test]
async fn create_struct_from_decoded_tokens() -> Result<(), Error> {
    // Generates the bindings from the an ABI definition inline.
    // The generated bindings can be accessed through `SimpleContract`.
    abigen!(
        SimpleContract,
        r#"
        [
            {
                "type":"contract",
                "inputs":[
                    {
                        "name":"my_val",
                        "type":"struct MyStruct",
                        "components": [
                            {
                                "name": "foo",
                                "type": "u8"
                            },
                            {
                                "name": "bar",
                                "type": "bool"
                            }
                        ]
                    }
                ],
                "name":"takes_struct",
                "outputs":[]
            }
        ]
        "#,
    );

    // Decoded tokens
    let foo = Token::U8(10);
    let bar = Token::Bool(true);

    // Create the struct using the decoded tokens.
    // `struct_from_tokens` is of type `MyStruct`.
    let struct_from_tokens = MyStruct::from_token(Token::Struct(vec![foo, bar]))?;

    assert_eq!(10, struct_from_tokens.foo);
    assert!(struct_from_tokens.bar);

    let wallet = launch_provider_and_get_wallet().await;

    // `SimpleContract` is the name of the contract
    let contract_instance = SimpleContractBuilder::new(null_contract_id(), wallet).build();

    let call_handler = contract_instance.takes_struct(struct_from_tokens);

    let encoded = format!(
        "{}{}",
        hex::encode(call_handler.contract_call.encoded_selector),
        hex::encode(call_handler.contract_call.encoded_args)
    );

    assert_eq!("00000000cb0b2f05000000000000000a0000000000000001", encoded);
    Ok(())
}

#[tokio::test]
async fn create_nested_struct_from_decoded_tokens() -> Result<(), Error> {
    // Generates the bindings from the an ABI definition inline.
    // The generated bindings can be accessed through `SimpleContract`.
    abigen!(
        SimpleContract,
        r#"
        [
            {
                "type":"contract",
                "inputs":[
                    {
                        "name":"input",
                        "type":"struct MyNestedStruct",
                        "components": [
                            {
                                "name": "x",
                                "type": "u16"
                            },
                            {
                                "name": "y",
                                "type": "struct InnerStruct",
                                "components": [
                                    {
                                        "name":"a",
                                        "type": "bool"
                                    }
                                ]
                            }
                        ]
                    }
                ],
                "name":"takes_nested_struct",
                "outputs":[]
            }
        ]
        "#,
    );

    // Creating just the InnerStruct is possible
    let a = Token::Bool(true);
    let inner_struct_token = Token::Struct(vec![a.clone()]);
    let inner_struct_from_tokens = InnerStruct::from_token(inner_struct_token.clone())?;
    assert!(inner_struct_from_tokens.a);

    // Creating the whole nested struct `MyNestedStruct`
    // from tokens.
    // `x` is the token for the field `x` in `MyNestedStruct`
    // `a` is the token for the field `a` in `InnerStruct`
    let x = Token::U16(10);

    let nested_struct_from_tokens =
        MyNestedStruct::from_token(Token::Struct(vec![x, inner_struct_token]))?;

    assert_eq!(10, nested_struct_from_tokens.x);
    assert!(nested_struct_from_tokens.y.a);

    let wallet = launch_provider_and_get_wallet().await;

    // `SimpleContract` is the name of the contract
    let contract_instance = SimpleContractBuilder::new(null_contract_id(), wallet).build();

    let call_handler = contract_instance.takes_nested_struct(nested_struct_from_tokens);

    let encoded = format!(
        "{}{}",
        hex::encode(call_handler.contract_call.encoded_selector),
        hex::encode(call_handler.contract_call.encoded_args)
    );

    assert_eq!("0000000088bf8a1b000000000000000a0000000000000001", encoded);
    Ok(())
}

#[tokio::test]
async fn type_safe_output_values() -> Result<(), Error> {
    // Generates the bindings from the an ABI definition inline.
    // The generated bindings can be accessed through `SimpleContract`.
    abigen!(
        MyContract,
        "packages/fuels/tests/test_projects/contract_output_test/out/debug/contract_output_test-abi.json"
    );

    let wallet = launch_provider_and_get_wallet().await;

    let contract_id = Contract::deploy(
        "tests/test_projects/contract_output_test/out/debug/contract_output_test.bin",
        &wallet,
        TxParameters::default(),
        StorageConfiguration::default(),
    )
    .await?;

    let contract_instance = MyContractBuilder::new(contract_id.to_string(), wallet).build();

    // `response`'s type matches the return type of `is_event()`
    let response = contract_instance.is_even(10).call().await?;
    assert!(response.value);

    // `response`'s type matches the return type of `return_my_string()`
    let response = contract_instance
        .return_my_string("fuel".to_string())
        .call()
        .await?;

    assert_eq!(response.value, "fuel");

    let my_struct = MyStruct { foo: 10, bar: true };

    let response = contract_instance.return_my_struct(my_struct).call().await?;

    assert_eq!(response.value.foo, 10);
    assert!(response.value.bar);
    Ok(())
}

#[tokio::test]
async fn call_with_structs() -> Result<(), Error> {
    // Generates the bindings from the an ABI definition inline.
    // The generated bindings can be accessed through `MyContract`.
    // ANCHOR: struct_generation
    abigen!(
        MyContract,
        "packages/fuels/tests/test_projects/complex_types_contract/out/debug/contract_test-abi.json"
    );

    // Here we can use `CounterConfig`, a struct originally
    // defined in the Sway contract.
    let counter_config = CounterConfig {
        dummy: true,
        initial_value: 42,
    };
    // ANCHOR_END: struct_generation

    let wallet = launch_provider_and_get_wallet().await;

    let contract_id = Contract::deploy(
        "tests/test_projects/complex_types_contract/out/debug/contract_test.bin",
        &wallet,
        TxParameters::default(),
        StorageConfiguration::default(),
    )
    .await?;

    let contract_instance = MyContractBuilder::new(contract_id.to_string(), wallet).build();

    let response = contract_instance
        .initialize_counter(counter_config) // Build the ABI call
        .call() // Perform the network call
        .await?;

    assert_eq!(42, response.value);

    let response = contract_instance.increment_counter(10).call().await?;

    assert_eq!(52, response.value);
    Ok(())
}

#[tokio::test]
async fn call_with_empty_return() -> Result<(), Error> {
    // Generates the bindings from the an ABI definition inline.
    // The generated bindings can be accessed through `MyContract`.
    abigen!(
        MyContract,
        "packages/fuels/tests/test_projects/call_empty_return/out/debug/contract_test-abi.json"
    );

    let wallet = launch_provider_and_get_wallet().await;

    let contract_id = Contract::deploy(
        "tests/test_projects/call_empty_return/out/debug/contract_test.bin",
        &wallet,
        TxParameters::default(),
        StorageConfiguration::default(),
    )
    .await?;

    let contract_instance = MyContractBuilder::new(contract_id.to_string(), wallet).build();

    let _response = contract_instance
        .store_value(42) // Build the ABI call
        .call() // Perform the network call
        .await?;
    Ok(())
}

#[tokio::test]
async fn abigen_different_structs_same_arg_name() -> Result<(), Error> {
    abigen!(
        MyContract,
        "packages/fuels/tests/test_projects/two_structs/out/debug/two_structs-abi.json",
    );

    let wallet = launch_provider_and_get_wallet().await;

    let contract_id = Contract::deploy(
        "tests/test_projects/two_structs/out/debug/two_structs.bin",
        &wallet,
        TxParameters::default(),
        StorageConfiguration::default(),
    )
    .await?;

    let contract_instance = MyContractBuilder::new(contract_id.to_string(), wallet).build();

    let param_one = StructOne { foo: 42 };
    let param_two = StructTwo { bar: 42 };

    let res_one = contract_instance.something(param_one).call().await?;

    assert_eq!(res_one.value, 43);

    let res_two = contract_instance.something_else(param_two).call().await?;

    assert_eq!(res_two.value, 41);
    Ok(())
}

#[tokio::test]
async fn test_reverting_transaction() -> Result<(), Error> {
    abigen!(
        RevertingContract,
        "packages/fuels/tests/test_projects/revert_transaction_error/out/debug/capture_revert_transaction_error-abi.json"
    );

    let wallet = launch_provider_and_get_wallet().await;

    let contract_id = Contract::deploy(
        "tests/test_projects/revert_transaction_error/out/debug/capture_revert_transaction_error.bin",
        &wallet,
        TxParameters::default(),
        StorageConfiguration::default()

    )
        .await?;
    let contract_instance = RevertingContractBuilder::new(contract_id.to_string(), wallet).build();
    let response = contract_instance.make_transaction_fail(0).call().await;

    assert!(matches!(response, Err(Error::RevertTransactionError(..))));

    Ok(())
}

#[tokio::test]
async fn multiple_read_calls() -> Result<(), Error> {
    abigen!(
        MyContract,
        "packages/fuels/tests/test_projects/multiple_read_calls/out/debug/demo-abi.json"
    );

    let wallet = launch_provider_and_get_wallet().await;

    let contract_id = Contract::deploy(
        "tests/test_projects/multiple_read_calls/out/debug/demo.bin",
        &wallet,
        TxParameters::default(),
        StorageConfiguration::default(),
    )
    .await?;
    let contract_instance = MyContractBuilder::new(contract_id.to_string(), wallet).build();

    contract_instance.store(42).call().await?;

    // Use "simulate" because the methods don't actually run a transaction, but just a dry-run
    // We can notice here that, thanks to this, we don't generate a TransactionId collision,
    // even if the transactions are theoretically the same.
    let stored = contract_instance.read(0).simulate().await?;

    assert_eq!(stored.value, 42);

    let stored = contract_instance.read(0).simulate().await?;

    assert_eq!(stored.value, 42);
    Ok(())
}

#[tokio::test]
async fn test_methods_typeless_argument() -> Result<(), Error> {
    // Generates the bindings from the an ABI definition inline.
    // The generated bindings can be accessed through `MyContract`.
    abigen!(
        MyContract,
        "packages/fuels/tests/test_projects/empty_arguments/out/debug/method_four_arguments-abi.json"
    );

    let wallet = launch_provider_and_get_wallet().await;

    let contract_id = Contract::deploy(
        "tests/test_projects/empty_arguments/out/debug/method_four_arguments.bin",
        &wallet,
        TxParameters::default(),
        StorageConfiguration::default(),
    )
    .await?;

    let contract_instance = MyContractBuilder::new(contract_id.to_string(), wallet).build();

    let response = contract_instance
        .method_with_empty_argument()
        .call()
        .await?;
    assert_eq!(response.value, 63);
    Ok(())
}

#[tokio::test]
async fn test_large_return_data() -> Result<(), Error> {
    abigen!(
        MyContract,
        "packages/fuels/tests/test_projects/large_return_data/out/debug/contract_test-abi.json"
    );

    let wallet = launch_provider_and_get_wallet().await;

    let contract_id = Contract::deploy(
        "tests/test_projects/large_return_data/out/debug/contract_test.bin",
        &wallet,
        TxParameters::default(),
        StorageConfiguration::default(),
    )
    .await?;

    let contract_instance = MyContractBuilder::new(contract_id.to_string(), wallet).build();

    let res = contract_instance.get_id().call().await?;

    assert_eq!(
        res.value,
        [
            255, 255, 255, 255, 255, 255, 255, 255, 255, 255, 255, 255, 255, 255, 255, 255, 255,
            255, 255, 255, 255, 255, 255, 255, 255, 255, 255, 255, 255, 255, 255, 255
        ]
    );

    // One word-sized string
    let res = contract_instance.get_small_string().call().await?;
    assert_eq!(res.value, "gggggggg");

    // Two word-sized string
    let res = contract_instance.get_large_string().call().await?;
    assert_eq!(res.value, "ggggggggg");

    // Large struct will be bigger than a `WORD`.
    let res = contract_instance.get_large_struct().call().await?;
    assert_eq!(res.value.foo, 12);
    assert_eq!(res.value.bar, 42);

    // Array will be returned in `ReturnData`.
    let res = contract_instance.get_large_array().call().await?;
    assert_eq!(res.value, &[1, 2]);

    let res = contract_instance.get_contract_id().call().await?;

    // First `value` is from `CallResponse`.
    // Second `value` is from Sway `ContractId` type.
    assert_eq!(
        res.value,
        ContractId::from([
            255, 255, 255, 255, 255, 255, 255, 255, 255, 255, 255, 255, 255, 255, 255, 255, 255,
            255, 255, 255, 255, 255, 255, 255, 255, 255, 255, 255, 255, 255, 255, 255
        ])
    );
    Ok(())
}

#[tokio::test]
async fn test_provider_launch_and_connect() -> Result<(), Error> {
    abigen!(
        MyContract,
        "packages/fuels/tests/test_projects/contract_test/out/debug/contract_test-abi.json"
    );

    let mut wallet = LocalWallet::new_random(None);

    let coins = setup_single_asset_coins(
        wallet.address(),
        BASE_ASSET_ID,
        DEFAULT_NUM_COINS,
        DEFAULT_COIN_AMOUNT,
    );
    let (launched_provider, address) = setup_test_provider(coins, None).await;
    let connected_provider = Provider::connect(address).await?;

    wallet.set_provider(connected_provider);

    let contract_id = Contract::deploy(
        "tests/test_projects/contract_test/out/debug/contract_test.bin",
        &wallet,
        TxParameters::default(),
        StorageConfiguration::default(),
    )
    .await?;

    let contract_instance_connected =
        MyContractBuilder::new(contract_id.to_string(), wallet.clone()).build();

    let response = contract_instance_connected
        .initialize_counter(42) // Build the ABI call
        .call() // Perform the network call
        .await?;
    assert_eq!(42, response.value);

    wallet.set_provider(launched_provider);
    let contract_instance_launched =
        MyContractBuilder::new(contract_id.to_string(), wallet).build();

    let response = contract_instance_launched
        .increment_counter(10)
        .call()
        .await?;
    assert_eq!(52, response.value);
    Ok(())
}

#[tokio::test]
async fn test_contract_calling_contract() -> Result<(), Error> {
    // Tests a contract call that calls another contract (FooCaller calls FooContract underneath)
    abigen!(
        FooContract,
        "packages/fuels/tests/test_projects/foo_contract/out/debug/foo_contract-abi.json"
    );

    abigen!(
        FooCaller,
        "packages/fuels/tests/test_projects/foo_caller_contract/out/debug/foo_caller_contract-abi.json"
    );

    let wallet = launch_provider_and_get_wallet().await;

    // Load and deploy the first compiled contract
    let foo_contract_id = Contract::deploy(
        "tests/test_projects/foo_contract/out/debug/foo_contract.bin",
        &wallet,
        TxParameters::default(),
        StorageConfiguration::default(),
    )
    .await?;

    let foo_contract_instance =
        FooContractBuilder::new(foo_contract_id.to_string(), wallet.clone()).build();

    // Call the contract directly; it just flips the bool value that's passed.
    let res = foo_contract_instance.foo(true).call().await?;
    assert!(!res.value);

    // Load and deploy the second compiled contract
    let foo_caller_contract_id = Contract::deploy(
        "tests/test_projects/foo_caller_contract/out/debug/foo_caller_contract.bin",
        &wallet,
        TxParameters::default(),
        StorageConfiguration::default(),
    )
    .await?;

    let foo_caller_contract_instance =
        FooCallerBuilder::new(foo_caller_contract_id.to_string(), wallet.clone()).build();

    // Calls the contract that calls the `FooContract` contract, also just
    // flips the bool value passed to it.
    // ANCHOR: external_contract
    let res = foo_caller_contract_instance
        .call_foo_contract(*foo_contract_id.hash(), true)
        .set_contracts(&[foo_contract_id]) // Sets the external contract
        .call()
        .await?;
    // ANCHOR_END: external_contract

    assert!(!res.value);
    Ok(())
}

#[tokio::test]
async fn test_gas_errors() -> Result<(), Error> {
    // Generates the bindings from the an ABI definition inline.
    // The generated bindings can be accessed through `MyContract`.
    abigen!(
        MyContract,
        "packages/fuels/tests/test_projects/contract_test/out/debug/contract_test-abi.json"
    );

    let wallet = launch_provider_and_get_wallet().await;

    let contract_id = Contract::deploy(
        "tests/test_projects/contract_test/out/debug/contract_test.bin",
        &wallet,
        TxParameters::default(),
        StorageConfiguration::default(),
    )
    .await?;

    let contract_instance = MyContractBuilder::new(contract_id.to_string(), wallet).build();

    // Test for insufficient gas.
    let response = contract_instance
        .initialize_counter(42) // Build the ABI call
        .tx_params(TxParameters::new(
            Some(DEFAULT_COIN_AMOUNT),
            Some(100),
            None,
            None,
        ))
        .call() // Perform the network call
        .await
        .expect_err("should error");

    let expected = "Revert transaction error: OutOfGas, receipts:";
    assert!(response.to_string().starts_with(expected));

    // Test for running out of gas. Gas price as `None` will be 0.
    // Gas limit will be 100, this call will use more than 100 gas.
    let response = contract_instance
        .initialize_counter(42) // Build the ABI call
        .tx_params(TxParameters::new(None, Some(100), None, None))
        .call() // Perform the network call
        .await
        .expect_err("should error");

    let expected = "Revert transaction error: OutOfGas, receipts:";

    assert!(response.to_string().starts_with(expected));
    Ok(())
}

#[tokio::test]
async fn test_call_param_gas_errors() -> Result<(), Error> {
    abigen!(
        MyContract,
        "packages/fuels/tests/test_projects/contract_test/out/debug/contract_test-abi.json"
    );

    let wallet = launch_provider_and_get_wallet().await;

    let contract_id = Contract::deploy(
        "tests/test_projects/contract_test/out/debug/contract_test.bin",
        &wallet,
        TxParameters::default(),
        StorageConfiguration::default(),
    )
    .await?;

    let contract_instance = MyContractBuilder::new(contract_id.to_string(), wallet).build();

    // Transaction gas_limit is sufficient, call gas_forwarded is too small
    let response = contract_instance
        .initialize_counter(42)
        .tx_params(TxParameters::new(None, Some(1000), None, None))
        .call_params(CallParameters::new(None, None, Some(1)))
        .call()
        .await
        .expect_err("should error");

    let expected = "Revert transaction error: OutOfGas, receipts:";
    assert!(response.to_string().starts_with(expected));

    // Call params gas_forwarded exceeds transaction limit
    let response = contract_instance
        .initialize_counter(42)
        .tx_params(TxParameters::new(None, Some(1), None, None))
        .call_params(CallParameters::new(None, None, Some(1000)))
        .call()
        .await
        .expect_err("should error");

    let expected = "Revert transaction error: OutOfGas, receipts:";
    assert!(response.to_string().starts_with(expected));
    Ok(())
}

#[tokio::test]
async fn test_amount_and_asset_forwarding() -> Result<(), Error> {
    abigen!(
        TestFuelCoinContract,
        "packages/fuels/tests/test_projects/token_ops/out/debug/token_ops-abi.json"
    );

    let wallet = launch_provider_and_get_wallet().await;

    let id = Contract::deploy(
        "tests/test_projects/token_ops/out/debug/token_ops.bin",
        &wallet,
        TxParameters::default(),
        StorageConfiguration::default(),
    )
    .await?;

    let instance = TestFuelCoinContractBuilder::new(id.to_string(), wallet.clone()).build();

    let mut balance_response = instance
        .get_balance((&id).into(), (&id).into())
        .call()
        .await?;
    assert_eq!(balance_response.value, 0);

    instance.mint_coins(5_000_000).call().await?;

    balance_response = instance
        .get_balance(id.clone().into(), (&id).into())
        .call()
        .await?;
    assert_eq!(balance_response.value, 5_000_000);

    let tx_params = TxParameters::new(None, Some(1_000_000), None, None);
    // Forward 1_000_000 coin amount of base asset_id
    // this is a big number for checking that amount can be a u64
    let call_params = CallParameters::new(Some(1_000_000), None, None);

    let response = instance
        .get_msg_amount()
        .tx_params(tx_params)
        .call_params(call_params)
        .call()
        .await?;

    assert_eq!(response.value, 1_000_000);

    let call_response = response
        .receipts
        .iter()
        .find(|&r| matches!(r, Receipt::Call { .. }));

    assert!(call_response.is_some());

    assert_eq!(call_response.unwrap().amount().unwrap(), 1_000_000);
    assert_eq!(call_response.unwrap().asset_id().unwrap(), &BASE_ASSET_ID);

    let address = wallet.address();

    // withdraw some tokens to wallet
    instance
        .transfer_coins_to_output(1_000_000, (&id).into(), address.into())
        .append_variable_outputs(1)
        .call()
        .await?;

    let asset_id = AssetId::from(*id.hash());
    let call_params = CallParameters::new(Some(0), Some(asset_id), None);
    let tx_params = TxParameters::new(None, Some(1_000_000), None, None);

    let response = instance
        .get_msg_amount()
        .tx_params(tx_params)
        .call_params(call_params)
        .call()
        .await?;

    assert_eq!(response.value, 0);

    let call_response = response
        .receipts
        .iter()
        .find(|&r| matches!(r, Receipt::Call { .. }));

    assert!(call_response.is_some());

    assert_eq!(call_response.unwrap().amount().unwrap(), 0);
    assert_eq!(
        call_response.unwrap().asset_id().unwrap(),
        &AssetId::from(*id.hash())
    );
    Ok(())
}

#[tokio::test]
async fn test_multiple_args() -> Result<(), Error> {
    abigen!(
        MyContract,
        "packages/fuels/tests/test_projects/contract_test/out/debug/contract_test-abi.json"
    );

    let wallet = launch_provider_and_get_wallet().await;

    let id = Contract::deploy(
        "tests/test_projects/contract_test/out/debug/contract_test.bin",
        &wallet,
        TxParameters::default(),
        StorageConfiguration::default(),
    )
    .await?;

    let instance = MyContractBuilder::new(id.to_string(), wallet.clone()).build();

    // Make sure we can call the contract with multiple arguments
    let response = instance.get(5, 6).call().await?;

    assert_eq!(response.value, 5);

    let t = MyType { x: 5, y: 6 };
    let response = instance.get_alt(t.clone()).call().await?;
    assert_eq!(response.value, t);

    let response = instance.get_single(5).call().await?;
    assert_eq!(response.value, 5);
    Ok(())
}

#[tokio::test]
async fn test_tuples() -> Result<(), Error> {
    abigen!(
        MyContract,
        "packages/fuels/tests/test_projects/tuples/out/debug/tuples-abi.json"
    );

    let wallet = launch_provider_and_get_wallet().await;

    let id = Contract::deploy(
        "tests/test_projects/tuples/out/debug/tuples.bin",
        &wallet,
        TxParameters::default(),
        StorageConfiguration::default(),
    )
    .await?;

    let instance = MyContractBuilder::new(id.to_string(), wallet.clone()).build();

    let response = instance.returns_tuple((1, 2)).call().await?;

    assert_eq!(response.value, (1, 2));

    // Tuple with struct.
    let my_struct_tuple = (
        42,
        Person {
            name: "Jane".to_string(),
        },
    );
    let response = instance
        .returns_struct_in_tuple(my_struct_tuple.clone())
        .call()
        .await?;

    assert_eq!(response.value, my_struct_tuple);

    // Tuple with enum.
    let my_enum_tuple: (u64, State) = (42, State::A());

    let response = instance
        .returns_enum_in_tuple(my_enum_tuple.clone())
        .call()
        .await?;

    assert_eq!(response.value, my_enum_tuple);

    let id = *ContractId::zeroed();
    let my_b256_u8_tuple: ([u8; 32], u8) = (id, 10);

    let response = instance.tuple_with_b256(my_b256_u8_tuple).call().await?;

    assert_eq!(response.value, my_b256_u8_tuple);
    Ok(())
}

#[tokio::test]
async fn test_array() -> Result<(), Error> {
    abigen!(
        MyContract,
        "packages/fuels/tests/test_projects/contract_test/out/debug/contract_test-abi.json"
    );

    let wallet = launch_provider_and_get_wallet().await;

    let contract_id = Contract::deploy(
        "tests/test_projects/contract_test/out/debug/contract_test.bin",
        &wallet,
        TxParameters::default(),
        StorageConfiguration::default(),
    )
    .await?;

    let contract_instance = MyContractBuilder::new(contract_id.to_string(), wallet).build();

    assert_eq!(
        contract_instance
            .get_array([42; 2].to_vec())
            .call()
            .await?
            .value,
        [42; 2]
    );
    Ok(())
}

#[tokio::test]
async fn test_arrays_with_custom_types() -> Result<(), Error> {
    // Generates the bindings from the an ABI definition inline.
    // The generated bindings can be accessed through `MyContract`.
    abigen!(
        MyContract,
        "packages/fuels/tests/test_projects/contract_test/out/debug/contract_test-abi.json"
    );

    let wallet = launch_provider_and_get_wallet().await;

    let contract_id = Contract::deploy(
        "tests/test_projects/contract_test/out/debug/contract_test.bin",
        &wallet,
        TxParameters::default(),
        StorageConfiguration::default(),
    )
    .await?;

    let contract_instance = MyContractBuilder::new(contract_id.to_string(), wallet).build();

    let persons = vec![
        Person {
            name: "John".to_string(),
        },
        Person {
            name: "Jane".to_string(),
        },
    ];

    let response = contract_instance.array_of_structs(persons).call().await?;

    assert_eq!("John", response.value[0].name);
    assert_eq!("Jane", response.value[1].name);

    let states = vec![State::A(), State::B()];

    let response = contract_instance
        .array_of_enums(states.clone())
        .call()
        .await?;

    assert_eq!(states[0], response.value[0]);
    assert_eq!(states[1], response.value[1]);
    Ok(())
}

#[tokio::test]
async fn test_auth_msg_sender_from_sdk() -> Result<(), Error> {
    abigen!(
        AuthContract,
        "packages/fuels/tests/test_projects/auth_testing_contract/out/debug/auth_testing_contract-abi.json"
    );

    let wallet = launch_provider_and_get_wallet().await;

    let id = Contract::deploy(
        "tests/test_projects/auth_testing_contract/out/debug/auth_testing_contract.bin",
        &wallet,
        TxParameters::default(),
        StorageConfiguration::default(),
    )
    .await?;

    let auth_instance = AuthContractBuilder::new(id.to_string(), wallet.clone()).build();

    // Contract returns true if `msg_sender()` matches `wallet.address()`.
    let response = auth_instance
        .check_msg_sender(wallet.address().into())
        .call()
        .await?;

    assert!(response.value);
    Ok(())
}

#[tokio::test]
async fn workflow_enum_inside_struct() -> Result<(), Error> {
    abigen!(
        MyContract,
        "packages/fuels/tests/test_projects/enum_inside_struct/out/debug\
        /enum_inside_struct-abi.json"
    );

    let wallet = launch_provider_and_get_wallet().await;

    let id = Contract::deploy(
        "tests/test_projects/enum_inside_struct/out/debug/enum_inside_struct.bin",
        &wallet,
        TxParameters::default(),
        StorageConfiguration::default(),
    )
    .await?;
    let instance = MyContractBuilder::new(id.to_string(), wallet.clone()).build();
    let response = instance.return_enum_inside_struct(11).call().await?;
    let expected = Cocktail {
        the_thing_you_mix_in: Shaker::Mojito(222),
        glass: 333,
    };
    assert_eq!(response.value, expected);
    let enum_inside_struct = Cocktail {
        the_thing_you_mix_in: Shaker::Cosmopolitan(444),
        glass: 555,
    };
    let response = instance
        .take_enum_inside_struct(enum_inside_struct)
        .call()
        .await?;
    assert_eq!(response.value, 6666);
    Ok(())
}

#[tokio::test]
async fn test_logd_receipts() -> Result<(), Error> {
    abigen!(
        LoggingContract,
        "packages/fuels/tests/test_projects/contract_logdata/out/debug/contract_logdata-abi.json"
    );

    let wallet = launch_provider_and_get_wallet().await;

    let id = Contract::deploy(
        "tests/test_projects/contract_logdata/out/debug/contract_logdata.bin",
        &wallet,
        TxParameters::default(),
        StorageConfiguration::default(),
    )
    .await?;
    let contract_instance = LoggingContractBuilder::new(id.to_string(), wallet.clone()).build();
    let mut value = [0u8; 32];
    value[0] = 0xFF;
    value[1] = 0xEE;
    value[2] = 0xDD;
    value[12] = 0xAA;
    value[13] = 0xBB;
    value[14] = 0xCC;
    let response = contract_instance
        .use_logd_opcode(value, 3, 6)
        .call()
        .await?;
    assert_eq!(response.logs, vec!["ffeedd", "ffeedd000000"]);
    let response = contract_instance
        .use_logd_opcode(value, 14, 15)
        .call()
        .await?;
    assert_eq!(
        response.logs,
        vec![
            "ffeedd000000000000000000aabb",
            "ffeedd000000000000000000aabbcc"
        ]
    );
    let response = contract_instance.dont_use_logd().call().await?;
    assert!(response.logs.is_empty());
    Ok(())
}

#[tokio::test]
async fn test_wallet_balance_api() -> Result<(), Error> {
    // Single asset
    let mut wallet = LocalWallet::new_random(None);
    let number_of_coins = 21;
    let amount_per_coin = 11;
    let coins = setup_single_asset_coins(
        wallet.address(),
        BASE_ASSET_ID,
        number_of_coins,
        amount_per_coin,
    );

    let (provider, _) = setup_test_provider(coins.clone(), None).await;
    wallet.set_provider(provider);
    for (_utxo_id, coin) in coins {
        let balance = wallet.get_asset_balance(&coin.asset_id).await;
        assert_eq!(balance?, number_of_coins * amount_per_coin);
    }
    let balances = wallet.get_balances().await?;
    let expected_key = "0x".to_owned() + BASE_ASSET_ID.to_string().as_str();
    assert_eq!(balances.len(), 1); // only the base asset
    assert!(balances.contains_key(&expected_key));
    assert_eq!(
        *balances.get(&expected_key).unwrap(),
        number_of_coins * amount_per_coin
    );

    // Multiple assets
    let number_of_assets = 7;
    let coins_per_asset = 21;
    let amount_per_coin = 11;
    let (coins, asset_ids) = setup_multiple_assets_coins(
        wallet.address(),
        number_of_assets,
        coins_per_asset,
        amount_per_coin,
    );
    assert_eq!(coins.len() as u64, number_of_assets * coins_per_asset);
    assert_eq!(asset_ids.len() as u64, number_of_assets);
    let (provider, _) = setup_test_provider(coins.clone(), None).await;
    wallet.set_provider(provider);
    let balances = wallet.get_balances().await?;
    assert_eq!(balances.len() as u64, number_of_assets);
    for asset_id in asset_ids {
        let balance = wallet.get_asset_balance(&asset_id).await;
        assert_eq!(balance?, coins_per_asset * amount_per_coin);
        let expected_key = "0x".to_owned() + asset_id.to_string().as_str();
        assert!(balances.contains_key(&expected_key));
        assert_eq!(
            *balances.get(&expected_key).unwrap(),
            coins_per_asset * amount_per_coin
        );
    }
    Ok(())
}

#[tokio::test]
async fn sway_native_types_support() -> Result<(), Box<dyn std::error::Error>> {
    abigen!(
        MyContract,
        "packages/fuels/tests/test_projects/sway_native_types/out/debug/sway_native_types-abi.json"
    );

    let wallet = launch_provider_and_get_wallet().await;

    let id = Contract::deploy(
        "tests/test_projects/sway_native_types/out/debug/sway_native_types.bin",
        &wallet,
        TxParameters::default(),
        StorageConfiguration::default(),
    )
    .await?;

    let instance = MyContractBuilder::new(id.to_string(), wallet.clone()).build();

    let user = User {
        weight: 10,
        address: Address::zeroed(),
    };
    let response = instance.wrapped_address(user).call().await?;

    assert_eq!(response.value.address, Address::zeroed());

    let response = instance.unwrapped_address(Address::zeroed()).call().await?;

    assert_eq!(
        response.value,
        Address::from_str("0x0000000000000000000000000000000000000000000000000000000000000000")?
    );
    Ok(())
}

#[tokio::test]
async fn test_transaction_script_workflow() -> Result<(), Error> {
    abigen!(
        MyContract,
        "packages/fuels/tests/test_projects/contract_test/out/debug/contract_test-abi.json"
    );

    let wallet = launch_provider_and_get_wallet().await;
    let provider = &wallet.get_provider()?;

    let contract_id = Contract::deploy(
        "tests/test_projects/contract_test/out/debug/contract_test.bin",
        &wallet,
        TxParameters::default(),
        StorageConfiguration::default(),
    )
    .await?;

    let contract_instance = MyContractBuilder::new(contract_id.to_string(), wallet.clone()).build();

    let call_handler = contract_instance.initialize_counter(42);

    let script = call_handler.get_script().await;
    assert!(script.tx.is_script());

    let receipts = script.call(provider).await?;

    let response = call_handler.get_response(receipts)?;
    assert_eq!(response.value, 42);
    Ok(())
}

#[tokio::test]
async fn enum_coding_w_variable_width_variants() -> Result<(), Error> {
    abigen!(
        EnumTesting,
        "packages/fuels/tests/test_projects/enum_encoding/out/debug\
        /enum_encoding-abi.json"
    );

    let wallet = launch_provider_and_get_wallet().await;

    let id = Contract::deploy(
        "tests/test_projects/enum_encoding/out/debug/enum_encoding.bin",
        &wallet,
        TxParameters::default(),
        StorageConfiguration::default(),
    )
    .await?;

    let instance = EnumTestingBuilder::new(id.to_string(), wallet).build();

    // If we had a regression on the issue of enum encoding width, then we'll
    // probably end up mangling arg_2 and onward which will fail this test.
    let expected = BigBundle {
        arg_1: EnumThatHasABigAndSmallVariant::Small(12345),
        arg_2: 6666,
        arg_3: 7777,
        arg_4: 8888,
    };
    let actual = instance.get_big_bundle().call().await?.value;
    assert_eq!(actual, expected);

    let fuelvm_judgement = instance
        .check_big_bundle_integrity(expected)
        .call()
        .await?
        .value;

    assert!(
        fuelvm_judgement,
        "The FuelVM deems that we've not encoded the bundle correctly. Investigate!"
    );
    Ok(())
}

#[tokio::test]
async fn enum_coding_w_unit_enums() -> Result<(), Error> {
    abigen!(
        EnumTesting,
        "packages/fuels/tests/test_projects/enum_encoding/out/debug\
        /enum_encoding-abi.json"
    );

    let wallet = launch_provider_and_get_wallet().await;

    let id = Contract::deploy(
        "tests/test_projects/enum_encoding/out/debug/enum_encoding.bin",
        &wallet,
        TxParameters::default(),
        StorageConfiguration::default(),
    )
    .await?;

    let instance = EnumTestingBuilder::new(id.to_string(), wallet).build();

    // If we had a regression on the issue of unit enum encoding width, then
    // we'll end up mangling arg_2
    let expected = UnitBundle {
        arg_1: UnitEnum::var2(),
        arg_2: u64::MAX,
    };
    let actual = instance.get_unit_bundle().call().await?.value;
    assert_eq!(actual, expected);

    let fuelvm_judgement = instance
        .check_unit_bundle_integrity(expected)
        .call()
        .await?
        .value;

    assert!(
        fuelvm_judgement,
        "The FuelVM deems that we've not encoded the bundle correctly. Investigate!"
    );
    Ok(())
}

#[tokio::test]
async fn enum_as_input() -> Result<(), Error> {
    abigen!(
        EnumTesting,
        "packages/fuels/tests/test_projects/enum_as_input/out/debug\
        /enum_as_input-abi.json"
    );

    let wallet = launch_provider_and_get_wallet().await;

    let id = Contract::deploy(
        "tests/test_projects/enum_as_input/out/debug/enum_as_input.bin",
        &wallet,
        TxParameters::default(),
        StorageConfiguration::default(),
    )
    .await?;

    let instance = EnumTestingBuilder::new(id.to_string(), wallet).build();

    let expected = StandardEnum::Two(12345);
    let actual = instance.get_standard_enum().call().await?.value;
    assert_eq!(expected, actual);

    let fuelvm_judgement = instance
        .check_standard_enum_integrity(expected)
        .call()
        .await?
        .value;
    assert!(
        fuelvm_judgement,
        "The FuelVM deems that we've not encoded the standard enum correctly. Investigate!"
    );

    let expected = UnitEnum::Two();
    let actual = instance.get_unit_enum().call().await?.value;
    assert_eq!(actual, expected);

    let fuelvm_judgement = instance
        .check_unit_enum_integrity(expected)
        .call()
        .await?
        .value;
    assert!(
        fuelvm_judgement,
        "The FuelVM deems that we've not encoded the unit enum correctly. Investigate!"
    );
    Ok(())
}

#[tokio::test]
async fn nested_structs() -> Result<(), Error> {
    abigen!(
        NestedStructs,
        "packages/fuels/tests/test_projects/nested_structs/out/debug\
        /nested_structs-abi.json"
    );

    let wallet = launch_provider_and_get_wallet().await;

    let id = Contract::deploy(
        "tests/test_projects/nested_structs/out/debug/nested_structs.bin",
        &wallet,
        TxParameters::default(),
        StorageConfiguration::default(),
    )
    .await?;

    let instance = NestedStructsBuilder::new(id.to_string(), wallet).build();

    let expected = AllStruct {
        some_struct: SomeStruct { par_1: 12345 },
    };

    let actual = instance.get_struct().call().await?.value;
    assert_eq!(actual, expected);

    let fuelvm_judgement = instance
        .check_struct_integrity(expected)
        .call()
        .await?
        .value;

    assert!(
        fuelvm_judgement,
        "The FuelVM deems that we've not encoded the argument correctly. Investigate!"
    );

    let memory_address = MemoryAddress {
        contract_id: ContractId::zeroed(),
        function_selector: 10,
        function_data: 0,
    };

    let call_data = CallData {
        memory_address,
        num_coins_to_forward: 10,
        asset_id_of_coins_to_forward: ContractId::zeroed(),
        amount_of_gas_to_forward: 5,
    };

    let actual = instance
        .nested_struct_with_reserved_keyword_substring(call_data.clone())
        .call()
        .await?
        .value;

    assert_eq!(actual, call_data);
    Ok(())
}

#[tokio::test]
async fn test_multi_call() -> Result<(), Error> {
    abigen!(
        MyContract,
        "packages/fuels/tests/test_projects/contract_test/out/debug/contract_test-abi.json"
    );

    let wallet = launch_provider_and_get_wallet().await;

    let contract_id = Contract::deploy(
        "tests/test_projects/contract_test/out/debug/contract_test.bin",
        &wallet,
        TxParameters::default(),
        StorageConfiguration::default(),
    )
    .await?;

    let contract_instance = MyContractBuilder::new(contract_id.to_string(), wallet.clone()).build();

    let call_handler_1 = contract_instance.initialize_counter(42);
    let call_handler_2 = contract_instance.get_array([42; 2].to_vec());

    let mut multi_call_handler = MultiContractCallHandler::new(wallet.clone());

    multi_call_handler
        .add_call(call_handler_1)
        .add_call(call_handler_2);

    let (counter, array): (u64, Vec<u64>) = multi_call_handler.call().await?.value;

    assert_eq!(counter, 42);
    assert_eq!(array, [42; 2]);

    Ok(())
}

#[tokio::test]
async fn test_multi_call_script_workflow() -> Result<(), Error> {
    abigen!(
        MyContract,
        "packages/fuels/tests/test_projects/contract_test/out/debug/contract_test-abi.json"
    );

    let wallet = launch_provider_and_get_wallet().await;
    let provider = &wallet.get_provider()?;

    let contract_id = Contract::deploy(
        "tests/test_projects/contract_test/out/debug/contract_test.bin",
        &wallet,
        TxParameters::default(),
        StorageConfiguration::default(),
    )
    .await?;

    let contract_instance = MyContractBuilder::new(contract_id.to_string(), wallet.clone()).build();

    let call_handler_1 = contract_instance.initialize_counter(42);
    let call_handler_2 = contract_instance.get_array([42; 2].to_vec());

    let mut multi_call_handler = MultiContractCallHandler::new(wallet.clone());

    multi_call_handler
        .add_call(call_handler_1)
        .add_call(call_handler_2);

    let script = multi_call_handler.get_script().await;
    let receipts = script.call(provider).await.unwrap();
    let (counter, array) = multi_call_handler
        .get_response::<(u64, Vec<u64>)>(receipts)?
        .value;

    assert_eq!(counter, 42);
    assert_eq!(array, [42; 2]);

    Ok(())
}

#[tokio::test]
async fn test_storage_initialization() -> Result<(), Error> {
    abigen!(
        MyContract,
        "packages/fuels/tests/test_projects/contract_storage_test/out/debug/contract_storage_test-abi.json"
    );

    let wallet = launch_provider_and_get_wallet().await;

    // ANCHOR: storage_slot_create
    let key = Bytes32::from([1u8; 32]);
    let value = Bytes32::from([2u8; 32]);
    let storage_slot = StorageSlot::new(key, value);
    let storage_vec = vec![storage_slot.clone()];
    // ANCHOR_END: storage_slot_create

    // ANCHOR: manual_storage
    let contract_id = Contract::deploy_with_parameters(
        "tests/test_projects/contract_storage_test/out/debug/contract_storage_test.bin",
        &wallet,
        TxParameters::default(),
        StorageConfiguration::with_manual_storage(Some(storage_vec)),
        Salt::from([0; 32]),
    )
    .await?;
    // ANCHOR_END: manual_storage

    let contract_instance = MyContractBuilder::new(contract_id.to_string(), wallet.clone()).build();

    let result = contract_instance
        .get_value_b256(key.into())
        .call()
        .await?
        .value;
    assert_eq!(result.as_slice(), value.as_slice());

    Ok(())
}

#[tokio::test]
async fn can_use_try_into_to_construct_struct_from_bytes() -> Result<(), Error> {
    abigen!(
        MyContract,
        "packages/fuels/tests/test_projects/enum_inside_struct/out/debug\
        /enum_inside_struct-abi.json"
    );
    let cocktail_in_bytes: Vec<u8> = vec![
        0, 0, 0, 0, 0, 0, 0, 1, 0, 0, 0, 0, 0, 0, 0, 2, 0, 0, 0, 0, 0, 0, 0, 3,
    ];

    let expected = Cocktail {
        the_thing_you_mix_in: Shaker::Mojito(2),
        glass: 3,
    };

    // as slice
    let actual: Cocktail = cocktail_in_bytes[..].try_into()?;
    assert_eq!(actual, expected);

    // as ref
    let actual: Cocktail = (&cocktail_in_bytes).try_into()?;
    assert_eq!(actual, expected);

    // as value
    let actual: Cocktail = cocktail_in_bytes.try_into()?;
    assert_eq!(actual, expected);

    Ok(())
}

#[tokio::test]
async fn can_use_try_into_to_construct_enum_from_bytes() -> Result<(), Error> {
    abigen!(
        MyContract,
        "packages/fuels/tests/test_projects/enum_inside_struct/out/debug\
        /enum_inside_struct-abi.json"
    );
    // ANCHOR: manual_decode
    let shaker_in_bytes: Vec<u8> = vec![0, 0, 0, 0, 0, 0, 0, 1, 0, 0, 0, 0, 0, 0, 0, 2];

    let expected = Shaker::Mojito(2);

    // as slice
    let actual: Shaker = shaker_in_bytes[..].try_into()?;
    assert_eq!(actual, expected);

    // as ref
    let actual: Shaker = (&shaker_in_bytes).try_into()?;
    assert_eq!(actual, expected);

    // as value
    let actual: Shaker = shaker_in_bytes.try_into()?;
    assert_eq!(actual, expected);

    // ANCHOR_END: manual_decode

    Ok(())
}

#[tokio::test]
async fn type_inside_enum() -> Result<(), Error> {
    abigen!(
        MyContract,
        "packages/fuels/tests/test_projects/type_inside_enum/out/debug\
        /type_inside_enum-abi.json"
    );

    let wallet = launch_provider_and_get_wallet().await;

    let id = Contract::deploy(
        "tests/test_projects/type_inside_enum/out/debug/type_inside_enum.bin",
        &wallet,
        TxParameters::default(),
        StorageConfiguration::default(),
    )
    .await?;

    let instance = MyContractBuilder::new(id.to_string(), wallet.clone()).build();

    // String inside enum
    let enum_string = SomeEnum::SomeStr("asdf".to_owned());
    let response = instance.str_inside_enum(enum_string.clone()).call().await?;
    assert_eq!(response.value, enum_string);

    // Array inside enum
    let enum_array = SomeEnum::SomeArr(vec![1, 2, 3, 4, 5, 6, 7]);
    let response = instance.arr_inside_enum(enum_array.clone()).call().await?;
    assert_eq!(response.value, enum_array);

    // Struct inside enum
    let response = instance.return_struct_inside_enum(11).call().await?;
    let expected = Shaker::Cosmopolitan(Recipe { ice: 22, sugar: 99 });
    assert_eq!(response.value, expected);
    let struct_inside_enum = Shaker::Cosmopolitan(Recipe { ice: 22, sugar: 66 });
    let response = instance
        .take_struct_inside_enum(struct_inside_enum)
        .call()
        .await?;
    assert_eq!(response.value, 8888);

    // Enum inside enum
    let expected_enum = EnumLevel3::El2(EnumLevel2::El1(EnumLevel1::Num(42)));
    let response = instance.get_nested_enum().call().await?;
    assert_eq!(response.value, expected_enum);

    let response = instance
        .check_nested_enum_integrity(expected_enum)
        .call()
        .await?;
    assert!(
        response.value,
        "The FuelVM deems that we've not encoded the nested enum correctly. Investigate!"
    );

    Ok(())
}

#[tokio::test]
async fn test_init_storage_automatically() -> Result<(), Error> {
    abigen!(
        MyContract,
        "packages/fuels/tests/test_projects/contract_storage_test/out/debug/contract_storage_test-abi.json"
    );

    let wallet = launch_provider_and_get_wallet().await;

    // ANCHOR: automatic_storage
    let contract_id = Contract::deploy_with_parameters(
        "tests/test_projects/contract_storage_test/out/debug/contract_storage_test.bin",
        &wallet,
        TxParameters::default(),
        StorageConfiguration::with_storage_path(
            Some("tests/test_projects/contract_storage_test/out/debug/contract_storage_test-storage_slots.json".to_string())),
        Salt::default(),
    )
        .await?;
    // ANCHOR_END: automatic_storage

    let key1 =
        Bytes32::from_str("de9090cb50e71c2588c773487d1da7066d0c719849a7e58dc8b6397a25c567c0")
            .unwrap();
    let key2 =
        Bytes32::from_str("f383b0ce51358be57daa3b725fe44acdb2d880604e367199080b4379c41bb6ed")
            .unwrap();

    let contract_instance = MyContractBuilder::new(contract_id.to_string(), wallet.clone()).build();

    let value = contract_instance.get_value_b256(*key1).call().await?.value;
    assert_eq!(value, [1u8; 32]);

    let value = contract_instance.get_value_u64(*key2).call().await?.value;
    assert_eq!(value, 64);

    Ok(())
}

#[tokio::test]
async fn test_init_storage_automatically_bad_json_path() -> Result<(), Error> {
    abigen!(
        MyContract,
        "packages/fuels/tests/test_projects/contract_storage_test/out/debug/contract_storage_test-abi.json"
    );

    let wallet = launch_provider_and_get_wallet().await;

    let response = Contract::deploy_with_parameters(
        "tests/test_projects/contract_storage_test/out/debug/contract_storage_test.bin",
        &wallet,
        TxParameters::default(),
        StorageConfiguration::with_storage_path(
            Some("tests/test_projects/contract_storage_test/out/debug/contract_storage_test-storage_slts.json".to_string())),
        Salt::default(),
    ).await.expect_err("Should fail");

    let expected = "Invalid data:";
    assert!(response.to_string().starts_with(expected));

    Ok(())
}

#[tokio::test]
async fn contract_method_call_respects_maturity() -> Result<(), Error> {
    abigen!(
        MyContract,
        "packages/fuels/tests/test_projects/transaction_block_height/out/debug/transaction_block_height-abi.json"
    );

    let wallet = launch_provider_and_get_wallet().await;

    let id = Contract::deploy(
        "tests/test_projects/transaction_block_height/out/debug/transaction_block_height.bin",
        &wallet,
        TxParameters::default(),
        StorageConfiguration::default(),
    )
    .await?;

    let instance = MyContractBuilder::new(id.to_string(), wallet.clone()).build();

    let call_w_maturity = |call_maturity| {
        let mut prepared_call = instance.calling_this_will_produce_a_block();
        prepared_call.tx_parameters.maturity = call_maturity;
        prepared_call.call()
    };

    call_w_maturity(1).await.expect("Should have passed since we're calling with a maturity that is less or equal to the current block height");

    call_w_maturity(3).await.expect_err("Should have failed since we're calling with a maturity that is greater than the current block height");

    Ok(())
}

#[tokio::test]
#[cfg(feature = "fuel-core-lib")]
async fn contract_deployment_respects_maturity() -> Result<(), Error> {
    abigen!(
        MyContract,
        "packages/fuels/tests/test_projects/transaction_block_height/out/debug/transaction_block_height-abi.json"
    );

    let config = Config {
        manual_blocks_enabled: true,
        ..Config::local_node()
    };
    let wallets =
        launch_custom_provider_and_get_wallets(WalletsConfig::default(), Some(config)).await;
    let wallet = &wallets[0];
    let provider = wallet.get_provider()?;

    let deploy_w_maturity = |maturity| {
        let parameters = TxParameters {
            maturity,
            ..TxParameters::default()
        };
        Contract::deploy(
            "tests/test_projects/transaction_block_height/out/debug/transaction_block_height.bin",
            wallet,
            parameters,
            StorageConfiguration::default(),
        )
    };

    let err = deploy_w_maturity(1).await.expect_err("Should not have been able to deploy the contract since the block height (0) is less than the requested maturity (1)");
    assert!(matches!(
        err,
        Error::ValidationError(fuel_gql_client::fuel_tx::ValidationError::TransactionMaturity)
    ));

    provider.produce_blocks(1).await?;
    deploy_w_maturity(1)
        .await
        .expect("Should be able to deploy now since maturity (1) is <= than the block height (1)");

    Ok(())
}

#[tokio::test]
#[cfg(feature = "fuel-core-lib")]
async fn can_increase_block_height() -> Result<(), Error> {
    // ANCHOR: use_produce_blocks_to_increase_block_height
    let config = Config {
        manual_blocks_enabled: true, // Necessary so the `produce_blocks` API can be used locally
        ..Config::local_node()
    };
    let wallets =
        launch_custom_provider_and_get_wallets(WalletsConfig::default(), Some(config)).await;
    let wallet = &wallets[0];
    let provider = wallet.get_provider()?;

    assert_eq!(provider.latest_block_height().await?, 0);

    provider.produce_blocks(3).await?;

    assert_eq!(provider.latest_block_height().await?, 3);
    // ANCHOR_END: use_produce_blocks_to_increase_block_height
    Ok(())
}

#[tokio::test]
async fn can_handle_sway_function_called_new() -> anyhow::Result<()> {
    abigen!(
        MyContract,
        "packages/fuels/tests/test_projects/collision_in_fn_names/out/debug/collision_in_fn_names-abi.json"
    );

    let wallet = launch_provider_and_get_wallet().await;

    let id = Contract::deploy(
        "tests/test_projects/collision_in_fn_names/out/debug/collision_in_fn_names.bin",
        &wallet,
        TxParameters::default(),
        StorageConfiguration::default(),
    )
    .await?;

    let instance = MyContractBuilder::new(id.to_string(), wallet.clone()).build();

    let response = instance.new().call().await?.value;

    assert_eq!(response, 12345);

    Ok(())
}

#[tokio::test]
async fn test_get_gas_used() -> anyhow::Result<()> {
    abigen!(
        MyContract,
        "packages/fuels/tests/test_projects/contract_test/out/debug/contract_test-abi.json"
    );

    let wallet = launch_provider_and_get_wallet().await;

    let id = Contract::deploy(
        "tests/test_projects/contract_test/out/debug/contract_test.bin",
        &wallet,
        TxParameters::default(),
        StorageConfiguration::default(),
    )
    .await?;

    let instance = MyContractBuilder::new(id.to_string(), wallet.clone()).build();

    let gas_used = instance.initialize_counter(42).call().await?.gas_used;

    assert!(gas_used > 0);

    Ok(())
}

#[tokio::test]
async fn test_contract_id_and_wallet_getters() {
    abigen!(
        SimpleContract,
        "packages/fuels/tests/takes_ints_returns_bool.json",
    );

    let wallet = launch_provider_and_get_wallet().await;
    let contract_id =
        String::from("fuel1qqqqqqqqqqqqqqqqqqqqqqqqqqqqqqqqqqqqqqqqqqqqqqqqqqqqsx2mt2");

    let contract_instance = SimpleContractBuilder::new(contract_id.clone(), wallet.clone()).build();

    assert_eq!(contract_instance._get_wallet().address(), wallet.address());
    assert_eq!(
        contract_instance._get_contract_id().to_string(),
        contract_id
    );
}

#[tokio::test]
async fn test_network_error() -> Result<(), anyhow::Error> {
    abigen!(
        MyContract,
        "packages/fuels/tests/test_projects/contract_test/out/debug/contract_test-abi.json"
    );

    let mut wallet = LocalWallet::new_random(None);

    let config = Config::local_node();
    let service = FuelService::new_node(config).await?;
    let provider = Provider::connect(service.bound_address).await?;

    wallet.set_provider(provider);

    // Simulate an unreachable node
    service.stop().await;

    let response = Contract::deploy(
        "tests/test_projects/contract_test/out/debug/contract_test.bin",
        &wallet,
        TxParameters::default(),
        StorageConfiguration::default(),
    )
    .await;

    assert!(matches!(response, Err(Error::ProviderError(_))));

    Ok(())
}

#[tokio::test]
<<<<<<< HEAD
#[should_panic(expected = "String data has len ")]
async fn strings_must_have_correct_length() {
    abigen!(
        SimpleContract,
        r#"
        [
            {
                "type":"contract",
                "inputs":[
                    {
                        "name":"arg",
                        "type":"str[4]"
                    }
                ],
                "name":"takes_string",
                "outputs":[

                ]
            }
        ]
        "#,
    );

    let wallet = launch_provider_and_get_wallet().await;
    let contract_instance = SimpleContractBuilder::new(null_contract_id(), wallet).build();
    let _ = contract_instance.takes_string("fuell".into());
}

#[tokio::test]
#[should_panic(expected = "String data can only have ascii values")]
async fn strings_must_have_all_ascii_chars() {
    abigen!(
        SimpleContract,
        r#"
        [
            {
                "type":"contract",
                "inputs":[
                    {
                        "name":"arg",
                        "type":"str[4]"
                    }
                ],
                "name":"takes_string",
                "outputs":[

                ]
            }
        ]
        "#,
    );

    let wallet = launch_provider_and_get_wallet().await;
    let contract_instance = SimpleContractBuilder::new(null_contract_id(), wallet).build();
    let _ = contract_instance.takes_string("fueŁ".into());
}

#[tokio::test]
#[should_panic(expected = "String data has len ")]
async fn strings_must_have_correct_length_custom_types() {
    abigen!(
        SimpleContract,
        r#"
        [
            {
                "type":"contract",
                "inputs":[
                    {
                        "name":"value",
                        "type":"enum MyEnum",
                        "components": [
                            {
                                "name": "foo",
                                "type": "[u8; 2]"
                            },
                            {
                                "name": "bar",
                                "type": "str[4]"
                            }
                        ]
                    }
                ],
                "name":"takes_enum",
                "outputs":[]
            }
        ]
        "#,
    );

    let wallet = launch_provider_and_get_wallet().await;
    let contract_instance = SimpleContractBuilder::new(null_contract_id(), wallet).build();
    let _ = contract_instance.takes_enum(MyEnum::bar("fuell".to_string()));
}

#[tokio::test]
#[should_panic(expected = "String data can only have ascii values")]
async fn strings_must_have_all_ascii_chars_custom_types() {
    abigen!(
        SimpleContract,
        r#"
        [
            {
                "type":"contract",
                "inputs":[
                    {
                        "name":"top_value",
                        "type":"struct MyNestedStruct",
                        "components": [
                            {
                                "name": "x",
                                "type": "u16"
                            },
                            {
                                "name": "foo",
                                "type": "struct InnerStruct",
                                "components": [
                                    {
                                        "name":"bar",
                                        "type": "str[4]"
                                    }
                                ]
                            }
                        ]
                    }
                ],
                "name":"takes_nested_struct",
                "outputs":[]
            }
        ]
        "#,
    );

    let inner_struct = InnerStruct {
        bar: "fueŁ".to_string(),
    };
    let input = MyNestedStruct {
        x: 10,
        foo: inner_struct,
    };

    let wallet = launch_provider_and_get_wallet().await;
    let contract_instance = SimpleContractBuilder::new(null_contract_id(), wallet).build();
    let _ = contract_instance.takes_nested_struct(input);
=======
async fn str_in_array() -> Result<(), Error> {
    abigen!(
        MyContract,
        "packages/fuels/tests/test_projects/str_in_array/out/debug/str_in_array-abi.json"
    );

    let wallet = launch_provider_and_get_wallet().await;

    let contract_id = Contract::deploy(
        "tests/test_projects/str_in_array/out/debug/str_in_array.bin",
        &wallet,
        TxParameters::default(),
        StorageConfiguration::default(),
    )
    .await?;

    let contract_instance = MyContractBuilder::new(contract_id.to_string(), wallet).build();

    let input = vec!["foo".to_string(), "bar".to_string(), "baz".to_string()];
    let response = contract_instance
        .take_array_string_shuffle(input.clone())
        .call()
        .await?;

    assert_eq!(response.value, ["baz", "foo", "bar"]);

    let response = contract_instance
        .take_array_string_return_single(input.clone())
        .call()
        .await?;

    assert_eq!(response.value, ["foo"]);

    // This test is skipped because of a compiler error.
    // See: https://github.com/FuelLabs/sway/issues/2410
    // let response = contract_instance
    //     .take_array_string_return_single_element(input)
    //     .call()
    //     .await?;

    // assert_eq!(response.value, "baz");

    Ok(())
>>>>>>> 587b9f95
}<|MERGE_RESOLUTION|>--- conflicted
+++ resolved
@@ -2321,7 +2321,52 @@
 }
 
 #[tokio::test]
-<<<<<<< HEAD
+async fn str_in_array() -> Result<(), Error> {
+    abigen!(
+        MyContract,
+        "packages/fuels/tests/test_projects/str_in_array/out/debug/str_in_array-abi.json"
+    );
+
+    let wallet = launch_provider_and_get_wallet().await;
+
+    let contract_id = Contract::deploy(
+        "tests/test_projects/str_in_array/out/debug/str_in_array.bin",
+        &wallet,
+        TxParameters::default(),
+        StorageConfiguration::default(),
+    )
+    .await?;
+
+    let contract_instance = MyContractBuilder::new(contract_id.to_string(), wallet).build();
+
+    let input = vec!["foo".to_string(), "bar".to_string(), "baz".to_string()];
+    let response = contract_instance
+        .take_array_string_shuffle(input.clone())
+        .call()
+        .await?;
+
+    assert_eq!(response.value, ["baz", "foo", "bar"]);
+
+    let response = contract_instance
+        .take_array_string_return_single(input.clone())
+        .call()
+        .await?;
+
+    assert_eq!(response.value, ["foo"]);
+
+    // This test is skipped because of a compiler error.
+    // See: https://github.com/FuelLabs/sway/issues/2410
+    // let response = contract_instance
+    //     .take_array_string_return_single_element(input)
+    //     .call()
+    //     .await?;
+
+    // assert_eq!(response.value, "baz");
+
+    Ok(())
+}
+
+#[tokio::test]
 #[should_panic(expected = "String data has len ")]
 async fn strings_must_have_correct_length() {
     abigen!(
@@ -2465,49 +2510,4 @@
     let wallet = launch_provider_and_get_wallet().await;
     let contract_instance = SimpleContractBuilder::new(null_contract_id(), wallet).build();
     let _ = contract_instance.takes_nested_struct(input);
-=======
-async fn str_in_array() -> Result<(), Error> {
-    abigen!(
-        MyContract,
-        "packages/fuels/tests/test_projects/str_in_array/out/debug/str_in_array-abi.json"
-    );
-
-    let wallet = launch_provider_and_get_wallet().await;
-
-    let contract_id = Contract::deploy(
-        "tests/test_projects/str_in_array/out/debug/str_in_array.bin",
-        &wallet,
-        TxParameters::default(),
-        StorageConfiguration::default(),
-    )
-    .await?;
-
-    let contract_instance = MyContractBuilder::new(contract_id.to_string(), wallet).build();
-
-    let input = vec!["foo".to_string(), "bar".to_string(), "baz".to_string()];
-    let response = contract_instance
-        .take_array_string_shuffle(input.clone())
-        .call()
-        .await?;
-
-    assert_eq!(response.value, ["baz", "foo", "bar"]);
-
-    let response = contract_instance
-        .take_array_string_return_single(input.clone())
-        .call()
-        .await?;
-
-    assert_eq!(response.value, ["foo"]);
-
-    // This test is skipped because of a compiler error.
-    // See: https://github.com/FuelLabs/sway/issues/2410
-    // let response = contract_instance
-    //     .take_array_string_return_single_element(input)
-    //     .call()
-    //     .await?;
-
-    // assert_eq!(response.value, "baz");
-
-    Ok(())
->>>>>>> 587b9f95
 }