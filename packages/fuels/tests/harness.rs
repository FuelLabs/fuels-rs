--- conflicted
+++ resolved
@@ -2290,18 +2290,6 @@
 }
 
 #[tokio::test]
-<<<<<<< HEAD
-async fn str_in_array() -> Result<(), Error> {
-    abigen!(
-        MyContract,
-        "packages/fuels/tests/test_projects/str_in_array/out/debug/str_in_array-abi.json"
-    );
-
-    let wallet = launch_provider_and_get_wallet().await;
-
-    let contract_id = Contract::deploy(
-        "tests/test_projects/str_in_array/out/debug/str_in_array.bin",
-=======
 async fn test_network_error() -> Result<(), anyhow::Error> {
     abigen!(
         MyContract,
@@ -2321,12 +2309,32 @@
 
     let response = Contract::deploy(
         "tests/test_projects/contract_test/out/debug/contract_test.bin",
->>>>>>> 78a91bc4
-        &wallet,
-        TxParameters::default(),
-        StorageConfiguration::default(),
-    )
-<<<<<<< HEAD
+        &wallet,
+        TxParameters::default(),
+        StorageConfiguration::default(),
+    )
+    .await;
+
+    assert!(matches!(response, Err(Error::ProviderError(_))));
+
+    Ok(())
+}
+
+#[tokio::test]
+async fn str_in_array() -> Result<(), Error> {
+    abigen!(
+        MyContract,
+        "packages/fuels/tests/test_projects/str_in_array/out/debug/str_in_array-abi.json"
+    );
+
+    let wallet = launch_provider_and_get_wallet().await;
+
+    let contract_id = Contract::deploy(
+        "tests/test_projects/str_in_array/out/debug/str_in_array.bin",
+        &wallet,
+        TxParameters::default(),
+        StorageConfiguration::default(),
+    )
     .await?;
 
     // `SimpleContract` is the name of the contract
@@ -2353,11 +2361,6 @@
     //     .await?;
 
     // assert_eq!(response.value, "baz");
-=======
-    .await;
-
-    assert!(matches!(response, Err(Error::ProviderError(_))));
->>>>>>> 78a91bc4
 
     Ok(())
 }