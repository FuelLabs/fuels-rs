--- conflicted
+++ resolved
@@ -798,13 +798,9 @@
         .await?;
     let contract_instance = RevertingContractBuilder::new(contract_id.to_string(), wallet).build();
     let response = contract_instance.make_transaction_fail(0).call().await;
-<<<<<<< HEAD
-    println!("{:?}", response);
+
     assert!(matches!(response, Err(Error::RevertTransactionError(..))));
-=======
-    assert!(matches!(response, Err(Error::ContractCallError(..))));
-
->>>>>>> 193dc18a
+    
     Ok(())
 }
 
