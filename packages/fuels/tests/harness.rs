use fuel_core::service::Config as CoreConfig;
use fuel_core::service::FuelService;
use fuel_gql_client::fuel_tx::{AssetId, ContractId, Input, Output, Receipt, TxPointer, UtxoId};
use fuels::contract::contract::MultiContractCallHandler;
use fuels::contract::predicate::Predicate;
use fuels::prelude::SizedAsciiString;
use fuels::prelude::{
    abigen, launch_custom_provider_and_get_wallets, launch_provider_and_get_wallet,
    setup_contract_test, setup_multiple_assets_coins, setup_single_asset_coins,
    setup_test_provider, CallParameters, Config, Contract, Error, Provider, Salt, TxParameters,
    WalletUnlocked, WalletsConfig, DEFAULT_COIN_AMOUNT, DEFAULT_NUM_COINS,
};
use fuels_core::abi_encoder::ABIEncoder;
use fuels_core::parameters::StorageConfiguration;
use fuels_core::tx::{Address, Bytes32, StorageSlot};
use fuels_core::types::{Bits256, Byte};
use fuels_core::Tokenizable;
use fuels_core::{constants::BASE_ASSET_ID, Token};
use fuels_signers::fuel_crypto::SecretKey;
use fuels_test_helpers::setup_single_message;
use fuels_types::bech32::Bech32Address;
use sha2::{Digest, Sha256};
use std::iter;
use std::str::FromStr;

use fuel_core_interfaces::model::Message;
use fuel_gql_client::client::schema::message::Message as OtherMessage;
use fuel_gql_client::fuel_vm::consts::{REG_ONE, WORD_SIZE};
use fuel_gql_client::fuel_vm::prelude::{GTFArgs, Opcode};
use fuels_contract::script::ScriptBuilder;
use fuels_signers::Signer;

/// Note: all the tests and examples below require pre-compiled test projects.
/// To compile these projects, run `cargo run --bin build-test-projects`.
/// It will build all test projects, creating their respective binaries,
/// ABI files, and lock files. These are not to be committed to the repository.

/// #[ctor::ctor] Marks a function or static variable as a library/executable constructor.
/// This uses OS-specific linker sections to call a specific function at load time.
#[cfg(test)]
#[ctor::ctor]
fn init_tracing() {
    let _ = tracing_subscriber::fmt::try_init();
}

fn null_contract_id() -> String {
    // a bech32 contract address that decodes to ~[0u8;32]
    String::from("fuel1qqqqqqqqqqqqqqqqqqqqqqqqqqqqqqqqqqqqqqqqqqqqqqqqqqqqsx2mt2")
}

#[tokio::test]
async fn compile_bindings_from_contract_file() {
    // Generates the bindings from an ABI definition in a JSON file
    // The generated bindings can be accessed through `SimpleContract`.
    abigen!(
        SimpleContract,
        "packages/fuels/tests/takes_ints_returns_bool-abi.json",
    );

    let wallet = launch_provider_and_get_wallet().await;

    // `SimpleContract` is the name of the contract
    let contract_instance = SimpleContract::new(null_contract_id(), wallet);

    let call_handler = contract_instance.methods().takes_ints_returns_bool(42);

    let encoded = format!(
        "{}{}",
        hex::encode(call_handler.contract_call.encoded_selector),
        hex::encode(call_handler.contract_call.encoded_args)
    );

    assert_eq!("000000009593586c000000000000002a", encoded);
}

#[tokio::test]
async fn compile_bindings_from_inline_contract() -> Result<(), Error> {
    // ANCHOR: bindings_from_inline_contracts
    // Generates the bindings from the an ABI definition inline.
    // The generated bindings can be accessed through `SimpleContract`.
    abigen!(
        SimpleContract,
        r#"
        {
            "types": [
                {
                    "typeId": 0,
                    "type": "bool",
                    "components": null,
                    "typeParameters": null
                },
                {
                    "typeId": 1,
                    "type": "u32",
                    "components": null,
                    "typeParameters": null
                }
            ],
            "functions": [
                {
                    "inputs": [
                        {
                            "name": "only_argument",
                            "type": 1,
                            "typeArguments": null
                        }
                    ],
                    "name": "takes_ints_returns_bool",
                    "output": {
                        "name": "",
                        "type": 0,
                        "typeArguments": null
                    }
                }
            ]
        }
        "#,
    );

    let wallet = launch_provider_and_get_wallet().await;

    let contract_instance = SimpleContract::new(null_contract_id(), wallet);

    let call_handler = contract_instance.methods().takes_ints_returns_bool(42_u32);

    let encoded = format!(
        "{}{}",
        hex::encode(call_handler.contract_call.encoded_selector),
        hex::encode(call_handler.contract_call.encoded_args)
    );

    assert_eq!("000000009593586c000000000000002a", encoded);
    // ANCHOR_END: bindings_from_inline_contracts
    Ok(())
}

#[tokio::test]
async fn compile_bindings_array_input() {
    // Generates the bindings from the an ABI definition inline.
    // The generated bindings can be accessed through `SimpleContract`.
    abigen!(
        SimpleContract,
        r#"
        {
            "types": [
              {
                "typeId": 0,
                "type": "()",
                "components": [],
                "typeParameters": null
              },
              {
                "typeId": 1,
                "type": "[u16; 3]",
                "components": [
                  {
                    "name": "__array_element",
                    "type": 2,
                    "typeArguments": null
                  }
                ],
                "typeParameters": null
              },
              {
                "typeId": 2,
                "type": "u16",
                "components": null,
                "typeParameters": null
              }
            ],
            "functions": [
              {
                "inputs": [
                  {
                    "name": "arg",
                    "type": 1,
                    "typeArguments": null
                  }
                ],
                "name": "takes_array",
                "output": {
                  "name": "",
                  "type": 0,
                  "typeArguments": null
                }
              }
            ]
        }
        "#,
    );

    let wallet = launch_provider_and_get_wallet().await;

    let contract_instance = SimpleContract::new(null_contract_id(), wallet);

    let input = [1, 2, 3];
    let call_handler = contract_instance.methods().takes_array(input);

    let encoded = format!(
        "{}{}",
        hex::encode(call_handler.contract_call.encoded_selector),
        hex::encode(call_handler.contract_call.encoded_args)
    );

    assert_eq!(
        "00000000101cbeb5000000000000000100000000000000020000000000000003",
        encoded
    );
}

#[tokio::test]
async fn compile_bindings_bool_array_input() {
    // Generates the bindings from the an ABI definition inline.
    // The generated bindings can be accessed through `SimpleContract`.
    abigen!(
        SimpleContract,
        r#"
        {
            "types": [
              {
                "typeId": 0,
                "type": "()",
                "components": [],
                "typeParameters": null
              },
              {
                "typeId": 1,
                "type": "[bool; 3]",
                "components": [
                  {
                    "name": "__array_element",
                    "type": 2,
                    "typeArguments": null
                  }
                ],
                "typeParameters": null
              },
              {
                "typeId": 2,
                "type": "bool",
                "components": null,
                "typeParameters": null
              }
            ],
            "functions": [
              {
                "inputs": [
                  {
                    "name": "arg",
                    "type": 1,
                    "typeArguments": null
                  }
                ],
                "name": "takes_array",
                "output": {
                  "name": "",
                  "type": 0,
                  "typeArguments": null
                }
              }
            ]
        }
        "#,
    );

    let wallet = launch_provider_and_get_wallet().await;

    let contract_instance = SimpleContract::new(null_contract_id(), wallet);

    let input = [true, false, true];
    let call_handler = contract_instance.methods().takes_array(input);

    let encoded = format!(
        "{}{}",
        hex::encode(call_handler.contract_call.encoded_selector),
        hex::encode(call_handler.contract_call.encoded_args)
    );

    assert_eq!(
        "000000000c228226000000000000000100000000000000000000000000000001",
        encoded
    );
}

#[tokio::test]
async fn compile_bindings_byte_input() {
    // Generates the bindings from the an ABI definition inline.
    // The generated bindings can be accessed through `SimpleContract`.
    abigen!(
        SimpleContract,
        r#"
        {
            "types": [
              {
                "typeId": 0,
                "type": "()",
                "components": [],
                "typeParameters": null
              },
              {
                "typeId": 1,
                "type": "byte",
                "components": null,
                "typeParameters": null
              }
            ],
            "functions": [
              {
                "inputs": [
                  {
                    "name": "arg",
                    "type": 1,
                    "typeArguments": null
                  }
                ],
                "name": "takes_byte",
                "output": {
                  "name": "",
                  "type": 0,
                  "typeArguments": null
                }
              }
            ]
          }
        "#,
    );

    let wallet = launch_provider_and_get_wallet().await;

    let contract_instance = SimpleContract::new(null_contract_id(), wallet);

    let call_handler = contract_instance.methods().takes_byte(Byte(10u8));

    let encoded = format!(
        "{}{}",
        hex::encode(call_handler.contract_call.encoded_selector),
        hex::encode(call_handler.contract_call.encoded_args)
    );

    assert_eq!("00000000a4bd3861000000000000000a", encoded);
}

#[tokio::test]
async fn compile_bindings_string_input() {
    // Generates the bindings from the an ABI definition inline.
    // The generated bindings can be accessed through `SimpleContract`.
    abigen!(
        SimpleContract,
        r#"
        {
            "types": [
              {
                "typeId": 0,
                "type": "()",
                "components": [],
                "typeParameters": null
              },
              {
                "typeId": 1,
                "type": "str[23]",
                "components": null,
                "typeParameters": null
              }
            ],
            "functions": [
              {
                "inputs": [
                  {
                    "name": "arg",
                    "type": 1,
                    "typeArguments": null
                  }
                ],
                "name": "takes_string",
                "output": {
                  "name": "",
                  "type": 0,
                  "typeArguments": null
                }
              }
            ]
          }
        "#,
    );

    let wallet = launch_provider_and_get_wallet().await;

    let contract_instance = SimpleContract::new(null_contract_id(), wallet);

    // ANCHOR: contract_takes_string
    let call_handler = contract_instance.methods().takes_string(
        "This is a full sentence"
            .try_into()
            .expect("failed to convert string into SizedAsciiString"),
    );
    // ANCHOR_END: contract_takes_string

    let encoded = format!(
        "{}{}",
        hex::encode(call_handler.contract_call.encoded_selector),
        hex::encode(call_handler.contract_call.encoded_args)
    );

    assert_eq!(
        "00000000d56e76515468697320697320612066756c6c2073656e74656e636500",
        encoded
    );
}

#[tokio::test]
async fn compile_bindings_b256_input() {
    // Generates the bindings from the an ABI definition inline.
    // The generated bindings can be accessed through `SimpleContract`.
    abigen!(
        SimpleContract,
        r#"
        {
            "types": [
              {
                "typeId": 0,
                "type": "()",
                "components": [],
                "typeParameters": null
              },
              {
                "typeId": 1,
                "type": "b256",
                "components": null,
                "typeParameters": null
              }
            ],
            "functions": [
              {
                "inputs": [
                  {
                    "name": "arg",
                    "type": 1,
                    "typeArguments": null
                  }
                ],
                "name": "takes_b256",
                "output": {
                  "name": "",
                  "type": 0,
                  "typeArguments": null
                }
              }
            ]
          }
        "#,
    );

    let wallet = launch_provider_and_get_wallet().await;

    let contract_instance = SimpleContract::new(null_contract_id(), wallet);

    let mut hasher = Sha256::new();
    hasher.update("test string".as_bytes());

    // ANCHOR: 256_arg
    let arg: [u8; 32] = hasher.finalize().into();

    let call_handler = contract_instance.methods().takes_b256(Bits256(arg));
    // ANCHOR_END: 256_arg

    let encoded = format!(
        "{}{}",
        hex::encode(call_handler.contract_call.encoded_selector),
        hex::encode(call_handler.contract_call.encoded_args)
    );

    assert_eq!(
        "0000000054992852d5579c46dfcc7f18207013e65b44e4cb4e2c2298f4ac457ba8f82743f31e930b",
        encoded
    );
}

#[tokio::test]
async fn compile_bindings_struct_input() {
    // Generates the bindings from the an ABI definition inline.
    // The generated bindings can be accessed through `SimpleContract`.
    abigen!(
        SimpleContract,
        r#"
        {
            "types": [
              {
                "typeId": 0,
                "type": "()",
                "components": [],
                "typeParameters": null
              },
              {
                "typeId": 1,
                "type": "[u8; 2]",
                "components": [
                  {
                    "name": "__array_element",
                    "type": 4,
                    "typeArguments": null
                  }
                ],
                "typeParameters": null
              },
              {
                "typeId": 2,
                "type": "str[4]",
                "components": null,
                "typeParameters": null
              },
              {
                "typeId": 3,
                "type": "struct MyStruct",
                "components": [
                  {
                    "name": "foo",
                    "type": 1,
                    "typeArguments": null
                  },
                  {
                    "name": "bar",
                    "type": 2,
                    "typeArguments": null
                  }
                ],
                "typeParameters": null
              },
              {
                "typeId": 4,
                "type": "u8",
                "components": null,
                "typeParameters": null
              }
            ],
            "functions": [
              {
                "inputs": [
                  {
                    "name": "value",
                    "type": 3,
                    "typeArguments": null
                  }
                ],
                "name": "takes_struct",
                "output": {
                  "name": "",
                  "type": 0,
                  "typeArguments": null
                }
              }
            ]
          }
        "#,
    );
    // Because of the abigen! macro, `MyStruct` is now in scope
    // and can be used!
    let input = MyStruct {
        foo: [10, 2],
        bar: "fuel".try_into().unwrap(),
    };

    let wallet = launch_provider_and_get_wallet().await;

    let contract_instance = SimpleContract::new(null_contract_id(), wallet);

    let call_handler = contract_instance.methods().takes_struct(input);

    let encoded = format!(
        "{}{}",
        hex::encode(call_handler.contract_call.encoded_selector),
        hex::encode(call_handler.contract_call.encoded_args)
    );

    assert_eq!(
        "000000008d4ab9b0000000000000000a00000000000000026675656c00000000",
        encoded
    );
}

#[tokio::test]
async fn compile_bindings_nested_struct_input() {
    // Generates the bindings from the an ABI definition inline.
    // The generated bindings can be accessed through `SimpleContract`.
    abigen!(
        SimpleContract,
        r#"
        {
            "types": [
              {
                "typeId": 0,
                "type": "()",
                "components": [],
                "typeParameters": null
              },
              {
                "typeId": 1,
                "type": "bool",
                "components": null,
                "typeParameters": null
              },
              {
                "typeId": 2,
                "type": "struct InnerStruct",
                "components": [
                  {
                    "name": "a",
                    "type": 1,
                    "typeArguments": null
                  }
                ],
                "typeParameters": null
              },
              {
                "typeId": 3,
                "type": "struct MyNestedStruct",
                "components": [
                  {
                    "name": "x",
                    "type": 4,
                    "typeArguments": null
                  },
                  {
                    "name": "foo",
                    "type": 2,
                    "typeArguments": null
                  }
                ],
                "typeParameters": null
              },
              {
                "typeId": 4,
                "type": "u16",
                "components": null,
                "typeParameters": null
              }
            ],
            "functions": [
              {
                "inputs": [
                  {
                    "name": "top_value",
                    "type": 3,
                    "typeArguments": null
                  }
                ],
                "name": "takes_nested_struct",
                "output": {
                  "name": "",
                  "type": 0,
                  "typeArguments": null
                }
              }
            ]
          }
        "#,
    );

    let inner_struct = InnerStruct { a: true };

    let input = MyNestedStruct {
        x: 10,
        foo: inner_struct,
    };

    let wallet = launch_provider_and_get_wallet().await;

    let contract_instance = SimpleContract::new(null_contract_id(), wallet);

    let call_handler = contract_instance.methods().takes_nested_struct(input);

    let encoded = format!(
        "{}{}",
        hex::encode(call_handler.contract_call.encoded_selector),
        hex::encode(call_handler.contract_call.encoded_args)
    );

    assert_eq!("0000000088bf8a1b000000000000000a0000000000000001", encoded);
}

#[tokio::test]
async fn compile_bindings_enum_input() {
    // Generates the bindings from the an ABI definition inline.
    // The generated bindings can be accessed through `SimpleContract`.
    abigen!(
        SimpleContract,
        r#"
        {
            "types": [
              {
                "typeId": 0,
                "type": "()",
                "components": [],
                "typeParameters": null
              },
              {
                "typeId": 1,
                "type": "bool",
                "components": null,
                "typeParameters": null
              },
              {
                "typeId": 2,
                "type": "enum MyEnum",
                "components": [
                  {
                    "name": "X",
                    "type": 3,
                    "typeArguments": null
                  },
                  {
                    "name": "Y",
                    "type": 1,
                    "typeArguments": null
                  }
                ],
                "typeParameters": null
              },
              {
                "typeId": 3,
                "type": "u32",
                "components": null,
                "typeParameters": null
              }
            ],
            "functions": [
              {
                "inputs": [
                  {
                    "name": "my_enum",
                    "type": 2,
                    "typeArguments": null
                  }
                ],
                "name": "takes_enum",
                "output": {
                  "name": "",
                  "type": 0,
                  "typeArguments": null
                }
              }
            ]
          }
        "#,
    );

    let variant = MyEnum::X(42);

    let wallet = launch_provider_and_get_wallet().await;

    let contract_instance = SimpleContract::new(null_contract_id(), wallet);

    let call_handler = contract_instance.methods().takes_enum(variant);

    let encoded = format!(
        "{}{}",
        hex::encode(call_handler.contract_call.encoded_selector),
        hex::encode(call_handler.contract_call.encoded_args)
    );
    let expected = "0000000021b2784f0000000000000000000000000000002a";
    assert_eq!(encoded, expected);
}

#[allow(clippy::blacklisted_name)]
#[tokio::test]
async fn create_struct_from_decoded_tokens() -> Result<(), Error> {
    // Generates the bindings from the an ABI definition inline.
    // The generated bindings can be accessed through `SimpleContract`.
    abigen!(
        SimpleContract,
        r#"
        {
            "types": [
              {
                "typeId": 0,
                "type": "()",
                "components": [],
                "typeParameters": null
              },
              {
                "typeId": 1,
                "type": "bool",
                "components": null,
                "typeParameters": null
              },
              {
                "typeId": 2,
                "type": "struct MyStruct",
                "components": [
                  {
                    "name": "foo",
                    "type": 3,
                    "typeArguments": null
                  },
                  {
                    "name": "bar",
                    "type": 1,
                    "typeArguments": null
                  }
                ],
                "typeParameters": null
              },
              {
                "typeId": 3,
                "type": "u8",
                "components": null,
                "typeParameters": null
              }
            ],
            "functions": [
              {
                "inputs": [
                  {
                    "name": "my_val",
                    "type": 2,
                    "typeArguments": null
                  }
                ],
                "name": "takes_struct",
                "output": {
                  "name": "",
                  "type": 0,
                  "typeArguments": null
                }
              }
            ]
          }
        "#,
    );

    // Decoded tokens
    let foo = Token::U8(10);
    let bar = Token::Bool(true);

    // Create the struct using the decoded tokens.
    // `struct_from_tokens` is of type `MyStruct`.
    let struct_from_tokens = MyStruct::from_token(Token::Struct(vec![foo, bar]))?;

    assert_eq!(10, struct_from_tokens.foo);
    assert!(struct_from_tokens.bar);

    let wallet = launch_provider_and_get_wallet().await;

    let contract_instance = SimpleContract::new(null_contract_id(), wallet);

    let call_handler = contract_instance.methods().takes_struct(struct_from_tokens);

    let encoded = format!(
        "{}{}",
        hex::encode(call_handler.contract_call.encoded_selector),
        hex::encode(call_handler.contract_call.encoded_args)
    );

    assert_eq!("00000000cb0b2f05000000000000000a0000000000000001", encoded);
    Ok(())
}

#[tokio::test]
async fn create_nested_struct_from_decoded_tokens() -> Result<(), Error> {
    // Generates the bindings from the an ABI definition inline.
    // The generated bindings can be accessed through `SimpleContract`.
    abigen!(
        SimpleContract,
        r#"
        {
            "types": [
              {
                "typeId": 0,
                "type": "()",
                "components": [],
                "typeParameters": null
              },
              {
                "typeId": 1,
                "type": "bool",
                "components": null,
                "typeParameters": null
              },
              {
                "typeId": 2,
                "type": "struct InnerStruct",
                "components": [
                  {
                    "name": "a",
                    "type": 1,
                    "typeArguments": null
                  }
                ],
                "typeParameters": null
              },
              {
                "typeId": 3,
                "type": "struct MyNestedStruct",
                "components": [
                  {
                    "name": "x",
                    "type": 4,
                    "typeArguments": null
                  },
                  {
                    "name": "foo",
                    "type": 2,
                    "typeArguments": null
                  }
                ],
                "typeParameters": null
              },
              {
                "typeId": 4,
                "type": "u16",
                "components": null,
                "typeParameters": null
              }
            ],
            "functions": [
              {
                "inputs": [
                  {
                    "name": "top_value",
                    "type": 3,
                    "typeArguments": null
                  }
                ],
                "name": "takes_nested_struct",
                "output": {
                  "name": "",
                  "type": 0,
                  "typeArguments": null
                }
              }
            ]
          }
        "#,
    );

    // Creating just the InnerStruct is possible
    let a = Token::Bool(true);
    let inner_struct_token = Token::Struct(vec![a.clone()]);
    let inner_struct_from_tokens = InnerStruct::from_token(inner_struct_token.clone())?;
    assert!(inner_struct_from_tokens.a);

    // Creating the whole nested struct `MyNestedStruct`
    // from tokens.
    // `x` is the token for the field `x` in `MyNestedStruct`
    // `a` is the token for the field `a` in `InnerStruct`
    let x = Token::U16(10);

    let nested_struct_from_tokens =
        MyNestedStruct::from_token(Token::Struct(vec![x, inner_struct_token]))?;

    assert_eq!(10, nested_struct_from_tokens.x);
    assert!(nested_struct_from_tokens.foo.a);

    let wallet = launch_provider_and_get_wallet().await;

    let contract_instance = SimpleContract::new(null_contract_id(), wallet);

    let call_handler = contract_instance
        .methods()
        .takes_nested_struct(nested_struct_from_tokens);

    let encoded = format!(
        "{}{}",
        hex::encode(call_handler.contract_call.encoded_selector),
        hex::encode(call_handler.contract_call.encoded_args)
    );

    assert_eq!("0000000088bf8a1b000000000000000a0000000000000001", encoded);
    Ok(())
}

#[tokio::test]
async fn type_safe_output_values() -> Result<(), Error> {
    setup_contract_test!(
        contract_instance,
        wallet,
        "packages/fuels/tests/test_projects/contract_output_test"
    );

    // `response`'s type matches the return type of `is_event()`
    let contract_methods = contract_instance.methods();
    let response = contract_methods.is_even(10).call().await?;
    assert!(response.value);

    // `response`'s type matches the return type of `return_my_string()`
    let response = contract_methods
        .return_my_string("fuel".try_into().unwrap())
        .call()
        .await?;

    assert_eq!(response.value, "fuel");

    let my_struct = MyStruct { foo: 10, bar: true };

    let response = contract_methods.return_my_struct(my_struct).call().await?;

    assert_eq!(response.value.foo, 10);
    assert!(response.value.bar);
    Ok(())
}

#[tokio::test]
async fn call_with_structs() -> Result<(), Error> {
    // Generates the bindings from the an ABI definition inline.
    // The generated bindings can be accessed through `MyContract`.
    // ANCHOR: struct_generation
    abigen!(
        MyContract,
        "packages/fuels/tests/test_projects/complex_types_contract/out/debug/complex_types_contract-abi.json"
    );

    // Here we can use `CounterConfig`, a struct originally
    // defined in the contract.
    let counter_config = CounterConfig {
        dummy: true,
        initial_value: 42,
    };
    // ANCHOR_END: struct_generation

    let wallet = launch_provider_and_get_wallet().await;

    let contract_id = Contract::deploy(
        "tests/test_projects/complex_types_contract/out/debug/complex_types_contract.bin",
        &wallet,
        TxParameters::default(),
        StorageConfiguration::default(),
    )
    .await?;

    let contract_methods = MyContract::new(contract_id.to_string(), wallet).methods();

    let response = contract_methods
        .initialize_counter(counter_config) // Build the ABI call
        .call() // Perform the network call
        .await?;

    assert_eq!(42, response.value);

    let response = contract_methods.increment_counter(10).call().await?;

    assert_eq!(52, response.value);
    Ok(())
}

#[tokio::test]
async fn call_with_empty_return() -> Result<(), Error> {
    setup_contract_test!(
        contract_instance,
        wallet,
        "packages/fuels/tests/test_projects/call_empty_return"
    );

    let _response = contract_instance
        .methods()
        .store_value(42) // Build the ABI call
        .call() // Perform the network call
        .await?;
    Ok(())
}

#[tokio::test]
async fn abigen_different_structs_same_arg_name() -> Result<(), Error> {
    setup_contract_test!(
        contract_instance,
        wallet,
        "packages/fuels/tests/test_projects/two_structs"
    );

    let param_one = StructOne { foo: 42 };
    let param_two = StructTwo { bar: 42 };

    let contract_methods = contract_instance.methods();
    let res_one = contract_methods.something(param_one).call().await?;

    assert_eq!(res_one.value, 43);

    let res_two = contract_methods.something_else(param_two).call().await?;

    assert_eq!(res_two.value, 41);
    Ok(())
}

#[tokio::test]
async fn test_reverting_transaction() -> Result<(), Error> {
    setup_contract_test!(
        contract_instance,
        wallet,
        "packages/fuels/tests/test_projects/revert_transaction_error"
    );

    let response = contract_instance
        .methods()
        .make_transaction_fail(0)
        .call()
        .await;

    assert!(matches!(response, Err(Error::RevertTransactionError(..))));
    Ok(())
}

#[tokio::test]
async fn multiple_read_calls() -> Result<(), Error> {
    setup_contract_test!(
        contract_instance,
        wallet,
        "packages/fuels/tests/test_projects/multiple_read_calls"
    );

    let contract_methods = contract_instance.methods();
    contract_methods.store(42).call().await?;

    // Use "simulate" because the methods don't actually run a transaction, but just a dry-run
    // We can notice here that, thanks to this, we don't generate a TransactionId collision,
    // even if the transactions are theoretically the same.
    let stored = contract_methods.read(0).simulate().await?;

    assert_eq!(stored.value, 42);

    let stored = contract_methods.read(0).simulate().await?;

    assert_eq!(stored.value, 42);
    Ok(())
}

#[tokio::test]
async fn test_methods_typeless_argument() -> Result<(), Error> {
    setup_contract_test!(
        contract_instance,
        wallet,
        "packages/fuels/tests/test_projects/empty_arguments"
    );

    let response = contract_instance
        .methods()
        .method_with_empty_argument()
        .call()
        .await?;

    assert_eq!(response.value, 63);
    Ok(())
}

#[tokio::test]
async fn test_large_return_data() -> Result<(), Error> {
    setup_contract_test!(
        contract_instance,
        wallet,
        "packages/fuels/tests/test_projects/large_return_data"
    );

    let contract_methods = contract_instance.methods();
    let res = contract_methods.get_id().call().await?;

    assert_eq!(
        res.value.0,
        [
            255, 255, 255, 255, 255, 255, 255, 255, 255, 255, 255, 255, 255, 255, 255, 255, 255,
            255, 255, 255, 255, 255, 255, 255, 255, 255, 255, 255, 255, 255, 255, 255
        ]
    );

    // One word-sized string
    let res = contract_methods.get_small_string().call().await?;
    assert_eq!(res.value, "gggggggg");

    // Two word-sized string
    let res = contract_methods.get_large_string().call().await?;
    assert_eq!(res.value, "ggggggggg");

    // Large struct will be bigger than a `WORD`.
    let res = contract_methods.get_large_struct().call().await?;
    assert_eq!(res.value.foo, 12);
    assert_eq!(res.value.bar, 42);

    // Array will be returned in `ReturnData`.
    let res = contract_methods.get_large_array().call().await?;
    assert_eq!(res.value, [1, 2]);

    let res = contract_methods.get_contract_id().call().await?;

    // First `value` is from `CallResponse`.
    // Second `value` is from the `ContractId` type.
    assert_eq!(
        res.value,
        ContractId::from([
            255, 255, 255, 255, 255, 255, 255, 255, 255, 255, 255, 255, 255, 255, 255, 255, 255,
            255, 255, 255, 255, 255, 255, 255, 255, 255, 255, 255, 255, 255, 255, 255
        ])
    );
    Ok(())
}

#[tokio::test]
async fn test_provider_launch_and_connect() -> Result<(), Error> {
    abigen!(
        MyContract,
        "packages/fuels/tests/test_projects/contract_test/out/debug/contract_test-abi.json"
    );

    let mut wallet = WalletUnlocked::new_random(None);

    let coins = setup_single_asset_coins(
        wallet.address(),
        BASE_ASSET_ID,
        DEFAULT_NUM_COINS,
        DEFAULT_COIN_AMOUNT,
    );
    let (launched_provider, address) = setup_test_provider(coins, vec![], None).await;
    let connected_provider = Provider::connect(address.to_string()).await?;

    wallet.set_provider(connected_provider);

    let contract_id = Contract::deploy(
        "tests/test_projects/contract_test/out/debug/contract_test.bin",
        &wallet,
        TxParameters::default(),
        StorageConfiguration::default(),
    )
    .await?;

    let contract_instance_connected = MyContract::new(contract_id.to_string(), wallet.clone());

    let response = contract_instance_connected
        .methods()
        .initialize_counter(42) // Build the ABI call
        .call() // Perform the network call
        .await?;
    assert_eq!(42, response.value);

    wallet.set_provider(launched_provider);
    let contract_instance_launched = MyContract::new(contract_id.to_string(), wallet);

    let response = contract_instance_launched
        .methods()
        .increment_counter(10)
        .call()
        .await?;
    assert_eq!(52, response.value);
    Ok(())
}

#[tokio::test]
async fn test_contract_calling_contract() -> Result<(), Error> {
    // Tests a contract call that calls another contract (FooCaller calls FooContract underneath)
    // Load and deploy the first compiled contract
    setup_contract_test!(
        foo_contract_instance,
        wallet,
        "packages/fuels/tests/test_projects/foo_contract"
    );
    let foo_contract_id = foo_contract_instance.get_contract_id();

    // Call the contract directly; it just flips the bool value that's passed.
    let res = foo_contract_instance.methods().foo(true).call().await?;
    assert!(!res.value);

    // Load and deploy the second compiled contract
    setup_contract_test!(
        foo_caller_contract_instance,
        None,
        "packages/fuels/tests/test_projects/foo_caller_contract"
    );

    // Calls the contract that calls the `FooContract` contract, also just
    // flips the bool value passed to it.
    // ANCHOR: external_contract
    let bits = *foo_contract_id.hash();
    let res = foo_caller_contract_instance
        .methods()
        .call_foo_contract(Bits256(bits), true)
        .set_contracts(&[foo_contract_id.clone()]) // Sets the external contract
        .call()
        .await?;
    // ANCHOR_END: external_contract

    assert!(!res.value);
    Ok(())
}

#[tokio::test]
async fn test_contract_setup_macro_deploy_with_salt() -> Result<(), Error> {
    // ANCHOR: contract_setup_macro_multi
    // The first wallet name must be `wallet`
    setup_contract_test!(
        foo_contract_instance,
        wallet,
        "packages/fuels/tests/test_projects/foo_contract"
    );
    let foo_contract_id = foo_contract_instance.get_contract_id();

    // The macros that want to use the `wallet` have to set
    // the wallet name to `None`
    setup_contract_test!(
        foo_caller_contract_instance,
        None,
        "packages/fuels/tests/test_projects/foo_caller_contract"
    );
    let foo_caller_contract_id = foo_caller_contract_instance.get_contract_id();

    setup_contract_test!(
        foo_caller_contract_instance2,
        None,
        "packages/fuels/tests/test_projects/foo_caller_contract"
    );
    let foo_caller_contract_id2 = foo_caller_contract_instance2.get_contract_id();

    // Because we deploy with salt, we can deploy the same contract multiple times
    assert_ne!(foo_caller_contract_id, foo_caller_contract_id2);

    // The first contract can be called because they were deployed on the same provider
    let bits = *foo_contract_id.hash();
    let res = foo_caller_contract_instance
        .methods()
        .call_foo_contract(Bits256(bits), true)
        .set_contracts(&[foo_contract_id.clone()]) // Sets the external contract
        .call()
        .await?;
    assert!(!res.value);

    let res = foo_caller_contract_instance2
        .methods()
        .call_foo_contract(Bits256(bits), true)
        .set_contracts(&[foo_contract_id.clone()]) // Sets the external contract
        .call()
        .await?;
    assert!(!res.value);
    // ANCHOR_END: contract_setup_macro_multi

    Ok(())
}

#[tokio::test]
async fn test_gas_errors() -> Result<(), Error> {
    let mut wallet = WalletUnlocked::new_random(None);
    let number_of_coins = 1;
    let amount_per_coin = 1_000_000;
    let coins = setup_single_asset_coins(
        wallet.address(),
        BASE_ASSET_ID,
        number_of_coins,
        amount_per_coin,
    );

    let (provider, _) = setup_test_provider(coins.clone(), vec![], None).await;
    wallet.set_provider(provider);

    setup_contract_test!(
        contract_instance,
        None,
        "packages/fuels/tests/test_projects/contract_test"
    );

    // Test running out of gas. Gas price as `None` will be 0.
    let gas_limit = 100;
    let contract_instace_call = contract_instance
        .methods()
        .initialize_counter(42) // Build the ABI call
        .tx_params(TxParameters::new(None, Some(gas_limit), None));

    //  Test that the call will use more gas than the gas limit
    let gas_used = contract_instace_call
        .estimate_transaction_cost(None)
        .await?
        .gas_used;
    assert!(gas_used > gas_limit);

    let response = contract_instace_call
        .call() // Perform the network call
        .await
        .expect_err("should error");

    let expected = "Provider error: gas_limit(";
    assert!(response.to_string().starts_with(expected));

    // Test for insufficient base asset amount to pay for the transaction fee
    let response = contract_instance
        .methods()
        .initialize_counter(42) // Build the ABI call
        .tx_params(TxParameters::new(Some(100_000_000_000), None, None))
        .call()
        .await
        .expect_err("should error");

    let expected = "Provider error: Response errors; enough coins could not be found";
    assert!(response.to_string().starts_with(expected));
    Ok(())
}

#[tokio::test]
async fn test_call_param_gas_errors() -> Result<(), Error> {
    setup_contract_test!(
        contract_instance,
        wallet,
        "packages/fuels/tests/test_projects/contract_test"
    );

    // Transaction gas_limit is sufficient, call gas_forwarded is too small
    let contract_methods = contract_instance.methods();
    let response = contract_methods
        .initialize_counter(42)
        .tx_params(TxParameters::new(None, Some(1000), None))
        .call_params(CallParameters::new(None, None, Some(1)))
        .call()
        .await
        .expect_err("should error");

    let expected = "Revert transaction error: OutOfGas, receipts:";
    assert!(response.to_string().starts_with(expected));

    // Call params gas_forwarded exceeds transaction limit
    let response = contract_methods
        .initialize_counter(42)
        .tx_params(TxParameters::new(None, Some(1), None))
        .call_params(CallParameters::new(None, None, Some(1000)))
        .call()
        .await
        .expect_err("should error");

    let expected = "Provider error: gas_limit(";
    assert!(response.to_string().starts_with(expected));
    Ok(())
}

#[tokio::test]
async fn test_amount_and_asset_forwarding() -> Result<(), Error> {
    setup_contract_test!(
        contract_instance,
        wallet,
        "packages/fuels/tests/test_projects/token_ops"
    );
    let contract_id = contract_instance.get_contract_id();
    let contract_methods = contract_instance.methods();

    let mut balance_response = contract_methods
        .get_balance(contract_id.into(), contract_id.into())
        .call()
        .await?;
    assert_eq!(balance_response.value, 0);

    contract_methods.mint_coins(5_000_000).call().await?;

    balance_response = contract_methods
        .get_balance(contract_id.into(), contract_id.into())
        .call()
        .await?;
    assert_eq!(balance_response.value, 5_000_000);

    let tx_params = TxParameters::new(None, Some(1_000_000), None);
    // Forward 1_000_000 coin amount of base asset_id
    // this is a big number for checking that amount can be a u64
    let call_params = CallParameters::new(Some(1_000_000), None, None);

    let response = contract_methods
        .get_msg_amount()
        .tx_params(tx_params)
        .call_params(call_params)
        .call()
        .await?;

    assert_eq!(response.value, 1_000_000);

    let call_response = response
        .receipts
        .iter()
        .find(|&r| matches!(r, Receipt::Call { .. }));

    assert!(call_response.is_some());

    assert_eq!(call_response.unwrap().amount().unwrap(), 1_000_000);
    assert_eq!(call_response.unwrap().asset_id().unwrap(), &BASE_ASSET_ID);

    let address = wallet.address();

    // withdraw some tokens to wallet
    contract_methods
        .transfer_coins_to_output(1_000_000, contract_id.into(), address.into())
        .append_variable_outputs(1)
        .call()
        .await?;

    let asset_id = AssetId::from(*contract_id.hash());
    let call_params = CallParameters::new(Some(0), Some(asset_id), None);
    let tx_params = TxParameters::new(None, Some(1_000_000), None);

    let response = contract_methods
        .get_msg_amount()
        .tx_params(tx_params)
        .call_params(call_params)
        .call()
        .await?;

    assert_eq!(response.value, 0);

    let call_response = response
        .receipts
        .iter()
        .find(|&r| matches!(r, Receipt::Call { .. }));

    assert!(call_response.is_some());

    assert_eq!(call_response.unwrap().amount().unwrap(), 0);
    assert_eq!(
        call_response.unwrap().asset_id().unwrap(),
        &AssetId::from(*contract_id.hash())
    );
    Ok(())
}

#[tokio::test]
async fn test_multiple_args() -> Result<(), Error> {
    setup_contract_test!(
        contract_instance,
        wallet,
        "packages/fuels/tests/test_projects/contract_test"
    );

    // Make sure we can call the contract with multiple arguments
    let contract_methods = contract_instance.methods();
    let response = contract_methods.get(5, 6).call().await?;

    assert_eq!(response.value, 5);

    let t = MyType { x: 5, y: 6 };
    let response = contract_methods.get_alt(t.clone()).call().await?;
    assert_eq!(response.value, t);

    let response = contract_methods.get_single(5).call().await?;
    assert_eq!(response.value, 5);
    Ok(())
}

#[tokio::test]
async fn test_tuples() -> Result<(), Error> {
    setup_contract_test!(
        contract_instance,
        wallet,
        "packages/fuels/tests/test_projects/tuples"
    );
    let contract_methods = contract_instance.methods();

    {
        let response = contract_methods.returns_tuple((1, 2)).call().await?;

        assert_eq!(response.value, (1, 2));
    }
    {
        // Tuple with struct.
        let my_struct_tuple = (
            42,
            Person {
                name: "Jane".try_into()?,
            },
        );
        let response = contract_methods
            .returns_struct_in_tuple(my_struct_tuple.clone())
            .call()
            .await?;

        assert_eq!(response.value, my_struct_tuple);
    }
    {
        // Tuple with enum.
        let my_enum_tuple: (u64, State) = (42, State::A());

        let response = contract_methods
            .returns_enum_in_tuple(my_enum_tuple.clone())
            .call()
            .await?;

        assert_eq!(response.value, my_enum_tuple);
    }
    {
        // Tuple with single element
        let my_enum_tuple = (123u64,);

        let response = contract_methods
            .single_element_tuple(my_enum_tuple)
            .call()
            .await?;

        assert_eq!(response.value, my_enum_tuple);
    }
    {
        // tuple with b256
        let id = *ContractId::zeroed();
        let my_b256_u8_tuple = (Bits256(id), 10);

        let response = contract_methods
            .tuple_with_b256(my_b256_u8_tuple)
            .call()
            .await?;

        assert_eq!(response.value, my_b256_u8_tuple);
    }

    Ok(())
}

#[tokio::test]
async fn test_array() -> Result<(), Error> {
    setup_contract_test!(
        contract_instance,
        wallet,
        "packages/fuels/tests/test_projects/contract_test"
    );

    assert_eq!(
        contract_instance
            .methods()
            .get_array([42; 2])
            .call()
            .await?
            .value,
        [42; 2]
    );
    Ok(())
}

#[tokio::test]
async fn test_arrays_with_custom_types() -> Result<(), Error> {
    setup_contract_test!(
        contract_instance,
        wallet,
        "packages/fuels/tests/test_projects/contract_test"
    );

    let persons = [
        Person {
            name: "John".try_into()?,
        },
        Person {
            name: "Jane".try_into()?,
        },
    ];

    let contract_methods = contract_instance.methods();
    let response = contract_methods.array_of_structs(persons).call().await?;

    assert_eq!("John", response.value[0].name);
    assert_eq!("Jane", response.value[1].name);

    let states = [State::A(), State::B()];

    let response = contract_methods
        .array_of_enums(states.clone())
        .call()
        .await?;

    assert_eq!(states[0], response.value[0]);
    assert_eq!(states[1], response.value[1]);
    Ok(())
}

#[tokio::test]
async fn test_auth_msg_sender_from_sdk() -> Result<(), Error> {
    setup_contract_test!(
        contract_instance,
        wallet,
        "packages/fuels/tests/test_projects/auth_testing_contract"
    );

    // Contract returns true if `msg_sender()` matches `wallet.address()`.
    let response = contract_instance
        .methods()
        .check_msg_sender(wallet.address().into())
        .call()
        .await?;

    assert!(response.value);
    Ok(())
}

#[tokio::test]
async fn workflow_enum_inside_struct() -> Result<(), Error> {
    setup_contract_test!(
        contract_instance,
        wallet,
        "packages/fuels/tests/test_projects/enum_inside_struct"
    );

    let expected = Cocktail {
        the_thing_you_mix_in: Shaker::Mojito(222),
        glass: 333,
    };

    let contract_methods = contract_instance.methods();
    let response = contract_methods
        .return_enum_inside_struct(11)
        .call()
        .await?;

    assert_eq!(response.value, expected);

    let enum_inside_struct = Cocktail {
        the_thing_you_mix_in: Shaker::Cosmopolitan(444),
        glass: 555,
    };

    let response = contract_methods
        .take_enum_inside_struct(enum_inside_struct)
        .call()
        .await?;

    assert_eq!(response.value, 6666);
    Ok(())
}

#[tokio::test]
<<<<<<< HEAD
=======
async fn test_logd_receipts() -> Result<(), Error> {
    setup_contract_test!(
        contract_instance,
        wallet,
        "packages/fuels/tests/test_projects/contract_logdata"
    );

    let mut value = [0u8; 32];
    value[0] = 0xFF;
    value[1] = 0xEE;
    value[2] = 0xDD;
    value[12] = 0xAA;
    value[13] = 0xBB;
    value[14] = 0xCC;

    let contract_methods = contract_instance.methods();
    let response = contract_methods
        .use_logd_opcode(Bits256(value), 3, 6)
        .call()
        .await?;
    assert_eq!(response.logs, vec!["ffeedd", "ffeedd000000"]);

    let response = contract_methods
        .use_logd_opcode(Bits256(value), 14, 15)
        .call()
        .await?;
    assert_eq!(
        response.logs,
        vec![
            "ffeedd000000000000000000aabb",
            "ffeedd000000000000000000aabbcc"
        ]
    );

    let response = contract_methods.dont_use_logd().call().await?;
    assert!(response.logs.is_empty());
    Ok(())
}

#[tokio::test]
>>>>>>> b5c74ebb
async fn test_wallet_balance_api_single_asset() -> Result<(), Error> {
    let mut wallet = WalletUnlocked::new_random(None);
    let number_of_coins = 21;
    let amount_per_coin = 11;
    let coins = setup_single_asset_coins(
        wallet.address(),
        BASE_ASSET_ID,
        number_of_coins,
        amount_per_coin,
    );

    let (provider, _) = setup_test_provider(coins.clone(), vec![], None).await;
    wallet.set_provider(provider);

    for (_utxo_id, coin) in coins {
        let balance = wallet.get_asset_balance(&coin.asset_id).await;
        assert_eq!(balance?, number_of_coins * amount_per_coin);
    }

    let balances = wallet.get_balances().await?;
    let expected_key = format!("{:#x}", BASE_ASSET_ID);
    assert_eq!(balances.len(), 1); // only the base asset
    assert!(balances.contains_key(&expected_key));
    assert_eq!(
        *balances.get(&expected_key).unwrap(),
        number_of_coins * amount_per_coin
    );

    Ok(())
}

#[tokio::test]
async fn test_wallet_balance_api_multi_asset() -> Result<(), Error> {
    let mut wallet = WalletUnlocked::new_random(None);
    let number_of_assets = 7;
    let coins_per_asset = 21;
    let amount_per_coin = 11;
    let (coins, asset_ids) = setup_multiple_assets_coins(
        wallet.address(),
        number_of_assets,
        coins_per_asset,
        amount_per_coin,
    );

    let (provider, _) = setup_test_provider(coins.clone(), vec![], None).await;
    wallet.set_provider(provider);
    let balances = wallet.get_balances().await?;
    assert_eq!(balances.len() as u64, number_of_assets);

    for asset_id in asset_ids {
        let balance = wallet.get_asset_balance(&asset_id).await;
        assert_eq!(balance?, coins_per_asset * amount_per_coin);

        let expected_key = format!("{:#x}", asset_id);
        assert!(balances.contains_key(&expected_key));
        assert_eq!(
            *balances.get(&expected_key).unwrap(),
            coins_per_asset * amount_per_coin
        );
    }

    Ok(())
}

#[tokio::test]
async fn native_types_support() -> Result<(), Box<dyn std::error::Error>> {
    setup_contract_test!(
        contract_instance,
        wallet,
        "packages/fuels/tests/test_projects/native_types"
    );

    let user = User {
        weight: 10,
        address: Address::zeroed(),
    };

    let contract_methods = contract_instance.methods();
    let response = contract_methods.wrapped_address(user).call().await?;

    assert_eq!(response.value.address, Address::zeroed());

    let response = contract_methods
        .unwrapped_address(Address::zeroed())
        .call()
        .await?;

    assert_eq!(
        response.value,
        Address::from_str("0x0000000000000000000000000000000000000000000000000000000000000000")?
    );
    Ok(())
}

#[tokio::test]
async fn test_transaction_script_workflow() -> Result<(), Error> {
    setup_contract_test!(
        contract_instance,
        wallet,
        "packages/fuels/tests/test_projects/contract_test"
    );

    let call_handler = contract_instance.methods().initialize_counter(42);

    let script = call_handler.get_call_execution_script().await?;
    assert!(script.tx.is_script());

    let provider = wallet.get_provider()?;
    let receipts = script.call(provider).await?;

    let response = call_handler.get_response(receipts)?;
    assert_eq!(response.value, 42);
    Ok(())
}

#[tokio::test]
async fn enum_coding_w_variable_width_variants() -> Result<(), Error> {
    setup_contract_test!(
        contract_instance,
        wallet,
        "packages/fuels/tests/test_projects/enum_encoding"
    );

    // If we had a regression on the issue of enum encoding width, then we'll
    // probably end up mangling arg_2 and onward which will fail this test.
    let expected = BigBundle {
        arg_1: EnumThatHasABigAndSmallVariant::Small(12345),
        arg_2: 6666,
        arg_3: 7777,
        arg_4: 8888,
    };

    let contract_methods = contract_instance.methods();
    let actual = contract_methods.get_big_bundle().call().await?.value;
    assert_eq!(actual, expected);

    let fuelvm_judgement = contract_methods
        .check_big_bundle_integrity(expected)
        .call()
        .await?
        .value;

    assert!(
        fuelvm_judgement,
        "The FuelVM deems that we've not encoded the bundle correctly. Investigate!"
    );
    Ok(())
}

#[tokio::test]
async fn enum_coding_w_unit_enums() -> Result<(), Error> {
    setup_contract_test!(
        contract_instance,
        wallet,
        "packages/fuels/tests/test_projects/enum_encoding"
    );

    // If we had a regression on the issue of unit enum encoding width, then
    // we'll end up mangling arg_2
    let expected = UnitBundle {
        arg_1: UnitEnum::var2(),
        arg_2: u64::MAX,
    };

    let contract_methods = contract_instance.methods();
    let actual = contract_methods.get_unit_bundle().call().await?.value;
    assert_eq!(actual, expected);

    let fuelvm_judgement = contract_methods
        .check_unit_bundle_integrity(expected)
        .call()
        .await?
        .value;

    assert!(
        fuelvm_judgement,
        "The FuelVM deems that we've not encoded the bundle correctly. Investigate!"
    );
    Ok(())
}

#[tokio::test]
async fn enum_as_input() -> Result<(), Error> {
    setup_contract_test!(
        contract_instance,
        wallet,
        "packages/fuels/tests/test_projects/enum_as_input"
    );

    let expected = StandardEnum::Two(12345);
    let contract_methods = contract_instance.methods();
    let actual = contract_methods.get_standard_enum().call().await?.value;
    assert_eq!(expected, actual);

    let fuelvm_judgement = contract_methods
        .check_standard_enum_integrity(expected)
        .call()
        .await?
        .value;
    assert!(
        fuelvm_judgement,
        "The FuelVM deems that we've not encoded the standard enum correctly. Investigate!"
    );

    let expected = UnitEnum::Two();
    let actual = contract_methods.get_unit_enum().call().await?.value;
    assert_eq!(actual, expected);

    let fuelvm_judgement = contract_methods
        .check_unit_enum_integrity(expected)
        .call()
        .await?
        .value;
    assert!(
        fuelvm_judgement,
        "The FuelVM deems that we've not encoded the unit enum correctly. Investigate!"
    );
    Ok(())
}

#[tokio::test]
async fn nested_structs() -> Result<(), Error> {
    setup_contract_test!(
        contract_instance,
        wallet,
        "packages/fuels/tests/test_projects/nested_structs"
    );

    let expected = AllStruct {
        some_struct: SomeStruct { par_1: 12345 },
    };

    let contract_methods = contract_instance.methods();
    let actual = contract_methods.get_struct().call().await?.value;
    assert_eq!(actual, expected);

    let fuelvm_judgement = contract_methods
        .check_struct_integrity(expected)
        .call()
        .await?
        .value;

    assert!(
        fuelvm_judgement,
        "The FuelVM deems that we've not encoded the argument correctly. Investigate!"
    );

    let memory_address = MemoryAddress {
        contract_id: ContractId::zeroed(),
        function_selector: 10,
        function_data: 0,
    };

    let call_data = CallData {
        memory_address,
        num_coins_to_forward: 10,
        asset_id_of_coins_to_forward: ContractId::zeroed(),
        amount_of_gas_to_forward: 5,
    };

    let actual = contract_methods
        .nested_struct_with_reserved_keyword_substring(call_data.clone())
        .call()
        .await?
        .value;

    assert_eq!(actual, call_data);
    Ok(())
}

#[tokio::test]
async fn test_multi_call() -> Result<(), Error> {
    setup_contract_test!(
        contract_instance,
        wallet,
        "packages/fuels/tests/test_projects/contract_test"
    );

    let contract_methods = contract_instance.methods();
    let call_handler_1 = contract_methods.initialize_counter(42);
    let call_handler_2 = contract_methods.get_array([42; 2]);

    let mut multi_call_handler = MultiContractCallHandler::new(wallet.clone());

    multi_call_handler
        .add_call(call_handler_1)
        .add_call(call_handler_2);

    let (counter, array): (u64, [u64; 2]) = multi_call_handler.call().await?.value;

    assert_eq!(counter, 42);
    assert_eq!(array, [42; 2]);
    Ok(())
}

#[tokio::test]
async fn test_multi_call_script_workflow() -> Result<(), Error> {
    setup_contract_test!(
        contract_instance,
        wallet,
        "packages/fuels/tests/test_projects/contract_test"
    );

    let contract_methods = contract_instance.methods();
    let call_handler_1 = contract_methods.initialize_counter(42);
    let call_handler_2 = contract_methods.get_array([42; 2]);

    let mut multi_call_handler = MultiContractCallHandler::new(wallet.clone());

    multi_call_handler
        .add_call(call_handler_1)
        .add_call(call_handler_2);

    let provider = &wallet.get_provider()?;
    let script = multi_call_handler.get_call_execution_script().await?;
    let receipts = script.call(provider).await.unwrap();
    let (counter, array) = multi_call_handler
        .get_response::<(u64, [u64; 2])>(receipts)?
        .value;

    assert_eq!(counter, 42);
    assert_eq!(array, [42; 2]);
    Ok(())
}

#[tokio::test]
async fn test_storage_initialization() -> Result<(), Error> {
    abigen!(
        MyContract,
        "packages/fuels/tests/test_projects/contract_storage_test/out/debug/contract_storage_test-abi.json"
    );

    let wallet = launch_provider_and_get_wallet().await;

    // ANCHOR: storage_slot_create
    let key = Bytes32::from([1u8; 32]);
    let value = Bytes32::from([2u8; 32]);
    let storage_slot = StorageSlot::new(key, value);
    let storage_vec = vec![storage_slot.clone()];
    // ANCHOR_END: storage_slot_create

    // ANCHOR: manual_storage
    let contract_id = Contract::deploy_with_parameters(
        "tests/test_projects/contract_storage_test/out/debug/contract_storage_test.bin",
        &wallet,
        TxParameters::default(),
        StorageConfiguration::with_manual_storage(Some(storage_vec)),
        Salt::from([0; 32]),
    )
    .await?;
    // ANCHOR_END: manual_storage

    let contract_instance = MyContract::new(contract_id.to_string(), wallet.clone());

    let result = contract_instance
        .methods()
        .get_value_b256(Bits256(key.into()))
        .call()
        .await?
        .value;
    assert_eq!(result.0, *value);

    Ok(())
}

#[tokio::test]
async fn can_use_try_into_to_construct_struct_from_bytes() -> Result<(), Error> {
    abigen!(
        MyContract,
        "packages/fuels/tests/test_projects/enum_inside_struct/out/debug\
        /enum_inside_struct-abi.json"
    );
    let cocktail_in_bytes: Vec<u8> = vec![
        0, 0, 0, 0, 0, 0, 0, 1, 0, 0, 0, 0, 0, 0, 0, 2, 0, 0, 0, 0, 0, 0, 0, 3,
    ];

    let expected = Cocktail {
        the_thing_you_mix_in: Shaker::Mojito(2),
        glass: 3,
    };

    // as slice
    let actual: Cocktail = cocktail_in_bytes[..].try_into()?;
    assert_eq!(actual, expected);

    // as ref
    let actual: Cocktail = (&cocktail_in_bytes).try_into()?;
    assert_eq!(actual, expected);

    // as value
    let actual: Cocktail = cocktail_in_bytes.try_into()?;
    assert_eq!(actual, expected);
    Ok(())
}

#[tokio::test]
async fn can_use_try_into_to_construct_enum_from_bytes() -> Result<(), Error> {
    abigen!(
        MyContract,
        "packages/fuels/tests/test_projects/enum_inside_struct/out/debug\
        /enum_inside_struct-abi.json"
    );
    // ANCHOR: manual_decode
    let shaker_in_bytes: Vec<u8> = vec![0, 0, 0, 0, 0, 0, 0, 1, 0, 0, 0, 0, 0, 0, 0, 2];

    let expected = Shaker::Mojito(2);

    // as slice
    let actual: Shaker = shaker_in_bytes[..].try_into()?;
    assert_eq!(actual, expected);

    // as ref
    let actual: Shaker = (&shaker_in_bytes).try_into()?;
    assert_eq!(actual, expected);

    // as value
    let actual: Shaker = shaker_in_bytes.try_into()?;
    assert_eq!(actual, expected);
    // ANCHOR_END: manual_decode
    Ok(())
}

#[tokio::test]
async fn type_inside_enum() -> Result<(), Error> {
    setup_contract_test!(
        contract_instance,
        wallet,
        "packages/fuels/tests/test_projects/type_inside_enum"
    );

    // String inside enum
    let enum_string = SomeEnum::SomeStr("asdf".try_into()?);
    let contract_methods = contract_instance.methods();
    let response = contract_methods
        .str_inside_enum(enum_string.clone())
        .call()
        .await?;
    assert_eq!(response.value, enum_string);

    // Array inside enum
    let enum_array = SomeEnum::SomeArr([1, 2, 3, 4, 5, 6, 7]);
    let response = contract_methods
        .arr_inside_enum(enum_array.clone())
        .call()
        .await?;
    assert_eq!(response.value, enum_array);

    // Struct inside enum
    let response = contract_methods
        .return_struct_inside_enum(11)
        .call()
        .await?;
    let expected = Shaker::Cosmopolitan(Recipe { ice: 22, sugar: 99 });
    assert_eq!(response.value, expected);
    let struct_inside_enum = Shaker::Cosmopolitan(Recipe { ice: 22, sugar: 66 });
    let response = contract_methods
        .take_struct_inside_enum(struct_inside_enum)
        .call()
        .await?;
    assert_eq!(response.value, 8888);

    // Enum inside enum
    let expected_enum = EnumLevel3::El2(EnumLevel2::El1(EnumLevel1::Num(42)));
    let response = contract_methods.get_nested_enum().call().await?;
    assert_eq!(response.value, expected_enum);

    let response = contract_methods
        .check_nested_enum_integrity(expected_enum)
        .call()
        .await?;
    assert!(
        response.value,
        "The FuelVM deems that we've not encoded the nested enum correctly. Investigate!"
    );
    Ok(())
}

#[tokio::test]
async fn test_init_storage_automatically() -> Result<(), Error> {
    abigen!(
        MyContract,
        "packages/fuels/tests/test_projects/contract_storage_test/out/debug/contract_storage_test-abi.json"
    );

    let wallet = launch_provider_and_get_wallet().await;

    // ANCHOR: automatic_storage
    let contract_id = Contract::deploy_with_parameters(
        "tests/test_projects/contract_storage_test/out/debug/contract_storage_test.bin",
        &wallet,
        TxParameters::default(),
        StorageConfiguration::with_storage_path(
            Some("tests/test_projects/contract_storage_test/out/debug/contract_storage_test-storage_slots.json".to_string())),
        Salt::default(),
    )
        .await?;
    // ANCHOR_END: automatic_storage

    let key1 =
        Bytes32::from_str("de9090cb50e71c2588c773487d1da7066d0c719849a7e58dc8b6397a25c567c0")
            .unwrap();
    let key2 =
        Bytes32::from_str("f383b0ce51358be57daa3b725fe44acdb2d880604e367199080b4379c41bb6ed")
            .unwrap();

    let contract_methods = MyContract::new(contract_id.to_string(), wallet.clone()).methods();

    let value = contract_methods
        .get_value_b256(Bits256(*key1))
        .call()
        .await?
        .value;
    assert_eq!(value.0, [1u8; 32]);

    let value = contract_methods
        .get_value_u64(Bits256(*key2))
        .call()
        .await?
        .value;
    assert_eq!(value, 64);
    Ok(())
}

#[tokio::test]
async fn test_init_storage_automatically_bad_json_path() -> Result<(), Error> {
    abigen!(
        MyContract,
        "packages/fuels/tests/test_projects/contract_storage_test/out/debug/contract_storage_test-abi.json"
    );

    let wallet = launch_provider_and_get_wallet().await;

    let response = Contract::deploy_with_parameters(
        "tests/test_projects/contract_storage_test/out/debug/contract_storage_test.bin",
        &wallet,
        TxParameters::default(),
        StorageConfiguration::with_storage_path(
            Some("tests/test_projects/contract_storage_test/out/debug/contract_storage_test-storage_slts.json".to_string())),
        Salt::default(),
    ).await.expect_err("Should fail");

    let expected = "Invalid data:";
    assert!(response.to_string().starts_with(expected));
    Ok(())
}

#[tokio::test]
async fn contract_method_call_respects_maturity() -> Result<(), Error> {
    setup_contract_test!(
        contract_instance,
        wallet,
        "packages/fuels/tests/test_projects/transaction_block_height"
    );

    let call_w_maturity = |call_maturity| {
        let mut prepared_call = contract_instance
            .methods()
            .calling_this_will_produce_a_block();
        prepared_call.tx_parameters.maturity = call_maturity;
        prepared_call.call()
    };

    call_w_maturity(1).await.expect("Should have passed since we're calling with a maturity that is less or equal to the current block height");

    call_w_maturity(3).await.expect_err("Should have failed since we're calling with a maturity that is greater than the current block height");
    Ok(())
}

#[tokio::test]
async fn contract_deployment_respects_maturity() -> Result<(), Error> {
    abigen!(
        MyContract,
        "packages/fuels/tests/test_projects/transaction_block_height/out/debug/transaction_block_height-abi.json"
    );

    let config = Config {
        manual_blocks_enabled: true,
        ..Config::local_node()
    };
    let wallets =
        launch_custom_provider_and_get_wallets(WalletsConfig::default(), Some(config)).await;
    let wallet = &wallets[0];
    let provider = wallet.get_provider()?;

    let deploy_w_maturity = |maturity| {
        let parameters = TxParameters {
            maturity,
            ..TxParameters::default()
        };
        Contract::deploy(
            "tests/test_projects/transaction_block_height/out/debug/transaction_block_height.bin",
            wallet,
            parameters,
            StorageConfiguration::default(),
        )
    };

    let err = deploy_w_maturity(1).await.expect_err("Should not have been able to deploy the contract since the block height (0) is less than the requested maturity (1)");
    assert!(matches!(
        err,
        Error::ValidationError(fuel_gql_client::fuel_tx::ValidationError::TransactionMaturity)
    ));

    provider.produce_blocks(1).await?;
    deploy_w_maturity(1)
        .await
        .expect("Should be able to deploy now since maturity (1) is <= than the block height (1)");
    Ok(())
}

#[tokio::test]
async fn can_increase_block_height() -> Result<(), Error> {
    // ANCHOR: use_produce_blocks_to_increase_block_height
    let config = Config {
        manual_blocks_enabled: true, // Necessary so the `produce_blocks` API can be used locally
        ..Config::local_node()
    };
    let wallets =
        launch_custom_provider_and_get_wallets(WalletsConfig::default(), Some(config)).await;
    let wallet = &wallets[0];
    let provider = wallet.get_provider()?;

    assert_eq!(provider.latest_block_height().await?, 0);

    provider.produce_blocks(3).await?;

    assert_eq!(provider.latest_block_height().await?, 3);
    // ANCHOR_END: use_produce_blocks_to_increase_block_height
    Ok(())
}

#[tokio::test]
async fn can_handle_function_called_new() -> anyhow::Result<()> {
    setup_contract_test!(
        contract_instance,
        wallet,
        "packages/fuels/tests/test_projects/collision_in_fn_names"
    );

    let response = contract_instance.methods().new().call().await?.value;

    assert_eq!(response, 12345);
    Ok(())
}

async fn setup_predicate_test(
    file_path: &str,
    num_coins: u64,
    coin_amount: u64,
) -> Result<(Predicate, WalletUnlocked, WalletUnlocked, AssetId), Error> {
    let predicate = Predicate::load_from(file_path)?;

    let mut wallets = launch_custom_provider_and_get_wallets(
        WalletsConfig::new(Some(2), Some(num_coins), Some(coin_amount)),
        Some(Config {
            predicates: true,
            utxo_validation: true,
            ..Config::local_node()
        }),
    )
    .await;

    let sender = wallets.pop().unwrap();
    let receiver = wallets.pop().unwrap();
    let asset_id = AssetId::default();

    Ok((predicate, sender, receiver, asset_id))
}

#[tokio::test]
async fn predicate_with_multiple_coins() -> Result<(), Error> {
    let (predicate, sender, receiver, asset_id) = setup_predicate_test(
        "tests/test_projects/predicate_true/out/debug/predicate_true.bin",
        3,
        100,
    )
    .await?;
    let provider = receiver.get_provider()?;
    let amount_to_predicate = 10;

    sender
        .transfer(
            predicate.address(),
            amount_to_predicate,
            asset_id,
            TxParameters::new(Some(1), None, None),
        )
        .await?;

    sender
        .transfer(
            predicate.address(),
            amount_to_predicate,
            asset_id,
            TxParameters::new(Some(1), None, None),
        )
        .await?;

    let receiver_balance_before = provider
        .get_asset_balance(receiver.address(), asset_id)
        .await?;
    assert_eq!(receiver_balance_before, 300);

    receiver
        .receive_from_predicate(
            predicate.address(),
            predicate.code(),
            amount_to_predicate,
            asset_id,
            None,
            TxParameters::new(Some(1), None, None),
        )
        .await?;

    let receiver_balance_after = provider
        .get_asset_balance(receiver.address(), asset_id)
        .await?;
    assert_eq!(
        receiver_balance_before + amount_to_predicate - 1,
        receiver_balance_after
    );

    let predicate_balance = provider
        .get_asset_balance(predicate.address(), asset_id)
        .await?;
    assert_eq!(predicate_balance, 10);
    Ok(())
}

#[tokio::test]
async fn can_call_no_arg_predicate_returns_true() -> Result<(), Error> {
    let (predicate, sender, receiver, asset_id) = setup_predicate_test(
        "tests/test_projects/predicate_true/out/debug/predicate_true.bin",
        1,
        16,
    )
    .await?;
    let provider = receiver.get_provider()?;
    let amount_to_predicate = 2;

    sender
        .transfer(
            predicate.address(),
            amount_to_predicate,
            asset_id,
            TxParameters::default(),
        )
        .await?;

    let receiver_balance_before = provider
        .get_asset_balance(receiver.address(), asset_id)
        .await?;
    assert_eq!(receiver_balance_before, 16);

    receiver
        .receive_from_predicate(
            predicate.address(),
            predicate.code(),
            amount_to_predicate,
            asset_id,
            None,
            TxParameters::default(),
        )
        .await?;

    let receiver_balance_after = provider
        .get_asset_balance(receiver.address(), asset_id)
        .await?;
    assert_eq!(
        receiver_balance_before + amount_to_predicate,
        receiver_balance_after
    );

    let predicate_balance = provider
        .get_asset_balance(predicate.address(), asset_id)
        .await?;
    assert_eq!(predicate_balance, 0);
    Ok(())
}

#[tokio::test]
async fn can_call_no_arg_predicate_returns_false() -> Result<(), Error> {
    let (predicate, sender, receiver, asset_id) = setup_predicate_test(
        "tests/test_projects/predicate_false/out/debug/predicate_false.bin",
        1,
        16,
    )
    .await?;
    let provider = receiver.get_provider()?;
    let amount_to_predicate = 4;

    sender
        .transfer(
            predicate.address(),
            amount_to_predicate,
            asset_id,
            TxParameters::default(),
        )
        .await?;

    let receiver_balance_before = provider
        .get_asset_balance(receiver.address(), asset_id)
        .await?;
    assert_eq!(receiver_balance_before, 16);

    receiver
        .receive_from_predicate(
            predicate.address(),
            predicate.code(),
            amount_to_predicate,
            asset_id,
            None,
            TxParameters::default(),
        )
        .await
        .expect_err("should error");

    let receiver_balance_after = provider
        .get_asset_balance(receiver.address(), asset_id)
        .await?;
    assert_eq!(receiver_balance_before, receiver_balance_after);

    let predicate_balance = provider
        .get_asset_balance(predicate.address(), asset_id)
        .await?;
    assert_eq!(predicate_balance, amount_to_predicate);
    Ok(())
}

#[tokio::test]
async fn can_call_predicate_with_u32_data() -> Result<(), Error> {
    let (predicate, sender, receiver, asset_id) = setup_predicate_test(
        "tests/test_projects/predicate_u32/out/debug/predicate_u32.bin",
        1,
        16,
    )
    .await?;
    let provider = receiver.get_provider()?;
    let amount_to_predicate = 8;

    sender
        .transfer(
            predicate.address(),
            amount_to_predicate,
            asset_id,
            TxParameters::default(),
        )
        .await?;

    let receiver_balance_before = provider
        .get_asset_balance(receiver.address(), asset_id)
        .await?;
    assert_eq!(receiver_balance_before, 16);

    // invalid predicate data
    let predicate_data = ABIEncoder::encode(&[101_u32.into_token()]).unwrap();
    receiver
        .receive_from_predicate(
            predicate.address(),
            predicate.code(),
            amount_to_predicate,
            asset_id,
            Some(predicate_data),
            TxParameters::default(),
        )
        .await
        .expect_err("should error");

    let receiver_balance_after = provider
        .get_asset_balance(receiver.address(), asset_id)
        .await?;
    assert_eq!(receiver_balance_before, receiver_balance_after);

    let predicate_balance = provider
        .get_asset_balance(predicate.address(), asset_id)
        .await?;
    assert_eq!(predicate_balance, amount_to_predicate);

    // valid predicate data
    let predicate_data = ABIEncoder::encode(&[1078_u32.into_token()]).unwrap();
    receiver
        .receive_from_predicate(
            predicate.address(),
            predicate.code(),
            amount_to_predicate,
            asset_id,
            Some(predicate_data),
            TxParameters::default(),
        )
        .await?;

    let receiver_balance_after = provider
        .get_asset_balance(receiver.address(), asset_id)
        .await?;
    assert_eq!(
        receiver_balance_before + amount_to_predicate,
        receiver_balance_after
    );

    let predicate_balance = provider
        .get_asset_balance(predicate.address(), asset_id)
        .await?;
    assert_eq!(predicate_balance, 0);
    Ok(())
}

#[tokio::test]
async fn can_call_predicate_with_address_data() -> Result<(), Error> {
    let (predicate, sender, receiver, asset_id) = setup_predicate_test(
        "tests/test_projects/predicate_address/out/debug/predicate_address.bin",
        1,
        16,
    )
    .await?;
    let provider = receiver.get_provider()?;
    let amount_to_predicate = 16;

    sender
        .transfer(
            predicate.address(),
            amount_to_predicate,
            asset_id,
            TxParameters::default(),
        )
        .await?;

    let receiver_balance_before = provider
        .get_asset_balance(receiver.address(), asset_id)
        .await?;
    assert_eq!(receiver_balance_before, 16);

    let addr =
        Address::from_str("0xef86afa9696cf0dc6385e2c407a6e159a1103cefb7e2ae0636fb33d3cb2a9e4a")
            .unwrap();
    let predicate_data = ABIEncoder::encode(&[addr.into_token()]).unwrap();
    receiver
        .receive_from_predicate(
            predicate.address(),
            predicate.code(),
            amount_to_predicate,
            asset_id,
            Some(predicate_data),
            TxParameters::default(),
        )
        .await?;

    let receiver_balance_after = provider
        .get_asset_balance(receiver.address(), asset_id)
        .await?;
    assert_eq!(
        receiver_balance_before + amount_to_predicate,
        receiver_balance_after
    );

    let predicate_balance = provider
        .get_asset_balance(predicate.address(), asset_id)
        .await?;
    assert_eq!(predicate_balance, 0);
    Ok(())
}

#[tokio::test]
async fn can_call_predicate_with_struct_data() -> Result<(), Error> {
    let (predicate, sender, receiver, asset_id) = setup_predicate_test(
        "tests/test_projects/predicate_struct/out/debug/predicate_struct.bin",
        1,
        16,
    )
    .await?;
    let provider = receiver.get_provider()?;
    let amount_to_predicate = 8;

    sender
        .transfer(
            predicate.address(),
            amount_to_predicate,
            asset_id,
            TxParameters::default(),
        )
        .await?;

    let receiver_balance_before = provider
        .get_asset_balance(receiver.address(), asset_id)
        .await?;
    assert_eq!(receiver_balance_before, 16);

    // invalid predicate data
    let predicate_data = ABIEncoder::encode(&[true.into_token(), 55_u32.into_token()]).unwrap();
    receiver
        .receive_from_predicate(
            predicate.address(),
            predicate.code(),
            amount_to_predicate,
            asset_id,
            Some(predicate_data),
            TxParameters::default(),
        )
        .await
        .expect_err("should error");

    let receiver_balance_after = provider
        .get_asset_balance(receiver.address(), asset_id)
        .await?;
    assert_eq!(receiver_balance_before, receiver_balance_after);

    let predicate_balance = provider
        .get_asset_balance(predicate.address(), asset_id)
        .await?;
    assert_eq!(predicate_balance, amount_to_predicate);

    // valid predicate data
    let predicate_data = ABIEncoder::encode(&[true.into_token(), 100_u32.into_token()]).unwrap();
    receiver
        .receive_from_predicate(
            predicate.address(),
            predicate.code(),
            amount_to_predicate,
            asset_id,
            Some(predicate_data),
            TxParameters::default(),
        )
        .await?;

    let receiver_balance_after = provider
        .get_asset_balance(receiver.address(), asset_id)
        .await?;
    assert_eq!(
        receiver_balance_before + amount_to_predicate,
        receiver_balance_after
    );

    let predicate_balance = provider
        .get_asset_balance(predicate.address(), asset_id)
        .await?;
    assert_eq!(predicate_balance, 0);
    Ok(())
}

#[tokio::test]
async fn test_get_gas_used() -> Result<(), Error> {
    setup_contract_test!(
        contract_instance,
        wallet,
        "packages/fuels/tests/test_projects/contract_test"
    );

    let gas_used = contract_instance
        .methods()
        .initialize_counter(42)
        .call()
        .await?
        .gas_used;

    assert!(gas_used > 0);
    Ok(())
}

#[tokio::test]
async fn test_wallet_getter() -> Result<(), Error> {
    setup_contract_test!(
        contract_instance,
        wallet,
        "packages/fuels/tests/test_projects/contract_test"
    );

    assert_eq!(contract_instance.get_wallet().address(), wallet.address());
    //`get_contract_id()` is tested in
    // async fn test_contract_calling_contract() -> Result<(), Error> {
    Ok(())
}

#[tokio::test]
async fn test_network_error() -> Result<(), anyhow::Error> {
    abigen!(
        MyContract,
        "packages/fuels/tests/test_projects/contract_test/out/debug/contract_test-abi.json"
    );

    let mut wallet = WalletUnlocked::new_random(None);

    let config = CoreConfig::local_node();
    let service = FuelService::new_node(config).await?;
    let provider = Provider::connect(service.bound_address.to_string()).await?;

    wallet.set_provider(provider);

    // Simulate an unreachable node
    service.stop().await;

    let response = Contract::deploy(
        "tests/test_projects/contract_test/out/debug/contract_test.bin",
        &wallet,
        TxParameters::default(),
        StorageConfiguration::default(),
    )
    .await;

    assert!(matches!(response, Err(Error::ProviderError(_))));
    Ok(())
}

#[tokio::test]
async fn str_in_array() -> Result<(), Error> {
    setup_contract_test!(
        contract_instance,
        wallet,
        "packages/fuels/tests/test_projects/str_in_array"
    );

    let input = ["foo", "bar", "baz"].map(|str| str.try_into().unwrap());
    let contract_methods = contract_instance.methods();
    let response = contract_methods
        .take_array_string_shuffle(input.clone())
        .call()
        .await?;

    assert_eq!(response.value, ["baz", "foo", "bar"]);

    let response = contract_methods
        .take_array_string_return_single(input.clone())
        .call()
        .await?;

    assert_eq!(response.value, ["foo"]);

    let response = contract_methods
        .take_array_string_return_single_element(input)
        .call()
        .await?;

    assert_eq!(response.value, "bar");
    Ok(())
}

#[tokio::test]
#[should_panic(
    expected = "SizedAsciiString<4> can only be constructed from a String of length 4. Got: fuell"
)]
async fn strings_must_have_correct_length() {
    abigen!(
        SimpleContract,
        r#"
        {
          "types": [
            {
              "typeId": 0,
              "type": "()",
              "components": [],
              "typeParameters": null
            },
            {
              "typeId": 1,
              "type": "str[4]",
              "components": null,
              "typeParameters": null
            }
          ],
          "functions": [
            {
              "inputs": [
                {
                  "name": "arg",
                  "type": 1,
                  "typeArguments": null
                }
              ],
              "name": "takes_string",
              "output": {
                "name": "",
                "type": 0,
                "typeArguments": null
              }
            }
          ]
        }
        "#,
    );

    let wallet = launch_provider_and_get_wallet().await;
    let contract_instance = SimpleContract::new(null_contract_id(), wallet);
    let _ = contract_instance
        .methods()
        .takes_string("fuell".try_into().unwrap());
}

#[tokio::test]
#[should_panic(
    expected = "SizedAsciiString must be constructed from a string containing only ascii encodable characters. Got: fueŁ"
)]
async fn strings_must_have_all_ascii_chars() {
    abigen!(
        SimpleContract,
        r#"
        {
          "types": [
            {
              "typeId": 0,
              "type": "()",
              "components": [],
              "typeParameters": null
            },
            {
              "typeId": 1,
              "type": "str[4]",
              "components": null,
              "typeParameters": null
            }
          ],
          "functions": [
            {
              "inputs": [
                {
                  "name": "arg",
                  "type": 1,
                  "typeArguments": null
                }
              ],
              "name": "takes_string",
              "output": {
                "name": "",
                "type": 0,
                "typeArguments": null
              }
            }
          ]
        }
        "#,
    );

    let wallet = launch_provider_and_get_wallet().await;
    let contract_instance = SimpleContract::new(null_contract_id(), wallet);
    let _ = contract_instance
        .methods()
        .takes_string("fueŁ".try_into().unwrap());
}

#[tokio::test]
#[should_panic(
    expected = "SizedAsciiString<4> can only be constructed from a String of length 4. Got: fuell"
)]
async fn strings_must_have_correct_length_custom_types() {
    abigen!(
        SimpleContract,
        r#"
        {
          "types": [
            {
              "typeId": 0,
              "type": "()",
              "components": [],
              "typeParameters": null
            },
            {
              "typeId": 1,
              "type": "[_; 2]",
              "components": [
                {
                  "name": "__array_element",
                  "type": 4,
                  "typeArguments": null
                }
              ],
              "typeParameters": null
            },
            {
              "typeId": 2,
              "type": "enum MyEnum",
              "components": [
                {
                  "name": "foo",
                  "type": 1,
                  "typeArguments": null
                },
                {
                  "name": "bar",
                  "type": 3,
                  "typeArguments": null
                }
              ],
              "typeParameters": null
            },
            {
              "typeId": 3,
              "type": "str[4]",
              "components": null,
              "typeParameters": null
            },
            {
              "typeId": 4,
              "type": "u8",
              "components": null,
              "typeParameters": null
            }
          ],
          "functions": [
            {
              "inputs": [
                {
                  "name": "value",
                  "type": 2,
                  "typeArguments": null
                }
              ],
              "name": "takes_enum",
              "output": {
                "name": "",
                "type": 0,
                "typeArguments": null
              }
            }
          ]
        }
        "#,
    );

    let wallet = launch_provider_and_get_wallet().await;
    let contract_instance = SimpleContract::new(null_contract_id(), wallet);
    let _ = contract_instance
        .methods()
        .takes_enum(MyEnum::bar("fuell".try_into().unwrap()));
}

#[tokio::test]
#[should_panic(
    expected = "SizedAsciiString must be constructed from a string containing only ascii encodable characters. Got: fueŁ"
)]
async fn strings_must_have_all_ascii_chars_custom_types() {
    abigen!(
        SimpleContract,
        r#"
        {
          "types": [
            {
              "typeId": 0,
              "type": "()",
              "components": [],
              "typeParameters": null
            },
            {
              "typeId": 1,
              "type": "str[4]",
              "components": null,
              "typeParameters": null
            },
            {
              "typeId": 2,
              "type": "struct InnerStruct",
              "components": [
                {
                  "name": "bar",
                  "type": 1,
                  "typeArguments": null
                }
              ],
              "typeParameters": null
            },
            {
              "typeId": 3,
              "type": "struct MyNestedStruct",
              "components": [
                {
                  "name": "x",
                  "type": 4,
                  "typeArguments": null
                },
                {
                  "name": "foo",
                  "type": 2,
                  "typeArguments": null
                }
              ],
              "typeParameters": null
            },
            {
              "typeId": 4,
              "type": "u16",
              "components": null,
              "typeParameters": null
            }
          ],
          "functions": [
            {
              "inputs": [
                {
                  "name": "top_value",
                  "type": 3,
                  "typeArguments": null
                }
              ],
              "name": "takes_nested_struct",
              "output": {
                "name": "",
                "type": 0,
                "typeArguments": null
              }
            }
          ]
        }
        "#,
    );

    let inner_struct = InnerStruct {
        bar: "fueŁ".try_into().unwrap(),
    };
    let input = MyNestedStruct {
        x: 10,
        foo: inner_struct,
    };

    let wallet = launch_provider_and_get_wallet().await;
    let contract_instance = SimpleContract::new(null_contract_id(), wallet);
    let _ = contract_instance.methods().takes_nested_struct(input);
}

#[tokio::test]
async fn test_connect_wallet() -> anyhow::Result<()> {
    // ANCHOR: contract_setup_macro_manual_wallet
    let config = WalletsConfig::new(Some(2), Some(1), Some(DEFAULT_COIN_AMOUNT));

    let mut wallets = launch_custom_provider_and_get_wallets(config, None).await;
    let wallet = wallets.pop().unwrap();
    let wallet_2 = wallets.pop().unwrap();

    setup_contract_test!(
        contract_instance,
        None,
        "packages/fuels/tests/test_projects/contract_test"
    );
    // ANCHOR_END: contract_setup_macro_manual_wallet

    // pay for call with wallet
    let tx_params = TxParameters::new(Some(10), Some(10000), None);
    contract_instance
        .methods()
        .initialize_counter(42)
        .tx_params(tx_params)
        .call()
        .await?;

    // confirm that funds have been deducted
    let wallet_balance = wallet.get_asset_balance(&Default::default()).await?;
    assert!(DEFAULT_COIN_AMOUNT > wallet_balance);

    // pay for call with wallet_2
    contract_instance
        .with_wallet(wallet_2.clone())?
        .methods()
        .initialize_counter(42)
        .tx_params(tx_params)
        .call()
        .await?;

    // confirm there are no changes to wallet, wallet_2 has been charged
    let wallet_balance_second_call = wallet.get_asset_balance(&Default::default()).await?;
    let wallet_2_balance = wallet_2.get_asset_balance(&Default::default()).await?;
    assert_eq!(wallet_balance_second_call, wallet_balance);
    assert!(DEFAULT_COIN_AMOUNT > wallet_2_balance);
    Ok(())
}

#[tokio::test]
async fn contract_call_fee_estimation() -> Result<(), Error> {
    setup_contract_test!(
        contract_instance,
        wallet,
        "packages/fuels/tests/test_projects/contract_test"
    );

    let gas_price = 100_000_000;
    let gas_limit = 800;
    let tolerance = 0.2;

    let expected_min_gas_price = 0; // This is the default min_gas_price from the ConsensusParameters
    let expected_gas_used = 710;
    let expected_metered_bytes_size = 720;
    let expected_total_fee = 359;

    let estimated_transaction_cost = contract_instance
        .methods()
        .initialize_counter(42) // Build the ABI call
        .tx_params(TxParameters::new(Some(gas_price), Some(gas_limit), None))
        .estimate_transaction_cost(Some(tolerance)) // Perform the network call
        .await?;

    assert_eq!(
        estimated_transaction_cost.min_gas_price,
        expected_min_gas_price
    );
    assert_eq!(estimated_transaction_cost.gas_price, gas_price);
    assert_eq!(estimated_transaction_cost.gas_used, expected_gas_used);
    assert_eq!(
        estimated_transaction_cost.metered_bytes_size,
        expected_metered_bytes_size
    );
    assert_eq!(estimated_transaction_cost.total_fee, expected_total_fee);
    Ok(())
}

#[tokio::test]
async fn contract_call_has_same_estimated_and_used_gas() -> Result<(), Error> {
    setup_contract_test!(
        contract_instance,
        wallet,
        "packages/fuels/tests/test_projects/contract_test"
    );

    let tolerance = 0.0;
    let contract_methods = contract_instance.methods();
    let estimated_gas_used = contract_methods
        .initialize_counter(42) // Build the ABI call
        .estimate_transaction_cost(Some(tolerance)) // Perform the network call
        .await?
        .gas_used;

    let gas_used = contract_methods
        .initialize_counter(42) // Build the ABI call
        .call() // Perform the network call
        .await?
        .gas_used;

    assert_eq!(estimated_gas_used, gas_used);
    Ok(())
}

#[tokio::test]
async fn mutl_call_has_same_estimated_and_used_gas() -> Result<(), Error> {
    setup_contract_test!(
        contract_instance,
        wallet,
        "packages/fuels/tests/test_projects/contract_test"
    );

    let contract_methods = contract_instance.methods();
    let call_handler_1 = contract_methods.initialize_counter(42);
    let call_handler_2 = contract_methods.get_array([42; 2]);

    let mut multi_call_handler = MultiContractCallHandler::new(wallet.clone());

    multi_call_handler
        .add_call(call_handler_1)
        .add_call(call_handler_2);

    let tolerance = 0.0;
    let estimated_gas_used = multi_call_handler
        .estimate_transaction_cost(Some(tolerance)) // Perform the network call
        .await?
        .gas_used;

    let gas_used = multi_call_handler.call::<(u64, [u64; 2])>().await?.gas_used;

    assert_eq!(estimated_gas_used, gas_used);
    Ok(())
}

#[tokio::test]
async fn testnet_hello_world() -> Result<(), Error> {
    // Note that this test might become flaky.
    // This test depends on:
    // 1. The testnet being up and running;
    // 2. The testnet address being the same as the one in the test;
    // 3. The hardcoded wallet having enough funds to pay for the transaction.
    // This is a nice test to showcase the SDK interaction with
    // the testnet. But, if it becomes too problematic, we should remove it.
    abigen!(
        MyContract,
        "packages/fuels/tests/test_projects/contract_test/out/debug/contract_test-abi.json"
    );

    // Create a provider pointing to the testnet.
    let provider = Provider::connect("node-beta-1.fuel.network").await.unwrap();

    // Setup the private key.
    let secret =
        SecretKey::from_str("a0447cd75accc6b71a976fd3401a1f6ce318d27ba660b0315ee6ac347bf39568")
            .unwrap();

    // Create the wallet.
    let wallet = WalletUnlocked::new_from_private_key(secret, Some(provider));

    dbg!(wallet.address().to_string());

    let params = TxParameters::new(Some(1), Some(2000), None);

    let contract_id = Contract::deploy(
        "tests/test_projects/contract_test/out/debug/contract_test.bin",
        &wallet,
        params,
        StorageConfiguration::default(),
    )
    .await?;

    let contract_methods = MyContract::new(contract_id.to_string(), wallet.clone()).methods();

    let response = contract_methods
        .initialize_counter(42) // Build the ABI call
        .tx_params(params)
        .call() // Perform the network call
        .await?;

    assert_eq!(42, response.value);

    let response = contract_methods
        .increment_counter(10)
        .tx_params(params)
        .call()
        .await?;

    assert_eq!(52, response.value);
    Ok(())
}

#[tokio::test]
async fn test_input_message() -> Result<(), Error> {
    let compare_messages =
        |messages_from_provider: Vec<OtherMessage>, used_messages: Vec<Message>| -> bool {
            iter::zip(&used_messages, &messages_from_provider).all(|(a, b)| {
                a.sender == b.sender.0 .0
                    && a.recipient == b.recipient.0 .0
                    && a.owner == b.owner.0 .0
                    && a.nonce == b.nonce.0
                    && a.amount == b.amount.0
            })
        };

    let mut wallet = WalletUnlocked::new_random(None);

    let messages = setup_single_message(
        &Bech32Address {
            hrp: "".to_string(),
            hash: Default::default(),
        },
        wallet.address(),
        DEFAULT_COIN_AMOUNT,
        0,
        vec![1, 2],
    );

    let (provider, _) = setup_test_provider(vec![], messages.clone(), None).await;
    wallet.set_provider(provider);

    setup_contract_test!(
        contract_instance,
        None,
        "packages/fuels/tests/test_projects/contract_test"
    );

    let messages_from_provider = wallet.get_messages().await?;
    assert!(compare_messages(messages_from_provider, messages));

    let response = contract_instance
        .methods()
        .initialize_counter(42) // Build the ABI call
        .call()
        .await?;

    assert_eq!(42, response.value);

    Ok(())
}

#[tokio::test]
async fn generics_test() -> anyhow::Result<()> {
    setup_contract_test!(
        contract_instance,
        wallet,
        "packages/fuels/tests/test_projects/generics"
    );
    let contract_methods = contract_instance.methods();

    {
        // ANCHOR: generic
        // simple struct with a single generic param
        let arg1 = SimpleGeneric {
            single_generic_param: 123u64,
        };

        let result = contract_methods
            .struct_w_generic(arg1.clone())
            .call()
            .await?
            .value;

        assert_eq!(result, arg1);
        // ANCHOR_END: generic
    }
    {
        // struct that delegates the generic param internally
        let arg1 = PassTheGenericOn {
            one: SimpleGeneric {
                single_generic_param: "abc".try_into()?,
            },
        };

        let result = contract_methods
            .struct_delegating_generic(arg1.clone())
            .call()
            .await?
            .value;

        assert_eq!(result, arg1);
    }
    {
        // struct that has the generic in an array
        let arg1 = StructWArrayGeneric { a: [1u32, 2u32] };

        let result = contract_methods
            .struct_w_generic_in_array(arg1.clone())
            .call()
            .await?
            .value;

        assert_eq!(result, arg1);
    }
    {
        // struct that has the generic in a tuple
        let arg1 = StructWTupleGeneric { a: (1, 2) };

        let result = contract_methods
            .struct_w_generic_in_tuple(arg1.clone())
            .call()
            .await?
            .value;

        assert_eq!(result, arg1);
    }
    {
        // struct with generic in variant
        let arg1 = EnumWGeneric::b(10);
        let result = contract_methods
            .enum_w_generic(arg1.clone())
            .call()
            .await?
            .value;

        assert_eq!(result, arg1);
    }
    {
        // complex case
        let pass_through = PassTheGenericOn {
            one: SimpleGeneric {
                single_generic_param: "ab".try_into()?,
            },
        };
        let w_arr_generic = StructWArrayGeneric {
            a: [pass_through.clone(), pass_through],
        };

        let arg1 = MegaExample {
            a: ([Bits256([0; 32]), Bits256([0; 32])], "ab".try_into()?),
            b: (
                [EnumWGeneric::b(StructWTupleGeneric {
                    a: (w_arr_generic.clone(), w_arr_generic),
                })],
                10u32,
            ),
        };

        let result = contract_methods
            .complex_test(arg1.clone())
            .call()
            .await?
            .value;

        assert_eq!(result, arg1);
    }

    Ok(())
}

#[tokio::test]
async fn test_gas_forwarded_defaults_to_tx_limit() -> Result<(), Error> {
    setup_contract_test!(
        contract_instance,
        wallet,
        "packages/fuels/tests/test_projects/contract_test"
    );

    let gas_limit = 225883;
    let response = contract_instance
        .methods()
        .initialize_counter(42)
        .tx_params(TxParameters::new(None, Some(gas_limit), None))
        .call()
        .await?;

    let gas_forwarded = response
        .receipts
        .iter()
        .find(|r| matches!(r, Receipt::Call { .. }))
        .unwrap()
        .gas()
        .unwrap();

    assert_eq!(gas_limit, gas_forwarded);

    Ok(())
}

#[tokio::test]
async fn test_rust_option_can_be_decoded() -> Result<(), Box<dyn std::error::Error>> {
    setup_contract_test!(
        contract_instance,
        wallet,
        "packages/fuels/tests/test_projects/options"
    );
    let contract_methods = contract_instance.methods();

    let expected_address =
        Address::from_str("0xd58573593432a30a800f97ad32f877425c223a9e427ab557aab5d5bb89156db0")?;

    let s = TestStruct {
        option: Some(expected_address),
    };

    let e = TestEnum::EnumOption(Some(expected_address));

    let expected_some_address = Some(expected_address);
    let response = contract_methods.get_some_address().call().await?;

    assert_eq!(response.value, expected_some_address);

    let expected_some_u64 = Some(10);
    let response = contract_methods.get_some_u64().call().await?;

    assert_eq!(response.value, expected_some_u64);

    let response = contract_methods.get_some_struct().call().await?;
    assert_eq!(response.value, Some(s.clone()));

    let response = contract_methods.get_some_enum().call().await?;
    assert_eq!(response.value, Some(e.clone()));

    let response = contract_methods.get_some_tuple().call().await?;
    assert_eq!(response.value, Some((s.clone(), e.clone())));

    let expected_none = None;
    let response = contract_methods.get_none().call().await?;

    assert_eq!(response.value, expected_none);

    Ok(())
}

#[tokio::test]
async fn test_rust_option_can_be_encoded() -> Result<(), Box<dyn std::error::Error>> {
    setup_contract_test!(
        contract_instance,
        wallet,
        "packages/fuels/tests/test_projects/options"
    );
    let contract_methods = contract_instance.methods();

    let expected_address =
        Address::from_str("0xd58573593432a30a800f97ad32f877425c223a9e427ab557aab5d5bb89156db0")?;

    let s = TestStruct {
        option: Some(expected_address),
    };

    let e = TestEnum::EnumOption(Some(expected_address));

    let expected_u64 = Some(36);
    let response = contract_methods
        .input_primitive(expected_u64)
        .call()
        .await?;

    assert!(response.value);

    let expected_struct = Some(s);
    let response = contract_methods
        .input_struct(expected_struct)
        .call()
        .await?;

    assert!(response.value);

    let expected_enum = Some(e);
    let response = contract_methods.input_enum(expected_enum).call().await?;

    assert!(response.value);

    let expected_none = None;
    let response = contract_methods.input_none(expected_none).call().await?;

    assert!(response.value);

    Ok(())
}

#[tokio::test]
async fn test_rust_result_can_be_decoded() -> Result<(), Box<dyn std::error::Error>> {
    setup_contract_test!(
        contract_instance,
        wallet,
        "packages/fuels/tests/test_projects/results"
    );
    let contract_methods = contract_instance.methods();

    let expected_address =
        Address::from_str("0xd58573593432a30a800f97ad32f877425c223a9e427ab557aab5d5bb89156db0")?;

    let s = TestStruct {
        option: Some(expected_address),
    };

    let e = TestEnum::EnumOption(Some(expected_address));

    let expected_ok_address = Ok(expected_address);
    let response = contract_methods.get_ok_address().call().await?;

    assert_eq!(response.value, expected_ok_address);

    let expected_some_u64 = Ok(10);
    let response = contract_methods.get_ok_u64().call().await?;

    assert_eq!(response.value, expected_some_u64);

    let response = contract_methods.get_ok_struct().call().await?;
    assert_eq!(response.value, Ok(s.clone()));

    let response = contract_methods.get_ok_enum().call().await?;
    assert_eq!(response.value, Ok(e.clone()));

    let response = contract_methods.get_ok_tuple().call().await?;
    assert_eq!(response.value, Ok((s, e)));

    let expected_error = Err(TestError::NoAddress("error".try_into().unwrap()));
    let response = contract_methods.get_error().call().await?;

    assert_eq!(response.value, expected_error);

    Ok(())
}

#[tokio::test]
async fn test_rust_result_can_be_encoded() -> Result<(), Box<dyn std::error::Error>> {
    setup_contract_test!(
        contract_instance,
        wallet,
        "packages/fuels/tests/test_projects/results"
    );
    let contract_methods = contract_instance.methods();

    let expected_address =
        Address::from_str("0xd58573593432a30a800f97ad32f877425c223a9e427ab557aab5d5bb89156db0")?;

    let expected_ok_address = Ok(expected_address);
    let response = contract_methods
        .input_ok(expected_ok_address)
        .call()
        .await?;

    assert!(response.value);

    let expected_error = Err(TestError::NoAddress("error".try_into().unwrap()));
    let response = contract_methods.input_error(expected_error).call().await?;

    assert!(response.value);

    Ok(())
}

#[tokio::test]
async fn test_parse_logged_varibles() -> Result<(), Error> {
    setup_contract_test!(
        contract_instance,
        wallet,
        "packages/fuels/tests/test_projects/logged_types"
    );

    // ANCHOR: produce_logs
    let response = contract_instance.produce_logs_variables().call().await?;

    let log_u64 = contract_instance._logs_with_type::<u64>(&response.receipts)?;
    let log_bits256 = contract_instance._logs_with_type::<Bits256>(&response.receipts)?;
    let log_string =
        contract_instance._logs_with_type::<SizedAsciiString<4>>(&response.receipts)?;
    let log_array = contract_instance._logs_with_type::<[u8; 3]>(&response.receipts)?;

    let expected_bits256 = Bits256([
        239, 134, 175, 169, 105, 108, 240, 220, 99, 133, 226, 196, 7, 166, 225, 89, 161, 16, 60,
        239, 183, 226, 174, 6, 54, 251, 51, 211, 203, 42, 158, 74,
    ]);

    assert_eq!(log_u64, vec![64]);
    assert_eq!(log_bits256, vec![expected_bits256]);
    assert_eq!(log_string, vec!["Fuel"]);
    assert_eq!(log_array, vec![[1, 2, 3]]);
    // ANCHOR_END: produce_logs

    Ok(())
}

#[tokio::test]
async fn test_parse_logs_values() -> Result<(), Error> {
    setup_contract_test!(
        contract_instance,
        wallet,
        "packages/fuels/tests/test_projects/logged_types"
    );

    let response = contract_instance.produce_logs_values().call().await?;

    let log_u64 = contract_instance._logs_with_type::<u64>(&response.receipts)?;
    let log_u32 = contract_instance._logs_with_type::<u32>(&response.receipts)?;
    let log_u16 = contract_instance._logs_with_type::<u16>(&response.receipts)?;
    let log_u8 = contract_instance._logs_with_type::<u8>(&response.receipts)?;
    // try to retrieve non existent log
    let log_nonexistent = contract_instance._logs_with_type::<bool>(&response.receipts)?;

    assert_eq!(log_u64, vec![64]);
    assert_eq!(log_u32, vec![32]);
    assert_eq!(log_u16, vec![16]);
    assert_eq!(log_u8, vec![8]);
    assert!(log_nonexistent.is_empty());

    Ok(())
}

#[tokio::test]
async fn test_parse_logs_custom_types() -> Result<(), Error> {
    setup_contract_test!(
        contract_instance,
        wallet,
        "packages/fuels/tests/test_projects/logged_types"
    );

    let response = contract_instance.produce_logs_custom_types().call().await?;

    let log_test_struct = contract_instance._logs_with_type::<TestStruct>(&response.receipts)?;
    let log_test_enum = contract_instance._logs_with_type::<TestEnum>(&response.receipts)?;

    let expected_bits256 = Bits256([
        239, 134, 175, 169, 105, 108, 240, 220, 99, 133, 226, 196, 7, 166, 225, 89, 161, 16, 60,
        239, 183, 226, 174, 6, 54, 251, 51, 211, 203, 42, 158, 74,
    ]);
    let expected_struct = TestStruct {
        field_1: true,
        field_2: expected_bits256,
        field_3: 64,
    };
    let expected_enum = TestEnum::VariantTwo();

    assert_eq!(log_test_struct, vec![expected_struct]);
    assert_eq!(log_test_enum, vec![expected_enum]);

    Ok(())
}

#[tokio::test]
async fn test_print_logs() -> Result<(), Error> {
    setup_contract_test!(
        contract_instance,
        wallet,
        "packages/fuels/tests/test_projects/logged_types"
    );

    // ANCHOR: print_logs
    let response = contract_instance.produce_multiple_logs().call().await?;
    let logs = contract_instance._print_logs(&response.receipts);
    // ANCHOR_END: print_logs

    let expected_bits256 = Bits256([
        239, 134, 175, 169, 105, 108, 240, 220, 99, 133, 226, 196, 7, 166, 225, 89, 161, 16, 60,
        239, 183, 226, 174, 6, 54, 251, 51, 211, 203, 42, 158, 74,
    ]);
    let expected_struct = TestStruct {
        field_1: true,
        field_2: expected_bits256,
        field_3: 64,
    };
    let expected_enum = TestEnum::VariantTwo();
    let expected_logs: Vec<String> = vec![
        format!("{:#?}", 64u64),
        format!("{:#?}", 32u32),
        format!("{:#?}", 16u16),
        format!("{:#?}", 8u8),
        format!("{:#?}", 64u64),
        format!("{:#?}", expected_bits256),
        format!("{:#?}", SizedAsciiString::<4>::new("Fuel".to_string())?),
        format!("{:#?}", [1, 2, 3]),
        format!("{:#?}", expected_struct),
        format!("{:#?}", expected_enum),
    ];

    assert_eq!(logs, expected_logs);

    Ok(())
}

#[tokio::test]
async fn test_script_interface() -> Result<(), Error> {
    let wallet = launch_provider_and_get_wallet().await;

    let contract_id = Contract::deploy(
        "../../packages/fuels/tests/test_projects/contract_test/out/debug/contract_test.bin",
        &wallet,
        TxParameters::default(),
        StorageConfiguration::default(),
    )
    .await?;

    let contract_coins = wallet
        .get_provider()?
        .get_contract_balances(&contract_id)
        .await?;
    assert!(contract_coins.is_empty());

    let amount = 100;
    let asset_id = Default::default();
    let tx_parameters = TxParameters::default();
    let zeroes = Bytes32::zeroed();
    let plain_contract_id: ContractId = contract_id.clone().into();

    let mut inputs = vec![Input::contract(
        UtxoId::new(zeroes, 0),
        zeroes,
        zeroes,
        TxPointer::default(),
        plain_contract_id,
    )];
    inputs.extend(
        wallet
            .get_asset_inputs_for_amount(asset_id, amount, 0)
            .await?,
    );

    let outputs = vec![
        Output::contract(0, zeroes, zeroes),
        Output::change(wallet.address().into(), 0, asset_id),
    ];

    let script_data: Vec<u8> = [
        plain_contract_id.to_vec(),
        amount.to_be_bytes().to_vec(),
        asset_id.to_vec(),
    ]
    .into_iter()
    .flatten()
    .collect();

    let script = vec![
        Opcode::gtf(0x10, 0x00, GTFArgs::ScriptData),
        Opcode::ADDI(0x11, 0x10, ContractId::LEN as u16),
        Opcode::LW(0x11, 0x11, 0),
        Opcode::ADDI(0x12, 0x11, WORD_SIZE as u16),
        Opcode::TR(0x10, 0x11, 0x12),
        Opcode::RET(REG_ONE),
    ]
    .into_iter()
    .collect();

    ScriptBuilder::new()
        .set_gas_price(tx_parameters.gas_price)
        .set_gas_limit(tx_parameters.gas_limit)
        .set_maturity(tx_parameters.maturity)
        .set_script(script)
        .set_script_data(script_data)
        .set_inputs(inputs.to_vec())
        .set_outputs(outputs.to_vec())
        .set_amount(amount)
        .build(&wallet)
        .await?
        .call(wallet.get_provider()?)
        .await?;

    let contract_coins = wallet
        .get_provider()?
        .get_contract_balances(&contract_id)
        .await?;
    assert_eq!(contract_coins.len(), 1);

    Ok(())
}<|MERGE_RESOLUTION|>--- conflicted
+++ resolved
@@ -1705,49 +1705,6 @@
 }
 
 #[tokio::test]
-<<<<<<< HEAD
-=======
-async fn test_logd_receipts() -> Result<(), Error> {
-    setup_contract_test!(
-        contract_instance,
-        wallet,
-        "packages/fuels/tests/test_projects/contract_logdata"
-    );
-
-    let mut value = [0u8; 32];
-    value[0] = 0xFF;
-    value[1] = 0xEE;
-    value[2] = 0xDD;
-    value[12] = 0xAA;
-    value[13] = 0xBB;
-    value[14] = 0xCC;
-
-    let contract_methods = contract_instance.methods();
-    let response = contract_methods
-        .use_logd_opcode(Bits256(value), 3, 6)
-        .call()
-        .await?;
-    assert_eq!(response.logs, vec!["ffeedd", "ffeedd000000"]);
-
-    let response = contract_methods
-        .use_logd_opcode(Bits256(value), 14, 15)
-        .call()
-        .await?;
-    assert_eq!(
-        response.logs,
-        vec![
-            "ffeedd000000000000000000aabb",
-            "ffeedd000000000000000000aabbcc"
-        ]
-    );
-
-    let response = contract_methods.dont_use_logd().call().await?;
-    assert!(response.logs.is_empty());
-    Ok(())
-}
-
-#[tokio::test]
->>>>>>> b5c74ebb
 async fn test_wallet_balance_api_single_asset() -> Result<(), Error> {
     let mut wallet = WalletUnlocked::new_random(None);
     let number_of_coins = 21;
