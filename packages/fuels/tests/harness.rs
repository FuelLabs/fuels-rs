--- conflicted
+++ resolved
@@ -8,27 +8,29 @@
         prelude::{GTFArgs, Opcode},
     },
 };
+use fuels::contract::contract::MultiContractCallHandler;
+use fuels::contract::predicate::Predicate;
 use fuels::prelude::*;
+use fuels::prelude::{
+    abigen, launch_custom_provider_and_get_wallets, launch_provider_and_get_wallet,
+    setup_contract_test, setup_multiple_assets_coins, setup_single_asset_coins,
+    setup_test_provider, CallParameters, Config, Contract, Error, Provider, Salt, TxParameters,
+    WalletUnlocked, WalletsConfig, DEFAULT_COIN_AMOUNT, DEFAULT_NUM_COINS,
+};
 use fuels_contract::script::ScriptBuilder;
+use fuels_core::parameters::StorageConfiguration;
+use fuels_core::types::{Bits256, Byte};
+use fuels_core::Tokenizable;
 use fuels_core::{
     abi_encoder::ABIEncoder,
     tx::{Address, Bytes32, StorageSlot},
 };
+use fuels_core::{constants::BASE_ASSET_ID, Token};
 use fuels_signers::fuel_crypto::SecretKey;
+use fuels_test_helpers::setup_single_message;
+use fuels_types::bech32::Bech32Address;
 use sha2::{Digest, Sha256};
-<<<<<<< HEAD
-use std::str::FromStr;
-use std::{iter, slice};
-
-use fuel_core_interfaces::model::Message;
-use fuel_gql_client::client::schema::message::Message as OtherMessage;
-use fuel_gql_client::fuel_vm::consts::{REG_ONE, WORD_SIZE};
-use fuel_gql_client::fuel_vm::prelude::{GTFArgs, Opcode};
-use fuels_contract::script::ScriptBuilder;
-use fuels_signers::Signer;
-=======
-use std::{iter, str::FromStr};
->>>>>>> 8ce1080a
+use std::{iter, slice, str::FromStr};
 
 /// Note: all the tests and examples below require pre-compiled test projects.
 /// To compile these projects, run `cargo run --bin build-test-projects`.
@@ -3822,7 +3824,121 @@
 }
 
 #[tokio::test]
-<<<<<<< HEAD
+async fn test_identity_can_be_decoded() -> Result<(), Box<dyn std::error::Error>> {
+    setup_contract_test!(
+        contract_instance,
+        wallet,
+        "packages/fuels/tests/test_projects/identity"
+    );
+    let contract_methods = contract_instance.methods();
+
+    let expected_address =
+        Address::from_str("0xd58573593432a30a800f97ad32f877425c223a9e427ab557aab5d5bb89156db0")?;
+    let expected_contract_id =
+        ContractId::from_str("0xd58573593432a30a800f97ad32f877425c223a9e427ab557aab5d5bb89156db0")?;
+
+    let s = TestStruct {
+        identity: Identity::Address(expected_address),
+    };
+
+    let e = TestEnum::EnumIdentity(Identity::ContractId(expected_contract_id));
+
+    let response = contract_methods.get_identity_address().call().await?;
+    assert_eq!(response.value, Identity::Address(expected_address));
+
+    let response = contract_methods.get_identity_contract_id().call().await?;
+    assert_eq!(response.value, Identity::ContractId(expected_contract_id));
+
+    let response = contract_methods.get_struct_with_identity().call().await?;
+    assert_eq!(response.value, s.clone());
+
+    let response = contract_methods.get_enum_with_identity().call().await?;
+    assert_eq!(response.value, e.clone());
+
+    let response = contract_methods.get_identity_tuple().call().await?;
+    assert_eq!(response.value, (s, e));
+
+    Ok(())
+}
+
+#[tokio::test]
+async fn test_identity_can_be_encoded() -> Result<(), Box<dyn std::error::Error>> {
+    setup_contract_test!(
+        contract_instance,
+        wallet,
+        "packages/fuels/tests/test_projects/identity"
+    );
+    let contract_methods = contract_instance.methods();
+
+    let expected_address =
+        Address::from_str("0xd58573593432a30a800f97ad32f877425c223a9e427ab557aab5d5bb89156db0")?;
+    let expected_contract_id =
+        ContractId::from_str("0xd58573593432a30a800f97ad32f877425c223a9e427ab557aab5d5bb89156db0")?;
+
+    let s = TestStruct {
+        identity: Identity::Address(expected_address),
+    };
+
+    let e = TestEnum::EnumIdentity(Identity::ContractId(expected_contract_id));
+
+    let response = contract_methods
+        .input_identity(Identity::Address(expected_address))
+        .call()
+        .await?;
+
+    assert!(response.value);
+
+    let response = contract_methods
+        .input_struct_with_identity(s)
+        .call()
+        .await?;
+
+    assert!(response.value);
+
+    let response = contract_methods.input_enum_with_identity(e).call().await?;
+
+    assert!(response.value);
+
+    Ok(())
+}
+
+#[tokio::test]
+async fn test_identity_with_two_contracts() -> Result<(), Box<dyn std::error::Error>> {
+    setup_contract_test!(
+        contract_instance,
+        wallet,
+        "packages/fuels/tests/test_projects/identity"
+    );
+
+    setup_contract_test!(
+        contract_instance2,
+        None,
+        "packages/fuels/tests/test_projects/identity"
+    );
+
+    let expected_address =
+        Address::from_str("0xd58573593432a30a800f97ad32f877425c223a9e427ab557aab5d5bb89156db0")?;
+
+    let response = contract_instance
+        .methods()
+        .input_identity(Identity::Address(expected_address))
+        .call()
+        .await?;
+
+    assert!(response.value);
+
+    let response = contract_instance2
+        .methods()
+        .input_identity(Identity::Address(expected_address))
+        .call()
+        .await?;
+
+    assert!(response.value);
+
+    Ok(())
+}
+
+#[tokio::test]
 async fn test_vector() -> Result<(), Error> {
     setup_contract_test!(
         contract_instance,
@@ -3955,118 +4071,6 @@
         assert_eq!(result, vec![vec![1], vec![2]]);
         // ANCHOR_END: harness_returning_immediately_nested_vectors
     }
-=======
-async fn test_identity_can_be_decoded() -> Result<(), Box<dyn std::error::Error>> {
-    setup_contract_test!(
-        contract_instance,
-        wallet,
-        "packages/fuels/tests/test_projects/identity"
-    );
-    let contract_methods = contract_instance.methods();
-
-    let expected_address =
-        Address::from_str("0xd58573593432a30a800f97ad32f877425c223a9e427ab557aab5d5bb89156db0")?;
-    let expected_contract_id =
-        ContractId::from_str("0xd58573593432a30a800f97ad32f877425c223a9e427ab557aab5d5bb89156db0")?;
-
-    let s = TestStruct {
-        identity: Identity::Address(expected_address),
-    };
-
-    let e = TestEnum::EnumIdentity(Identity::ContractId(expected_contract_id));
-
-    let response = contract_methods.get_identity_address().call().await?;
-    assert_eq!(response.value, Identity::Address(expected_address));
-
-    let response = contract_methods.get_identity_contract_id().call().await?;
-    assert_eq!(response.value, Identity::ContractId(expected_contract_id));
-
-    let response = contract_methods.get_struct_with_identity().call().await?;
-    assert_eq!(response.value, s.clone());
-
-    let response = contract_methods.get_enum_with_identity().call().await?;
-    assert_eq!(response.value, e.clone());
-
-    let response = contract_methods.get_identity_tuple().call().await?;
-    assert_eq!(response.value, (s, e));
-
-    Ok(())
-}
-
-#[tokio::test]
-async fn test_identity_can_be_encoded() -> Result<(), Box<dyn std::error::Error>> {
-    setup_contract_test!(
-        contract_instance,
-        wallet,
-        "packages/fuels/tests/test_projects/identity"
-    );
-    let contract_methods = contract_instance.methods();
-
-    let expected_address =
-        Address::from_str("0xd58573593432a30a800f97ad32f877425c223a9e427ab557aab5d5bb89156db0")?;
-    let expected_contract_id =
-        ContractId::from_str("0xd58573593432a30a800f97ad32f877425c223a9e427ab557aab5d5bb89156db0")?;
-
-    let s = TestStruct {
-        identity: Identity::Address(expected_address),
-    };
-
-    let e = TestEnum::EnumIdentity(Identity::ContractId(expected_contract_id));
-
-    let response = contract_methods
-        .input_identity(Identity::Address(expected_address))
-        .call()
-        .await?;
-
-    assert!(response.value);
-
-    let response = contract_methods
-        .input_struct_with_identity(s)
-        .call()
-        .await?;
-
-    assert!(response.value);
-
-    let response = contract_methods.input_enum_with_identity(e).call().await?;
-
-    assert!(response.value);
-
-    Ok(())
-}
-
-#[tokio::test]
-async fn test_identity_with_two_contracts() -> Result<(), Box<dyn std::error::Error>> {
-    setup_contract_test!(
-        contract_instance,
-        wallet,
-        "packages/fuels/tests/test_projects/identity"
-    );
-
-    setup_contract_test!(
-        contract_instance2,
-        None,
-        "packages/fuels/tests/test_projects/identity"
-    );
-
-    let expected_address =
-        Address::from_str("0xd58573593432a30a800f97ad32f877425c223a9e427ab557aab5d5bb89156db0")?;
-
-    let response = contract_instance
-        .methods()
-        .input_identity(Identity::Address(expected_address))
-        .call()
-        .await?;
-
-    assert!(response.value);
-
-    let response = contract_instance2
-        .methods()
-        .input_identity(Identity::Address(expected_address))
-        .call()
-        .await?;
-
-    assert!(response.value);
->>>>>>> 8ce1080a
 
     Ok(())
 }