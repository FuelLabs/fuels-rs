#![allow(warnings)] // temp remove me later
use fuel_core::service::Config as CoreConfig;
use fuel_core::service::FuelService;
use fuel_gql_client::fuel_tx::{AssetId, ContractId, Receipt};
use fuels::contract::contract::MultiContractCallHandler;
use fuels::contract::predicate::Predicate;
use fuels::prelude::{
    abigen, launch_custom_provider_and_get_wallets, launch_provider_and_get_wallet,
    setup_multiple_assets_coins, setup_single_asset_coins, setup_test_provider, CallParameters,
    Config, Contract, Error, Provider, Salt, TxParameters, WalletUnlocked, WalletsConfig,
    DEFAULT_COIN_AMOUNT, DEFAULT_NUM_COINS,
};
use fuels_core::abi_encoder::ABIEncoder;
<<<<<<< HEAD
use std::fs;
use std::marker::PhantomData;
use std::path::Path;
use std::process::{Command, ExitStatus};

use fuels_core::parameters::StorageConfiguration;
use fuels_core::tx::{Address, Bytes32, StorageSlot};
use fuels_core::{constants::BASE_ASSET_ID, Parameterize, Token};
use fuels_core::{try_from_bytes, Tokenizable};

use fuels_core::abi_types::{Bits256, SizedAsciiString};
use fuels_core::code_gen::abigen::Abigen;
=======
use fuels_core::parameters::StorageConfiguration;
use fuels_core::tx::{Address, Bytes32, StorageSlot};
use fuels_core::Tokenizable;
use fuels_core::{constants::BASE_ASSET_ID, Token};
use fuels_signers::fuel_crypto::SecretKey;
>>>>>>> 0c92fd44
use sha2::{Digest, Sha256};
use std::str::FromStr;

/// Note: all the tests and examples below require pre-compiled Sway projects.
/// To compile these projects, run `cargo run --bin build-test-projects`.
/// It will build all test projects, creating their respective binaries,
/// ABI files, and lock files. These are not to be committed to the repository.

/// #[ctor::ctor] Marks a function or static variable as a library/executable constructor.
/// This uses OS-specific linker sections to call a specific function at load time.
#[cfg(test)]
#[ctor::ctor]
fn init_tracing() {
    let _ = tracing_subscriber::fmt::try_init();
}

fn null_contract_id() -> String {
    // a bech32 contract address that decodes to ~[0u8;32]
    String::from("fuel1qqqqqqqqqqqqqqqqqqqqqqqqqqqqqqqqqqqqqqqqqqqqqqqqqqqqsx2mt2")
}

#[tokio::test]
async fn compile_bindings_from_contract_file() {
    // Generates the bindings from an ABI definition in a JSON file
    // The generated bindings can be accessed through `SimpleContract`.
    abigen!(
        SimpleContract,
        "packages/fuels/tests/takes_ints_returns_bool-abi.json",
    );

    let wallet = launch_provider_and_get_wallet().await;

    // `SimpleContract` is the name of the contract
    let contract_instance = SimpleContractBuilder::new(null_contract_id(), wallet).build();

    let call_handler = contract_instance.takes_ints_returns_bool(42);

    let encoded = format!(
        "{}{}",
        hex::encode(call_handler.contract_call.encoded_selector),
        hex::encode(call_handler.contract_call.encoded_args)
    );

    assert_eq!("000000009593586c000000000000002a", encoded);
}

#[tokio::test]
async fn compile_bindings_from_inline_contract() -> Result<(), Error> {
    // ANCHOR: bindings_from_inline_contracts
    // Generates the bindings from the an ABI definition inline.
    // The generated bindings can be accessed through `SimpleContract`.
    abigen!(
        SimpleContract,
        r#"
        {
            "types": [
                {
                    "typeId": 0,
                    "type": "bool",
                    "components": null,
                    "typeParameters": null
                },
                {
                    "typeId": 1,
                    "type": "u32",
                    "components": null,
                    "typeParameters": null
                }
            ],
            "functions": [
                {
                    "inputs": [
                        {
                            "name": "only_argument",
                            "type": 1,
                            "typeArguments": null
                        }
                    ],
                    "name": "takes_ints_returns_bool",
                    "output": {
                        "name": "",
                        "type": 0,
                        "typeArguments": null
                    }
                }
            ]
        }
        "#,
    );

    let wallet = launch_provider_and_get_wallet().await;
    //`SimpleContract` is the name of the contract
    let contract_instance = SimpleContractBuilder::new(null_contract_id(), wallet).build();

    let call_handler = contract_instance.takes_ints_returns_bool(42_u32);

    let encoded = format!(
        "{}{}",
        hex::encode(call_handler.contract_call.encoded_selector),
        hex::encode(call_handler.contract_call.encoded_args)
    );

    assert_eq!("000000009593586c000000000000002a", encoded);
    // ANCHOR_END: bindings_from_inline_contracts
    Ok(())
}

#[tokio::test]
async fn compile_bindings_array_input() {
    // Generates the bindings from the an ABI definition inline.
    // The generated bindings can be accessed through `SimpleContract`.
    abigen!(
        SimpleContract,
        r#"
        {
            "types": [
              {
                "typeId": 0,
                "type": "()",
                "components": [],
                "typeParameters": null
              },
              {
                "typeId": 1,
                "type": "[u16; 3]",
                "components": [
                  {
                    "name": "__array_element",
                    "type": 2,
                    "typeArguments": null
                  }
                ],
                "typeParameters": null
              },
              {
                "typeId": 2,
                "type": "u16",
                "components": null,
                "typeParameters": null
              }
            ],
            "functions": [
              {
                "inputs": [
                  {
                    "name": "arg",
                    "type": 1,
                    "typeArguments": null
                  }
                ],
                "name": "takes_array",
                "output": {
                  "name": "",
                  "type": 0,
                  "typeArguments": null
                }
              }
            ]
        }
        "#,
    );

    let wallet = launch_provider_and_get_wallet().await;

    // `SimpleContract` is the name of the contract
    let contract_instance = SimpleContractBuilder::new(null_contract_id(), wallet).build();

    let input = [1, 2, 3];
    let call_handler = contract_instance.takes_array(input);

    let encoded = format!(
        "{}{}",
        hex::encode(call_handler.contract_call.encoded_selector),
        hex::encode(call_handler.contract_call.encoded_args)
    );

    assert_eq!(
        "00000000101cbeb5000000000000000100000000000000020000000000000003",
        encoded
    );
}

#[tokio::test]
async fn compile_bindings_bool_array_input() {
    // Generates the bindings from the an ABI definition inline.
    // The generated bindings can be accessed through `SimpleContract`.
    abigen!(
        SimpleContract,
        r#"
        {
            "types": [
              {
                "typeId": 0,
                "type": "()",
                "components": [],
                "typeParameters": null
              },
              {
                "typeId": 1,
                "type": "[bool; 3]",
                "components": [
                  {
                    "name": "__array_element",
                    "type": 2,
                    "typeArguments": null
                  }
                ],
                "typeParameters": null
              },
              {
                "typeId": 2,
                "type": "bool",
                "components": null,
                "typeParameters": null
              }
            ],
            "functions": [
              {
                "inputs": [
                  {
                    "name": "arg",
                    "type": 1,
                    "typeArguments": null
                  }
                ],
                "name": "takes_array",
                "output": {
                  "name": "",
                  "type": 0,
                  "typeArguments": null
                }
              }
            ]
        }
        "#,
    );

    let wallet = launch_provider_and_get_wallet().await;

    // `SimpleContract` is the name of the contract
    let contract_instance = SimpleContractBuilder::new(null_contract_id(), wallet).build();

    let input = [true, false, true];
    let call_handler = contract_instance.takes_array(input);

    let encoded = format!(
        "{}{}",
        hex::encode(call_handler.contract_call.encoded_selector),
        hex::encode(call_handler.contract_call.encoded_args)
    );

    assert_eq!(
        "000000000c228226000000000000000100000000000000000000000000000001",
        encoded
    );
}

#[tokio::test]
async fn compile_bindings_byte_input() {
    // Generates the bindings from the an ABI definition inline.
    // The generated bindings can be accessed through `SimpleContract`.
    abigen!(
        SimpleContract,
        r#"
        {
            "types": [
              {
                "typeId": 0,
                "type": "()",
                "components": [],
                "typeParameters": null
              },
              {
                "typeId": 1,
                "type": "byte",
                "components": null,
                "typeParameters": null
              }
            ],
            "functions": [
              {
                "inputs": [
                  {
                    "name": "arg",
                    "type": 1,
                    "typeArguments": null
                  }
                ],
                "name": "takes_byte",
                "output": {
                  "name": "",
                  "type": 0,
                  "typeArguments": null
                }
              }
            ]
          }
        "#,
    );

    let wallet = launch_provider_and_get_wallet().await;

    // `SimpleContract` is the name of the contract
    let contract_instance = SimpleContractBuilder::new(null_contract_id(), wallet).build();

    let call_handler = contract_instance.takes_byte(10u8);

    let encoded = format!(
        "{}{}",
        hex::encode(call_handler.contract_call.encoded_selector),
        hex::encode(call_handler.contract_call.encoded_args)
    );

    assert_eq!("00000000a4bd3861000000000000000a", encoded);
}

#[tokio::test]
async fn compile_bindings_string_input() {
    // Generates the bindings from the an ABI definition inline.
    // The generated bindings can be accessed through `SimpleContract`.
    abigen!(
        SimpleContract,
        r#"
        {
            "types": [
              {
                "typeId": 0,
                "type": "()",
                "components": [],
                "typeParameters": null
              },
              {
                "typeId": 1,
                "type": "str[23]",
                "components": null,
                "typeParameters": null
              }
            ],
            "functions": [
              {
                "inputs": [
                  {
                    "name": "arg",
                    "type": 1,
                    "typeArguments": null
                  }
                ],
                "name": "takes_string",
                "output": {
                  "name": "",
                  "type": 0,
                  "typeArguments": null
                }
              }
            ]
          }
        "#,
    );

    let wallet = launch_provider_and_get_wallet().await;

    // `SimpleContract` is the name of the contract
    let contract_instance = SimpleContractBuilder::new(null_contract_id(), wallet).build();

    let call_handler =
        contract_instance.takes_string("This is a full sentence".try_into().unwrap());

    let encoded = format!(
        "{}{}",
        hex::encode(call_handler.contract_call.encoded_selector),
        hex::encode(call_handler.contract_call.encoded_args)
    );

    assert_eq!(
        "00000000d56e76515468697320697320612066756c6c2073656e74656e636500",
        encoded
    );
}

#[tokio::test]
async fn compile_bindings_b256_input() {
    // Generates the bindings from the an ABI definition inline.
    // The generated bindings can be accessed through `SimpleContract`.
    abigen!(
        SimpleContract,
        r#"
        {
            "types": [
              {
                "typeId": 0,
                "type": "()",
                "components": [],
                "typeParameters": null
              },
              {
                "typeId": 1,
                "type": "b256",
                "components": null,
                "typeParameters": null
              }
            ],
            "functions": [
              {
                "inputs": [
                  {
                    "name": "arg",
                    "type": 1,
                    "typeArguments": null
                  }
                ],
                "name": "takes_b256",
                "output": {
                  "name": "",
                  "type": 0,
                  "typeArguments": null
                }
              }
            ]
          }
        "#,
    );

    let wallet = launch_provider_and_get_wallet().await;

    // `SimpleContract` is the name of the contract
    let contract_instance = SimpleContractBuilder::new(null_contract_id(), wallet).build();

    let mut hasher = Sha256::new();
    hasher.update("test string".as_bytes());

    let arg: [u8; 32] = hasher.finalize().into();

    let call_handler = contract_instance.takes_b256(Bits256(arg));

    let encoded = format!(
        "{}{}",
        hex::encode(call_handler.contract_call.encoded_selector),
        hex::encode(call_handler.contract_call.encoded_args)
    );

    assert_eq!(
        "0000000054992852d5579c46dfcc7f18207013e65b44e4cb4e2c2298f4ac457ba8f82743f31e930b",
        encoded
    );
}

#[tokio::test]
async fn compile_bindings_struct_input() {
    // Generates the bindings from the an ABI definition inline.
    // The generated bindings can be accessed through `SimpleContract`.
    abigen!(
        SimpleContract,
        r#"
        {
            "types": [
              {
                "typeId": 0,
                "type": "()",
                "components": [],
                "typeParameters": null
              },
              {
                "typeId": 1,
                "type": "[u8; 2]",
                "components": [
                  {
                    "name": "__array_element",
                    "type": 4,
                    "typeArguments": null
                  }
                ],
                "typeParameters": null
              },
              {
                "typeId": 2,
                "type": "str[4]",
                "components": null,
                "typeParameters": null
              },
              {
                "typeId": 3,
                "type": "struct MyStruct",
                "components": [
                  {
                    "name": "foo",
                    "type": 1,
                    "typeArguments": null
                  },
                  {
                    "name": "bar",
                    "type": 2,
                    "typeArguments": null
                  }
                ],
                "typeParameters": null
              },
              {
                "typeId": 4,
                "type": "u8",
                "components": null,
                "typeParameters": null
              }
            ],
            "functions": [
              {
                "inputs": [
                  {
                    "name": "value",
                    "type": 3,
                    "typeArguments": null
                  }
                ],
                "name": "takes_struct",
                "output": {
                  "name": "",
                  "type": 0,
                  "typeArguments": null
                }
              }
            ]
          }
        "#,
    );
    // Because of the abigen! macro, `MyStruct` is now in scope
    // and can be used!
    let input = MyStruct {
        foo: [10, 2],
        bar: "fuel".try_into().unwrap(),
    };

    let wallet = launch_provider_and_get_wallet().await;

    // `SimpleContract` is the name of the contract
    let contract_instance = SimpleContractBuilder::new(null_contract_id(), wallet).build();

    let call_handler = contract_instance.takes_struct(input);

    let encoded = format!(
        "{}{}",
        hex::encode(call_handler.contract_call.encoded_selector),
        hex::encode(call_handler.contract_call.encoded_args)
    );

    assert_eq!(
        "000000008d4ab9b0000000000000000a00000000000000026675656c00000000",
        encoded
    );
}

#[tokio::test]
async fn compile_bindings_nested_struct_input() {
    // Generates the bindings from the an ABI definition inline.
    // The generated bindings can be accessed through `SimpleContract`.
    abigen!(
        SimpleContract,
        r#"
        {
            "types": [
              {
                "typeId": 0,
                "type": "()",
                "components": [],
                "typeParameters": null
              },
              {
                "typeId": 1,
                "type": "bool",
                "components": null,
                "typeParameters": null
              },
              {
                "typeId": 2,
                "type": "struct InnerStruct",
                "components": [
                  {
                    "name": "a",
                    "type": 1,
                    "typeArguments": null
                  }
                ],
                "typeParameters": null
              },
              {
                "typeId": 3,
                "type": "struct MyNestedStruct",
                "components": [
                  {
                    "name": "x",
                    "type": 4,
                    "typeArguments": null
                  },
                  {
                    "name": "foo",
                    "type": 2,
                    "typeArguments": null
                  }
                ],
                "typeParameters": null
              },
              {
                "typeId": 4,
                "type": "u16",
                "components": null,
                "typeParameters": null
              }
            ],
            "functions": [
              {
                "inputs": [
                  {
                    "name": "top_value",
                    "type": 3,
                    "typeArguments": null
                  }
                ],
                "name": "takes_nested_struct",
                "output": {
                  "name": "",
                  "type": 0,
                  "typeArguments": null
                }
              }
            ]
          }
        "#,
    );

    let inner_struct = InnerStruct { a: true };

    let input = MyNestedStruct {
        x: 10,
        foo: inner_struct,
    };

    let wallet = launch_provider_and_get_wallet().await;

    // `SimpleContract` is the name of the contract
    let contract_instance = SimpleContractBuilder::new(null_contract_id(), wallet).build();

    let call_handler = contract_instance.takes_nested_struct(input);

    let encoded = format!(
        "{}{}",
        hex::encode(call_handler.contract_call.encoded_selector),
        hex::encode(call_handler.contract_call.encoded_args)
    );

    assert_eq!("0000000088bf8a1b000000000000000a0000000000000001", encoded);
}

#[tokio::test]
async fn compile_bindings_enum_input() {
    // Generates the bindings from the an ABI definition inline.
    // The generated bindings can be accessed through `SimpleContract`.
    abigen!(
        SimpleContract,
        r#"
        {
            "types": [
              {
                "typeId": 0,
                "type": "()",
                "components": [],
                "typeParameters": null
              },
              {
                "typeId": 1,
                "type": "bool",
                "components": null,
                "typeParameters": null
              },
              {
                "typeId": 2,
                "type": "enum MyEnum",
                "components": [
                  {
                    "name": "X",
                    "type": 3,
                    "typeArguments": null
                  },
                  {
                    "name": "Y",
                    "type": 1,
                    "typeArguments": null
                  }
                ],
                "typeParameters": null
              },
              {
                "typeId": 3,
                "type": "u32",
                "components": null,
                "typeParameters": null
              }
            ],
            "functions": [
              {
                "inputs": [
                  {
                    "name": "my_enum",
                    "type": 2,
                    "typeArguments": null
                  }
                ],
                "name": "takes_enum",
                "output": {
                  "name": "",
                  "type": 0,
                  "typeArguments": null
                }
              }
            ]
          }
        "#,
    );

    let variant = MyEnum::X(42);

    let wallet = launch_provider_and_get_wallet().await;

    // `SimpleContract` is the name of the contract
    let contract_instance = SimpleContractBuilder::new(null_contract_id(), wallet).build();

    let call_handler = contract_instance.takes_enum(variant);

    let encoded = format!(
        "{}{}",
        hex::encode(call_handler.contract_call.encoded_selector),
        hex::encode(call_handler.contract_call.encoded_args)
    );
    let expected = "0000000021b2784f0000000000000000000000000000002a";
    assert_eq!(encoded, expected);
}

#[allow(clippy::blacklisted_name)]
#[tokio::test]
async fn create_struct_from_decoded_tokens() -> Result<(), Error> {
    // Generates the bindings from the an ABI definition inline.
    // The generated bindings can be accessed through `SimpleContract`.
    abigen!(
        SimpleContract,
        r#"
        {
            "types": [
              {
                "typeId": 0,
                "type": "()",
                "components": [],
                "typeParameters": null
              },
              {
                "typeId": 1,
                "type": "bool",
                "components": null,
                "typeParameters": null
              },
              {
                "typeId": 2,
                "type": "struct MyStruct",
                "components": [
                  {
                    "name": "foo",
                    "type": 3,
                    "typeArguments": null
                  },
                  {
                    "name": "bar",
                    "type": 1,
                    "typeArguments": null
                  }
                ],
                "typeParameters": null
              },
              {
                "typeId": 3,
                "type": "u8",
                "components": null,
                "typeParameters": null
              }
            ],
            "functions": [
              {
                "inputs": [
                  {
                    "name": "my_val",
                    "type": 2,
                    "typeArguments": null
                  }
                ],
                "name": "takes_struct",
                "output": {
                  "name": "",
                  "type": 0,
                  "typeArguments": null
                }
              }
            ]
          }
        "#,
    );

    // Decoded tokens
    let foo = Token::U8(10);
    let bar = Token::Bool(true);

    // Create the struct using the decoded tokens.
    // `struct_from_tokens` is of type `MyStruct`.
    let struct_from_tokens = MyStruct::from_token(Token::Struct(vec![foo, bar]))?;

    assert_eq!(10, struct_from_tokens.foo);
    assert!(struct_from_tokens.bar);

    let wallet = launch_provider_and_get_wallet().await;

    // `SimpleContract` is the name of the contract
    let contract_instance = SimpleContractBuilder::new(null_contract_id(), wallet).build();

    let call_handler = contract_instance.takes_struct(struct_from_tokens);

    let encoded = format!(
        "{}{}",
        hex::encode(call_handler.contract_call.encoded_selector),
        hex::encode(call_handler.contract_call.encoded_args)
    );

    assert_eq!("00000000cb0b2f05000000000000000a0000000000000001", encoded);
    Ok(())
}

#[tokio::test]
async fn create_nested_struct_from_decoded_tokens() -> Result<(), Error> {
    // Generates the bindings from the an ABI definition inline.
    // The generated bindings can be accessed through `SimpleContract`.
    abigen!(
        SimpleContract,
        r#"
        {
            "types": [
              {
                "typeId": 0,
                "type": "()",
                "components": [],
                "typeParameters": null
              },
              {
                "typeId": 1,
                "type": "bool",
                "components": null,
                "typeParameters": null
              },
              {
                "typeId": 2,
                "type": "struct InnerStruct",
                "components": [
                  {
                    "name": "a",
                    "type": 1,
                    "typeArguments": null
                  }
                ],
                "typeParameters": null
              },
              {
                "typeId": 3,
                "type": "struct MyNestedStruct",
                "components": [
                  {
                    "name": "x",
                    "type": 4,
                    "typeArguments": null
                  },
                  {
                    "name": "foo",
                    "type": 2,
                    "typeArguments": null
                  }
                ],
                "typeParameters": null
              },
              {
                "typeId": 4,
                "type": "u16",
                "components": null,
                "typeParameters": null
              }
            ],
            "functions": [
              {
                "inputs": [
                  {
                    "name": "top_value",
                    "type": 3,
                    "typeArguments": null
                  }
                ],
                "name": "takes_nested_struct",
                "output": {
                  "name": "",
                  "type": 0,
                  "typeArguments": null
                }
              }
            ]
          }
        "#,
    );

    // Creating just the InnerStruct is possible
    let a = Token::Bool(true);
    let inner_struct_token = Token::Struct(vec![a.clone()]);
    let inner_struct_from_tokens = InnerStruct::from_token(inner_struct_token.clone())?;
    assert!(inner_struct_from_tokens.a);

    // Creating the whole nested struct `MyNestedStruct`
    // from tokens.
    // `x` is the token for the field `x` in `MyNestedStruct`
    // `a` is the token for the field `a` in `InnerStruct`
    let x = Token::U16(10);

    let nested_struct_from_tokens =
        MyNestedStruct::from_token(Token::Struct(vec![x, inner_struct_token]))?;

    assert_eq!(10, nested_struct_from_tokens.x);
    assert!(nested_struct_from_tokens.foo.a);

    let wallet = launch_provider_and_get_wallet().await;

    // `SimpleContract` is the name of the contract
    let contract_instance = SimpleContractBuilder::new(null_contract_id(), wallet).build();

    let call_handler = contract_instance.takes_nested_struct(nested_struct_from_tokens);

    let encoded = format!(
        "{}{}",
        hex::encode(call_handler.contract_call.encoded_selector),
        hex::encode(call_handler.contract_call.encoded_args)
    );

    assert_eq!("0000000088bf8a1b000000000000000a0000000000000001", encoded);
    Ok(())
}

#[tokio::test]
async fn type_safe_output_values() -> Result<(), Error> {
    // Generates the bindings from the an ABI definition inline.
    // The generated bindings can be accessed through `SimpleContract`.
    abigen!(
        MyContract,
        "packages/fuels/tests/test_projects/contract_output_test/out/debug/contract_output_test-abi.json"
    );

    let wallet = launch_provider_and_get_wallet().await;

    let contract_id = Contract::deploy(
        "tests/test_projects/contract_output_test/out/debug/contract_output_test.bin",
        &wallet,
        TxParameters::default(),
        StorageConfiguration::default(),
    )
    .await?;

    let contract_instance = MyContractBuilder::new(contract_id.to_string(), wallet).build();

    // `response`'s type matches the return type of `is_event()`
    let response = contract_instance.is_even(10).call().await?;
    assert!(response.value);

    // `response`'s type matches the return type of `return_my_string()`
    let response = contract_instance
        .return_my_string("fuel".try_into().unwrap())
        .call()
        .await?;

    assert_eq!(response.value, "fuel");

    let my_struct = MyStruct { foo: 10, bar: true };

    let response = contract_instance.return_my_struct(my_struct).call().await?;

    assert_eq!(response.value.foo, 10);
    assert!(response.value.bar);
    Ok(())
}

#[tokio::test]
async fn call_with_structs() -> Result<(), Error> {
    // Generates the bindings from the an ABI definition inline.
    // The generated bindings can be accessed through `MyContract`.
    // ANCHOR: struct_generation
    abigen!(
        MyContract,
        "packages/fuels/tests/test_projects/complex_types_contract/out/debug/contract_test-abi.json"
    );

    // Here we can use `CounterConfig`, a struct originally
    // defined in the Sway contract.
    let counter_config = CounterConfig {
        dummy: true,
        initial_value: 42,
    };
    // ANCHOR_END: struct_generation

    let wallet = launch_provider_and_get_wallet().await;

    let contract_id = Contract::deploy(
        "tests/test_projects/complex_types_contract/out/debug/contract_test.bin",
        &wallet,
        TxParameters::default(),
        StorageConfiguration::default(),
    )
    .await?;

    let contract_instance = MyContractBuilder::new(contract_id.to_string(), wallet).build();

    let response = contract_instance
        .initialize_counter(counter_config) // Build the ABI call
        .call() // Perform the network call
        .await?;

    assert_eq!(42, response.value);

    let response = contract_instance.increment_counter(10).call().await?;

    assert_eq!(52, response.value);
    Ok(())
}

#[tokio::test]
async fn call_with_empty_return() -> Result<(), Error> {
    // Generates the bindings from the an ABI definition inline.
    // The generated bindings can be accessed through `MyContract`.
    abigen!(
        MyContract,
        "packages/fuels/tests/test_projects/call_empty_return/out/debug/contract_test-abi.json"
    );

    let wallet = launch_provider_and_get_wallet().await;

    let contract_id = Contract::deploy(
        "tests/test_projects/call_empty_return/out/debug/contract_test.bin",
        &wallet,
        TxParameters::default(),
        StorageConfiguration::default(),
    )
    .await?;

    let contract_instance = MyContractBuilder::new(contract_id.to_string(), wallet).build();

    let _response = contract_instance
        .store_value(42) // Build the ABI call
        .call() // Perform the network call
        .await?;
    Ok(())
}

#[tokio::test]
async fn abigen_different_structs_same_arg_name() -> Result<(), Error> {
    abigen!(
        MyContract,
        "packages/fuels/tests/test_projects/two_structs/out/debug/two_structs-abi.json",
    );

    let wallet = launch_provider_and_get_wallet().await;

    let contract_id = Contract::deploy(
        "tests/test_projects/two_structs/out/debug/two_structs.bin",
        &wallet,
        TxParameters::default(),
        StorageConfiguration::default(),
    )
    .await?;

    let contract_instance = MyContractBuilder::new(contract_id.to_string(), wallet).build();

    let param_one = StructOne { foo: 42 };
    let param_two = StructTwo { bar: 42 };

    let res_one = contract_instance.something(param_one).call().await?;

    assert_eq!(res_one.value, 43);

    let res_two = contract_instance.something_else(param_two).call().await?;

    assert_eq!(res_two.value, 41);
    Ok(())
}

#[tokio::test]
async fn test_reverting_transaction() -> Result<(), Error> {
    abigen!(
        RevertingContract,
        "packages/fuels/tests/test_projects/revert_transaction_error/out/debug/capture_revert_transaction_error-abi.json"
    );

    let wallet = launch_provider_and_get_wallet().await;

    let contract_id = Contract::deploy(
        "tests/test_projects/revert_transaction_error/out/debug/capture_revert_transaction_error.bin",
        &wallet,
        TxParameters::default(),
        StorageConfiguration::default()

    )
        .await?;
    let contract_instance = RevertingContractBuilder::new(contract_id.to_string(), wallet).build();
    let response = contract_instance.make_transaction_fail(0).call().await;

    assert!(matches!(response, Err(Error::RevertTransactionError(..))));

    Ok(())
}

#[tokio::test]
async fn multiple_read_calls() -> Result<(), Error> {
    abigen!(
        MyContract,
        "packages/fuels/tests/test_projects/multiple_read_calls/out/debug/demo-abi.json"
    );

    let wallet = launch_provider_and_get_wallet().await;

    let contract_id = Contract::deploy(
        "tests/test_projects/multiple_read_calls/out/debug/demo.bin",
        &wallet,
        TxParameters::default(),
        StorageConfiguration::default(),
    )
    .await?;
    let contract_instance = MyContractBuilder::new(contract_id.to_string(), wallet).build();

    contract_instance.store(42).call().await?;

    // Use "simulate" because the methods don't actually run a transaction, but just a dry-run
    // We can notice here that, thanks to this, we don't generate a TransactionId collision,
    // even if the transactions are theoretically the same.
    let stored = contract_instance.read(0).simulate().await?;

    assert_eq!(stored.value, 42);

    let stored = contract_instance.read(0).simulate().await?;

    assert_eq!(stored.value, 42);
    Ok(())
}

#[tokio::test]
async fn test_methods_typeless_argument() -> Result<(), Error> {
    // Generates the bindings from the an ABI definition inline.
    // The generated bindings can be accessed through `MyContract`.
    abigen!(
        MyContract,
        "packages/fuels/tests/test_projects/empty_arguments/out/debug/method_four_arguments-abi.json"
    );

    let wallet = launch_provider_and_get_wallet().await;

    let contract_id = Contract::deploy(
        "tests/test_projects/empty_arguments/out/debug/method_four_arguments.bin",
        &wallet,
        TxParameters::default(),
        StorageConfiguration::default(),
    )
    .await?;

    let contract_instance = MyContractBuilder::new(contract_id.to_string(), wallet).build();

    let response = contract_instance
        .method_with_empty_argument()
        .call()
        .await?;
    assert_eq!(response.value, 63);
    Ok(())
}

#[tokio::test]
async fn test_large_return_data() -> Result<(), Error> {
    abigen!(
        MyContract,
        "packages/fuels/tests/test_projects/large_return_data/out/debug/contract_test-abi.json"
    );

    let wallet = launch_provider_and_get_wallet().await;

    let contract_id = Contract::deploy(
        "tests/test_projects/large_return_data/out/debug/contract_test.bin",
        &wallet,
        TxParameters::default(),
        StorageConfiguration::default(),
    )
    .await?;

    let contract_instance = MyContractBuilder::new(contract_id.to_string(), wallet).build();

    let res = contract_instance.get_id().call().await?;

    assert_eq!(
        res.value.0,
        [
            255, 255, 255, 255, 255, 255, 255, 255, 255, 255, 255, 255, 255, 255, 255, 255, 255,
            255, 255, 255, 255, 255, 255, 255, 255, 255, 255, 255, 255, 255, 255, 255
        ]
    );

    // One word-sized string
    let res = contract_instance.get_small_string().call().await?;
    assert_eq!(res.value, "gggggggg");

    // Two word-sized string
    let res = contract_instance.get_large_string().call().await?;
    assert_eq!(res.value, "ggggggggg");

    // Large struct will be bigger than a `WORD`.
    let res = contract_instance.get_large_struct().call().await?;
    assert_eq!(res.value.foo, 12);
    assert_eq!(res.value.bar, 42);

    // Array will be returned in `ReturnData`.
    let res = contract_instance.get_large_array().call().await?;
    assert_eq!(res.value, [1, 2]);

    let res = contract_instance.get_contract_id().call().await?;

    // First `value` is from `CallResponse`.
    // Second `value` is from Sway `ContractId` type.
    assert_eq!(
        res.value,
        ContractId::from([
            255, 255, 255, 255, 255, 255, 255, 255, 255, 255, 255, 255, 255, 255, 255, 255, 255,
            255, 255, 255, 255, 255, 255, 255, 255, 255, 255, 255, 255, 255, 255, 255
        ])
    );
    Ok(())
}

#[tokio::test]
async fn test_provider_launch_and_connect() -> Result<(), Error> {
    abigen!(
        MyContract,
        "packages/fuels/tests/test_projects/contract_test/out/debug/contract_test-abi.json"
    );

    let mut wallet = WalletUnlocked::new_random(None);

    let coins = setup_single_asset_coins(
        wallet.address(),
        BASE_ASSET_ID,
        DEFAULT_NUM_COINS,
        DEFAULT_COIN_AMOUNT,
    );
    let (launched_provider, address) = setup_test_provider(coins, None).await;
    let connected_provider = Provider::connect(address.to_string()).await?;

    wallet.set_provider(connected_provider);

    let contract_id = Contract::deploy(
        "tests/test_projects/contract_test/out/debug/contract_test.bin",
        &wallet,
        TxParameters::default(),
        StorageConfiguration::default(),
    )
    .await?;

    let contract_instance_connected =
        MyContractBuilder::new(contract_id.to_string(), wallet.clone()).build();

    let response = contract_instance_connected
        .initialize_counter(42) // Build the ABI call
        .call() // Perform the network call
        .await?;
    assert_eq!(42, response.value);

    wallet.set_provider(launched_provider);
    let contract_instance_launched =
        MyContractBuilder::new(contract_id.to_string(), wallet).build();

    let response = contract_instance_launched
        .increment_counter(10)
        .call()
        .await?;
    assert_eq!(52, response.value);
    Ok(())
}

#[tokio::test]
async fn test_contract_calling_contract() -> Result<(), Error> {
    // Tests a contract call that calls another contract (FooCaller calls FooContract underneath)
    abigen!(
        FooContract,
        "packages/fuels/tests/test_projects/foo_contract/out/debug/foo_contract-abi.json"
    );

    abigen!(
        FooCaller,
        "packages/fuels/tests/test_projects/foo_caller_contract/out/debug/foo_caller_contract-abi.json"
    );

    let wallet = launch_provider_and_get_wallet().await;

    // Load and deploy the first compiled contract
    let foo_contract_id = Contract::deploy(
        "tests/test_projects/foo_contract/out/debug/foo_contract.bin",
        &wallet,
        TxParameters::default(),
        StorageConfiguration::default(),
    )
    .await?;

    let foo_contract_instance =
        FooContractBuilder::new(foo_contract_id.to_string(), wallet.clone()).build();

    // Call the contract directly; it just flips the bool value that's passed.
    let res = foo_contract_instance.foo(true).call().await?;
    assert!(!res.value);

    // Load and deploy the second compiled contract
    let foo_caller_contract_id = Contract::deploy(
        "tests/test_projects/foo_caller_contract/out/debug/foo_caller_contract.bin",
        &wallet,
        TxParameters::default(),
        StorageConfiguration::default(),
    )
    .await?;

    let foo_caller_contract_instance =
        FooCallerBuilder::new(foo_caller_contract_id.to_string(), wallet.clone()).build();

    // Calls the contract that calls the `FooContract` contract, also just
    // flips the bool value passed to it.
    // ANCHOR: external_contract
    let x = *foo_contract_id.hash();
    let res = foo_caller_contract_instance
        .call_foo_contract(Bits256(x), true)
        .set_contracts(&[foo_contract_id]) // Sets the external contract
        .call()
        .await?;
    // ANCHOR_END: external_contract

    assert!(!res.value);
    Ok(())
}

#[tokio::test]
async fn test_gas_errors() -> Result<(), Error> {
    abigen!(
        MyContract,
        "packages/fuels/tests/test_projects/contract_test/out/debug/contract_test-abi.json"
    );

    let mut wallet = WalletUnlocked::new_random(None);
    let number_of_coins = 1;
    let amount_per_coin = 1_000_000;
    let coins = setup_single_asset_coins(
        wallet.address(),
        BASE_ASSET_ID,
        number_of_coins,
        amount_per_coin,
    );

    let (provider, _) = setup_test_provider(coins.clone(), None).await;
    wallet.set_provider(provider);

    let contract_id = Contract::deploy(
        "tests/test_projects/contract_test/out/debug/contract_test.bin",
        &wallet,
        TxParameters::default(),
        StorageConfiguration::default(),
    )
    .await?;

    let contract_instance = MyContractBuilder::new(contract_id.to_string(), wallet).build();

    // Test running out of gas. Gas price as `None` will be 0.
    let gas_limit = 100;
    let contract_instace_call = contract_instance
        .initialize_counter(42) // Build the ABI call
        .tx_params(TxParameters::new(None, Some(gas_limit), None));

    //  Test that the call will use more gas than the gas limit
    let gas_used = contract_instace_call
        .estimate_transaction_cost(None)
        .await?
        .gas_used;
    assert!(gas_used > gas_limit);

    let response = contract_instace_call
        .call() // Perform the network call
        .await
        .expect_err("should error");

    let expected = "Provider error: gas_limit(";
    assert!(response.to_string().starts_with(expected));

    // Test for insufficient base asset amount to pay for the transaction fee
    let response = contract_instance
        .initialize_counter(42) // Build the ABI call
        .tx_params(TxParameters::new(Some(100_000_000_000), None, None))
        .call()
        .await
        .expect_err("should error");

    let expected = "Provider error: Response errors; enough coins could not be found";
    assert!(response.to_string().starts_with(expected));

    Ok(())
}

#[tokio::test]
async fn test_call_param_gas_errors() -> Result<(), Error> {
    abigen!(
        MyContract,
        "packages/fuels/tests/test_projects/contract_test/out/debug/contract_test-abi.json"
    );

    let wallet = launch_provider_and_get_wallet().await;

    let contract_id = Contract::deploy(
        "tests/test_projects/contract_test/out/debug/contract_test.bin",
        &wallet,
        TxParameters::default(),
        StorageConfiguration::default(),
    )
    .await?;

    let contract_instance = MyContractBuilder::new(contract_id.to_string(), wallet).build();

    // Transaction gas_limit is sufficient, call gas_forwarded is too small
    let response = contract_instance
        .initialize_counter(42)
        .tx_params(TxParameters::new(None, Some(1000), None))
        .call_params(CallParameters::new(None, None, Some(1)))
        .call()
        .await
        .expect_err("should error");

    let expected = "Revert transaction error: OutOfGas, receipts:";
    assert!(response.to_string().starts_with(expected));

    // Call params gas_forwarded exceeds transaction limit
    let response = contract_instance
        .initialize_counter(42)
        .tx_params(TxParameters::new(None, Some(1), None))
        .call_params(CallParameters::new(None, None, Some(1000)))
        .call()
        .await
        .expect_err("should error");

    let expected = "Provider error: gas_limit(";
    assert!(response.to_string().starts_with(expected));
    Ok(())
}

#[tokio::test]
async fn test_amount_and_asset_forwarding() -> Result<(), Error> {
    abigen!(
        TestFuelCoinContract,
        "packages/fuels/tests/test_projects/token_ops/out/debug/token_ops-abi.json"
    );

    let wallet = launch_provider_and_get_wallet().await;

    let id = Contract::deploy(
        "tests/test_projects/token_ops/out/debug/token_ops.bin",
        &wallet,
        TxParameters::default(),
        StorageConfiguration::default(),
    )
    .await?;

    let instance = TestFuelCoinContractBuilder::new(id.to_string(), wallet.clone()).build();

    let mut balance_response = instance
        .get_balance((&id).into(), (&id).into())
        .call()
        .await?;
    assert_eq!(balance_response.value, 0);

    instance.mint_coins(5_000_000).call().await?;

    balance_response = instance
        .get_balance((&id).into(), (&id).into())
        .call()
        .await?;
    assert_eq!(balance_response.value, 5_000_000);

    let tx_params = TxParameters::new(None, Some(1_000_000), None);
    // Forward 1_000_000 coin amount of base asset_id
    // this is a big number for checking that amount can be a u64
    let call_params = CallParameters::new(Some(1_000_000), None, None);

    let response = instance
        .get_msg_amount()
        .tx_params(tx_params)
        .call_params(call_params)
        .call()
        .await?;

    assert_eq!(response.value, 1_000_000);

    let call_response = response
        .receipts
        .iter()
        .find(|&r| matches!(r, Receipt::Call { .. }));

    assert!(call_response.is_some());

    assert_eq!(call_response.unwrap().amount().unwrap(), 1_000_000);
    assert_eq!(call_response.unwrap().asset_id().unwrap(), &BASE_ASSET_ID);

    let address = wallet.address();

    // withdraw some tokens to wallet
    instance
        .transfer_coins_to_output(1_000_000, (&id).into(), address.into())
        .append_variable_outputs(1)
        .call()
        .await?;

    let asset_id = AssetId::from(*id.hash());
    let call_params = CallParameters::new(Some(0), Some(asset_id), None);
    let tx_params = TxParameters::new(None, Some(1_000_000), None);

    let response = instance
        .get_msg_amount()
        .tx_params(tx_params)
        .call_params(call_params)
        .call()
        .await?;

    assert_eq!(response.value, 0);

    let call_response = response
        .receipts
        .iter()
        .find(|&r| matches!(r, Receipt::Call { .. }));

    assert!(call_response.is_some());

    assert_eq!(call_response.unwrap().amount().unwrap(), 0);
    assert_eq!(
        call_response.unwrap().asset_id().unwrap(),
        &AssetId::from(*id.hash())
    );
    Ok(())
}

#[tokio::test]
async fn test_multiple_args() -> Result<(), Error> {
    abigen!(
        MyContract,
        "packages/fuels/tests/test_projects/contract_test/out/debug/contract_test-abi.json"
    );

    let wallet = launch_provider_and_get_wallet().await;

    let id = Contract::deploy(
        "tests/test_projects/contract_test/out/debug/contract_test.bin",
        &wallet,
        TxParameters::default(),
        StorageConfiguration::default(),
    )
    .await?;

    let instance = MyContractBuilder::new(id.to_string(), wallet.clone()).build();

    // Make sure we can call the contract with multiple arguments
    let response = instance.get(5, 6).call().await?;

    assert_eq!(response.value, 5);

    let t = MyType { x: 5, y: 6 };
    let response = instance.get_alt(t.clone()).call().await?;
    assert_eq!(response.value, t);

    let response = instance.get_single(5).call().await?;
    assert_eq!(response.value, 5);
    Ok(())
}

#[tokio::test]
async fn test_tuples() -> Result<(), Error> {
    abigen!(
        MyContract,
        "packages/fuels/tests/test_projects/tuples/out/debug/tuples-abi.json"
    );

    let wallet = launch_provider_and_get_wallet().await;

    let id = Contract::deploy(
        "tests/test_projects/tuples/out/debug/tuples.bin",
        &wallet,
        TxParameters::default(),
        StorageConfiguration::default(),
    )
    .await?;

    let instance = MyContractBuilder::new(id.to_string(), wallet.clone()).build();

    let response = instance.returns_tuple((1, 2)).call().await?;

    assert_eq!(response.value, (1, 2));

    // Tuple with struct.
    let my_struct_tuple = (
        42,
        Person {
            name: "Jane".try_into()?,
        },
    );
    let response = instance
        .returns_struct_in_tuple(my_struct_tuple.clone())
        .call()
        .await?;

    assert_eq!(response.value, my_struct_tuple);

    // Tuple with enum.
    let my_enum_tuple: (u64, State) = (42, State::A());

    let response = instance
        .returns_enum_in_tuple(my_enum_tuple.clone())
        .call()
        .await?;

    assert_eq!(response.value, my_enum_tuple);

    let id = *ContractId::zeroed();
    let my_b256_u8_tuple = (Bits256(id), 10);

    let response = instance.tuple_with_b256(my_b256_u8_tuple).call().await?;

    assert_eq!(response.value, my_b256_u8_tuple);
    Ok(())
}

#[tokio::test]
async fn test_array() -> Result<(), Error> {
    abigen!(
        MyContract,
        "packages/fuels/tests/test_projects/contract_test/out/debug/contract_test-abi.json"
    );

    let wallet = launch_provider_and_get_wallet().await;

    let contract_id = Contract::deploy(
        "tests/test_projects/contract_test/out/debug/contract_test.bin",
        &wallet,
        TxParameters::default(),
        StorageConfiguration::default(),
    )
    .await?;

    let contract_instance = MyContractBuilder::new(contract_id.to_string(), wallet).build();

    assert_eq!(
        contract_instance.get_array([42; 2]).call().await?.value,
        [42; 2]
    );
    Ok(())
}

#[tokio::test]
async fn test_arrays_with_custom_types() -> Result<(), Error> {
    // Generates the bindings from the an ABI definition inline.
    // The generated bindings can be accessed through `MyContract`.
    abigen!(
        MyContract,
        "packages/fuels/tests/test_projects/contract_test/out/debug/contract_test-abi.json"
    );

    let wallet = launch_provider_and_get_wallet().await;

    let contract_id = Contract::deploy(
        "tests/test_projects/contract_test/out/debug/contract_test.bin",
        &wallet,
        TxParameters::default(),
        StorageConfiguration::default(),
    )
    .await?;

    let contract_instance = MyContractBuilder::new(contract_id.to_string(), wallet).build();

    let persons = [
        Person {
            name: "John".try_into()?,
        },
        Person {
            name: "Jane".try_into()?,
        },
    ];

    let response = contract_instance.array_of_structs(persons).call().await?;

    assert_eq!("John", response.value[0].name);
    assert_eq!("Jane", response.value[1].name);

    let states = [State::A(), State::B()];

    let response = contract_instance
        .array_of_enums(states.clone())
        .call()
        .await?;

    assert_eq!(states[0], response.value[0]);
    assert_eq!(states[1], response.value[1]);
    Ok(())
}

#[tokio::test]
async fn test_auth_msg_sender_from_sdk() -> Result<(), Error> {
    abigen!(
        AuthContract,
        "packages/fuels/tests/test_projects/auth_testing_contract/out/debug/auth_testing_contract-abi.json"
    );

    let wallet = launch_provider_and_get_wallet().await;

    let id = Contract::deploy(
        "tests/test_projects/auth_testing_contract/out/debug/auth_testing_contract.bin",
        &wallet,
        TxParameters::default(),
        StorageConfiguration::default(),
    )
    .await?;

    let auth_instance = AuthContractBuilder::new(id.to_string(), wallet.clone()).build();

    // Contract returns true if `msg_sender()` matches `wallet.address()`.
    let response = auth_instance
        .check_msg_sender(wallet.address().into())
        .call()
        .await?;

    assert!(response.value);
    Ok(())
}

#[tokio::test]
async fn workflow_enum_inside_struct() -> Result<(), Error> {
    abigen!(
        MyContract,
        "packages/fuels/tests/test_projects/enum_inside_struct/out/debug\
        /enum_inside_struct-abi.json"
    );

    let wallet = launch_provider_and_get_wallet().await;

    let id = Contract::deploy(
        "tests/test_projects/enum_inside_struct/out/debug/enum_inside_struct.bin",
        &wallet,
        TxParameters::default(),
        StorageConfiguration::default(),
    )
    .await?;
    let instance = MyContractBuilder::new(id.to_string(), wallet.clone()).build();
    let response = instance.return_enum_inside_struct(11).call().await?;
    let expected = Cocktail {
        the_thing_you_mix_in: Shaker::Mojito(222),
        glass: 333,
    };
    assert_eq!(response.value, expected);
    let enum_inside_struct = Cocktail {
        the_thing_you_mix_in: Shaker::Cosmopolitan(444),
        glass: 555,
    };
    let response = instance
        .take_enum_inside_struct(enum_inside_struct)
        .call()
        .await?;
    assert_eq!(response.value, 6666);
    Ok(())
}

#[tokio::test]
async fn test_logd_receipts() -> Result<(), Error> {
    abigen!(
        LoggingContract,
        "packages/fuels/tests/test_projects/contract_logdata/out/debug/contract_logdata-abi.json"
    );

    let wallet = launch_provider_and_get_wallet().await;

    let id = Contract::deploy(
        "tests/test_projects/contract_logdata/out/debug/contract_logdata.bin",
        &wallet,
        TxParameters::default(),
        StorageConfiguration::default(),
    )
    .await?;
    let contract_instance = LoggingContractBuilder::new(id.to_string(), wallet.clone()).build();
    let mut value = [0u8; 32];
    value[0] = 0xFF;
    value[1] = 0xEE;
    value[2] = 0xDD;
    value[12] = 0xAA;
    value[13] = 0xBB;
    value[14] = 0xCC;
    let response = contract_instance
        .use_logd_opcode(Bits256(value), 3, 6)
        .call()
        .await?;
    assert_eq!(response.logs, vec!["ffeedd", "ffeedd000000"]);
    let response = contract_instance
        .use_logd_opcode(Bits256(value), 14, 15)
        .call()
        .await?;
    assert_eq!(
        response.logs,
        vec![
            "ffeedd000000000000000000aabb",
            "ffeedd000000000000000000aabbcc"
        ]
    );
    let response = contract_instance.dont_use_logd().call().await?;
    assert!(response.logs.is_empty());
    Ok(())
}

#[tokio::test]
async fn test_wallet_balance_api() -> Result<(), Error> {
    // Single asset
    let mut wallet = WalletUnlocked::new_random(None);
    let number_of_coins = 21;
    let amount_per_coin = 11;
    let coins = setup_single_asset_coins(
        wallet.address(),
        BASE_ASSET_ID,
        number_of_coins,
        amount_per_coin,
    );

    let (provider, _) = setup_test_provider(coins.clone(), None).await;
    wallet.set_provider(provider);
    for (_utxo_id, coin) in coins {
        let balance = wallet.get_asset_balance(&coin.asset_id).await;
        assert_eq!(balance?, number_of_coins * amount_per_coin);
    }
    let balances = wallet.get_balances().await?;
    let expected_key = "0x".to_owned() + BASE_ASSET_ID.to_string().as_str();
    assert_eq!(balances.len(), 1); // only the base asset
    assert!(balances.contains_key(&expected_key));
    assert_eq!(
        *balances.get(&expected_key).unwrap(),
        number_of_coins * amount_per_coin
    );

    // Multiple assets
    let number_of_assets = 7;
    let coins_per_asset = 21;
    let amount_per_coin = 11;
    let (coins, asset_ids) = setup_multiple_assets_coins(
        wallet.address(),
        number_of_assets,
        coins_per_asset,
        amount_per_coin,
    );
    assert_eq!(coins.len() as u64, number_of_assets * coins_per_asset);
    assert_eq!(asset_ids.len() as u64, number_of_assets);
    let (provider, _) = setup_test_provider(coins.clone(), None).await;
    wallet.set_provider(provider);
    let balances = wallet.get_balances().await?;
    assert_eq!(balances.len() as u64, number_of_assets);
    for asset_id in asset_ids {
        let balance = wallet.get_asset_balance(&asset_id).await;
        assert_eq!(balance?, coins_per_asset * amount_per_coin);
        let expected_key = "0x".to_owned() + asset_id.to_string().as_str();
        assert!(balances.contains_key(&expected_key));
        assert_eq!(
            *balances.get(&expected_key).unwrap(),
            coins_per_asset * amount_per_coin
        );
    }
    Ok(())
}

#[tokio::test]
async fn sway_native_types_support() -> Result<(), Box<dyn std::error::Error>> {
    abigen!(
        MyContract,
        "packages/fuels/tests/test_projects/sway_native_types/out/debug/sway_native_types-abi.json"
    );

    let wallet = launch_provider_and_get_wallet().await;

    let id = Contract::deploy(
        "tests/test_projects/sway_native_types/out/debug/sway_native_types.bin",
        &wallet,
        TxParameters::default(),
        StorageConfiguration::default(),
    )
    .await?;

    let instance = MyContractBuilder::new(id.to_string(), wallet.clone()).build();

    let user = User {
        weight: 10,
        address: Address::zeroed(),
    };
    let response = instance.wrapped_address(user).call().await?;

    assert_eq!(response.value.address, Address::zeroed());

    let response = instance.unwrapped_address(Address::zeroed()).call().await?;

    assert_eq!(
        response.value,
        Address::from_str("0x0000000000000000000000000000000000000000000000000000000000000000")?
    );
    Ok(())
}

#[tokio::test]
async fn test_transaction_script_workflow() -> Result<(), Error> {
    abigen!(
        MyContract,
        "packages/fuels/tests/test_projects/contract_test/out/debug/contract_test-abi.json"
    );

    let wallet = launch_provider_and_get_wallet().await;
    let provider = &wallet.get_provider()?;

    let contract_id = Contract::deploy(
        "tests/test_projects/contract_test/out/debug/contract_test.bin",
        &wallet,
        TxParameters::default(),
        StorageConfiguration::default(),
    )
    .await?;

    let contract_instance = MyContractBuilder::new(contract_id.to_string(), wallet.clone()).build();

    let call_handler = contract_instance.initialize_counter(42);

    let script = call_handler.get_call_execution_script().await?;
    assert!(script.tx.is_script());

    let receipts = script.call(provider).await?;

    let response = call_handler.get_response(receipts)?;
    assert_eq!(response.value, 42);
    Ok(())
}

#[tokio::test]
async fn enum_coding_w_variable_width_variants() -> Result<(), Error> {
    abigen!(
        EnumTesting,
        "packages/fuels/tests/test_projects/enum_encoding/out/debug\
        /enum_encoding-abi.json"
    );

    let wallet = launch_provider_and_get_wallet().await;

    let id = Contract::deploy(
        "tests/test_projects/enum_encoding/out/debug/enum_encoding.bin",
        &wallet,
        TxParameters::default(),
        StorageConfiguration::default(),
    )
    .await?;

    let instance = EnumTestingBuilder::new(id.to_string(), wallet).build();

    // If we had a regression on the issue of enum encoding width, then we'll
    // probably end up mangling arg_2 and onward which will fail this test.
    let expected = BigBundle {
        arg_1: EnumThatHasABigAndSmallVariant::Small(12345),
        arg_2: 6666,
        arg_3: 7777,
        arg_4: 8888,
    };
    let actual = instance.get_big_bundle().call().await?.value;
    assert_eq!(actual, expected);

    let fuelvm_judgement = instance
        .check_big_bundle_integrity(expected)
        .call()
        .await?
        .value;

    assert!(
        fuelvm_judgement,
        "The FuelVM deems that we've not encoded the bundle correctly. Investigate!"
    );
    Ok(())
}

#[tokio::test]
async fn enum_coding_w_unit_enums() -> Result<(), Error> {
    abigen!(
        EnumTesting,
        "packages/fuels/tests/test_projects/enum_encoding/out/debug\
        /enum_encoding-abi.json"
    );

    let wallet = launch_provider_and_get_wallet().await;

    let id = Contract::deploy(
        "tests/test_projects/enum_encoding/out/debug/enum_encoding.bin",
        &wallet,
        TxParameters::default(),
        StorageConfiguration::default(),
    )
    .await?;

    let instance = EnumTestingBuilder::new(id.to_string(), wallet).build();

    // If we had a regression on the issue of unit enum encoding width, then
    // we'll end up mangling arg_2
    let expected = UnitBundle {
        arg_1: UnitEnum::var2(),
        arg_2: u64::MAX,
    };
    let actual = instance.get_unit_bundle().call().await?.value;
    assert_eq!(actual, expected);

    let fuelvm_judgement = instance
        .check_unit_bundle_integrity(expected)
        .call()
        .await?
        .value;

    assert!(
        fuelvm_judgement,
        "The FuelVM deems that we've not encoded the bundle correctly. Investigate!"
    );
    Ok(())
}

#[tokio::test]
async fn enum_as_input() -> Result<(), Error> {
    abigen!(
        EnumTesting,
        "packages/fuels/tests/test_projects/enum_as_input/out/debug\
        /enum_as_input-abi.json"
    );

    let wallet = launch_provider_and_get_wallet().await;

    let id = Contract::deploy(
        "tests/test_projects/enum_as_input/out/debug/enum_as_input.bin",
        &wallet,
        TxParameters::default(),
        StorageConfiguration::default(),
    )
    .await?;

    let instance = EnumTestingBuilder::new(id.to_string(), wallet).build();

    let expected = StandardEnum::Two(12345);
    let actual = instance.get_standard_enum().call().await?.value;
    assert_eq!(expected, actual);

    let fuelvm_judgement = instance
        .check_standard_enum_integrity(expected)
        .call()
        .await?
        .value;
    assert!(
        fuelvm_judgement,
        "The FuelVM deems that we've not encoded the standard enum correctly. Investigate!"
    );

    let expected = UnitEnum::Two();
    let actual = instance.get_unit_enum().call().await?.value;
    assert_eq!(actual, expected);

    let fuelvm_judgement = instance
        .check_unit_enum_integrity(expected)
        .call()
        .await?
        .value;
    assert!(
        fuelvm_judgement,
        "The FuelVM deems that we've not encoded the unit enum correctly. Investigate!"
    );
    Ok(())
}

#[tokio::test]
async fn nested_structs() -> Result<(), Error> {
    abigen!(
        NestedStructs,
        "packages/fuels/tests/test_projects/nested_structs/out/debug\
        /nested_structs-abi.json"
    );

    let wallet = launch_provider_and_get_wallet().await;

    let id = Contract::deploy(
        "tests/test_projects/nested_structs/out/debug/nested_structs.bin",
        &wallet,
        TxParameters::default(),
        StorageConfiguration::default(),
    )
    .await?;

    let instance = NestedStructsBuilder::new(id.to_string(), wallet).build();

    let expected = AllStruct {
        some_struct: SomeStruct { par_1: 12345 },
    };

    let actual = instance.get_struct().call().await?.value;
    assert_eq!(actual, expected);

    let fuelvm_judgement = instance
        .check_struct_integrity(expected)
        .call()
        .await?
        .value;

    assert!(
        fuelvm_judgement,
        "The FuelVM deems that we've not encoded the argument correctly. Investigate!"
    );

    let memory_address = MemoryAddress {
        contract_id: ContractId::zeroed(),
        function_selector: 10,
        function_data: 0,
    };

    let call_data = CallData {
        memory_address,
        num_coins_to_forward: 10,
        asset_id_of_coins_to_forward: ContractId::zeroed(),
        amount_of_gas_to_forward: 5,
    };

    let actual = instance
        .nested_struct_with_reserved_keyword_substring(call_data.clone())
        .call()
        .await?
        .value;

    assert_eq!(actual, call_data);
    Ok(())
}

#[tokio::test]
async fn test_multi_call() -> Result<(), Error> {
    abigen!(
        MyContract,
        "packages/fuels/tests/test_projects/contract_test/out/debug/contract_test-abi.json"
    );

    let wallet = launch_provider_and_get_wallet().await;

    let contract_id = Contract::deploy(
        "tests/test_projects/contract_test/out/debug/contract_test.bin",
        &wallet,
        TxParameters::default(),
        StorageConfiguration::default(),
    )
    .await?;

    let contract_instance = MyContractBuilder::new(contract_id.to_string(), wallet.clone()).build();

    let call_handler_1 = contract_instance.initialize_counter(42);
    let call_handler_2 = contract_instance.get_array([42; 2]);

    let mut multi_call_handler = MultiContractCallHandler::new(wallet.clone());

    multi_call_handler
        .add_call(call_handler_1)
        .add_call(call_handler_2);

    let (counter, array): (u64, Vec<u64>) = multi_call_handler.call().await?.value;

    assert_eq!(counter, 42);
    assert_eq!(array, [42; 2]);

    Ok(())
}

#[tokio::test]
async fn test_multi_call_script_workflow() -> Result<(), Error> {
    abigen!(
        MyContract,
        "packages/fuels/tests/test_projects/contract_test/out/debug/contract_test-abi.json"
    );

    let wallet = launch_provider_and_get_wallet().await;
    let provider = &wallet.get_provider()?;

    let contract_id = Contract::deploy(
        "tests/test_projects/contract_test/out/debug/contract_test.bin",
        &wallet,
        TxParameters::default(),
        StorageConfiguration::default(),
    )
    .await?;

    let contract_instance = MyContractBuilder::new(contract_id.to_string(), wallet.clone()).build();

    let call_handler_1 = contract_instance.initialize_counter(42);
    let call_handler_2 = contract_instance.get_array([42; 2]);

    let mut multi_call_handler = MultiContractCallHandler::new(wallet.clone());

    multi_call_handler
        .add_call(call_handler_1)
        .add_call(call_handler_2);

    let script = multi_call_handler.get_call_execution_script().await?;
    let receipts = script.call(provider).await.unwrap();
    let (counter, array) = multi_call_handler
        .get_response::<(u64, Vec<u64>)>(receipts)?
        .value;

    assert_eq!(counter, 42);
    assert_eq!(array, [42; 2]);

    Ok(())
}

#[tokio::test]
async fn test_storage_initialization() -> Result<(), Error> {
    abigen!(
        MyContract,
        "packages/fuels/tests/test_projects/contract_storage_test/out/debug/contract_storage_test-abi.json"
    );

    let wallet = launch_provider_and_get_wallet().await;

    // ANCHOR: storage_slot_create
    let key = Bytes32::from([1u8; 32]);
    let value = Bytes32::from([2u8; 32]);
    let storage_slot = StorageSlot::new(key, value);
    let storage_vec = vec![storage_slot.clone()];
    // ANCHOR_END: storage_slot_create

    // ANCHOR: manual_storage
    let contract_id = Contract::deploy_with_parameters(
        "tests/test_projects/contract_storage_test/out/debug/contract_storage_test.bin",
        &wallet,
        TxParameters::default(),
        StorageConfiguration::with_manual_storage(Some(storage_vec)),
        Salt::from([0; 32]),
    )
    .await?;
    // ANCHOR_END: manual_storage

    let contract_instance = MyContractBuilder::new(contract_id.to_string(), wallet.clone()).build();

    let result = contract_instance
        .get_value_b256(Bits256(key.into()))
        .call()
        .await?
        .value;
    assert_eq!(result.0, *value);

    Ok(())
}

#[tokio::test]
async fn can_use_try_into_to_construct_struct_from_bytes() -> Result<(), Error> {
    abigen!(
        MyContract,
        "packages/fuels/tests/test_projects/enum_inside_struct/out/debug\
        /enum_inside_struct-abi.json"
    );
    let cocktail_in_bytes: Vec<u8> = vec![
        0, 0, 0, 0, 0, 0, 0, 1, 0, 0, 0, 0, 0, 0, 0, 2, 0, 0, 0, 0, 0, 0, 0, 3,
    ];

    let expected = Cocktail {
        the_thing_you_mix_in: Shaker::Mojito(2),
        glass: 3,
    };

    // as slice
    let actual: Cocktail = cocktail_in_bytes[..].try_into()?;
    assert_eq!(actual, expected);

    // as ref
    let actual: Cocktail = (&cocktail_in_bytes).try_into()?;
    assert_eq!(actual, expected);

    // as value
    let actual: Cocktail = cocktail_in_bytes.try_into()?;
    assert_eq!(actual, expected);

    Ok(())
}

#[tokio::test]
async fn can_use_try_into_to_construct_enum_from_bytes() -> Result<(), Error> {
    abigen!(
        MyContract,
        "packages/fuels/tests/test_projects/enum_inside_struct/out/debug\
        /enum_inside_struct-abi.json"
    );
    // ANCHOR: manual_decode
    let shaker_in_bytes: Vec<u8> = vec![0, 0, 0, 0, 0, 0, 0, 1, 0, 0, 0, 0, 0, 0, 0, 2];

    let expected = Shaker::Mojito(2);

    // as slice
    let actual: Shaker = shaker_in_bytes[..].try_into()?;
    assert_eq!(actual, expected);

    // as ref
    let actual: Shaker = (&shaker_in_bytes).try_into()?;
    assert_eq!(actual, expected);

    // as value
    let actual: Shaker = shaker_in_bytes.try_into()?;
    assert_eq!(actual, expected);

    // ANCHOR_END: manual_decode

    Ok(())
}

#[tokio::test]
async fn type_inside_enum() -> Result<(), Error> {
    abigen!(
        MyContract,
        "packages/fuels/tests/test_projects/type_inside_enum/out/debug\
        /type_inside_enum-abi.json"
    );

    let wallet = launch_provider_and_get_wallet().await;

    let id = Contract::deploy(
        "tests/test_projects/type_inside_enum/out/debug/type_inside_enum.bin",
        &wallet,
        TxParameters::default(),
        StorageConfiguration::default(),
    )
    .await?;

    let instance = MyContractBuilder::new(id.to_string(), wallet.clone()).build();

    // String inside enum
    let enum_string = SomeEnum::SomeStr("asdf".try_into()?);
    let response = instance.str_inside_enum(enum_string.clone()).call().await?;
    assert_eq!(response.value, enum_string);

    // Array inside enum
    let enum_array = SomeEnum::SomeArr([1, 2, 3, 4, 5, 6, 7]);
    let response = instance.arr_inside_enum(enum_array.clone()).call().await?;
    assert_eq!(response.value, enum_array);

    // Struct inside enum
    let response = instance.return_struct_inside_enum(11).call().await?;
    let expected = Shaker::Cosmopolitan(Recipe { ice: 22, sugar: 99 });
    assert_eq!(response.value, expected);
    let struct_inside_enum = Shaker::Cosmopolitan(Recipe { ice: 22, sugar: 66 });
    let response = instance
        .take_struct_inside_enum(struct_inside_enum)
        .call()
        .await?;
    assert_eq!(response.value, 8888);

    // Enum inside enum
    let expected_enum = EnumLevel3::El2(EnumLevel2::El1(EnumLevel1::Num(42)));
    let response = instance.get_nested_enum().call().await?;
    assert_eq!(response.value, expected_enum);

    let response = instance
        .check_nested_enum_integrity(expected_enum)
        .call()
        .await?;
    assert!(
        response.value,
        "The FuelVM deems that we've not encoded the nested enum correctly. Investigate!"
    );

    Ok(())
}

#[tokio::test]
async fn test_init_storage_automatically() -> Result<(), Error> {
    abigen!(
        MyContract,
        "packages/fuels/tests/test_projects/contract_storage_test/out/debug/contract_storage_test-abi.json"
    );

    let wallet = launch_provider_and_get_wallet().await;

    // ANCHOR: automatic_storage
    let contract_id = Contract::deploy_with_parameters(
        "tests/test_projects/contract_storage_test/out/debug/contract_storage_test.bin",
        &wallet,
        TxParameters::default(),
        StorageConfiguration::with_storage_path(
            Some("tests/test_projects/contract_storage_test/out/debug/contract_storage_test-storage_slots.json".to_string())),
        Salt::default(),
    )
        .await?;
    // ANCHOR_END: automatic_storage

    let key1 =
        Bytes32::from_str("de9090cb50e71c2588c773487d1da7066d0c719849a7e58dc8b6397a25c567c0")
            .unwrap();
    let key2 =
        Bytes32::from_str("f383b0ce51358be57daa3b725fe44acdb2d880604e367199080b4379c41bb6ed")
            .unwrap();

    let contract_instance = MyContractBuilder::new(contract_id.to_string(), wallet.clone()).build();

    let value = contract_instance
        .get_value_b256(Bits256(*key1))
        .call()
        .await?
        .value;
    assert_eq!(value.0, [1u8; 32]);

    let value = contract_instance
        .get_value_u64(Bits256(*key2))
        .call()
        .await?
        .value;
    assert_eq!(value, 64);

    Ok(())
}

#[tokio::test]
async fn test_init_storage_automatically_bad_json_path() -> Result<(), Error> {
    abigen!(
        MyContract,
        "packages/fuels/tests/test_projects/contract_storage_test/out/debug/contract_storage_test-abi.json"
    );

    let wallet = launch_provider_and_get_wallet().await;

    let response = Contract::deploy_with_parameters(
        "tests/test_projects/contract_storage_test/out/debug/contract_storage_test.bin",
        &wallet,
        TxParameters::default(),
        StorageConfiguration::with_storage_path(
            Some("tests/test_projects/contract_storage_test/out/debug/contract_storage_test-storage_slts.json".to_string())),
        Salt::default(),
    ).await.expect_err("Should fail");

    let expected = "Invalid data:";
    assert!(response.to_string().starts_with(expected));

    Ok(())
}

#[tokio::test]
async fn contract_method_call_respects_maturity() -> Result<(), Error> {
    abigen!(
        MyContract,
        "packages/fuels/tests/test_projects/transaction_block_height/out/debug/transaction_block_height-abi.json"
    );

    let wallet = launch_provider_and_get_wallet().await;

    let id = Contract::deploy(
        "tests/test_projects/transaction_block_height/out/debug/transaction_block_height.bin",
        &wallet,
        TxParameters::default(),
        StorageConfiguration::default(),
    )
    .await?;

    let instance = MyContractBuilder::new(id.to_string(), wallet.clone()).build();

    let call_w_maturity = |call_maturity| {
        let mut prepared_call = instance.calling_this_will_produce_a_block();
        prepared_call.tx_parameters.maturity = call_maturity;
        prepared_call.call()
    };

    call_w_maturity(1).await.expect("Should have passed since we're calling with a maturity that is less or equal to the current block height");

    call_w_maturity(3).await.expect_err("Should have failed since we're calling with a maturity that is greater than the current block height");

    Ok(())
}

#[tokio::test]
async fn contract_deployment_respects_maturity() -> Result<(), Error> {
    abigen!(
        MyContract,
        "packages/fuels/tests/test_projects/transaction_block_height/out/debug/transaction_block_height-abi.json"
    );

    let config = Config {
        manual_blocks_enabled: true,
        ..Config::local_node()
    };
    let wallets =
        launch_custom_provider_and_get_wallets(WalletsConfig::default(), Some(config)).await;
    let wallet = &wallets[0];
    let provider = wallet.get_provider()?;

    let deploy_w_maturity = |maturity| {
        let parameters = TxParameters {
            maturity,
            ..TxParameters::default()
        };
        Contract::deploy(
            "tests/test_projects/transaction_block_height/out/debug/transaction_block_height.bin",
            wallet,
            parameters,
            StorageConfiguration::default(),
        )
    };

    let err = deploy_w_maturity(1).await.expect_err("Should not have been able to deploy the contract since the block height (0) is less than the requested maturity (1)");
    assert!(matches!(
        err,
        Error::ValidationError(fuel_gql_client::fuel_tx::ValidationError::TransactionMaturity)
    ));

    provider.produce_blocks(1).await?;
    deploy_w_maturity(1)
        .await
        .expect("Should be able to deploy now since maturity (1) is <= than the block height (1)");

    Ok(())
}

#[tokio::test]
async fn can_increase_block_height() -> Result<(), Error> {
    // ANCHOR: use_produce_blocks_to_increase_block_height
    let config = Config {
        manual_blocks_enabled: true, // Necessary so the `produce_blocks` API can be used locally
        ..Config::local_node()
    };
    let wallets =
        launch_custom_provider_and_get_wallets(WalletsConfig::default(), Some(config)).await;
    let wallet = &wallets[0];
    let provider = wallet.get_provider()?;

    assert_eq!(provider.latest_block_height().await?, 0);

    provider.produce_blocks(3).await?;

    assert_eq!(provider.latest_block_height().await?, 3);
    // ANCHOR_END: use_produce_blocks_to_increase_block_height
    Ok(())
}

#[tokio::test]
async fn can_handle_sway_function_called_new() -> anyhow::Result<()> {
    abigen!(
        MyContract,
        "packages/fuels/tests/test_projects/collision_in_fn_names/out/debug/collision_in_fn_names-abi.json"
    );

    let wallet = launch_provider_and_get_wallet().await;

    let id = Contract::deploy(
        "tests/test_projects/collision_in_fn_names/out/debug/collision_in_fn_names.bin",
        &wallet,
        TxParameters::default(),
        StorageConfiguration::default(),
    )
    .await?;

    let instance = MyContractBuilder::new(id.to_string(), wallet.clone()).build();

    let response = instance.new().call().await?.value;

    assert_eq!(response, 12345);

    Ok(())
}

async fn setup_predicate_test(
    file_path: &str,
    num_coins: u64,
    coin_amount: u64,
) -> Result<(Predicate, WalletUnlocked, WalletUnlocked, AssetId), Error> {
    let predicate = Predicate::load_from(file_path)?;

    let mut wallets = launch_custom_provider_and_get_wallets(
        WalletsConfig::new(Some(2), Some(num_coins), Some(coin_amount)),
        Some(Config {
            predicates: true,
            utxo_validation: true,
            ..Config::local_node()
        }),
    )
    .await;

    let sender = wallets.pop().unwrap();
    let receiver = wallets.pop().unwrap();
    let asset_id = AssetId::default();

    Ok((predicate, sender, receiver, asset_id))
}

#[tokio::test]
async fn predicate_with_multiple_coins() -> Result<(), Error> {
    let (predicate, sender, receiver, asset_id) = setup_predicate_test(
        "tests/test_projects/predicate_true/out/debug/predicate_true.bin",
        3,
        100,
    )
    .await?;
    let provider = receiver.get_provider()?;
    let amount_to_predicate = 10;

    sender
        .transfer(
            predicate.address(),
            amount_to_predicate,
            asset_id,
            TxParameters::new(Some(1), None, None),
        )
        .await?;

    sender
        .transfer(
            predicate.address(),
            amount_to_predicate,
            asset_id,
            TxParameters::new(Some(1), None, None),
        )
        .await?;

    let receiver_balance_before = provider
        .get_asset_balance(receiver.address(), asset_id)
        .await?;
    assert_eq!(receiver_balance_before, 300);

    receiver
        .receive_from_predicate(
            predicate.address(),
            predicate.code(),
            amount_to_predicate,
            asset_id,
            None,
            TxParameters::new(Some(1), None, None),
        )
        .await?;

    let receiver_balance_after = provider
        .get_asset_balance(receiver.address(), asset_id)
        .await?;
    assert_eq!(
        receiver_balance_before + amount_to_predicate - 1,
        receiver_balance_after
    );

    let predicate_balance = provider
        .get_asset_balance(predicate.address(), asset_id)
        .await?;
    assert_eq!(predicate_balance, 10);

    Ok(())
}

#[tokio::test]
async fn can_call_no_arg_predicate_returns_true() -> Result<(), Error> {
    let (predicate, sender, receiver, asset_id) = setup_predicate_test(
        "tests/test_projects/predicate_true/out/debug/predicate_true.bin",
        1,
        16,
    )
    .await?;
    let provider = receiver.get_provider()?;
    let amount_to_predicate = 2;

    sender
        .transfer(
            predicate.address(),
            amount_to_predicate,
            asset_id,
            TxParameters::default(),
        )
        .await?;

    let receiver_balance_before = provider
        .get_asset_balance(receiver.address(), asset_id)
        .await?;
    assert_eq!(receiver_balance_before, 16);

    receiver
        .receive_from_predicate(
            predicate.address(),
            predicate.code(),
            amount_to_predicate,
            asset_id,
            None,
            TxParameters::default(),
        )
        .await?;

    let receiver_balance_after = provider
        .get_asset_balance(receiver.address(), asset_id)
        .await?;
    assert_eq!(
        receiver_balance_before + amount_to_predicate,
        receiver_balance_after
    );

    let predicate_balance = provider
        .get_asset_balance(predicate.address(), asset_id)
        .await?;
    assert_eq!(predicate_balance, 0);

    Ok(())
}

#[tokio::test]
async fn can_call_no_arg_predicate_returns_false() -> Result<(), Error> {
    let (predicate, sender, receiver, asset_id) = setup_predicate_test(
        "tests/test_projects/predicate_false/out/debug/predicate_false.bin",
        1,
        16,
    )
    .await?;
    let provider = receiver.get_provider()?;
    let amount_to_predicate = 4;

    sender
        .transfer(
            predicate.address(),
            amount_to_predicate,
            asset_id,
            TxParameters::default(),
        )
        .await?;

    let receiver_balance_before = provider
        .get_asset_balance(receiver.address(), asset_id)
        .await?;
    assert_eq!(receiver_balance_before, 16);

    receiver
        .receive_from_predicate(
            predicate.address(),
            predicate.code(),
            amount_to_predicate,
            asset_id,
            None,
            TxParameters::default(),
        )
        .await
        .expect_err("should error");

    let receiver_balance_after = provider
        .get_asset_balance(receiver.address(), asset_id)
        .await?;
    assert_eq!(receiver_balance_before, receiver_balance_after);

    let predicate_balance = provider
        .get_asset_balance(predicate.address(), asset_id)
        .await?;
    assert_eq!(predicate_balance, amount_to_predicate);

    Ok(())
}

#[tokio::test]
async fn can_call_predicate_with_u32_data() -> Result<(), Error> {
    let (predicate, sender, receiver, asset_id) = setup_predicate_test(
        "tests/test_projects/predicate_u32/out/debug/predicate_u32.bin",
        1,
        16,
    )
    .await?;
    let provider = receiver.get_provider()?;
    let amount_to_predicate = 8;

    sender
        .transfer(
            predicate.address(),
            amount_to_predicate,
            asset_id,
            TxParameters::default(),
        )
        .await?;

    let receiver_balance_before = provider
        .get_asset_balance(receiver.address(), asset_id)
        .await?;
    assert_eq!(receiver_balance_before, 16);

    // invalid predicate data
    let predicate_data = ABIEncoder::encode(&[101_u32.into_token()]).unwrap();
    receiver
        .receive_from_predicate(
            predicate.address(),
            predicate.code(),
            amount_to_predicate,
            asset_id,
            Some(predicate_data),
            TxParameters::default(),
        )
        .await
        .expect_err("should error");

    let receiver_balance_after = provider
        .get_asset_balance(receiver.address(), asset_id)
        .await?;
    assert_eq!(receiver_balance_before, receiver_balance_after);

    let predicate_balance = provider
        .get_asset_balance(predicate.address(), asset_id)
        .await?;
    assert_eq!(predicate_balance, amount_to_predicate);

    // valid predicate data
    let predicate_data = ABIEncoder::encode(&[1078_u32.into_token()]).unwrap();
    receiver
        .receive_from_predicate(
            predicate.address(),
            predicate.code(),
            amount_to_predicate,
            asset_id,
            Some(predicate_data),
            TxParameters::default(),
        )
        .await?;

    let receiver_balance_after = provider
        .get_asset_balance(receiver.address(), asset_id)
        .await?;
    assert_eq!(
        receiver_balance_before + amount_to_predicate,
        receiver_balance_after
    );

    let predicate_balance = provider
        .get_asset_balance(predicate.address(), asset_id)
        .await?;
    assert_eq!(predicate_balance, 0);

    Ok(())
}

#[tokio::test]
async fn can_call_predicate_with_address_data() -> Result<(), Error> {
    let (predicate, sender, receiver, asset_id) = setup_predicate_test(
        "tests/test_projects/predicate_address/out/debug/predicate_address.bin",
        1,
        16,
    )
    .await?;
    let provider = receiver.get_provider()?;
    let amount_to_predicate = 16;

    sender
        .transfer(
            predicate.address(),
            amount_to_predicate,
            asset_id,
            TxParameters::default(),
        )
        .await?;

    let receiver_balance_before = provider
        .get_asset_balance(receiver.address(), asset_id)
        .await?;
    assert_eq!(receiver_balance_before, 16);

    let addr =
        Address::from_str("0xef86afa9696cf0dc6385e2c407a6e159a1103cefb7e2ae0636fb33d3cb2a9e4a")
            .unwrap();
    let predicate_data = ABIEncoder::encode(&[addr.into_token()]).unwrap();
    receiver
        .receive_from_predicate(
            predicate.address(),
            predicate.code(),
            amount_to_predicate,
            asset_id,
            Some(predicate_data),
            TxParameters::default(),
        )
        .await?;

    let receiver_balance_after = provider
        .get_asset_balance(receiver.address(), asset_id)
        .await?;
    assert_eq!(
        receiver_balance_before + amount_to_predicate,
        receiver_balance_after
    );

    let predicate_balance = provider
        .get_asset_balance(predicate.address(), asset_id)
        .await?;
    assert_eq!(predicate_balance, 0);

    Ok(())
}

#[tokio::test]
async fn can_call_predicate_with_struct_data() -> Result<(), Error> {
    let (predicate, sender, receiver, asset_id) = setup_predicate_test(
        "tests/test_projects/predicate_struct/out/debug/predicate_struct.bin",
        1,
        16,
    )
    .await?;
    let provider = receiver.get_provider()?;
    let amount_to_predicate = 8;

    sender
        .transfer(
            predicate.address(),
            amount_to_predicate,
            asset_id,
            TxParameters::default(),
        )
        .await?;

    let receiver_balance_before = provider
        .get_asset_balance(receiver.address(), asset_id)
        .await?;
    assert_eq!(receiver_balance_before, 16);

    // invalid predicate data
    let predicate_data = ABIEncoder::encode(&[true.into_token(), 55_u32.into_token()]).unwrap();
    receiver
        .receive_from_predicate(
            predicate.address(),
            predicate.code(),
            amount_to_predicate,
            asset_id,
            Some(predicate_data),
            TxParameters::default(),
        )
        .await
        .expect_err("should error");

    let receiver_balance_after = provider
        .get_asset_balance(receiver.address(), asset_id)
        .await?;
    assert_eq!(receiver_balance_before, receiver_balance_after);

    let predicate_balance = provider
        .get_asset_balance(predicate.address(), asset_id)
        .await?;
    assert_eq!(predicate_balance, amount_to_predicate);

    // valid predicate data
    let predicate_data = ABIEncoder::encode(&[true.into_token(), 100_u32.into_token()]).unwrap();
    receiver
        .receive_from_predicate(
            predicate.address(),
            predicate.code(),
            amount_to_predicate,
            asset_id,
            Some(predicate_data),
            TxParameters::default(),
        )
        .await?;

    let receiver_balance_after = provider
        .get_asset_balance(receiver.address(), asset_id)
        .await?;
    assert_eq!(
        receiver_balance_before + amount_to_predicate,
        receiver_balance_after
    );

    let predicate_balance = provider
        .get_asset_balance(predicate.address(), asset_id)
        .await?;
    assert_eq!(predicate_balance, 0);

    Ok(())
}

#[tokio::test]
async fn test_get_gas_used() -> anyhow::Result<()> {
    abigen!(
        MyContract,
        "packages/fuels/tests/test_projects/contract_test/out/debug/contract_test-abi.json"
    );

    let wallet = launch_provider_and_get_wallet().await;

    let id = Contract::deploy(
        "tests/test_projects/contract_test/out/debug/contract_test.bin",
        &wallet,
        TxParameters::default(),
        StorageConfiguration::default(),
    )
    .await?;

    let instance = MyContractBuilder::new(id.to_string(), wallet.clone()).build();

    let gas_used = instance.initialize_counter(42).call().await?.gas_used;

    assert!(gas_used > 0);

    Ok(())
}

#[tokio::test]
async fn test_contract_id_and_wallet_getters() {
    abigen!(
        SimpleContract,
        "packages/fuels/tests/takes_ints_returns_bool-abi.json",
    );

    let wallet = launch_provider_and_get_wallet().await;
    let contract_id =
        String::from("fuel1qqqqqqqqqqqqqqqqqqqqqqqqqqqqqqqqqqqqqqqqqqqqqqqqqqqqsx2mt2");

    let contract_instance = SimpleContractBuilder::new(contract_id.clone(), wallet.clone()).build();

    assert_eq!(contract_instance._get_wallet().address(), wallet.address());
    assert_eq!(
        contract_instance._get_contract_id().to_string(),
        contract_id
    );
}

#[tokio::test]
async fn test_network_error() -> Result<(), anyhow::Error> {
    abigen!(
        MyContract,
        "packages/fuels/tests/test_projects/contract_test/out/debug/contract_test-abi.json"
    );

    let mut wallet = WalletUnlocked::new_random(None);

    let config = CoreConfig::local_node();
    let service = FuelService::new_node(config).await?;
    let provider = Provider::connect(service.bound_address.to_string()).await?;

    wallet.set_provider(provider);

    // Simulate an unreachable node
    service.stop().await;

    let response = Contract::deploy(
        "tests/test_projects/contract_test/out/debug/contract_test.bin",
        &wallet,
        TxParameters::default(),
        StorageConfiguration::default(),
    )
    .await;

    assert!(matches!(response, Err(Error::ProviderError(_))));

    Ok(())
}

#[tokio::test]
async fn str_in_array() -> Result<(), Error> {
    abigen!(
        MyContract,
        "packages/fuels/tests/test_projects/str_in_array/out/debug/str_in_array-abi.json"
    );

    let wallet = launch_provider_and_get_wallet().await;

    let contract_id = Contract::deploy(
        "tests/test_projects/str_in_array/out/debug/str_in_array.bin",
        &wallet,
        TxParameters::default(),
        StorageConfiguration::default(),
    )
    .await?;

    let contract_instance = MyContractBuilder::new(contract_id.to_string(), wallet).build();

    let input = ["foo", "bar", "baz"].map(|str| str.try_into().unwrap());
    let response = contract_instance
        .take_array_string_shuffle(input.clone())
        .call()
        .await?;

    assert_eq!(response.value, ["baz", "foo", "bar"]);

    let response = contract_instance
        .take_array_string_return_single(input.clone())
        .call()
        .await?;

    assert_eq!(response.value, ["foo"]);

    let response = contract_instance
        .take_array_string_return_single_element(input)
        .call()
        .await?;

    assert_eq!(response.value, "bar");

    Ok(())
}

#[tokio::test]
#[should_panic(
    expected = "SizedAsciiString<4> can only be constructed from a String of length 4. Got: fuell"
)]
async fn strings_must_have_correct_length() {
    abigen!(
        SimpleContract,
        r#"
        {
          "types": [
            {
              "typeId": 0,
              "type": "()",
              "components": [],
              "typeParameters": null
            },
            {
              "typeId": 1,
              "type": "str[4]",
              "components": null,
              "typeParameters": null
            }
          ],
          "functions": [
            {
              "inputs": [
                {
                  "name": "arg",
                  "type": 1,
                  "typeArguments": null
                }
              ],
              "name": "takes_string",
              "output": {
                "name": "",
                "type": 0,
                "typeArguments": null
              }
            }
          ]
        }
        "#,
    );

    let wallet = launch_provider_and_get_wallet().await;
    let contract_instance = SimpleContractBuilder::new(null_contract_id(), wallet).build();
    let _ = contract_instance.takes_string("fuell".try_into().unwrap());
}

#[tokio::test]
#[should_panic(
    expected = "SizedAsciiString must be constructed from a string containing only ascii encodable characters. Got: fueŁ"
)]
async fn strings_must_have_all_ascii_chars() {
    abigen!(
        SimpleContract,
        r#"
        {
          "types": [
            {
              "typeId": 0,
              "type": "()",
              "components": [],
              "typeParameters": null
            },
            {
              "typeId": 1,
              "type": "str[4]",
              "components": null,
              "typeParameters": null
            }
          ],
          "functions": [
            {
              "inputs": [
                {
                  "name": "arg",
                  "type": 1,
                  "typeArguments": null
                }
              ],
              "name": "takes_string",
              "output": {
                "name": "",
                "type": 0,
                "typeArguments": null
              }
            }
          ]
        }
        "#,
    );

    let wallet = launch_provider_and_get_wallet().await;
    let contract_instance = SimpleContractBuilder::new(null_contract_id(), wallet).build();
    let _ = contract_instance.takes_string("fueŁ".try_into().unwrap());
}

#[tokio::test]
#[should_panic(
    expected = "SizedAsciiString<4> can only be constructed from a String of length 4. Got: fuell"
)]
async fn strings_must_have_correct_length_custom_types() {
    abigen!(
        SimpleContract,
        r#"
        {
          "types": [
            {
              "typeId": 0,
              "type": "()",
              "components": [],
              "typeParameters": null
            },
            {
              "typeId": 1,
              "type": "[_; 2]",
              "components": [
                {
                  "name": "__array_element",
                  "type": 4,
                  "typeArguments": null
                }
              ],
              "typeParameters": null
            },
            {
              "typeId": 2,
              "type": "enum MyEnum",
              "components": [
                {
                  "name": "foo",
                  "type": 1,
                  "typeArguments": null
                },
                {
                  "name": "bar",
                  "type": 3,
                  "typeArguments": null
                }
              ],
              "typeParameters": null
            },
            {
              "typeId": 3,
              "type": "str[4]",
              "components": null,
              "typeParameters": null
            },
            {
              "typeId": 4,
              "type": "u8",
              "components": null,
              "typeParameters": null
            }
          ],
          "functions": [
            {
              "inputs": [
                {
                  "name": "value",
                  "type": 2,
                  "typeArguments": null
                }
              ],
              "name": "takes_enum",
              "output": {
                "name": "",
                "type": 0,
                "typeArguments": null
              }
            }
          ]
        }
        "#,
    );

    let wallet = launch_provider_and_get_wallet().await;
    let contract_instance = SimpleContractBuilder::new(null_contract_id(), wallet).build();
    let _ = contract_instance.takes_enum(MyEnum::bar("fuell".try_into().unwrap()));
}

#[tokio::test]
#[should_panic(
    expected = "SizedAsciiString must be constructed from a string containing only ascii encodable characters. Got: fueŁ"
)]
async fn strings_must_have_all_ascii_chars_custom_types() {
    abigen!(
        SimpleContract,
        r#"
        {
          "types": [
            {
              "typeId": 0,
              "type": "()",
              "components": [],
              "typeParameters": null
            },
            {
              "typeId": 1,
              "type": "str[4]",
              "components": null,
              "typeParameters": null
            },
            {
              "typeId": 2,
              "type": "struct InnerStruct",
              "components": [
                {
                  "name": "bar",
                  "type": 1,
                  "typeArguments": null
                }
              ],
              "typeParameters": null
            },
            {
              "typeId": 3,
              "type": "struct MyNestedStruct",
              "components": [
                {
                  "name": "x",
                  "type": 4,
                  "typeArguments": null
                },
                {
                  "name": "foo",
                  "type": 2,
                  "typeArguments": null
                }
              ],
              "typeParameters": null
            },
            {
              "typeId": 4,
              "type": "u16",
              "components": null,
              "typeParameters": null
            }
          ],
          "functions": [
            {
              "inputs": [
                {
                  "name": "top_value",
                  "type": 3,
                  "typeArguments": null
                }
              ],
              "name": "takes_nested_struct",
              "output": {
                "name": "",
                "type": 0,
                "typeArguments": null
              }
            }
          ]
        }
        "#,
    );

    let inner_struct = InnerStruct {
        bar: "fueŁ".try_into().unwrap(),
    };
    let input = MyNestedStruct {
        x: 10,
        foo: inner_struct,
    };

    let wallet = launch_provider_and_get_wallet().await;
    let contract_instance = SimpleContractBuilder::new(null_contract_id(), wallet).build();
    let _ = contract_instance.takes_nested_struct(input);
}

#[tokio::test]
async fn test_connect_wallet() -> anyhow::Result<()> {
    abigen!(
        MyContract,
        "packages/fuels/tests/test_projects/contract_test/out/debug/contract_test-abi.json"
    );

    let config = WalletsConfig::new(Some(2), Some(1), Some(DEFAULT_COIN_AMOUNT));

    let mut wallets = launch_custom_provider_and_get_wallets(config, None).await;
    let wallet_1 = wallets.pop().unwrap();
    let wallet_2 = wallets.pop().unwrap();

    let id = Contract::deploy(
        "tests/test_projects/contract_test/out/debug/contract_test.bin",
        &wallet_1,
        TxParameters::default(),
        StorageConfiguration::default(),
    )
    .await?;

    // pay for call with wallet_1
    let contract_instance = MyContractBuilder::new(id.to_string(), wallet_1.clone()).build();
    let tx_params = TxParameters::new(Some(10), Some(10000), None);
    contract_instance
        .initialize_counter(42)
        .tx_params(tx_params)
        .call()
        .await?;

    // confirm that funds have been deducted
    let wallet_1_balance = wallet_1.get_asset_balance(&Default::default()).await?;
    assert!(DEFAULT_COIN_AMOUNT > wallet_1_balance);

    // pay for call with wallet_2
    contract_instance
        ._with_wallet(wallet_2.clone())?
        .initialize_counter(42)
        .tx_params(tx_params)
        .call()
        .await?;

    // confirm there are no changes to wallet_1, wallet_2 has been charged
    let wallet_1_balance_second_call = wallet_1.get_asset_balance(&Default::default()).await?;
    let wallet_2_balance = wallet_2.get_asset_balance(&Default::default()).await?;
    assert_eq!(wallet_1_balance_second_call, wallet_1_balance);
    assert!(DEFAULT_COIN_AMOUNT > wallet_2_balance);

    Ok(())
}

#[tokio::test]
async fn contract_call_fee_estimation() -> Result<(), Error> {
    abigen!(
        MyContract,
        "packages/fuels/tests/test_projects/contract_test/out/debug/contract_test-abi.json"
    );

    let wallet = launch_provider_and_get_wallet().await;

    let contract_id = Contract::deploy(
        "tests/test_projects/contract_test/out/debug/contract_test.bin",
        &wallet,
        TxParameters::default(),
        StorageConfiguration::default(),
    )
    .await?;

    let contract_instance = MyContractBuilder::new(contract_id.to_string(), wallet).build();

    let gas_price = 100_000_000;
    let gas_limit = 800;
    let tolerance = 0.2;

    let expected_min_gas_price = 0; // This is the default min_gas_price from the ConsensusParameters
    let expected_gas_used = 710;
    let expected_metered_bytes_size = 720;
    let expected_total_fee = 359;

    let estimated_transaction_cost = contract_instance
        .initialize_counter(42) // Build the ABI call
        .tx_params(TxParameters::new(Some(gas_price), Some(gas_limit), None))
        .estimate_transaction_cost(Some(tolerance)) // Perform the network call
        .await?;

    assert_eq!(
        estimated_transaction_cost.min_gas_price,
        expected_min_gas_price
    );
    assert_eq!(estimated_transaction_cost.gas_price, gas_price);
    assert_eq!(estimated_transaction_cost.gas_used, expected_gas_used);
    assert_eq!(
        estimated_transaction_cost.metered_bytes_size,
        expected_metered_bytes_size
    );
    assert_eq!(estimated_transaction_cost.total_fee, expected_total_fee);

    Ok(())
}

#[tokio::test]
async fn contract_call_has_same_estimated_and_used_gas() -> Result<(), Error> {
    abigen!(
        MyContract,
        "packages/fuels/tests/test_projects/contract_test/out/debug/contract_test-abi.json"
    );

    let wallet = launch_provider_and_get_wallet().await;

    let contract_id = Contract::deploy(
        "tests/test_projects/contract_test/out/debug/contract_test.bin",
        &wallet,
        TxParameters::default(),
        StorageConfiguration::default(),
    )
    .await?;

    let contract_instance = MyContractBuilder::new(contract_id.to_string(), wallet).build();

    let tolerance = 0.0;
    let estimated_gas_used = contract_instance
        .initialize_counter(42) // Build the ABI call
        .estimate_transaction_cost(Some(tolerance)) // Perform the network call
        .await?
        .gas_used;

    let gas_used = contract_instance
        .initialize_counter(42) // Build the ABI call
        .call() // Perform the network call
        .await?
        .gas_used;

    assert_eq!(estimated_gas_used, gas_used);

    Ok(())
}

#[tokio::test]
async fn mutl_call_has_same_estimated_and_used_gas() -> Result<(), Error> {
    abigen!(
        MyContract,
        "packages/fuels/tests/test_projects/contract_test/out/debug/contract_test-abi.json"
    );

    let wallet = launch_provider_and_get_wallet().await;

    let contract_id = Contract::deploy(
        "tests/test_projects/contract_test/out/debug/contract_test.bin",
        &wallet,
        TxParameters::default(),
        StorageConfiguration::default(),
    )
    .await?;

    let contract_instance = MyContractBuilder::new(contract_id.to_string(), wallet.clone()).build();

    let call_handler_1 = contract_instance.initialize_counter(42);
    let call_handler_2 = contract_instance.get_array([42; 2]);

    let mut multi_call_handler = MultiContractCallHandler::new(wallet.clone());

    multi_call_handler
        .add_call(call_handler_1)
        .add_call(call_handler_2);

    let tolerance = 0.0;
    let estimated_gas_used = multi_call_handler
        .estimate_transaction_cost(Some(tolerance)) // Perform the network call
        .await?
        .gas_used;

    let gas_used = multi_call_handler.call::<(u64, Vec<u64>)>().await?.gas_used;

    assert_eq!(estimated_gas_used, gas_used);

    Ok(())
}

<<<<<<< HEAD
// #[tokio::test]
// async fn generics_preview() -> Result<(), Error> {
//     SizedAsciiString::<4usize>::param_type();
//     let project_path = Path::new("/tmp/generics_project");
//     abigen_to_project(
//         "tests/test_projects/generics/out/debug/generics-abi.json",
//         // "tests/test_projects/contract_test/out/debug/contract_test-abi.json",
//         // "tests/test_projects/contract_test/out/debug/contract_test-abi.json",
//         &project_path,
//         false,
//     )?;
//
//     open_in_terminal(&project_path)?;
//
//     Ok(())
// }

// #[tokio::test]
// async fn generics_compiling() -> Result<(), Error> {
//     let project_path = Path::new("/tmp/generics_project");
//
//     abigen_to_project(
//         "tests/test_projects/generics/out/debug/generics-abi.json",
//         // "tests/test_projects/contract_test/out/debug/contract_test-abi.json",
//         // "tests/test_projects/contract_test/out/debug/contract_test-abi.json",
//         &project_path,
//         true,
//     )?;
//
//     cargo_check(project_path)?;
//
//     Ok(())
// }
#[tokio::test]
async fn generics_test() -> Result<(), Error> {
    abigen!(
        MyContract,
        "packages/fuels/tests/test_projects/generics/out/debug/generics-abi.json"
    );

    let wallet = launch_provider_and_get_wallet().await;

    let contract_id = Contract::deploy(
        "tests/test_projects/generics/out/debug/generics.bin",
        &wallet,
        TxParameters::default(),
=======
#[tokio::test]
async fn testnet_hello_world() -> Result<(), Error> {
    // Note that this test might become flaky.
    // This test depends on:
    // 1. The testnet being up and running;
    // 2. The testnet address being the same as the one in the test;
    // 3. The hardcoded wallet having enough funds to pay for the transaction.
    // This is a nice test to showcase the SDK interaction with
    // the testnet. But, if it becomes too problematic, we should remove it.
    abigen!(
        MyContract,
        "packages/fuels/tests/test_projects/contract_test/out/debug/contract_test-abi.json"
    );

    // Create a provider pointing to the testnet.
    let provider = Provider::connect("node-beta-1.fuel.network").await.unwrap();

    // Setup the private key.
    let secret =
        SecretKey::from_str("a0447cd75accc6b71a976fd3401a1f6ce318d27ba660b0315ee6ac347bf39568")
            .unwrap();

    // Create the wallet.
    let wallet = WalletUnlocked::new_from_private_key(secret, Some(provider));

    dbg!(wallet.address().to_string());

    let params = TxParameters::new(Some(1), Some(2000), None);

    let contract_id = Contract::deploy(
        "tests/test_projects/contract_test/out/debug/contract_test.bin",
        &wallet,
        params,
>>>>>>> 0c92fd44
        StorageConfiguration::default(),
    )
    .await?;

    let contract_instance = MyContractBuilder::new(contract_id.to_string(), wallet.clone()).build();

<<<<<<< HEAD
    let a_generic_en = AGenericEn::two(10u32);
    let another_one = AnotherOne {
        rodrigo: 10,
        john: "111111111111111".try_into().unwrap(),
        juicy: a_generic_en,
    };

    let brave_one = BraveOne { one: 1, two: 2 };

    let yet_another_one = AnotherOne {
        rodrigo: 12,
        john: "111121111111111".try_into().unwrap(),
        juicy: brave_one,
    };

    let arg = MyStruct {
        foo: another_one,
        boo: yet_another_one,
    };

    let result = contract_instance.identity(arg.clone()).call().await?;
    assert_eq!(result.value, arg);

    Ok(())
}

fn cargo_check(project_path: &Path) -> std::io::Result<ExitStatus> {
    Command::new(env!("CARGO"))
        .current_dir(project_path)
        .args(["check"])
        .spawn()?
        .wait()
}

fn abigen_to_project(
    source: &str,
    project_path: &Path,
    disable_warnings: bool,
) -> anyhow::Result<()> {
    let mut code = Abigen::new("MyContract", source)?.expand()?.to_string();

    if disable_warnings {
        code = format!("#![allow(warnings)]\n{code}");
    }

    temp_cargo_project(project_path)?;

    let code_file = project_path.join("./src/lib.rs");

    fs::write(&code_file, code.to_string())?;

    rustfmt(&code_file)?;

    Ok(())
}

fn temp_cargo_project(project_path: &Path) -> anyhow::Result<()> {
    fs::create_dir_all(project_path.join("./src"))?;

    let fuels_package_path = "/home/segfault_magnet/fuel/github/fuels-rs/packages/fuels";
    fs::copy(
        Path::new(fuels_package_path).join("generics_cargo.toml"),
        project_path.join("./Cargo.toml"),
    )?;

    let project_cargo_toml_path = project_path.join("./Cargo.toml");
    let toml_w_local_fuels_package = fs::read_to_string(&project_cargo_toml_path)?
        .replace("FUELS_PACKAGE_PATH", &format!("\"{fuels_package_path}\""));

    fs::write(&project_cargo_toml_path, toml_w_local_fuels_package)?;

    Ok(())
}

fn open_in_terminal(project_path: &Path) -> std::io::Result<ExitStatus> {
    let code_file = project_path.join("./src/lib.rs");
    Command::new("alacritty")
        .args(["-e", "nvim", "--", code_file.to_str().unwrap()])
        .spawn()?
        .wait()
}

fn rustfmt(code_file: &Path) -> std::io::Result<ExitStatus> {
    Command::new("rustfmt")
        .args([
            "--edition",
            "2021",
            "--config-path",
            "/home/segfault_magnet/fuel/github/fuels-rs/rustfmt.toml",
            code_file.to_str().unwrap(),
        ])
        .spawn()?
        .wait()
=======
    let response = contract_instance
        .initialize_counter(42) // Build the ABI call
        .tx_params(params)
        .call() // Perform the network call
        .await?;

    assert_eq!(42, response.value);

    let response = contract_instance
        .increment_counter(10)
        .tx_params(params)
        .call()
        .await?;

    assert_eq!(52, response.value);

    Ok(())
>>>>>>> 0c92fd44
}<|MERGE_RESOLUTION|>--- conflicted
+++ resolved
@@ -1,4 +1,3 @@
-#![allow(warnings)] // temp remove me later
 use fuel_core::service::Config as CoreConfig;
 use fuel_core::service::FuelService;
 use fuel_gql_client::fuel_tx::{AssetId, ContractId, Receipt};
@@ -11,27 +10,17 @@
     DEFAULT_COIN_AMOUNT, DEFAULT_NUM_COINS,
 };
 use fuels_core::abi_encoder::ABIEncoder;
-<<<<<<< HEAD
-use std::fs;
-use std::marker::PhantomData;
-use std::path::Path;
-use std::process::{Command, ExitStatus};
-
-use fuels_core::parameters::StorageConfiguration;
-use fuels_core::tx::{Address, Bytes32, StorageSlot};
-use fuels_core::{constants::BASE_ASSET_ID, Parameterize, Token};
-use fuels_core::{try_from_bytes, Tokenizable};
-
-use fuels_core::abi_types::{Bits256, SizedAsciiString};
+use fuels_core::abi_types::Bits256;
 use fuels_core::code_gen::abigen::Abigen;
-=======
 use fuels_core::parameters::StorageConfiguration;
 use fuels_core::tx::{Address, Bytes32, StorageSlot};
 use fuels_core::Tokenizable;
 use fuels_core::{constants::BASE_ASSET_ID, Token};
 use fuels_signers::fuel_crypto::SecretKey;
->>>>>>> 0c92fd44
 use sha2::{Digest, Sha256};
+use std::fs;
+use std::path::Path;
+use std::process::{Command, ExitStatus};
 use std::str::FromStr;
 
 /// Note: all the tests and examples below require pre-compiled Sway projects.
@@ -1360,9 +1349,9 @@
     // Calls the contract that calls the `FooContract` contract, also just
     // flips the bool value passed to it.
     // ANCHOR: external_contract
-    let x = *foo_contract_id.hash();
+    let bits = *foo_contract_id.hash();
     let res = foo_caller_contract_instance
-        .call_foo_contract(Bits256(x), true)
+        .call_foo_contract(Bits256(bits), true)
         .set_contracts(&[foo_contract_id]) // Sets the external contract
         .call()
         .await?;
@@ -3569,7 +3558,64 @@
     Ok(())
 }
 
-<<<<<<< HEAD
+#[tokio::test]
+async fn testnet_hello_world() -> Result<(), Error> {
+    // Note that this test might become flaky.
+    // This test depends on:
+    // 1. The testnet being up and running;
+    // 2. The testnet address being the same as the one in the test;
+    // 3. The hardcoded wallet having enough funds to pay for the transaction.
+    // This is a nice test to showcase the SDK interaction with
+    // the testnet. But, if it becomes too problematic, we should remove it.
+    abigen!(
+        MyContract,
+        "packages/fuels/tests/test_projects/contract_test/out/debug/contract_test-abi.json"
+    );
+
+    // Create a provider pointing to the testnet.
+    let provider = Provider::connect("node-beta-1.fuel.network").await.unwrap();
+
+    // Setup the private key.
+    let secret =
+        SecretKey::from_str("a0447cd75accc6b71a976fd3401a1f6ce318d27ba660b0315ee6ac347bf39568")
+            .unwrap();
+
+    // Create the wallet.
+    let wallet = WalletUnlocked::new_from_private_key(secret, Some(provider));
+
+    dbg!(wallet.address().to_string());
+
+    let params = TxParameters::new(Some(1), Some(2000), None);
+
+    let contract_id = Contract::deploy(
+        "tests/test_projects/contract_test/out/debug/contract_test.bin",
+        &wallet,
+        params,
+        StorageConfiguration::default(),
+    )
+    .await?;
+
+    let contract_instance = MyContractBuilder::new(contract_id.to_string(), wallet.clone()).build();
+
+    let response = contract_instance
+        .initialize_counter(42) // Build the ABI call
+        .tx_params(params)
+        .call() // Perform the network call
+        .await?;
+
+    assert_eq!(42, response.value);
+
+    let response = contract_instance
+        .increment_counter(10)
+        .tx_params(params)
+        .call()
+        .await?;
+
+    assert_eq!(52, response.value);
+
+    Ok(())
+}
+
 // #[tokio::test]
 // async fn generics_preview() -> Result<(), Error> {
 //     SizedAsciiString::<4usize>::param_type();
@@ -3616,48 +3662,12 @@
         "tests/test_projects/generics/out/debug/generics.bin",
         &wallet,
         TxParameters::default(),
-=======
-#[tokio::test]
-async fn testnet_hello_world() -> Result<(), Error> {
-    // Note that this test might become flaky.
-    // This test depends on:
-    // 1. The testnet being up and running;
-    // 2. The testnet address being the same as the one in the test;
-    // 3. The hardcoded wallet having enough funds to pay for the transaction.
-    // This is a nice test to showcase the SDK interaction with
-    // the testnet. But, if it becomes too problematic, we should remove it.
-    abigen!(
-        MyContract,
-        "packages/fuels/tests/test_projects/contract_test/out/debug/contract_test-abi.json"
-    );
-
-    // Create a provider pointing to the testnet.
-    let provider = Provider::connect("node-beta-1.fuel.network").await.unwrap();
-
-    // Setup the private key.
-    let secret =
-        SecretKey::from_str("a0447cd75accc6b71a976fd3401a1f6ce318d27ba660b0315ee6ac347bf39568")
-            .unwrap();
-
-    // Create the wallet.
-    let wallet = WalletUnlocked::new_from_private_key(secret, Some(provider));
-
-    dbg!(wallet.address().to_string());
-
-    let params = TxParameters::new(Some(1), Some(2000), None);
-
-    let contract_id = Contract::deploy(
-        "tests/test_projects/contract_test/out/debug/contract_test.bin",
-        &wallet,
-        params,
->>>>>>> 0c92fd44
         StorageConfiguration::default(),
     )
     .await?;
 
     let contract_instance = MyContractBuilder::new(contract_id.to_string(), wallet.clone()).build();
 
-<<<<<<< HEAD
     let a_generic_en = AGenericEn::two(10u32);
     let another_one = AnotherOne {
         rodrigo: 10,
@@ -3707,7 +3717,7 @@
 
     let code_file = project_path.join("./src/lib.rs");
 
-    fs::write(&code_file, code.to_string())?;
+    fs::write(&code_file, code)?;
 
     rustfmt(&code_file)?;
 
@@ -3751,23 +3761,4 @@
         ])
         .spawn()?
         .wait()
-=======
-    let response = contract_instance
-        .initialize_counter(42) // Build the ABI call
-        .tx_params(params)
-        .call() // Perform the network call
-        .await?;
-
-    assert_eq!(42, response.value);
-
-    let response = contract_instance
-        .increment_counter(10)
-        .tx_params(params)
-        .call()
-        .await?;
-
-    assert_eq!(52, response.value);
-
-    Ok(())
->>>>>>> 0c92fd44
 }