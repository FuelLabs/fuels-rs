--- conflicted
+++ resolved
@@ -3604,19 +3604,12 @@
 }
 
 #[tokio::test]
-<<<<<<< HEAD
-async fn test_gas_forwarded_defaults_to_tx_limit() -> Result<(), Error> {
-=======
 async fn test_input_message() -> Result<(), Error> {
->>>>>>> 2365555b
     abigen!(
         MyContract,
         "packages/fuels/tests/test_projects/contract_test/out/debug/contract_test-abi.json"
     );
 
-<<<<<<< HEAD
-    let wallet = launch_provider_and_get_wallet().await;
-=======
     let compare_messages =
         |messages_from_provider: Vec<OtherMessage>, used_messages: Vec<Message>| -> bool {
             iter::zip(&used_messages, &messages_from_provider).all(|(a, b)| {
@@ -3643,7 +3636,6 @@
 
     let (provider, _) = setup_test_provider(vec![], messages.clone(), None).await;
     wallet.set_provider(provider);
->>>>>>> 2365555b
 
     let contract_id = Contract::deploy(
         "tests/test_projects/contract_test/out/debug/contract_test.bin",
@@ -3653,7 +3645,39 @@
     )
     .await?;
 
-<<<<<<< HEAD
+    let contract_instance_connected =
+        MyContractBuilder::new(contract_id.to_string(), wallet.clone()).build();
+
+    let messages_from_provider = wallet.get_messages().await?;
+    assert!(compare_messages(messages_from_provider, messages));
+
+    let response = contract_instance_connected
+        .initialize_counter(42) // Build the ABI call
+        .call()
+        .await?;
+
+    assert_eq!(42, response.value);
+
+    Ok(())
+}
+
+#[tokio::test]
+async fn test_gas_forwarded_defaults_to_tx_limit() -> Result<(), Error> {
+    abigen!(
+        MyContract,
+        "packages/fuels/tests/test_projects/contract_test/out/debug/contract_test-abi.json"
+    );
+
+    let wallet = launch_provider_and_get_wallet().await;
+
+    let contract_id = Contract::deploy(
+        "tests/test_projects/contract_test/out/debug/contract_test.bin",
+        &wallet,
+        TxParameters::default(),
+        StorageConfiguration::default(),
+    )
+    .await?;
+
     let contract_instance = MyContractBuilder::new(contract_id.to_string(), wallet).build();
 
     let gas_limit = 225883;
@@ -3672,20 +3696,6 @@
         .unwrap();
 
     assert_eq!(gas_limit, gas_forwarded);
-=======
-    let contract_instance_connected =
-        MyContractBuilder::new(contract_id.to_string(), wallet.clone()).build();
-
-    let messages_from_provider = wallet.get_messages().await?;
-    assert!(compare_messages(messages_from_provider, messages));
-
-    let response = contract_instance_connected
-        .initialize_counter(42) // Build the ABI call
-        .call()
-        .await?;
-
-    assert_eq!(42, response.value);
->>>>>>> 2365555b
 
     Ok(())
 }