use fuel_core::service::Config as CoreConfig;
use fuel_core::service::FuelService;
use fuel_gql_client::fuel_tx::{AssetId, ContractId, Input, Output, Receipt, TxPointer, UtxoId};
use fuels::contract::contract::MultiContractCallHandler;
use fuels::contract::predicate::Predicate;
use fuels::prelude::{
    abigen, launch_custom_provider_and_get_wallets, launch_provider_and_get_wallet,
    setup_contract_test, setup_multiple_assets_coins, setup_single_asset_coins,
    setup_test_provider, CallParameters, Config, Contract, Error, Provider, Salt, TxParameters,
    WalletUnlocked, WalletsConfig, DEFAULT_COIN_AMOUNT, DEFAULT_NUM_COINS,
};
use fuels_core::abi_encoder::ABIEncoder;
use fuels_core::parameters::StorageConfiguration;
use fuels_core::tx::{Address, Bytes32, StorageSlot};
use fuels_core::types::{Bits256, Byte};
use fuels_core::Tokenizable;
use fuels_core::{constants::BASE_ASSET_ID, Token};
use fuels_signers::fuel_crypto::SecretKey;
use fuels_test_helpers::setup_single_message;
use fuels_types::bech32::Bech32Address;
use sha2::{Digest, Sha256};
use std::str::FromStr;
use std::{iter, slice};

use fuel_core_interfaces::model::Message;
use fuel_gql_client::client::schema::message::Message as OtherMessage;
use fuel_gql_client::fuel_vm::consts::{REG_ONE, WORD_SIZE};
use fuel_gql_client::fuel_vm::prelude::{GTFArgs, Opcode};
use fuels_contract::script::ScriptBuilder;
use fuels_signers::Signer;

/// Note: all the tests and examples below require pre-compiled test projects.
/// To compile these projects, run `cargo run --bin build-test-projects`.
/// It will build all test projects, creating their respective binaries,
/// ABI files, and lock files. These are not to be committed to the repository.

/// #[ctor::ctor] Marks a function or static variable as a library/executable constructor.
/// This uses OS-specific linker sections to call a specific function at load time.
#[cfg(test)]
#[ctor::ctor]
fn init_tracing() {
    let _ = tracing_subscriber::fmt::try_init();
}

fn null_contract_id() -> String {
    // a bech32 contract address that decodes to ~[0u8;32]
    String::from("fuel1qqqqqqqqqqqqqqqqqqqqqqqqqqqqqqqqqqqqqqqqqqqqqqqqqqqqsx2mt2")
}

#[tokio::test]
async fn compile_bindings_from_contract_file() {
    // Generates the bindings from an ABI definition in a JSON file
    // The generated bindings can be accessed through `SimpleContract`.
    abigen!(
        SimpleContract,
        "packages/fuels/tests/takes_ints_returns_bool-abi.json",
    );

    let wallet = launch_provider_and_get_wallet().await;

    // `SimpleContract` is the name of the contract
    let contract_instance = SimpleContractBuilder::new(null_contract_id(), wallet).build();

    let call_handler = contract_instance.takes_ints_returns_bool(42);

    let encoded_args = call_handler.contract_call.encoded_args.resolve(0);
    let encoded = format!(
        "{}{}",
        hex::encode(call_handler.contract_call.encoded_selector),
        hex::encode(encoded_args)
    );

    assert_eq!("000000009593586c000000000000002a", encoded);
}

#[tokio::test]
async fn compile_bindings_from_inline_contract() -> Result<(), Error> {
    // ANCHOR: bindings_from_inline_contracts
    // Generates the bindings from the an ABI definition inline.
    // The generated bindings can be accessed through `SimpleContract`.
    abigen!(
        SimpleContract,
        r#"
        {
            "types": [
                {
                    "typeId": 0,
                    "type": "bool",
                    "components": null,
                    "typeParameters": null
                },
                {
                    "typeId": 1,
                    "type": "u32",
                    "components": null,
                    "typeParameters": null
                }
            ],
            "functions": [
                {
                    "inputs": [
                        {
                            "name": "only_argument",
                            "type": 1,
                            "typeArguments": null
                        }
                    ],
                    "name": "takes_ints_returns_bool",
                    "output": {
                        "name": "",
                        "type": 0,
                        "typeArguments": null
                    }
                }
            ]
        }
        "#,
    );

    let wallet = launch_provider_and_get_wallet().await;
    //`SimpleContract` is the name of the contract
    let contract_instance = SimpleContractBuilder::new(null_contract_id(), wallet).build();

    let call_handler = contract_instance.takes_ints_returns_bool(42_u32);

    let encoded_args = call_handler.contract_call.encoded_args.resolve(0);
    let encoded = format!(
        "{}{}",
        hex::encode(call_handler.contract_call.encoded_selector),
        hex::encode(&encoded_args)
    );

    assert_eq!("000000009593586c000000000000002a", encoded);
    // ANCHOR_END: bindings_from_inline_contracts
    Ok(())
}

#[tokio::test]
async fn compile_bindings_array_input() {
    // Generates the bindings from the an ABI definition inline.
    // The generated bindings can be accessed through `SimpleContract`.
    abigen!(
        SimpleContract,
        r#"
        {
            "types": [
              {
                "typeId": 0,
                "type": "()",
                "components": [],
                "typeParameters": null
              },
              {
                "typeId": 1,
                "type": "[u16; 3]",
                "components": [
                  {
                    "name": "__array_element",
                    "type": 2,
                    "typeArguments": null
                  }
                ],
                "typeParameters": null
              },
              {
                "typeId": 2,
                "type": "u16",
                "components": null,
                "typeParameters": null
              }
            ],
            "functions": [
              {
                "inputs": [
                  {
                    "name": "arg",
                    "type": 1,
                    "typeArguments": null
                  }
                ],
                "name": "takes_array",
                "output": {
                  "name": "",
                  "type": 0,
                  "typeArguments": null
                }
              }
            ]
        }
        "#,
    );

    let wallet = launch_provider_and_get_wallet().await;

    // `SimpleContract` is the name of the contract
    let contract_instance = SimpleContractBuilder::new(null_contract_id(), wallet).build();

    let input = [1, 2, 3];
    let call_handler = contract_instance.takes_array(input);

    let encoded_args = call_handler.contract_call.encoded_args.resolve(0);
    let encoded = format!(
        "{}{}",
        hex::encode(call_handler.contract_call.encoded_selector),
        hex::encode(&encoded_args)
    );

    assert_eq!(
        "00000000101cbeb5000000000000000100000000000000020000000000000003",
        encoded
    );
}

#[tokio::test]
async fn compile_bindings_bool_array_input() {
    // Generates the bindings from the an ABI definition inline.
    // The generated bindings can be accessed through `SimpleContract`.
    abigen!(
        SimpleContract,
        r#"
        {
            "types": [
              {
                "typeId": 0,
                "type": "()",
                "components": [],
                "typeParameters": null
              },
              {
                "typeId": 1,
                "type": "[bool; 3]",
                "components": [
                  {
                    "name": "__array_element",
                    "type": 2,
                    "typeArguments": null
                  }
                ],
                "typeParameters": null
              },
              {
                "typeId": 2,
                "type": "bool",
                "components": null,
                "typeParameters": null
              }
            ],
            "functions": [
              {
                "inputs": [
                  {
                    "name": "arg",
                    "type": 1,
                    "typeArguments": null
                  }
                ],
                "name": "takes_array",
                "output": {
                  "name": "",
                  "type": 0,
                  "typeArguments": null
                }
              }
            ]
        }
        "#,
    );

    let wallet = launch_provider_and_get_wallet().await;

    // `SimpleContract` is the name of the contract
    let contract_instance = SimpleContractBuilder::new(null_contract_id(), wallet).build();

    let input = [true, false, true];
    let call_handler = contract_instance.takes_array(input);

    let encoded_args = call_handler.contract_call.encoded_args.resolve(0);
    let encoded = format!(
        "{}{}",
        hex::encode(call_handler.contract_call.encoded_selector),
        hex::encode(&encoded_args)
    );

    assert_eq!(
        "000000000c228226000000000000000100000000000000000000000000000001",
        encoded
    );
}

#[tokio::test]
async fn compile_bindings_byte_input() {
    // Generates the bindings from the an ABI definition inline.
    // The generated bindings can be accessed through `SimpleContract`.
    abigen!(
        SimpleContract,
        r#"
        {
            "types": [
              {
                "typeId": 0,
                "type": "()",
                "components": [],
                "typeParameters": null
              },
              {
                "typeId": 1,
                "type": "byte",
                "components": null,
                "typeParameters": null
              }
            ],
            "functions": [
              {
                "inputs": [
                  {
                    "name": "arg",
                    "type": 1,
                    "typeArguments": null
                  }
                ],
                "name": "takes_byte",
                "output": {
                  "name": "",
                  "type": 0,
                  "typeArguments": null
                }
              }
            ]
          }
        "#,
    );

    let wallet = launch_provider_and_get_wallet().await;

    // `SimpleContract` is the name of the contract
    let contract_instance = SimpleContractBuilder::new(null_contract_id(), wallet).build();

    let call_handler = contract_instance.takes_byte(Byte(10u8));

    let encoded_args = call_handler.contract_call.encoded_args.resolve(0);
    let encoded = format!(
        "{}{}",
        hex::encode(call_handler.contract_call.encoded_selector),
        hex::encode(&encoded_args)
    );

    assert_eq!("00000000a4bd3861000000000000000a", encoded);
}

#[tokio::test]
async fn compile_bindings_string_input() {
    // Generates the bindings from the an ABI definition inline.
    // The generated bindings can be accessed through `SimpleContract`.
    abigen!(
        SimpleContract,
        r#"
        {
            "types": [
              {
                "typeId": 0,
                "type": "()",
                "components": [],
                "typeParameters": null
              },
              {
                "typeId": 1,
                "type": "str[23]",
                "components": null,
                "typeParameters": null
              }
            ],
            "functions": [
              {
                "inputs": [
                  {
                    "name": "arg",
                    "type": 1,
                    "typeArguments": null
                  }
                ],
                "name": "takes_string",
                "output": {
                  "name": "",
                  "type": 0,
                  "typeArguments": null
                }
              }
            ]
          }
        "#,
    );

    let wallet = launch_provider_and_get_wallet().await;

    // `SimpleContract` is the name of the contract
    let contract_instance = SimpleContractBuilder::new(null_contract_id(), wallet).build();

    // ANCHOR: contract_takes_string
    let call_handler = contract_instance.takes_string(
        "This is a full sentence"
            .try_into()
            .expect("failed to convert string into SizedAsciiString"),
    );
    // ANCHOR_END: contract_takes_string

    let encoded_args = call_handler.contract_call.encoded_args.resolve(0);
    let encoded = format!(
        "{}{}",
        hex::encode(call_handler.contract_call.encoded_selector),
        hex::encode(&encoded_args)
    );

    assert_eq!(
        "00000000d56e76515468697320697320612066756c6c2073656e74656e636500",
        encoded
    );
}

#[tokio::test]
async fn compile_bindings_b256_input() {
    // Generates the bindings from the an ABI definition inline.
    // The generated bindings can be accessed through `SimpleContract`.
    abigen!(
        SimpleContract,
        r#"
        {
            "types": [
              {
                "typeId": 0,
                "type": "()",
                "components": [],
                "typeParameters": null
              },
              {
                "typeId": 1,
                "type": "b256",
                "components": null,
                "typeParameters": null
              }
            ],
            "functions": [
              {
                "inputs": [
                  {
                    "name": "arg",
                    "type": 1,
                    "typeArguments": null
                  }
                ],
                "name": "takes_b256",
                "output": {
                  "name": "",
                  "type": 0,
                  "typeArguments": null
                }
              }
            ]
          }
        "#,
    );

    let wallet = launch_provider_and_get_wallet().await;

    // `SimpleContract` is the name of the contract
    let contract_instance = SimpleContractBuilder::new(null_contract_id(), wallet).build();

    let mut hasher = Sha256::new();
    hasher.update("test string".as_bytes());

    // ANCHOR: 256_arg
    let arg: [u8; 32] = hasher.finalize().into();

    let call_handler = contract_instance.takes_b256(Bits256(arg));
    // ANCHOR_END: 256_arg

    let encoded_args = call_handler.contract_call.encoded_args.resolve(0);
    let encoded = format!(
        "{}{}",
        hex::encode(call_handler.contract_call.encoded_selector),
        hex::encode(&encoded_args)
    );

    assert_eq!(
        "0000000054992852d5579c46dfcc7f18207013e65b44e4cb4e2c2298f4ac457ba8f82743f31e930b",
        encoded
    );
}

#[tokio::test]
async fn compile_bindings_struct_input() {
    // Generates the bindings from the an ABI definition inline.
    // The generated bindings can be accessed through `SimpleContract`.
    abigen!(
        SimpleContract,
        r#"
        {
            "types": [
              {
                "typeId": 0,
                "type": "()",
                "components": [],
                "typeParameters": null
              },
              {
                "typeId": 1,
                "type": "[u8; 2]",
                "components": [
                  {
                    "name": "__array_element",
                    "type": 4,
                    "typeArguments": null
                  }
                ],
                "typeParameters": null
              },
              {
                "typeId": 2,
                "type": "str[4]",
                "components": null,
                "typeParameters": null
              },
              {
                "typeId": 3,
                "type": "struct MyStruct",
                "components": [
                  {
                    "name": "foo",
                    "type": 1,
                    "typeArguments": null
                  },
                  {
                    "name": "bar",
                    "type": 2,
                    "typeArguments": null
                  }
                ],
                "typeParameters": null
              },
              {
                "typeId": 4,
                "type": "u8",
                "components": null,
                "typeParameters": null
              }
            ],
            "functions": [
              {
                "inputs": [
                  {
                    "name": "value",
                    "type": 3,
                    "typeArguments": null
                  }
                ],
                "name": "takes_struct",
                "output": {
                  "name": "",
                  "type": 0,
                  "typeArguments": null
                }
              }
            ]
          }
        "#,
    );
    // Because of the abigen! macro, `MyStruct` is now in scope
    // and can be used!
    let input = MyStruct {
        foo: [10, 2],
        bar: "fuel".try_into().unwrap(),
    };

    let wallet = launch_provider_and_get_wallet().await;

    // `SimpleContract` is the name of the contract
    let contract_instance = SimpleContractBuilder::new(null_contract_id(), wallet).build();

    let call_handler = contract_instance.takes_struct(input);

    let encoded_args = call_handler.contract_call.encoded_args.resolve(0);
    let encoded = format!(
        "{}{}",
        hex::encode(call_handler.contract_call.encoded_selector),
        hex::encode(&encoded_args)
    );

    assert_eq!(
        "000000008d4ab9b0000000000000000a00000000000000026675656c00000000",
        encoded
    );
}

#[tokio::test]
async fn compile_bindings_nested_struct_input() {
    // Generates the bindings from the an ABI definition inline.
    // The generated bindings can be accessed through `SimpleContract`.
    abigen!(
        SimpleContract,
        r#"
        {
            "types": [
              {
                "typeId": 0,
                "type": "()",
                "components": [],
                "typeParameters": null
              },
              {
                "typeId": 1,
                "type": "bool",
                "components": null,
                "typeParameters": null
              },
              {
                "typeId": 2,
                "type": "struct InnerStruct",
                "components": [
                  {
                    "name": "a",
                    "type": 1,
                    "typeArguments": null
                  }
                ],
                "typeParameters": null
              },
              {
                "typeId": 3,
                "type": "struct MyNestedStruct",
                "components": [
                  {
                    "name": "x",
                    "type": 4,
                    "typeArguments": null
                  },
                  {
                    "name": "foo",
                    "type": 2,
                    "typeArguments": null
                  }
                ],
                "typeParameters": null
              },
              {
                "typeId": 4,
                "type": "u16",
                "components": null,
                "typeParameters": null
              }
            ],
            "functions": [
              {
                "inputs": [
                  {
                    "name": "top_value",
                    "type": 3,
                    "typeArguments": null
                  }
                ],
                "name": "takes_nested_struct",
                "output": {
                  "name": "",
                  "type": 0,
                  "typeArguments": null
                }
              }
            ]
          }
        "#,
    );

    let inner_struct = InnerStruct { a: true };

    let input = MyNestedStruct {
        x: 10,
        foo: inner_struct,
    };

    let wallet = launch_provider_and_get_wallet().await;

    // `SimpleContract` is the name of the contract
    let contract_instance = SimpleContractBuilder::new(null_contract_id(), wallet).build();

    let call_handler = contract_instance.takes_nested_struct(input.clone());
    let encoded_arg = ABIEncoder::encode(slice::from_ref(&input.into_token()))
        .unwrap()
        .resolve(0);

    let encoded = format!(
        "{}{}",
        hex::encode(call_handler.contract_call.encoded_selector),
        hex::encode(encoded_arg)
    );

    assert_eq!("0000000088bf8a1b000000000000000a0000000000000001", encoded);
}

#[tokio::test]
async fn compile_bindings_enum_input() {
    // Generates the bindings from the an ABI definition inline.
    // The generated bindings can be accessed through `SimpleContract`.
    abigen!(
        SimpleContract,
        r#"
        {
            "types": [
              {
                "typeId": 0,
                "type": "()",
                "components": [],
                "typeParameters": null
              },
              {
                "typeId": 1,
                "type": "bool",
                "components": null,
                "typeParameters": null
              },
              {
                "typeId": 2,
                "type": "enum MyEnum",
                "components": [
                  {
                    "name": "X",
                    "type": 3,
                    "typeArguments": null
                  },
                  {
                    "name": "Y",
                    "type": 1,
                    "typeArguments": null
                  }
                ],
                "typeParameters": null
              },
              {
                "typeId": 3,
                "type": "u32",
                "components": null,
                "typeParameters": null
              }
            ],
            "functions": [
              {
                "inputs": [
                  {
                    "name": "my_enum",
                    "type": 2,
                    "typeArguments": null
                  }
                ],
                "name": "takes_enum",
                "output": {
                  "name": "",
                  "type": 0,
                  "typeArguments": null
                }
              }
            ]
          }
        "#,
    );

    let variant = MyEnum::X(42);

    let wallet = launch_provider_and_get_wallet().await;

    // `SimpleContract` is the name of the contract
    let contract_instance = SimpleContractBuilder::new(null_contract_id(), wallet).build();

    let call_handler = contract_instance.takes_enum(variant);

    let encoded_args = call_handler.contract_call.encoded_args.resolve(0);
    let encoded = format!(
        "{}{}",
        hex::encode(call_handler.contract_call.encoded_selector),
        hex::encode(&encoded_args)
    );
    let expected = "0000000021b2784f0000000000000000000000000000002a";
    assert_eq!(encoded, expected);
}

#[allow(clippy::blacklisted_name)]
#[tokio::test]
async fn create_struct_from_decoded_tokens() -> Result<(), Error> {
    // Generates the bindings from the an ABI definition inline.
    // The generated bindings can be accessed through `SimpleContract`.
    abigen!(
        SimpleContract,
        r#"
        {
            "types": [
              {
                "typeId": 0,
                "type": "()",
                "components": [],
                "typeParameters": null
              },
              {
                "typeId": 1,
                "type": "bool",
                "components": null,
                "typeParameters": null
              },
              {
                "typeId": 2,
                "type": "struct MyStruct",
                "components": [
                  {
                    "name": "foo",
                    "type": 3,
                    "typeArguments": null
                  },
                  {
                    "name": "bar",
                    "type": 1,
                    "typeArguments": null
                  }
                ],
                "typeParameters": null
              },
              {
                "typeId": 3,
                "type": "u8",
                "components": null,
                "typeParameters": null
              }
            ],
            "functions": [
              {
                "inputs": [
                  {
                    "name": "my_val",
                    "type": 2,
                    "typeArguments": null
                  }
                ],
                "name": "takes_struct",
                "output": {
                  "name": "",
                  "type": 0,
                  "typeArguments": null
                }
              }
            ]
          }
        "#,
    );

    // Decoded tokens
    let foo = Token::U8(10);
    let bar = Token::Bool(true);

    // Create the struct using the decoded tokens.
    // `struct_from_tokens` is of type `MyStruct`.
    let struct_from_tokens = MyStruct::from_token(Token::Struct(vec![foo, bar]))?;

    assert_eq!(10, struct_from_tokens.foo);
    assert!(struct_from_tokens.bar);

    let wallet = launch_provider_and_get_wallet().await;

    // `SimpleContract` is the name of the contract
    let contract_instance = SimpleContractBuilder::new(null_contract_id(), wallet).build();

    let call_handler = contract_instance.takes_struct(struct_from_tokens);

    let encoded_args = call_handler.contract_call.encoded_args.resolve(0);
    let encoded = format!(
        "{}{}",
        hex::encode(call_handler.contract_call.encoded_selector),
        hex::encode(&encoded_args)
    );

    assert_eq!("00000000cb0b2f05000000000000000a0000000000000001", encoded);
    Ok(())
}

#[tokio::test]
async fn create_nested_struct_from_decoded_tokens() -> Result<(), Error> {
    // Generates the bindings from the an ABI definition inline.
    // The generated bindings can be accessed through `SimpleContract`.
    abigen!(
        SimpleContract,
        r#"
        {
            "types": [
              {
                "typeId": 0,
                "type": "()",
                "components": [],
                "typeParameters": null
              },
              {
                "typeId": 1,
                "type": "bool",
                "components": null,
                "typeParameters": null
              },
              {
                "typeId": 2,
                "type": "struct InnerStruct",
                "components": [
                  {
                    "name": "a",
                    "type": 1,
                    "typeArguments": null
                  }
                ],
                "typeParameters": null
              },
              {
                "typeId": 3,
                "type": "struct MyNestedStruct",
                "components": [
                  {
                    "name": "x",
                    "type": 4,
                    "typeArguments": null
                  },
                  {
                    "name": "foo",
                    "type": 2,
                    "typeArguments": null
                  }
                ],
                "typeParameters": null
              },
              {
                "typeId": 4,
                "type": "u16",
                "components": null,
                "typeParameters": null
              }
            ],
            "functions": [
              {
                "inputs": [
                  {
                    "name": "top_value",
                    "type": 3,
                    "typeArguments": null
                  }
                ],
                "name": "takes_nested_struct",
                "output": {
                  "name": "",
                  "type": 0,
                  "typeArguments": null
                }
              }
            ]
          }
        "#,
    );

    // Creating just the InnerStruct is possible
    let a = Token::Bool(true);
    let inner_struct_token = Token::Struct(vec![a.clone()]);
    let inner_struct_from_tokens = InnerStruct::from_token(inner_struct_token.clone())?;
    assert!(inner_struct_from_tokens.a);

    // Creating the whole nested struct `MyNestedStruct`
    // from tokens.
    // `x` is the token for the field `x` in `MyNestedStruct`
    // `a` is the token for the field `a` in `InnerStruct`
    let x = Token::U16(10);

    let nested_struct_from_tokens =
        MyNestedStruct::from_token(Token::Struct(vec![x, inner_struct_token]))?;

    assert_eq!(10, nested_struct_from_tokens.x);
    assert!(nested_struct_from_tokens.foo.a);

    let wallet = launch_provider_and_get_wallet().await;

    // `SimpleContract` is the name of the contract
    let contract_instance = SimpleContractBuilder::new(null_contract_id(), wallet).build();

    let call_handler = contract_instance.takes_nested_struct(nested_struct_from_tokens);

    let encoded_args = call_handler.contract_call.encoded_args.resolve(0);
    let encoded = format!(
        "{}{}",
        hex::encode(call_handler.contract_call.encoded_selector),
        hex::encode(&encoded_args)
    );

    assert_eq!("0000000088bf8a1b000000000000000a0000000000000001", encoded);
    Ok(())
}

#[tokio::test]
async fn type_safe_output_values() -> Result<(), Error> {
    setup_contract_test!(
        contract_instance,
        wallet,
        "packages/fuels/tests/test_projects/contract_output_test"
    );

    // `response`'s type matches the return type of `is_event()`
    let response = contract_instance.is_even(10).call().await?;
    assert!(response.value);

    // `response`'s type matches the return type of `return_my_string()`
    let response = contract_instance
        .return_my_string("fuel".try_into().unwrap())
        .call()
        .await?;

    assert_eq!(response.value, "fuel");

    let my_struct = MyStruct { foo: 10, bar: true };

    let response = contract_instance.return_my_struct(my_struct).call().await?;

    assert_eq!(response.value.foo, 10);
    assert!(response.value.bar);
    Ok(())
}

#[tokio::test]
async fn call_with_structs() -> Result<(), Error> {
    // Generates the bindings from the an ABI definition inline.
    // The generated bindings can be accessed through `MyContract`.
    // ANCHOR: struct_generation
    abigen!(
        MyContract,
        "packages/fuels/tests/test_projects/complex_types_contract/out/debug/complex_types_contract-abi.json"
    );

    // Here we can use `CounterConfig`, a struct originally
    // defined in the contract.
    let counter_config = CounterConfig {
        dummy: true,
        initial_value: 42,
    };
    // ANCHOR_END: struct_generation

    let wallet = launch_provider_and_get_wallet().await;

    let contract_id = Contract::deploy(
        "tests/test_projects/complex_types_contract/out/debug/complex_types_contract.bin",
        &wallet,
        TxParameters::default(),
        StorageConfiguration::default(),
    )
    .await?;

    let contract_instance = MyContractBuilder::new(contract_id.to_string(), wallet).build();

    let response = contract_instance
        .initialize_counter(counter_config) // Build the ABI call
        .call() // Perform the network call
        .await?;

    assert_eq!(42, response.value);

    let response = contract_instance.increment_counter(10).call().await?;

    assert_eq!(52, response.value);
    Ok(())
}

#[tokio::test]
async fn call_with_empty_return() -> Result<(), Error> {
    setup_contract_test!(
        contract_instance,
        wallet,
        "packages/fuels/tests/test_projects/call_empty_return"
    );

    let _response = contract_instance
        .store_value(42) // Build the ABI call
        .call() // Perform the network call
        .await?;
    Ok(())
}

#[tokio::test]
async fn abigen_different_structs_same_arg_name() -> Result<(), Error> {
    setup_contract_test!(
        contract_instance,
        wallet,
        "packages/fuels/tests/test_projects/two_structs"
    );

    let param_one = StructOne { foo: 42 };
    let param_two = StructTwo { bar: 42 };

    let res_one = contract_instance.something(param_one).call().await?;

    assert_eq!(res_one.value, 43);

    let res_two = contract_instance.something_else(param_two).call().await?;

    assert_eq!(res_two.value, 41);
    Ok(())
}

#[tokio::test]
async fn test_reverting_transaction() -> Result<(), Error> {
    setup_contract_test!(
        contract_instance,
        wallet,
        "packages/fuels/tests/test_projects/revert_transaction_error"
    );

    let response = contract_instance.make_transaction_fail(0).call().await;

    assert!(matches!(response, Err(Error::RevertTransactionError(..))));
    Ok(())
}

#[tokio::test]
async fn multiple_read_calls() -> Result<(), Error> {
    setup_contract_test!(
        contract_instance,
        wallet,
        "packages/fuels/tests/test_projects/multiple_read_calls"
    );

    contract_instance.store(42).call().await?;

    // Use "simulate" because the methods don't actually run a transaction, but just a dry-run
    // We can notice here that, thanks to this, we don't generate a TransactionId collision,
    // even if the transactions are theoretically the same.
    let stored = contract_instance.read(0).simulate().await?;

    assert_eq!(stored.value, 42);

    let stored = contract_instance.read(0).simulate().await?;

    assert_eq!(stored.value, 42);
    Ok(())
}

#[tokio::test]
async fn test_methods_typeless_argument() -> Result<(), Error> {
    setup_contract_test!(
        contract_instance,
        wallet,
        "packages/fuels/tests/test_projects/empty_arguments"
    );

    let response = contract_instance
        .method_with_empty_argument()
        .call()
        .await?;
    assert_eq!(response.value, 63);
    Ok(())
}

#[tokio::test]
async fn test_large_return_data() -> Result<(), Error> {
    setup_contract_test!(
        contract_instance,
        wallet,
        "packages/fuels/tests/test_projects/large_return_data"
    );

    let res = contract_instance.get_id().call().await?;

    assert_eq!(
        res.value.0,
        [
            255, 255, 255, 255, 255, 255, 255, 255, 255, 255, 255, 255, 255, 255, 255, 255, 255,
            255, 255, 255, 255, 255, 255, 255, 255, 255, 255, 255, 255, 255, 255, 255
        ]
    );

    // One word-sized string
    let res = contract_instance.get_small_string().call().await?;
    assert_eq!(res.value, "gggggggg");

    // Two word-sized string
    let res = contract_instance.get_large_string().call().await?;
    assert_eq!(res.value, "ggggggggg");

    // Large struct will be bigger than a `WORD`.
    let res = contract_instance.get_large_struct().call().await?;
    assert_eq!(res.value.foo, 12);
    assert_eq!(res.value.bar, 42);

    // Array will be returned in `ReturnData`.
    let res = contract_instance.get_large_array().call().await?;
    assert_eq!(res.value, [1, 2]);

    let res = contract_instance.get_contract_id().call().await?;

    // First `value` is from `CallResponse`.
    // Second `value` is from the `ContractId` type.
    assert_eq!(
        res.value,
        ContractId::from([
            255, 255, 255, 255, 255, 255, 255, 255, 255, 255, 255, 255, 255, 255, 255, 255, 255,
            255, 255, 255, 255, 255, 255, 255, 255, 255, 255, 255, 255, 255, 255, 255
        ])
    );
    Ok(())
}

#[tokio::test]
async fn test_provider_launch_and_connect() -> Result<(), Error> {
    abigen!(
        MyContract,
        "packages/fuels/tests/test_projects/contract_test/out/debug/contract_test-abi.json"
    );

    let mut wallet = WalletUnlocked::new_random(None);

    let coins = setup_single_asset_coins(
        wallet.address(),
        BASE_ASSET_ID,
        DEFAULT_NUM_COINS,
        DEFAULT_COIN_AMOUNT,
    );
    let (launched_provider, address) = setup_test_provider(coins, vec![], None).await;
    let connected_provider = Provider::connect(address.to_string()).await?;

    wallet.set_provider(connected_provider);

    let contract_id = Contract::deploy(
        "tests/test_projects/contract_test/out/debug/contract_test.bin",
        &wallet,
        TxParameters::default(),
        StorageConfiguration::default(),
    )
    .await?;

    let contract_instance_connected =
        MyContractBuilder::new(contract_id.to_string(), wallet.clone()).build();

    let response = contract_instance_connected
        .initialize_counter(42) // Build the ABI call
        .call() // Perform the network call
        .await?;
    assert_eq!(42, response.value);

    wallet.set_provider(launched_provider);
    let contract_instance_launched =
        MyContractBuilder::new(contract_id.to_string(), wallet).build();

    let response = contract_instance_launched
        .increment_counter(10)
        .call()
        .await?;
    assert_eq!(52, response.value);
    Ok(())
}

#[tokio::test]
async fn test_contract_calling_contract() -> Result<(), Error> {
    // Tests a contract call that calls another contract (FooCaller calls FooContract underneath)
    // Load and deploy the first compiled contract
    setup_contract_test!(
        foo_contract_instance,
        shared_wallet,
        "packages/fuels/tests/test_projects/foo_contract"
    );
    let foo_contract_id = foo_contract_instance._get_contract_id();

    // Call the contract directly; it just flips the bool value that's passed.
    let res = foo_contract_instance.foo(true).call().await?;
    assert!(!res.value);

    // Load and deploy the second compiled contract
    setup_contract_test!(
        foo_caller_contract_instance,
        None,
        "packages/fuels/tests/test_projects/foo_caller_contract"
    );

    // Calls the contract that calls the `FooContract` contract, also just
    // flips the bool value passed to it.
    // ANCHOR: external_contract
    let bits = *foo_contract_id.hash();
    let res = foo_caller_contract_instance
        .call_foo_contract(Bits256(bits), true)
        .set_contracts(&[foo_contract_id.clone()]) // Sets the external contract
        .call()
        .await?;
    // ANCHOR_END: external_contract

    assert!(!res.value);
    Ok(())
}

#[tokio::test]
async fn test_contract_setup_macro_deploy_with_salt() -> Result<(), Error> {
    // ANCHOR: contract_setup_macro_multi
    // The first wallet name must be `shared_wallet`
    setup_contract_test!(
        foo_contract_instance,
        shared_wallet,
        "packages/fuels/tests/test_projects/foo_contract"
    );
    let foo_contract_id = foo_contract_instance._get_contract_id();

    // The macros that want to use the `shared_wallet` have to set
    // the wallet name to `None`
    setup_contract_test!(
        foo_caller_contract_instance,
        None,
        "packages/fuels/tests/test_projects/foo_caller_contract"
    );
    let foo_caller_contract_id = foo_caller_contract_instance._get_contract_id();

    setup_contract_test!(
        foo_caller_contract_instance2,
        None,
        "packages/fuels/tests/test_projects/foo_caller_contract"
    );
    let foo_caller_contract_id2 = foo_caller_contract_instance2._get_contract_id();

    // Because we deploy with salt, we can deploy the same contract multiple times
    assert_ne!(foo_caller_contract_id, foo_caller_contract_id2);

    // The first contract can be called because they were deployed on the same provider
    let bits = *foo_contract_id.hash();
    let res = foo_caller_contract_instance
        .call_foo_contract(Bits256(bits), true)
        .set_contracts(&[foo_contract_id.clone()]) // Sets the external contract
        .call()
        .await?;
    assert!(!res.value);

    let res = foo_caller_contract_instance2
        .call_foo_contract(Bits256(bits), true)
        .set_contracts(&[foo_contract_id.clone()]) // Sets the external contract
        .call()
        .await?;
    assert!(!res.value);
    // ANCHOR_END: contract_setup_macro_multi

    Ok(())
}

#[tokio::test]
async fn test_gas_errors() -> Result<(), Error> {
    abigen!(
        MyContract,
        "packages/fuels/tests/test_projects/contract_test/out/debug/contract_test-abi.json"
    );

    let mut wallet = WalletUnlocked::new_random(None);
    let number_of_coins = 1;
    let amount_per_coin = 1_000_000;
    let coins = setup_single_asset_coins(
        wallet.address(),
        BASE_ASSET_ID,
        number_of_coins,
        amount_per_coin,
    );

    let (provider, _) = setup_test_provider(coins.clone(), vec![], None).await;
    wallet.set_provider(provider);

    let contract_id = Contract::deploy(
        "tests/test_projects/contract_test/out/debug/contract_test.bin",
        &wallet,
        TxParameters::default(),
        StorageConfiguration::default(),
    )
    .await?;

    let contract_instance = MyContractBuilder::new(contract_id.to_string(), wallet).build();

    // Test running out of gas. Gas price as `None` will be 0.
    let gas_limit = 100;
    let contract_instace_call = contract_instance
        .initialize_counter(42) // Build the ABI call
        .tx_params(TxParameters::new(None, Some(gas_limit), None));

    //  Test that the call will use more gas than the gas limit
    let gas_used = contract_instace_call
        .estimate_transaction_cost(None)
        .await?
        .gas_used;
    assert!(gas_used > gas_limit);

    let response = contract_instace_call
        .call() // Perform the network call
        .await
        .expect_err("should error");

    let expected = "Provider error: gas_limit(";
    assert!(response.to_string().starts_with(expected));

    // Test for insufficient base asset amount to pay for the transaction fee
    let response = contract_instance
        .initialize_counter(42) // Build the ABI call
        .tx_params(TxParameters::new(Some(100_000_000_000), None, None))
        .call()
        .await
        .expect_err("should error");

    let expected = "Provider error: Response errors; enough coins could not be found";
    assert!(response.to_string().starts_with(expected));
    Ok(())
}

#[tokio::test]
async fn test_call_param_gas_errors() -> Result<(), Error> {
    setup_contract_test!(
        contract_instance,
        wallet,
        "packages/fuels/tests/test_projects/contract_test"
    );

    // Transaction gas_limit is sufficient, call gas_forwarded is too small
    let response = contract_instance
        .initialize_counter(42)
        .tx_params(TxParameters::new(None, Some(1000), None))
        .call_params(CallParameters::new(None, None, Some(1)))
        .call()
        .await
        .expect_err("should error");

    let expected = "Revert transaction error: OutOfGas, receipts:";
    assert!(response.to_string().starts_with(expected));

    // Call params gas_forwarded exceeds transaction limit
    let response = contract_instance
        .initialize_counter(42)
        .tx_params(TxParameters::new(None, Some(1), None))
        .call_params(CallParameters::new(None, None, Some(1000)))
        .call()
        .await
        .expect_err("should error");

    let expected = "Provider error: gas_limit(";
    assert!(response.to_string().starts_with(expected));
    Ok(())
}

#[tokio::test]
async fn test_amount_and_asset_forwarding() -> Result<(), Error> {
    setup_contract_test!(
        contract_instance,
        wallet,
        "packages/fuels/tests/test_projects/token_ops"
    );
    let contract_id = contract_instance._get_contract_id();

    let mut balance_response = contract_instance
        .get_balance(contract_id.into(), contract_id.into())
        .call()
        .await?;
    assert_eq!(balance_response.value, 0);

    contract_instance.mint_coins(5_000_000).call().await?;

    balance_response = contract_instance
        .get_balance(contract_id.into(), contract_id.into())
        .call()
        .await?;
    assert_eq!(balance_response.value, 5_000_000);

    let tx_params = TxParameters::new(None, Some(1_000_000), None);
    // Forward 1_000_000 coin amount of base asset_id
    // this is a big number for checking that amount can be a u64
    let call_params = CallParameters::new(Some(1_000_000), None, None);

    let response = contract_instance
        .get_msg_amount()
        .tx_params(tx_params)
        .call_params(call_params)
        .call()
        .await?;

    assert_eq!(response.value, 1_000_000);

    let call_response = response
        .receipts
        .iter()
        .find(|&r| matches!(r, Receipt::Call { .. }));

    assert!(call_response.is_some());

    assert_eq!(call_response.unwrap().amount().unwrap(), 1_000_000);
    assert_eq!(call_response.unwrap().asset_id().unwrap(), &BASE_ASSET_ID);

    let address = wallet.address();

    // withdraw some tokens to wallet
    contract_instance
        .transfer_coins_to_output(1_000_000, contract_id.into(), address.into())
        .append_variable_outputs(1)
        .call()
        .await?;

    let asset_id = AssetId::from(*contract_id.hash());
    let call_params = CallParameters::new(Some(0), Some(asset_id), None);
    let tx_params = TxParameters::new(None, Some(1_000_000), None);

    let response = contract_instance
        .get_msg_amount()
        .tx_params(tx_params)
        .call_params(call_params)
        .call()
        .await?;

    assert_eq!(response.value, 0);

    let call_response = response
        .receipts
        .iter()
        .find(|&r| matches!(r, Receipt::Call { .. }));

    assert!(call_response.is_some());

    assert_eq!(call_response.unwrap().amount().unwrap(), 0);
    assert_eq!(
        call_response.unwrap().asset_id().unwrap(),
        &AssetId::from(*contract_id.hash())
    );
    Ok(())
}

#[tokio::test]
async fn test_multiple_args() -> Result<(), Error> {
    setup_contract_test!(
        contract_instance,
        wallet,
        "packages/fuels/tests/test_projects/contract_test"
    );

    // Make sure we can call the contract with multiple arguments
    let response = contract_instance.get(5, 6).call().await?;

    assert_eq!(response.value, 5);

    let t = MyType { x: 5, y: 6 };
    let response = contract_instance.get_alt(t.clone()).call().await?;
    assert_eq!(response.value, t);

    let response = contract_instance.get_single(5).call().await?;
    assert_eq!(response.value, 5);
    Ok(())
}

#[tokio::test]
async fn test_tuples() -> Result<(), Error> {
    setup_contract_test!(
        contract_instance,
        wallet,
        "packages/fuels/tests/test_projects/tuples"
    );

    {
        let response = contract_instance.returns_tuple((1, 2)).call().await?;

        assert_eq!(response.value, (1, 2));
    }
    {
        // Tuple with struct.
        let my_struct_tuple = (
            42,
            Person {
                name: "Jane".try_into()?,
            },
        );
        let response = contract_instance
            .returns_struct_in_tuple(my_struct_tuple.clone())
            .call()
            .await?;

        assert_eq!(response.value, my_struct_tuple);
    }
    {
        // Tuple with enum.
        let my_enum_tuple: (u64, State) = (42, State::A());

        let response = contract_instance
            .returns_enum_in_tuple(my_enum_tuple.clone())
            .call()
            .await?;

        assert_eq!(response.value, my_enum_tuple);
    }
    {
        // Tuple with single element
        let my_enum_tuple = (123u64,);

        let response = contract_instance
            .single_element_tuple(my_enum_tuple)
            .call()
            .await?;

        assert_eq!(response.value, my_enum_tuple);
    }
    {
        // tuple with b256
        let id = *ContractId::zeroed();
        let my_b256_u8_tuple = (Bits256(id), 10);

        let response = contract_instance
            .tuple_with_b256(my_b256_u8_tuple)
            .call()
            .await?;

        assert_eq!(response.value, my_b256_u8_tuple);
    }

    Ok(())
}

#[tokio::test]
async fn test_array() -> Result<(), Error> {
    setup_contract_test!(
        contract_instance,
        wallet,
        "packages/fuels/tests/test_projects/contract_test"
    );

    assert_eq!(
        contract_instance.get_array([42; 2]).call().await?.value,
        [42; 2]
    );
    Ok(())
}

#[tokio::test]
async fn test_arrays_with_custom_types() -> Result<(), Error> {
    setup_contract_test!(
        contract_instance,
        wallet,
        "packages/fuels/tests/test_projects/contract_test"
    );

    let persons = [
        Person {
            name: "John".try_into()?,
        },
        Person {
            name: "Jane".try_into()?,
        },
    ];

    let response = contract_instance.array_of_structs(persons).call().await?;

    assert_eq!("John", response.value[0].name);
    assert_eq!("Jane", response.value[1].name);

    let states = [State::A(), State::B()];

    let response = contract_instance
        .array_of_enums(states.clone())
        .call()
        .await?;

    assert_eq!(states[0], response.value[0]);
    assert_eq!(states[1], response.value[1]);
    Ok(())
}

#[tokio::test]
async fn test_auth_msg_sender_from_sdk() -> Result<(), Error> {
    setup_contract_test!(
        contract_instance,
        wallet,
        "packages/fuels/tests/test_projects/auth_testing_contract"
    );

    // Contract returns true if `msg_sender()` matches `wallet.address()`.
    let response = contract_instance
        .check_msg_sender(wallet.address().into())
        .call()
        .await?;

    assert!(response.value);
    Ok(())
}

#[tokio::test]
async fn workflow_enum_inside_struct() -> Result<(), Error> {
    setup_contract_test!(
        contract_instance,
        wallet,
        "packages/fuels/tests/test_projects/enum_inside_struct"
    );

    let expected = Cocktail {
        the_thing_you_mix_in: Shaker::Mojito(222),
        glass: 333,
    };

    let response = contract_instance
        .return_enum_inside_struct(11)
        .call()
        .await?;

    assert_eq!(response.value, expected);

    let enum_inside_struct = Cocktail {
        the_thing_you_mix_in: Shaker::Cosmopolitan(444),
        glass: 555,
    };

    let response = contract_instance
        .take_enum_inside_struct(enum_inside_struct)
        .call()
        .await?;

    assert_eq!(response.value, 6666);
    Ok(())
}

#[tokio::test]
async fn test_logd_receipts() -> Result<(), Error> {
    setup_contract_test!(
        contract_instance,
        wallet,
        "packages/fuels/tests/test_projects/contract_logdata"
    );

    let mut value = [0u8; 32];
    value[0] = 0xFF;
    value[1] = 0xEE;
    value[2] = 0xDD;
    value[12] = 0xAA;
    value[13] = 0xBB;
    value[14] = 0xCC;

    let response = contract_instance
        .use_logd_opcode(Bits256(value), 3, 6)
        .call()
        .await?;
    assert_eq!(response.logs, vec!["ffeedd", "ffeedd000000"]);

    let response = contract_instance
        .use_logd_opcode(Bits256(value), 14, 15)
        .call()
        .await?;
    assert_eq!(
        response.logs,
        vec![
            "ffeedd000000000000000000aabb",
            "ffeedd000000000000000000aabbcc"
        ]
    );

    let response = contract_instance.dont_use_logd().call().await?;
    assert!(response.logs.is_empty());
    Ok(())
}

#[tokio::test]
async fn test_wallet_balance_api_single_asset() -> Result<(), Error> {
    let mut wallet = WalletUnlocked::new_random(None);
    let number_of_coins = 21;
    let amount_per_coin = 11;
    let coins = setup_single_asset_coins(
        wallet.address(),
        BASE_ASSET_ID,
        number_of_coins,
        amount_per_coin,
    );

    let (provider, _) = setup_test_provider(coins.clone(), vec![], None).await;
    wallet.set_provider(provider);

    for (_utxo_id, coin) in coins {
        let balance = wallet.get_asset_balance(&coin.asset_id).await;
        assert_eq!(balance?, number_of_coins * amount_per_coin);
    }

    let balances = wallet.get_balances().await?;
    let expected_key = format!("{:#x}", BASE_ASSET_ID);
    assert_eq!(balances.len(), 1); // only the base asset
    assert!(balances.contains_key(&expected_key));
    assert_eq!(
        *balances.get(&expected_key).unwrap(),
        number_of_coins * amount_per_coin
    );

    Ok(())
}

#[tokio::test]
async fn test_wallet_balance_api_multi_asset() -> Result<(), Error> {
    let mut wallet = WalletUnlocked::new_random(None);
    let number_of_assets = 7;
    let coins_per_asset = 21;
    let amount_per_coin = 11;
    let (coins, asset_ids) = setup_multiple_assets_coins(
        wallet.address(),
        number_of_assets,
        coins_per_asset,
        amount_per_coin,
    );

    let (provider, _) = setup_test_provider(coins.clone(), vec![], None).await;
    wallet.set_provider(provider);
    let balances = wallet.get_balances().await?;
    assert_eq!(balances.len() as u64, number_of_assets);

    for asset_id in asset_ids {
        let balance = wallet.get_asset_balance(&asset_id).await;
        assert_eq!(balance?, coins_per_asset * amount_per_coin);

        let expected_key = format!("{:#x}", asset_id);
        assert!(balances.contains_key(&expected_key));
        assert_eq!(
            *balances.get(&expected_key).unwrap(),
            coins_per_asset * amount_per_coin
        );
    }

    Ok(())
}

#[tokio::test]
async fn native_types_support() -> Result<(), Box<dyn std::error::Error>> {
    setup_contract_test!(
        contract_instance,
        wallet,
        "packages/fuels/tests/test_projects/native_types"
    );

    let user = User {
        weight: 10,
        address: Address::zeroed(),
    };

    let response = contract_instance.wrapped_address(user).call().await?;

    assert_eq!(response.value.address, Address::zeroed());

    let response = contract_instance
        .unwrapped_address(Address::zeroed())
        .call()
        .await?;

    assert_eq!(
        response.value,
        Address::from_str("0x0000000000000000000000000000000000000000000000000000000000000000")?
    );
    Ok(())
}

#[tokio::test]
async fn test_transaction_script_workflow() -> Result<(), Error> {
    setup_contract_test!(
        contract_instance,
        wallet,
        "packages/fuels/tests/test_projects/contract_test"
    );

    let call_handler = contract_instance.initialize_counter(42);

    let script = call_handler.get_call_execution_script().await?;
    assert!(script.tx.is_script());

    let provider = wallet.get_provider()?;
    let receipts = script.call(provider).await?;

    let response = call_handler.get_response(receipts)?;
    assert_eq!(response.value, 42);
    Ok(())
}

#[tokio::test]
async fn enum_coding_w_variable_width_variants() -> Result<(), Error> {
    setup_contract_test!(
        contract_instance,
        wallet,
        "packages/fuels/tests/test_projects/enum_encoding"
    );

    // If we had a regression on the issue of enum encoding width, then we'll
    // probably end up mangling arg_2 and onward which will fail this test.
    let expected = BigBundle {
        arg_1: EnumThatHasABigAndSmallVariant::Small(12345),
        arg_2: 6666,
        arg_3: 7777,
        arg_4: 8888,
    };
    let actual = contract_instance.get_big_bundle().call().await?.value;
    assert_eq!(actual, expected);

    let fuelvm_judgement = contract_instance
        .check_big_bundle_integrity(expected)
        .call()
        .await?
        .value;

    assert!(
        fuelvm_judgement,
        "The FuelVM deems that we've not encoded the bundle correctly. Investigate!"
    );
    Ok(())
}

#[tokio::test]
async fn enum_coding_w_unit_enums() -> Result<(), Error> {
    setup_contract_test!(
        contract_instance,
        wallet,
        "packages/fuels/tests/test_projects/enum_encoding"
    );

    // If we had a regression on the issue of unit enum encoding width, then
    // we'll end up mangling arg_2
    let expected = UnitBundle {
        arg_1: UnitEnum::var2(),
        arg_2: u64::MAX,
    };
    let actual = contract_instance.get_unit_bundle().call().await?.value;
    assert_eq!(actual, expected);

    let fuelvm_judgement = contract_instance
        .check_unit_bundle_integrity(expected)
        .call()
        .await?
        .value;

    assert!(
        fuelvm_judgement,
        "The FuelVM deems that we've not encoded the bundle correctly. Investigate!"
    );
    Ok(())
}

#[tokio::test]
async fn enum_as_input() -> Result<(), Error> {
    setup_contract_test!(
        contract_instance,
        wallet,
        "packages/fuels/tests/test_projects/enum_as_input"
    );

    let expected = StandardEnum::Two(12345);
    let actual = contract_instance.get_standard_enum().call().await?.value;
    assert_eq!(expected, actual);

    let fuelvm_judgement = contract_instance
        .check_standard_enum_integrity(expected)
        .call()
        .await?
        .value;
    assert!(
        fuelvm_judgement,
        "The FuelVM deems that we've not encoded the standard enum correctly. Investigate!"
    );

    let expected = UnitEnum::Two();
    let actual = contract_instance.get_unit_enum().call().await?.value;
    assert_eq!(actual, expected);

    let fuelvm_judgement = contract_instance
        .check_unit_enum_integrity(expected)
        .call()
        .await?
        .value;
    assert!(
        fuelvm_judgement,
        "The FuelVM deems that we've not encoded the unit enum correctly. Investigate!"
    );
    Ok(())
}

#[tokio::test]
async fn nested_structs() -> Result<(), Error> {
    setup_contract_test!(
        contract_instance,
        wallet,
        "packages/fuels/tests/test_projects/nested_structs"
    );

    let expected = AllStruct {
        some_struct: SomeStruct { par_1: 12345 },
    };

    let actual = contract_instance.get_struct().call().await?.value;
    assert_eq!(actual, expected);

    let fuelvm_judgement = contract_instance
        .check_struct_integrity(expected)
        .call()
        .await?
        .value;

    assert!(
        fuelvm_judgement,
        "The FuelVM deems that we've not encoded the argument correctly. Investigate!"
    );

    let memory_address = MemoryAddress {
        contract_id: ContractId::zeroed(),
        function_selector: 10,
        function_data: 0,
    };

    let call_data = CallData {
        memory_address,
        num_coins_to_forward: 10,
        asset_id_of_coins_to_forward: ContractId::zeroed(),
        amount_of_gas_to_forward: 5,
    };

    let actual = contract_instance
        .nested_struct_with_reserved_keyword_substring(call_data.clone())
        .call()
        .await?
        .value;

    assert_eq!(actual, call_data);
    Ok(())
}

#[tokio::test]
async fn test_multi_call() -> Result<(), Error> {
    setup_contract_test!(
        contract_instance,
        wallet,
        "packages/fuels/tests/test_projects/contract_test"
    );

    let call_handler_1 = contract_instance.initialize_counter(42);
    let call_handler_2 = contract_instance.get_array([42; 2]);

    let mut multi_call_handler = MultiContractCallHandler::new(wallet.clone());

    multi_call_handler
        .add_call(call_handler_1)
        .add_call(call_handler_2);

    let (counter, array): (u64, [u64; 2]) = multi_call_handler.call().await?.value;

    assert_eq!(counter, 42);
    assert_eq!(array, [42; 2]);
    Ok(())
}

#[tokio::test]
async fn test_multi_call_script_workflow() -> Result<(), Error> {
    setup_contract_test!(
        contract_instance,
        wallet,
        "packages/fuels/tests/test_projects/contract_test"
    );

    let call_handler_1 = contract_instance.initialize_counter(42);
    let call_handler_2 = contract_instance.get_array([42; 2]);

    let mut multi_call_handler = MultiContractCallHandler::new(wallet.clone());

    multi_call_handler
        .add_call(call_handler_1)
        .add_call(call_handler_2);

    let provider = &wallet.get_provider()?;
    let script = multi_call_handler.get_call_execution_script().await?;
    let receipts = script.call(provider).await.unwrap();
    let (counter, array) = multi_call_handler
        .get_response::<(u64, [u64; 2])>(receipts)?
        .value;

    assert_eq!(counter, 42);
    assert_eq!(array, [42; 2]);
    Ok(())
}

#[tokio::test]
async fn test_storage_initialization() -> Result<(), Error> {
    abigen!(
        MyContract,
        "packages/fuels/tests/test_projects/contract_storage_test/out/debug/contract_storage_test-abi.json"
    );

    let wallet = launch_provider_and_get_wallet().await;

    // ANCHOR: storage_slot_create
    let key = Bytes32::from([1u8; 32]);
    let value = Bytes32::from([2u8; 32]);
    let storage_slot = StorageSlot::new(key, value);
    let storage_vec = vec![storage_slot.clone()];
    // ANCHOR_END: storage_slot_create

    // ANCHOR: manual_storage
    let contract_id = Contract::deploy_with_parameters(
        "tests/test_projects/contract_storage_test/out/debug/contract_storage_test.bin",
        &wallet,
        TxParameters::default(),
        StorageConfiguration::with_manual_storage(Some(storage_vec)),
        Salt::from([0; 32]),
    )
    .await?;
    // ANCHOR_END: manual_storage

    let contract_instance = MyContractBuilder::new(contract_id.to_string(), wallet.clone()).build();

    let result = contract_instance
        .get_value_b256(Bits256(key.into()))
        .call()
        .await?
        .value;
    assert_eq!(result.0, *value);

    Ok(())
}

#[tokio::test]
async fn can_use_try_into_to_construct_struct_from_bytes() -> Result<(), Error> {
    abigen!(
        MyContract,
        "packages/fuels/tests/test_projects/enum_inside_struct/out/debug\
        /enum_inside_struct-abi.json"
    );
    let cocktail_in_bytes: Vec<u8> = vec![
        0, 0, 0, 0, 0, 0, 0, 1, 0, 0, 0, 0, 0, 0, 0, 2, 0, 0, 0, 0, 0, 0, 0, 3,
    ];

    let expected = Cocktail {
        the_thing_you_mix_in: Shaker::Mojito(2),
        glass: 3,
    };

    // as slice
    let actual: Cocktail = cocktail_in_bytes[..].try_into()?;
    assert_eq!(actual, expected);

    // as ref
    let actual: Cocktail = (&cocktail_in_bytes).try_into()?;
    assert_eq!(actual, expected);

    // as value
    let actual: Cocktail = cocktail_in_bytes.try_into()?;
    assert_eq!(actual, expected);
    Ok(())
}

#[tokio::test]
async fn can_use_try_into_to_construct_enum_from_bytes() -> Result<(), Error> {
    abigen!(
        MyContract,
        "packages/fuels/tests/test_projects/enum_inside_struct/out/debug\
        /enum_inside_struct-abi.json"
    );
    // ANCHOR: manual_decode
    let shaker_in_bytes: Vec<u8> = vec![0, 0, 0, 0, 0, 0, 0, 1, 0, 0, 0, 0, 0, 0, 0, 2];

    let expected = Shaker::Mojito(2);

    // as slice
    let actual: Shaker = shaker_in_bytes[..].try_into()?;
    assert_eq!(actual, expected);

    // as ref
    let actual: Shaker = (&shaker_in_bytes).try_into()?;
    assert_eq!(actual, expected);

    // as value
    let actual: Shaker = shaker_in_bytes.try_into()?;
    assert_eq!(actual, expected);
    // ANCHOR_END: manual_decode
    Ok(())
}

#[tokio::test]
async fn type_inside_enum() -> Result<(), Error> {
    setup_contract_test!(
        contract_instance,
        wallet,
        "packages/fuels/tests/test_projects/type_inside_enum"
    );

    // String inside enum
    let enum_string = SomeEnum::SomeStr("asdf".try_into()?);
    let response = contract_instance
        .str_inside_enum(enum_string.clone())
        .call()
        .await?;
    assert_eq!(response.value, enum_string);

    // Array inside enum
    let enum_array = SomeEnum::SomeArr([1, 2, 3, 4, 5, 6, 7]);
    let response = contract_instance
        .arr_inside_enum(enum_array.clone())
        .call()
        .await?;
    assert_eq!(response.value, enum_array);

    // Struct inside enum
    let response = contract_instance
        .return_struct_inside_enum(11)
        .call()
        .await?;
    let expected = Shaker::Cosmopolitan(Recipe { ice: 22, sugar: 99 });
    assert_eq!(response.value, expected);
    let struct_inside_enum = Shaker::Cosmopolitan(Recipe { ice: 22, sugar: 66 });
    let response = contract_instance
        .take_struct_inside_enum(struct_inside_enum)
        .call()
        .await?;
    assert_eq!(response.value, 8888);

    // Enum inside enum
    let expected_enum = EnumLevel3::El2(EnumLevel2::El1(EnumLevel1::Num(42)));
    let response = contract_instance.get_nested_enum().call().await?;
    assert_eq!(response.value, expected_enum);

    let response = contract_instance
        .check_nested_enum_integrity(expected_enum)
        .call()
        .await?;
    assert!(
        response.value,
        "The FuelVM deems that we've not encoded the nested enum correctly. Investigate!"
    );
    Ok(())
}

#[tokio::test]
async fn test_init_storage_automatically() -> Result<(), Error> {
    abigen!(
        MyContract,
        "packages/fuels/tests/test_projects/contract_storage_test/out/debug/contract_storage_test-abi.json"
    );

    let wallet = launch_provider_and_get_wallet().await;

    // ANCHOR: automatic_storage
    let contract_id = Contract::deploy_with_parameters(
        "tests/test_projects/contract_storage_test/out/debug/contract_storage_test.bin",
        &wallet,
        TxParameters::default(),
        StorageConfiguration::with_storage_path(
            Some("tests/test_projects/contract_storage_test/out/debug/contract_storage_test-storage_slots.json".to_string())),
        Salt::default(),
    )
        .await?;
    // ANCHOR_END: automatic_storage

    let key1 =
        Bytes32::from_str("de9090cb50e71c2588c773487d1da7066d0c719849a7e58dc8b6397a25c567c0")
            .unwrap();
    let key2 =
        Bytes32::from_str("f383b0ce51358be57daa3b725fe44acdb2d880604e367199080b4379c41bb6ed")
            .unwrap();

    let contract_instance = MyContractBuilder::new(contract_id.to_string(), wallet.clone()).build();

    let value = contract_instance
        .get_value_b256(Bits256(*key1))
        .call()
        .await?
        .value;
    assert_eq!(value.0, [1u8; 32]);

    let value = contract_instance
        .get_value_u64(Bits256(*key2))
        .call()
        .await?
        .value;
    assert_eq!(value, 64);
    Ok(())
}

#[tokio::test]
async fn test_init_storage_automatically_bad_json_path() -> Result<(), Error> {
    abigen!(
        MyContract,
        "packages/fuels/tests/test_projects/contract_storage_test/out/debug/contract_storage_test-abi.json"
    );

    let wallet = launch_provider_and_get_wallet().await;

    let response = Contract::deploy_with_parameters(
        "tests/test_projects/contract_storage_test/out/debug/contract_storage_test.bin",
        &wallet,
        TxParameters::default(),
        StorageConfiguration::with_storage_path(
            Some("tests/test_projects/contract_storage_test/out/debug/contract_storage_test-storage_slts.json".to_string())),
        Salt::default(),
    ).await.expect_err("Should fail");

    let expected = "Invalid data:";
    assert!(response.to_string().starts_with(expected));
    Ok(())
}

#[tokio::test]
async fn contract_method_call_respects_maturity() -> Result<(), Error> {
    setup_contract_test!(
        contract_instance,
        wallet,
        "packages/fuels/tests/test_projects/transaction_block_height"
    );

    let call_w_maturity = |call_maturity| {
        let mut prepared_call = contract_instance.calling_this_will_produce_a_block();
        prepared_call.tx_parameters.maturity = call_maturity;
        prepared_call.call()
    };

    call_w_maturity(1).await.expect("Should have passed since we're calling with a maturity that is less or equal to the current block height");

    call_w_maturity(3).await.expect_err("Should have failed since we're calling with a maturity that is greater than the current block height");
    Ok(())
}

#[tokio::test]
async fn contract_deployment_respects_maturity() -> Result<(), Error> {
    abigen!(
        MyContract,
        "packages/fuels/tests/test_projects/transaction_block_height/out/debug/transaction_block_height-abi.json"
    );

    let config = Config {
        manual_blocks_enabled: true,
        ..Config::local_node()
    };
    let wallets =
        launch_custom_provider_and_get_wallets(WalletsConfig::default(), Some(config)).await;
    let wallet = &wallets[0];
    let provider = wallet.get_provider()?;

    let deploy_w_maturity = |maturity| {
        let parameters = TxParameters {
            maturity,
            ..TxParameters::default()
        };
        Contract::deploy(
            "tests/test_projects/transaction_block_height/out/debug/transaction_block_height.bin",
            wallet,
            parameters,
            StorageConfiguration::default(),
        )
    };

    let err = deploy_w_maturity(1).await.expect_err("Should not have been able to deploy the contract since the block height (0) is less than the requested maturity (1)");
    assert!(matches!(
        err,
        Error::ValidationError(fuel_gql_client::fuel_tx::ValidationError::TransactionMaturity)
    ));

    provider.produce_blocks(1).await?;
    deploy_w_maturity(1)
        .await
        .expect("Should be able to deploy now since maturity (1) is <= than the block height (1)");
    Ok(())
}

#[tokio::test]
async fn can_increase_block_height() -> Result<(), Error> {
    // ANCHOR: use_produce_blocks_to_increase_block_height
    let config = Config {
        manual_blocks_enabled: true, // Necessary so the `produce_blocks` API can be used locally
        ..Config::local_node()
    };
    let wallets =
        launch_custom_provider_and_get_wallets(WalletsConfig::default(), Some(config)).await;
    let wallet = &wallets[0];
    let provider = wallet.get_provider()?;

    assert_eq!(provider.latest_block_height().await?, 0);

    provider.produce_blocks(3).await?;

    assert_eq!(provider.latest_block_height().await?, 3);
    // ANCHOR_END: use_produce_blocks_to_increase_block_height
    Ok(())
}

#[tokio::test]
async fn can_handle_function_called_new() -> anyhow::Result<()> {
    setup_contract_test!(
        contract_instance,
        wallet,
        "packages/fuels/tests/test_projects/collision_in_fn_names"
    );

    let response = contract_instance.new().call().await?.value;

    assert_eq!(response, 12345);
    Ok(())
}

async fn setup_predicate_test(
    file_path: &str,
    num_coins: u64,
    coin_amount: u64,
) -> Result<(Predicate, WalletUnlocked, WalletUnlocked, AssetId), Error> {
    let predicate = Predicate::load_from(file_path)?;

    let mut wallets = launch_custom_provider_and_get_wallets(
        WalletsConfig::new(Some(2), Some(num_coins), Some(coin_amount)),
        Some(Config {
            predicates: true,
            utxo_validation: true,
            ..Config::local_node()
        }),
    )
    .await;

    let sender = wallets.pop().unwrap();
    let receiver = wallets.pop().unwrap();
    let asset_id = AssetId::default();

    Ok((predicate, sender, receiver, asset_id))
}

#[tokio::test]
async fn predicate_with_multiple_coins() -> Result<(), Error> {
    let (predicate, sender, receiver, asset_id) = setup_predicate_test(
        "tests/test_projects/predicate_true/out/debug/predicate_true.bin",
        3,
        100,
    )
    .await?;
    let provider = receiver.get_provider()?;
    let amount_to_predicate = 10;

    sender
        .transfer(
            predicate.address(),
            amount_to_predicate,
            asset_id,
            TxParameters::new(Some(1), None, None),
        )
        .await?;

    sender
        .transfer(
            predicate.address(),
            amount_to_predicate,
            asset_id,
            TxParameters::new(Some(1), None, None),
        )
        .await?;

    let receiver_balance_before = provider
        .get_asset_balance(receiver.address(), asset_id)
        .await?;
    assert_eq!(receiver_balance_before, 300);

    receiver
        .receive_from_predicate(
            predicate.address(),
            predicate.code(),
            amount_to_predicate,
            asset_id,
            None,
            TxParameters::new(Some(1), None, None),
        )
        .await?;

    let receiver_balance_after = provider
        .get_asset_balance(receiver.address(), asset_id)
        .await?;
    assert_eq!(
        receiver_balance_before + amount_to_predicate - 1,
        receiver_balance_after
    );

    let predicate_balance = provider
        .get_asset_balance(predicate.address(), asset_id)
        .await?;
    assert_eq!(predicate_balance, 10);
    Ok(())
}

#[tokio::test]
async fn can_call_no_arg_predicate_returns_true() -> Result<(), Error> {
    let (predicate, sender, receiver, asset_id) = setup_predicate_test(
        "tests/test_projects/predicate_true/out/debug/predicate_true.bin",
        1,
        16,
    )
    .await?;
    let provider = receiver.get_provider()?;
    let amount_to_predicate = 2;

    sender
        .transfer(
            predicate.address(),
            amount_to_predicate,
            asset_id,
            TxParameters::default(),
        )
        .await?;

    let receiver_balance_before = provider
        .get_asset_balance(receiver.address(), asset_id)
        .await?;
    assert_eq!(receiver_balance_before, 16);

    receiver
        .receive_from_predicate(
            predicate.address(),
            predicate.code(),
            amount_to_predicate,
            asset_id,
            None,
            TxParameters::default(),
        )
        .await?;

    let receiver_balance_after = provider
        .get_asset_balance(receiver.address(), asset_id)
        .await?;
    assert_eq!(
        receiver_balance_before + amount_to_predicate,
        receiver_balance_after
    );

    let predicate_balance = provider
        .get_asset_balance(predicate.address(), asset_id)
        .await?;
    assert_eq!(predicate_balance, 0);
    Ok(())
}

#[tokio::test]
async fn can_call_no_arg_predicate_returns_false() -> Result<(), Error> {
    let (predicate, sender, receiver, asset_id) = setup_predicate_test(
        "tests/test_projects/predicate_false/out/debug/predicate_false.bin",
        1,
        16,
    )
    .await?;
    let provider = receiver.get_provider()?;
    let amount_to_predicate = 4;

    sender
        .transfer(
            predicate.address(),
            amount_to_predicate,
            asset_id,
            TxParameters::default(),
        )
        .await?;

    let receiver_balance_before = provider
        .get_asset_balance(receiver.address(), asset_id)
        .await?;
    assert_eq!(receiver_balance_before, 16);

    receiver
        .receive_from_predicate(
            predicate.address(),
            predicate.code(),
            amount_to_predicate,
            asset_id,
            None,
            TxParameters::default(),
        )
        .await
        .expect_err("should error");

    let receiver_balance_after = provider
        .get_asset_balance(receiver.address(), asset_id)
        .await?;
    assert_eq!(receiver_balance_before, receiver_balance_after);

    let predicate_balance = provider
        .get_asset_balance(predicate.address(), asset_id)
        .await?;
    assert_eq!(predicate_balance, amount_to_predicate);
    Ok(())
}

#[tokio::test]
async fn can_call_predicate_with_u32_data() -> Result<(), Error> {
    let (predicate, sender, receiver, asset_id) = setup_predicate_test(
        "tests/test_projects/predicate_u32/out/debug/predicate_u32.bin",
        1,
        16,
    )
    .await?;
    let provider = receiver.get_provider()?;
    let amount_to_predicate = 8;

    sender
        .transfer(
            predicate.address(),
            amount_to_predicate,
            asset_id,
            TxParameters::default(),
        )
        .await?;

    let receiver_balance_before = provider
        .get_asset_balance(receiver.address(), asset_id)
        .await?;
    assert_eq!(receiver_balance_before, 16);

    // invalid predicate data
    let predicate_data = ABIEncoder::encode(&[101_u32.into_token()])
        .unwrap()
        .resolve(0);
    receiver
        .receive_from_predicate(
            predicate.address(),
            predicate.code(),
            amount_to_predicate,
            asset_id,
            Some(predicate_data),
            TxParameters::default(),
        )
        .await
        .expect_err("should error");

    let receiver_balance_after = provider
        .get_asset_balance(receiver.address(), asset_id)
        .await?;
    assert_eq!(receiver_balance_before, receiver_balance_after);

    let predicate_balance = provider
        .get_asset_balance(predicate.address(), asset_id)
        .await?;
    assert_eq!(predicate_balance, amount_to_predicate);

    // valid predicate data
    let predicate_data = ABIEncoder::encode(&[1078_u32.into_token()])
        .unwrap()
        .resolve(0);
    receiver
        .receive_from_predicate(
            predicate.address(),
            predicate.code(),
            amount_to_predicate,
            asset_id,
            Some(predicate_data),
            TxParameters::default(),
        )
        .await?;

    let receiver_balance_after = provider
        .get_asset_balance(receiver.address(), asset_id)
        .await?;
    assert_eq!(
        receiver_balance_before + amount_to_predicate,
        receiver_balance_after
    );

    let predicate_balance = provider
        .get_asset_balance(predicate.address(), asset_id)
        .await?;
    assert_eq!(predicate_balance, 0);
    Ok(())
}

#[tokio::test]
async fn can_call_predicate_with_address_data() -> Result<(), Error> {
    let (predicate, sender, receiver, asset_id) = setup_predicate_test(
        "tests/test_projects/predicate_address/out/debug/predicate_address.bin",
        1,
        16,
    )
    .await?;
    let provider = receiver.get_provider()?;
    let amount_to_predicate = 16;

    sender
        .transfer(
            predicate.address(),
            amount_to_predicate,
            asset_id,
            TxParameters::default(),
        )
        .await?;

    let receiver_balance_before = provider
        .get_asset_balance(receiver.address(), asset_id)
        .await?;
    assert_eq!(receiver_balance_before, 16);

    let addr =
        Address::from_str("0xef86afa9696cf0dc6385e2c407a6e159a1103cefb7e2ae0636fb33d3cb2a9e4a")
            .unwrap();
    let predicate_data = ABIEncoder::encode(&[addr.into_token()]).unwrap().resolve(0);
    receiver
        .receive_from_predicate(
            predicate.address(),
            predicate.code(),
            amount_to_predicate,
            asset_id,
            Some(predicate_data),
            TxParameters::default(),
        )
        .await?;

    let receiver_balance_after = provider
        .get_asset_balance(receiver.address(), asset_id)
        .await?;
    assert_eq!(
        receiver_balance_before + amount_to_predicate,
        receiver_balance_after
    );

    let predicate_balance = provider
        .get_asset_balance(predicate.address(), asset_id)
        .await?;
    assert_eq!(predicate_balance, 0);
    Ok(())
}

#[tokio::test]
async fn can_call_predicate_with_struct_data() -> Result<(), Error> {
    let (predicate, sender, receiver, asset_id) = setup_predicate_test(
        "tests/test_projects/predicate_struct/out/debug/predicate_struct.bin",
        1,
        16,
    )
    .await?;
    let provider = receiver.get_provider()?;
    let amount_to_predicate = 8;

    sender
        .transfer(
            predicate.address(),
            amount_to_predicate,
            asset_id,
            TxParameters::default(),
        )
        .await?;

    let receiver_balance_before = provider
        .get_asset_balance(receiver.address(), asset_id)
        .await?;
    assert_eq!(receiver_balance_before, 16);

    // invalid predicate data
    let predicate_data = ABIEncoder::encode(&[true.into_token(), 55_u32.into_token()])
        .unwrap()
        .resolve(0);
    receiver
        .receive_from_predicate(
            predicate.address(),
            predicate.code(),
            amount_to_predicate,
            asset_id,
            Some(predicate_data),
            TxParameters::default(),
        )
        .await
        .expect_err("should error");

    let receiver_balance_after = provider
        .get_asset_balance(receiver.address(), asset_id)
        .await?;
    assert_eq!(receiver_balance_before, receiver_balance_after);

    let predicate_balance = provider
        .get_asset_balance(predicate.address(), asset_id)
        .await?;
    assert_eq!(predicate_balance, amount_to_predicate);

    // valid predicate data
    let predicate_data = ABIEncoder::encode(&[true.into_token(), 100_u32.into_token()])
        .unwrap()
        .resolve(0);
    receiver
        .receive_from_predicate(
            predicate.address(),
            predicate.code(),
            amount_to_predicate,
            asset_id,
            Some(predicate_data),
            TxParameters::default(),
        )
        .await?;

    let receiver_balance_after = provider
        .get_asset_balance(receiver.address(), asset_id)
        .await?;
    assert_eq!(
        receiver_balance_before + amount_to_predicate,
        receiver_balance_after
    );

    let predicate_balance = provider
        .get_asset_balance(predicate.address(), asset_id)
        .await?;
    assert_eq!(predicate_balance, 0);
    Ok(())
}

#[tokio::test]
async fn test_get_gas_used() -> Result<(), Error> {
    setup_contract_test!(
        contract_instance,
        wallet,
        "packages/fuels/tests/test_projects/contract_test"
    );

    let gas_used = contract_instance
        .initialize_counter(42)
        .call()
        .await?
        .gas_used;

    assert!(gas_used > 0);
    Ok(())
}

#[tokio::test]
async fn test_wallet_getter() -> Result<(), Error> {
    setup_contract_test!(
        contract_instance,
        wallet,
        "packages/fuels/tests/test_projects/contract_test"
    );

    assert_eq!(contract_instance._get_wallet().address(), wallet.address());
    //`_get_contract_id()` is tested in
    // async fn test_contract_calling_contract() -> Result<(), Error> {
    Ok(())
}

#[tokio::test]
async fn test_network_error() -> Result<(), anyhow::Error> {
    abigen!(
        MyContract,
        "packages/fuels/tests/test_projects/contract_test/out/debug/contract_test-abi.json"
    );

    let mut wallet = WalletUnlocked::new_random(None);

    let config = CoreConfig::local_node();
    let service = FuelService::new_node(config).await?;
    let provider = Provider::connect(service.bound_address.to_string()).await?;

    wallet.set_provider(provider);

    // Simulate an unreachable node
    service.stop().await;

    let response = Contract::deploy(
        "tests/test_projects/contract_test/out/debug/contract_test.bin",
        &wallet,
        TxParameters::default(),
        StorageConfiguration::default(),
    )
    .await;

    assert!(matches!(response, Err(Error::ProviderError(_))));
    Ok(())
}

#[tokio::test]
async fn str_in_array() -> Result<(), Error> {
    setup_contract_test!(
        contract_instance,
        wallet,
        "packages/fuels/tests/test_projects/str_in_array"
    );

    let input = ["foo", "bar", "baz"].map(|str| str.try_into().unwrap());
    let response = contract_instance
        .take_array_string_shuffle(input.clone())
        .call()
        .await?;

    assert_eq!(response.value, ["baz", "foo", "bar"]);

    let response = contract_instance
        .take_array_string_return_single(input.clone())
        .call()
        .await?;

    assert_eq!(response.value, ["foo"]);

    let response = contract_instance
        .take_array_string_return_single_element(input)
        .call()
        .await?;

    assert_eq!(response.value, "bar");
    Ok(())
}

#[tokio::test]
#[should_panic(
    expected = "SizedAsciiString<4> can only be constructed from a String of length 4. Got: fuell"
)]
async fn strings_must_have_correct_length() {
    abigen!(
        SimpleContract,
        r#"
        {
          "types": [
            {
              "typeId": 0,
              "type": "()",
              "components": [],
              "typeParameters": null
            },
            {
              "typeId": 1,
              "type": "str[4]",
              "components": null,
              "typeParameters": null
            }
          ],
          "functions": [
            {
              "inputs": [
                {
                  "name": "arg",
                  "type": 1,
                  "typeArguments": null
                }
              ],
              "name": "takes_string",
              "output": {
                "name": "",
                "type": 0,
                "typeArguments": null
              }
            }
          ]
        }
        "#,
    );

    let wallet = launch_provider_and_get_wallet().await;
    let contract_instance = SimpleContractBuilder::new(null_contract_id(), wallet).build();
    let _ = contract_instance.takes_string("fuell".try_into().unwrap());
}

#[tokio::test]
#[should_panic(
    expected = "SizedAsciiString must be constructed from a string containing only ascii encodable characters. Got: fueŁ"
)]
async fn strings_must_have_all_ascii_chars() {
    abigen!(
        SimpleContract,
        r#"
        {
          "types": [
            {
              "typeId": 0,
              "type": "()",
              "components": [],
              "typeParameters": null
            },
            {
              "typeId": 1,
              "type": "str[4]",
              "components": null,
              "typeParameters": null
            }
          ],
          "functions": [
            {
              "inputs": [
                {
                  "name": "arg",
                  "type": 1,
                  "typeArguments": null
                }
              ],
              "name": "takes_string",
              "output": {
                "name": "",
                "type": 0,
                "typeArguments": null
              }
            }
          ]
        }
        "#,
    );

    let wallet = launch_provider_and_get_wallet().await;
    let contract_instance = SimpleContractBuilder::new(null_contract_id(), wallet).build();
    let _ = contract_instance.takes_string("fueŁ".try_into().unwrap());
}

#[tokio::test]
#[should_panic(
    expected = "SizedAsciiString<4> can only be constructed from a String of length 4. Got: fuell"
)]
async fn strings_must_have_correct_length_custom_types() {
    abigen!(
        SimpleContract,
        r#"
        {
          "types": [
            {
              "typeId": 0,
              "type": "()",
              "components": [],
              "typeParameters": null
            },
            {
              "typeId": 1,
              "type": "[_; 2]",
              "components": [
                {
                  "name": "__array_element",
                  "type": 4,
                  "typeArguments": null
                }
              ],
              "typeParameters": null
            },
            {
              "typeId": 2,
              "type": "enum MyEnum",
              "components": [
                {
                  "name": "foo",
                  "type": 1,
                  "typeArguments": null
                },
                {
                  "name": "bar",
                  "type": 3,
                  "typeArguments": null
                }
              ],
              "typeParameters": null
            },
            {
              "typeId": 3,
              "type": "str[4]",
              "components": null,
              "typeParameters": null
            },
            {
              "typeId": 4,
              "type": "u8",
              "components": null,
              "typeParameters": null
            }
          ],
          "functions": [
            {
              "inputs": [
                {
                  "name": "value",
                  "type": 2,
                  "typeArguments": null
                }
              ],
              "name": "takes_enum",
              "output": {
                "name": "",
                "type": 0,
                "typeArguments": null
              }
            }
          ]
        }
        "#,
    );

    let wallet = launch_provider_and_get_wallet().await;
    let contract_instance = SimpleContractBuilder::new(null_contract_id(), wallet).build();
    let _ = contract_instance.takes_enum(MyEnum::bar("fuell".try_into().unwrap()));
}

#[tokio::test]
#[should_panic(
    expected = "SizedAsciiString must be constructed from a string containing only ascii encodable characters. Got: fueŁ"
)]
async fn strings_must_have_all_ascii_chars_custom_types() {
    abigen!(
        SimpleContract,
        r#"
        {
          "types": [
            {
              "typeId": 0,
              "type": "()",
              "components": [],
              "typeParameters": null
            },
            {
              "typeId": 1,
              "type": "str[4]",
              "components": null,
              "typeParameters": null
            },
            {
              "typeId": 2,
              "type": "struct InnerStruct",
              "components": [
                {
                  "name": "bar",
                  "type": 1,
                  "typeArguments": null
                }
              ],
              "typeParameters": null
            },
            {
              "typeId": 3,
              "type": "struct MyNestedStruct",
              "components": [
                {
                  "name": "x",
                  "type": 4,
                  "typeArguments": null
                },
                {
                  "name": "foo",
                  "type": 2,
                  "typeArguments": null
                }
              ],
              "typeParameters": null
            },
            {
              "typeId": 4,
              "type": "u16",
              "components": null,
              "typeParameters": null
            }
          ],
          "functions": [
            {
              "inputs": [
                {
                  "name": "top_value",
                  "type": 3,
                  "typeArguments": null
                }
              ],
              "name": "takes_nested_struct",
              "output": {
                "name": "",
                "type": 0,
                "typeArguments": null
              }
            }
          ]
        }
        "#,
    );

    let inner_struct = InnerStruct {
        bar: "fueŁ".try_into().unwrap(),
    };
    let input = MyNestedStruct {
        x: 10,
        foo: inner_struct,
    };

    let wallet = launch_provider_and_get_wallet().await;
    let contract_instance = SimpleContractBuilder::new(null_contract_id(), wallet).build();
    let _ = contract_instance.takes_nested_struct(input);
}

#[tokio::test]
async fn test_connect_wallet() -> anyhow::Result<()> {
    abigen!(
        MyContract,
        "packages/fuels/tests/test_projects/contract_test/out/debug/contract_test-abi.json"
    );

    let config = WalletsConfig::new(Some(2), Some(1), Some(DEFAULT_COIN_AMOUNT));

    let mut wallets = launch_custom_provider_and_get_wallets(config, None).await;
    let wallet_1 = wallets.pop().unwrap();
    let wallet_2 = wallets.pop().unwrap();

    let id = Contract::deploy(
        "tests/test_projects/contract_test/out/debug/contract_test.bin",
        &wallet_1,
        TxParameters::default(),
        StorageConfiguration::default(),
    )
    .await?;

    // pay for call with wallet_1
    let contract_instance = MyContractBuilder::new(id.to_string(), wallet_1.clone()).build();
    let tx_params = TxParameters::new(Some(10), Some(10000), None);
    contract_instance
        .initialize_counter(42)
        .tx_params(tx_params)
        .call()
        .await?;

    // confirm that funds have been deducted
    let wallet_1_balance = wallet_1.get_asset_balance(&Default::default()).await?;
    assert!(DEFAULT_COIN_AMOUNT > wallet_1_balance);

    // pay for call with wallet_2
    contract_instance
        ._with_wallet(wallet_2.clone())?
        .initialize_counter(42)
        .tx_params(tx_params)
        .call()
        .await?;

    // confirm there are no changes to wallet_1, wallet_2 has been charged
    let wallet_1_balance_second_call = wallet_1.get_asset_balance(&Default::default()).await?;
    let wallet_2_balance = wallet_2.get_asset_balance(&Default::default()).await?;
    assert_eq!(wallet_1_balance_second_call, wallet_1_balance);
    assert!(DEFAULT_COIN_AMOUNT > wallet_2_balance);
    Ok(())
}

#[tokio::test]
async fn contract_call_fee_estimation() -> Result<(), Error> {
    setup_contract_test!(
        contract_instance,
        wallet,
        "packages/fuels/tests/test_projects/contract_test"
    );

    let gas_price = 100_000_000;
    let gas_limit = 800;
    let tolerance = 0.2;

    let expected_min_gas_price = 0; // This is the default min_gas_price from the ConsensusParameters
    let expected_gas_used = 710;
    let expected_metered_bytes_size = 720;
    let expected_total_fee = 359;

    let estimated_transaction_cost = contract_instance
        .initialize_counter(42) // Build the ABI call
        .tx_params(TxParameters::new(Some(gas_price), Some(gas_limit), None))
        .estimate_transaction_cost(Some(tolerance)) // Perform the network call
        .await?;

    assert_eq!(
        estimated_transaction_cost.min_gas_price,
        expected_min_gas_price
    );
    assert_eq!(estimated_transaction_cost.gas_price, gas_price);
    assert_eq!(estimated_transaction_cost.gas_used, expected_gas_used);
    assert_eq!(
        estimated_transaction_cost.metered_bytes_size,
        expected_metered_bytes_size
    );
    assert_eq!(estimated_transaction_cost.total_fee, expected_total_fee);
    Ok(())
}

#[tokio::test]
async fn contract_call_has_same_estimated_and_used_gas() -> Result<(), Error> {
    setup_contract_test!(
        contract_instance,
        wallet,
        "packages/fuels/tests/test_projects/contract_test"
    );

    let tolerance = 0.0;
    let estimated_gas_used = contract_instance
        .initialize_counter(42) // Build the ABI call
        .estimate_transaction_cost(Some(tolerance)) // Perform the network call
        .await?
        .gas_used;

    let gas_used = contract_instance
        .initialize_counter(42) // Build the ABI call
        .call() // Perform the network call
        .await?
        .gas_used;

    assert_eq!(estimated_gas_used, gas_used);
    Ok(())
}

#[tokio::test]
async fn mutl_call_has_same_estimated_and_used_gas() -> Result<(), Error> {
    setup_contract_test!(
        contract_instance,
        wallet,
        "packages/fuels/tests/test_projects/contract_test"
    );

    let call_handler_1 = contract_instance.initialize_counter(42);
    let call_handler_2 = contract_instance.get_array([42; 2]);

    let mut multi_call_handler = MultiContractCallHandler::new(wallet.clone());

    multi_call_handler
        .add_call(call_handler_1)
        .add_call(call_handler_2);

    let tolerance = 0.0;
    let estimated_gas_used = multi_call_handler
        .estimate_transaction_cost(Some(tolerance)) // Perform the network call
        .await?
        .gas_used;

    let gas_used = multi_call_handler.call::<(u64, [u64; 2])>().await?.gas_used;

    assert_eq!(estimated_gas_used, gas_used);
    Ok(())
}

#[tokio::test]
async fn testnet_hello_world() -> Result<(), Error> {
    // Note that this test might become flaky.
    // This test depends on:
    // 1. The testnet being up and running;
    // 2. The testnet address being the same as the one in the test;
    // 3. The hardcoded wallet having enough funds to pay for the transaction.
    // This is a nice test to showcase the SDK interaction with
    // the testnet. But, if it becomes too problematic, we should remove it.
    abigen!(
        MyContract,
        "packages/fuels/tests/test_projects/contract_test/out/debug/contract_test-abi.json"
    );

    // Create a provider pointing to the testnet.
    let provider = Provider::connect("node-beta-1.fuel.network").await.unwrap();

    // Setup the private key.
    let secret =
        SecretKey::from_str("a0447cd75accc6b71a976fd3401a1f6ce318d27ba660b0315ee6ac347bf39568")
            .unwrap();

    // Create the wallet.
    let wallet = WalletUnlocked::new_from_private_key(secret, Some(provider));

    dbg!(wallet.address().to_string());

    let params = TxParameters::new(Some(1), Some(2000), None);

    let contract_id = Contract::deploy(
        "tests/test_projects/contract_test/out/debug/contract_test.bin",
        &wallet,
        params,
        StorageConfiguration::default(),
    )
    .await?;

    let contract_instance = MyContractBuilder::new(contract_id.to_string(), wallet.clone()).build();

    let response = contract_instance
        .initialize_counter(42) // Build the ABI call
        .tx_params(params)
        .call() // Perform the network call
        .await?;

    assert_eq!(42, response.value);

    let response = contract_instance
        .increment_counter(10)
        .tx_params(params)
        .call()
        .await?;

    assert_eq!(52, response.value);
    Ok(())
}

#[tokio::test]
async fn test_input_message() -> Result<(), Error> {
    abigen!(
        MyContract,
        "packages/fuels/tests/test_projects/contract_test/out/debug/contract_test-abi.json"
    );

    let compare_messages =
        |messages_from_provider: Vec<OtherMessage>, used_messages: Vec<Message>| -> bool {
            iter::zip(&used_messages, &messages_from_provider).all(|(a, b)| {
                a.sender == b.sender.0 .0
                    && a.recipient == b.recipient.0 .0
                    && a.owner == b.owner.0 .0
                    && a.nonce == b.nonce.0
                    && a.amount == b.amount.0
            })
        };

    let mut wallet = WalletUnlocked::new_random(None);

    let messages = setup_single_message(
        &Bech32Address {
            hrp: "".to_string(),
            hash: Default::default(),
        },
        wallet.address(),
        DEFAULT_COIN_AMOUNT,
        0,
        vec![1, 2],
    );

    let (provider, _) = setup_test_provider(vec![], messages.clone(), None).await;
    wallet.set_provider(provider);

    let contract_id = Contract::deploy(
        "tests/test_projects/contract_test/out/debug/contract_test.bin",
        &wallet,
        TxParameters::default(),
        StorageConfiguration::default(),
    )
    .await?;

    let contract_instance_connected =
        MyContractBuilder::new(contract_id.to_string(), wallet.clone()).build();

    let messages_from_provider = wallet.get_messages().await?;
    assert!(compare_messages(messages_from_provider, messages));

    let response = contract_instance_connected
        .initialize_counter(42) // Build the ABI call
        .call()
        .await?;

    assert_eq!(42, response.value);

    Ok(())
}

#[tokio::test]
async fn generics_test() -> anyhow::Result<()> {
    setup_contract_test!(
        contract_instance,
        wallet,
        "packages/fuels/tests/test_projects/generics"
    );

    {
        // ANCHOR: generic
        // simple struct with a single generic param
        let arg1 = SimpleGeneric {
            single_generic_param: 123u64,
        };

        let result = contract_instance
            .struct_w_generic(arg1.clone())
            .call()
            .await?
            .value;

        assert_eq!(result, arg1);
        // ANCHOR_END: generic
    }
    {
        // struct that delegates the generic param internally
        let arg1 = PassTheGenericOn {
            one: SimpleGeneric {
                single_generic_param: "abc".try_into()?,
            },
        };

        let result = contract_instance
            .struct_delegating_generic(arg1.clone())
            .call()
            .await?
            .value;

        assert_eq!(result, arg1);
    }
    {
        // struct that has the generic in an array
        let arg1 = StructWArrayGeneric { a: [1u32, 2u32] };

        let result = contract_instance
            .struct_w_generic_in_array(arg1.clone())
            .call()
            .await?
            .value;

        assert_eq!(result, arg1);
    }
    {
        // struct that has the generic in a tuple
        let arg1 = StructWTupleGeneric { a: (1, 2) };

        let result = contract_instance
            .struct_w_generic_in_tuple(arg1.clone())
            .call()
            .await?
            .value;

        assert_eq!(result, arg1);
    }
    {
        // struct with generic in variant
        let arg1 = EnumWGeneric::b(10);
        let result = contract_instance
            .enum_w_generic(arg1.clone())
            .call()
            .await?
            .value;

        assert_eq!(result, arg1);
    }
    {
        // complex case
        let pass_through = PassTheGenericOn {
            one: SimpleGeneric {
                single_generic_param: "ab".try_into()?,
            },
        };
        let w_arr_generic = StructWArrayGeneric {
            a: [pass_through.clone(), pass_through],
        };

        let arg1 = MegaExample {
            a: ([Bits256([0; 32]), Bits256([0; 32])], "ab".try_into()?),
            b: (
                [EnumWGeneric::b(StructWTupleGeneric {
                    a: (w_arr_generic.clone(), w_arr_generic),
                })],
                10u32,
            ),
        };

        let result = contract_instance
            .complex_test(arg1.clone())
            .call()
            .await?
            .value;

        assert_eq!(result, arg1);
    }

    Ok(())
}

#[tokio::test]
async fn test_gas_forwarded_defaults_to_tx_limit() -> Result<(), Error> {
    setup_contract_test!(
        contract_instance,
        wallet,
        "packages/fuels/tests/test_projects/contract_test"
    );

    let gas_limit = 225883;
    let response = contract_instance
        .initialize_counter(42)
        .tx_params(TxParameters::new(None, Some(gas_limit), None))
        .call()
        .await?;

    let gas_forwarded = response
        .receipts
        .iter()
        .find(|r| matches!(r, Receipt::Call { .. }))
        .unwrap()
        .gas()
        .unwrap();

    assert_eq!(gas_limit, gas_forwarded);

    Ok(())
}

#[tokio::test]
async fn test_rust_option_can_be_decoded() -> Result<(), Box<dyn std::error::Error>> {
    abigen!(
        MyContract,
        "packages/fuels/tests/test_projects/options/out/debug/options-abi.json"
    );

    let wallet = launch_provider_and_get_wallet().await;

    let contract_id = Contract::deploy(
        "tests/test_projects/options/out/debug/options.bin",
        &wallet,
        TxParameters::default(),
        StorageConfiguration::default(),
    )
    .await?;

    let contract_instance = MyContractBuilder::new(contract_id.to_string(), wallet.clone()).build();

    let expected_address =
        Address::from_str("0xd58573593432a30a800f97ad32f877425c223a9e427ab557aab5d5bb89156db0")?;

    let s = TestStruct {
        option: Some(expected_address),
    };

    let e = TestEnum::EnumOption(Some(expected_address));

    let expected_some_address = Some(expected_address);
    let response = contract_instance.get_some_address().call().await?;

    assert_eq!(response.value, expected_some_address);

    let expected_some_u64 = Some(10);
    let response = contract_instance.get_some_u64().call().await?;

    assert_eq!(response.value, expected_some_u64);

    let response = contract_instance.get_some_struct().call().await?;
    assert_eq!(response.value, Some(s.clone()));

    let response = contract_instance.get_some_enum().call().await?;
    assert_eq!(response.value, Some(e.clone()));

    let response = contract_instance.get_some_tuple().call().await?;
    assert_eq!(response.value, Some((s.clone(), e.clone())));

    let expected_none = None;
    let response = contract_instance.get_none().call().await?;

    assert_eq!(response.value, expected_none);

    Ok(())
}

#[tokio::test]
async fn test_rust_option_can_be_encoded() -> Result<(), Box<dyn std::error::Error>> {
    abigen!(
        MyContract,
        "packages/fuels/tests/test_projects/options/out/debug/options-abi.json"
    );

    let wallet = launch_provider_and_get_wallet().await;

    let contract_id = Contract::deploy(
        "tests/test_projects/options/out/debug/options.bin",
        &wallet,
        TxParameters::default(),
        StorageConfiguration::default(),
    )
    .await?;

    let expected_address =
        Address::from_str("0xd58573593432a30a800f97ad32f877425c223a9e427ab557aab5d5bb89156db0")?;

    let s = TestStruct {
        option: Some(expected_address),
    };

    let e = TestEnum::EnumOption(Some(expected_address));

    let contract_instance = MyContractBuilder::new(contract_id.to_string(), wallet.clone()).build();
    let expected_u64 = Some(36);
    let response = contract_instance
        .input_primitive(expected_u64)
        .call()
        .await?;

    assert!(response.value);

    let expected_struct = Some(s);
    let response = contract_instance
        .input_struct(expected_struct)
        .call()
        .await?;

    assert!(response.value);

    let expected_enum = Some(e);
    let response = contract_instance.input_enum(expected_enum).call().await?;

    assert!(response.value);

    let expected_none = None;
    let response = contract_instance.input_none(expected_none).call().await?;

    assert!(response.value);

    Ok(())
}

#[tokio::test]
async fn test_rust_result_can_be_decoded() -> Result<(), Box<dyn std::error::Error>> {
    abigen!(
        MyContract,
        "packages/fuels/tests/test_projects/results/out/debug/results-abi.json"
    );

    let wallet = launch_provider_and_get_wallet().await;

    let contract_id = Contract::deploy(
        "tests/test_projects/results/out/debug/results.bin",
        &wallet,
        TxParameters::default(),
        StorageConfiguration::default(),
    )
    .await?;

    let contract_instance = MyContractBuilder::new(contract_id.to_string(), wallet.clone()).build();

    let expected_address =
        Address::from_str("0xd58573593432a30a800f97ad32f877425c223a9e427ab557aab5d5bb89156db0")?;

    let s = TestStruct {
        option: Some(expected_address),
    };

    let e = TestEnum::EnumOption(Some(expected_address));

    let expected_ok_address = Ok(expected_address);
    let response = contract_instance.get_ok_address().call().await?;

    assert_eq!(response.value, expected_ok_address);

    let expected_some_u64 = Ok(10);
    let response = contract_instance.get_ok_u64().call().await?;

    assert_eq!(response.value, expected_some_u64);

    let response = contract_instance.get_ok_struct().call().await?;
    assert_eq!(response.value, Ok(s.clone()));

    let response = contract_instance.get_ok_enum().call().await?;
    assert_eq!(response.value, Ok(e.clone()));

    let response = contract_instance.get_ok_tuple().call().await?;
    assert_eq!(response.value, Ok((s, e)));

    let expected_error = Err(TestError::NoAddress("error".try_into().unwrap()));
    let response = contract_instance.get_error().call().await?;

    assert_eq!(response.value, expected_error);

    Ok(())
}

#[tokio::test]
async fn test_rust_result_can_be_encoded() -> Result<(), Box<dyn std::error::Error>> {
    abigen!(
        MyContract,
        "packages/fuels/tests/test_projects/results/out/debug/results-abi.json"
    );

    let wallet = launch_provider_and_get_wallet().await;

    let contract_id = Contract::deploy(
        "tests/test_projects/results/out/debug/results.bin",
        &wallet,
        TxParameters::default(),
        StorageConfiguration::default(),
    )
    .await?;

    let contract_instance = MyContractBuilder::new(contract_id.to_string(), wallet.clone()).build();

    let expected_address =
        Address::from_str("0xd58573593432a30a800f97ad32f877425c223a9e427ab557aab5d5bb89156db0")?;

    let expected_ok_address = Ok(expected_address);
    let response = contract_instance
        .input_ok(expected_ok_address)
        .call()
        .await?;

    assert!(response.value);

    let expected_error = Err(TestError::NoAddress("error".try_into().unwrap()));
    let response = contract_instance.input_error(expected_error).call().await?;

    assert!(response.value);

    Ok(())
}

#[tokio::test]
<<<<<<< HEAD
async fn test_vector() -> Result<(), Error> {
    abigen!(
        MyContract,
        "packages/fuels/tests/test_projects/vectors/out/debug/vectors-abi.json"
    );

    let wallet = launch_provider_and_get_wallet().await;

    let contract_id = Contract::deploy(
        "tests/test_projects/vectors/out/debug/vectors.bin",
=======
async fn test_script_interface() -> Result<(), Error> {
    let wallet = launch_provider_and_get_wallet().await;

    let contract_id = Contract::deploy(
        "../../packages/fuels/tests/test_projects/contract_test/out/debug/contract_test.bin",
>>>>>>> 0972f1dd
        &wallet,
        TxParameters::default(),
        StorageConfiguration::default(),
    )
    .await?;

<<<<<<< HEAD
    let contract_instance = MyContractBuilder::new(contract_id.to_string(), wallet).build();

    {
        // vec of u32s
        let arg = vec![0, 1, 2];
        let result = contract_instance.u32_vec(arg.clone()).call().await?.value;
        assert_eq!(result, arg);
    }
    {
        // vec of vecs of u32s
        let arg = vec![vec![0, 1, 2], vec![0, 1, 2]];
        let result = contract_instance
            .vec_in_vec(arg.clone())
            .call()
            .await?
            .value;
        assert_eq!(result, arg);
    }
    {
        // vec of structs
        let arg = vec![SomeStruct { a: 0 }, SomeStruct { a: 1 }];
        let result = contract_instance
            .struct_in_vec(arg.clone())
            .call()
            .await?
            .value;
        assert_eq!(result, arg);
    }
    {
        // vec in struct
        let arg = SomeStruct { a: vec![0, 1, 2] };
        let result = contract_instance
            .vec_in_struct(arg.clone())
            .call()
            .await?
            .value;
        assert_eq!(result, arg);
    }
    {
        // array in vec
        let arg = vec![[0u64, 1u64], [0u64, 1u64]];
        let result = contract_instance
            .array_in_vec(arg.clone())
            .call()
            .await?
            .value;
        assert_eq!(result, arg);
    }
    {
        // vec in array
        let arg = [vec![0, 1, 2], vec![0, 1, 2]];
        let result = contract_instance
            .vec_in_array(arg.clone())
            .call()
            .await?
            .value;
        assert_eq!(result, arg);
    }
    {
        // vec in enum
        let arg = SomeEnum::a(vec![0, 1, 2]);
        let result = contract_instance
            .vec_in_enum(arg.clone())
            .call()
            .await?
            .value;
        assert_eq!(result, arg);
    }
    {
        // enum in vec
        let arg = vec![SomeEnum::a(0), SomeEnum::a(1)];
        let result = contract_instance
            .enum_in_vec(arg.clone())
            .call()
            .await?
            .value;
        assert_eq!(result, arg);
    }
    {
        // tuple in vec
        let arg = vec![(0, 0), (1, 1)];
        let result = contract_instance
            .tuple_in_vec(arg.clone())
            .call()
            .await?
            .value;
        assert_eq!(result, arg);
    }
    {
        // vec in tuple
        let arg = (vec![0, 1, 2], vec![0, 1, 2]);
        let result = contract_instance
            .vec_in_tuple(arg.clone())
            .call()
            .await?
            .value;
        assert_eq!(result, arg);
    }
=======
    let contract_coins = wallet
        .get_provider()?
        .get_contract_balances(&contract_id)
        .await?;
    assert!(contract_coins.is_empty());

    let amount = 100;
    let asset_id = Default::default();
    let tx_parameters = TxParameters::default();
    let zeroes = Bytes32::zeroed();
    let plain_contract_id: ContractId = contract_id.clone().into();

    let mut inputs = vec![Input::contract(
        UtxoId::new(zeroes, 0),
        zeroes,
        zeroes,
        TxPointer::default(),
        plain_contract_id,
    )];
    inputs.extend(
        wallet
            .get_asset_inputs_for_amount(asset_id, amount, 0)
            .await?,
    );

    let outputs = vec![
        Output::contract(0, zeroes, zeroes),
        Output::change(wallet.address().into(), 0, asset_id),
    ];

    let script_data: Vec<u8> = [
        plain_contract_id.to_vec(),
        amount.to_be_bytes().to_vec(),
        asset_id.to_vec(),
    ]
    .into_iter()
    .flatten()
    .collect();

    let script = vec![
        Opcode::gtf(0x10, 0x00, GTFArgs::ScriptData),
        Opcode::ADDI(0x11, 0x10, ContractId::LEN as u16),
        Opcode::LW(0x11, 0x11, 0),
        Opcode::ADDI(0x12, 0x11, WORD_SIZE as u16),
        Opcode::TR(0x10, 0x11, 0x12),
        Opcode::RET(REG_ONE),
    ]
    .into_iter()
    .collect();

    ScriptBuilder::new()
        .set_gas_price(tx_parameters.gas_price)
        .set_gas_limit(tx_parameters.gas_limit)
        .set_maturity(tx_parameters.maturity)
        .set_script(script)
        .set_script_data(script_data)
        .set_inputs(inputs.to_vec())
        .set_outputs(outputs.to_vec())
        .set_amount(amount)
        .build(&wallet)
        .await?
        .call(wallet.get_provider()?)
        .await?;

    let contract_coins = wallet
        .get_provider()?
        .get_contract_balances(&contract_id)
        .await?;
    assert_eq!(contract_coins.len(), 1);
>>>>>>> 0972f1dd

    Ok(())
}<|MERGE_RESOLUTION|>--- conflicted
+++ resolved
@@ -3744,31 +3744,107 @@
 }
 
 #[tokio::test]
-<<<<<<< HEAD
-async fn test_vector() -> Result<(), Error> {
-    abigen!(
-        MyContract,
-        "packages/fuels/tests/test_projects/vectors/out/debug/vectors-abi.json"
-    );
-
-    let wallet = launch_provider_and_get_wallet().await;
-
-    let contract_id = Contract::deploy(
-        "tests/test_projects/vectors/out/debug/vectors.bin",
-=======
 async fn test_script_interface() -> Result<(), Error> {
     let wallet = launch_provider_and_get_wallet().await;
 
     let contract_id = Contract::deploy(
         "../../packages/fuels/tests/test_projects/contract_test/out/debug/contract_test.bin",
->>>>>>> 0972f1dd
         &wallet,
         TxParameters::default(),
         StorageConfiguration::default(),
     )
     .await?;
 
-<<<<<<< HEAD
+    let contract_coins = wallet
+        .get_provider()?
+        .get_contract_balances(&contract_id)
+        .await?;
+    assert!(contract_coins.is_empty());
+
+    let amount = 100;
+    let asset_id = Default::default();
+    let tx_parameters = TxParameters::default();
+    let zeroes = Bytes32::zeroed();
+    let plain_contract_id: ContractId = contract_id.clone().into();
+
+    let mut inputs = vec![Input::contract(
+        UtxoId::new(zeroes, 0),
+        zeroes,
+        zeroes,
+        TxPointer::default(),
+        plain_contract_id,
+    )];
+    inputs.extend(
+        wallet
+            .get_asset_inputs_for_amount(asset_id, amount, 0)
+            .await?,
+    );
+
+    let outputs = vec![
+        Output::contract(0, zeroes, zeroes),
+        Output::change(wallet.address().into(), 0, asset_id),
+    ];
+
+    let script_data: Vec<u8> = [
+        plain_contract_id.to_vec(),
+        amount.to_be_bytes().to_vec(),
+        asset_id.to_vec(),
+    ]
+    .into_iter()
+    .flatten()
+    .collect();
+
+    let script = vec![
+        Opcode::gtf(0x10, 0x00, GTFArgs::ScriptData),
+        Opcode::ADDI(0x11, 0x10, ContractId::LEN as u16),
+        Opcode::LW(0x11, 0x11, 0),
+        Opcode::ADDI(0x12, 0x11, WORD_SIZE as u16),
+        Opcode::TR(0x10, 0x11, 0x12),
+        Opcode::RET(REG_ONE),
+    ]
+    .into_iter()
+    .collect();
+
+    ScriptBuilder::new()
+        .set_gas_price(tx_parameters.gas_price)
+        .set_gas_limit(tx_parameters.gas_limit)
+        .set_maturity(tx_parameters.maturity)
+        .set_script(script)
+        .set_script_data(script_data)
+        .set_inputs(inputs.to_vec())
+        .set_outputs(outputs.to_vec())
+        .set_amount(amount)
+        .build(&wallet)
+        .await?
+        .call(wallet.get_provider()?)
+        .await?;
+
+    let contract_coins = wallet
+        .get_provider()?
+        .get_contract_balances(&contract_id)
+        .await?;
+    assert_eq!(contract_coins.len(), 1);
+
+    Ok(())
+}
+
+#[tokio::test]
+async fn test_vector() -> Result<(), Error> {
+    abigen!(
+        MyContract,
+        "packages/fuels/tests/test_projects/vectors/out/debug/vectors-abi.json"
+    );
+
+    let wallet = launch_provider_and_get_wallet().await;
+
+    let contract_id = Contract::deploy(
+        "tests/test_projects/vectors/out/debug/vectors.bin",
+        &wallet,
+        TxParameters::default(),
+        StorageConfiguration::default(),
+    )
+    .await?;
+
     let contract_instance = MyContractBuilder::new(contract_id.to_string(), wallet).build();
 
     {
@@ -3867,77 +3943,6 @@
             .value;
         assert_eq!(result, arg);
     }
-=======
-    let contract_coins = wallet
-        .get_provider()?
-        .get_contract_balances(&contract_id)
-        .await?;
-    assert!(contract_coins.is_empty());
-
-    let amount = 100;
-    let asset_id = Default::default();
-    let tx_parameters = TxParameters::default();
-    let zeroes = Bytes32::zeroed();
-    let plain_contract_id: ContractId = contract_id.clone().into();
-
-    let mut inputs = vec![Input::contract(
-        UtxoId::new(zeroes, 0),
-        zeroes,
-        zeroes,
-        TxPointer::default(),
-        plain_contract_id,
-    )];
-    inputs.extend(
-        wallet
-            .get_asset_inputs_for_amount(asset_id, amount, 0)
-            .await?,
-    );
-
-    let outputs = vec![
-        Output::contract(0, zeroes, zeroes),
-        Output::change(wallet.address().into(), 0, asset_id),
-    ];
-
-    let script_data: Vec<u8> = [
-        plain_contract_id.to_vec(),
-        amount.to_be_bytes().to_vec(),
-        asset_id.to_vec(),
-    ]
-    .into_iter()
-    .flatten()
-    .collect();
-
-    let script = vec![
-        Opcode::gtf(0x10, 0x00, GTFArgs::ScriptData),
-        Opcode::ADDI(0x11, 0x10, ContractId::LEN as u16),
-        Opcode::LW(0x11, 0x11, 0),
-        Opcode::ADDI(0x12, 0x11, WORD_SIZE as u16),
-        Opcode::TR(0x10, 0x11, 0x12),
-        Opcode::RET(REG_ONE),
-    ]
-    .into_iter()
-    .collect();
-
-    ScriptBuilder::new()
-        .set_gas_price(tx_parameters.gas_price)
-        .set_gas_limit(tx_parameters.gas_limit)
-        .set_maturity(tx_parameters.maturity)
-        .set_script(script)
-        .set_script_data(script_data)
-        .set_inputs(inputs.to_vec())
-        .set_outputs(outputs.to_vec())
-        .set_amount(amount)
-        .build(&wallet)
-        .await?
-        .call(wallet.get_provider()?)
-        .await?;
-
-    let contract_coins = wallet
-        .get_provider()?
-        .get_contract_balances(&contract_id)
-        .await?;
-    assert_eq!(contract_coins.len(), 1);
->>>>>>> 0972f1dd
 
     Ok(())
 }