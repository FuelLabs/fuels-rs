--- conflicted
+++ resolved
@@ -1,23 +1,13 @@
+use std::default::Default;
+
 use fuels::{
-    core::{codec::ABIEncoder, traits::Tokenizable},
+    core::{
+        codec::{ABIEncoder, EncoderConfig},
+        traits::Tokenizable,
+    },
     prelude::*,
-<<<<<<< HEAD
     types::{coin::Coin, coin_type::CoinType, input::Input, message::Message, output::Output},
-=======
-    types::{
-        coin::Coin,
-        message::Message,
-        transaction_builders::{BuildableTransaction, ScriptTransactionBuilder},
-    },
 };
-use fuels_core::codec::EncoderConfig;
-use fuels_core::{
-    codec::ABIEncoder,
-    traits::Tokenizable,
-    types::{coin_type::CoinType, input::Input},
->>>>>>> 4cafbdf7
-};
-use std::default::Default;
 
 async fn assert_address_balance(
     address: &Bech32Address,
@@ -898,23 +888,29 @@
 }
 
 #[tokio::test]
-async fn test_predicate_encoder_config_is_applied() -> Result<()> {
-    let encoder_config = EncoderConfig {
-        max_tokens: 1,
-        ..Default::default()
-    };
+async fn predicate_encoder_config_is_applied() -> Result<()> {
     abigen!(Predicate(
         name = "MyPredicate",
         abi = "packages/fuels/tests/predicates/basic_predicate/out/debug/basic_predicate-abi.json"
     ));
-    let _encoding_ok = MyPredicateEncoder::default()
-        .encode_data(4097, 4097)
-        .expect("Should not fail as it uses the default encoder config");
-    let encoding_error = MyPredicateEncoder::new(encoder_config)
-        .encode_data(4097, 4097)
-        .unwrap_err();
-    assert!(encoding_error
-        .to_string()
-        .contains("Token limit (1) reached while encoding"));
+    {
+        let _encoding_ok = MyPredicateEncoder::default()
+            .encode_data(4097, 4097)
+            .expect("should not fail as it uses the default encoder config");
+    }
+    {
+        let encoder_config = EncoderConfig {
+            max_tokens: 1,
+            ..Default::default()
+        };
+        let encoding_error = MyPredicateEncoder::new(encoder_config)
+            .encode_data(4097, 4097)
+            .expect_err("should fail");
+
+        assert!(encoding_error
+            .to_string()
+            .contains("token limit `1` reached while encoding"));
+    }
+
     Ok(())
 }