use fuel_tx::Output;
use fuels::{
    accounts::{predicate::Predicate, Account},
    prelude::*,
    types::{
        coin::Coin,
        message::Message,
        transaction_builders::{ScriptTransactionBuilder, TransactionBuilder},
    },
};
use fuels_core::types::{coin_type::CoinType, input::Input};

async fn assert_address_balance(
    address: &Bech32Address,
    provider: &Provider,
    asset_id: AssetId,
    amount: u64,
) {
    let balance = provider
        .get_asset_balance(address, asset_id)
        .await
        .expect("Could not retrieve balance");
    assert_eq!(balance, amount);
}

fn get_test_coins_and_messages(
    address: &Bech32Address,
    num_coins: u64,
    num_messages: u64,
    amount: u64,
    start_nonce: u64,
) -> (Vec<Coin>, Vec<Message>, AssetId) {
    let asset_id = AssetId::default();
    let coins = setup_single_asset_coins(address, asset_id, num_coins, amount);
    let messages = (0..num_messages)
        .map(|i| {
            setup_single_message(
                &Bech32Address::default(),
                address,
                amount,
                (start_nonce + i).into(),
                vec![],
            )
        })
        .collect();

    (coins, messages, asset_id)
}

fn get_test_message_w_data(address: &Bech32Address, amount: u64, nonce: u64) -> Message {
    setup_single_message(
        &Bech32Address::default(),
        address,
        amount,
        nonce.into(),
        vec![1, 2, 3],
    )
}

// Setup function used to assign coins and messages to a predicate address
// and create a `receiver` wallet
async fn setup_predicate_test(
    predicate_address: &Bech32Address,
    num_coins: u64,
    num_messages: u64,
    amount: u64,
) -> Result<(Provider, u64, WalletUnlocked, u64, AssetId)> {
    let receiver_num_coins = 1;
    let receiver_amount = 1;
    let receiver_balance = receiver_num_coins * receiver_amount;

    let predicate_balance = (num_coins + num_messages) * amount;
    let mut receiver = WalletUnlocked::new_random(None);

    let (mut coins, messages, asset_id) =
        get_test_coins_and_messages(predicate_address, num_coins, num_messages, amount, 0);

    coins.extend(setup_single_asset_coins(
        receiver.address(),
        asset_id,
        receiver_num_coins,
        receiver_amount,
    ));

    coins.extend(setup_single_asset_coins(
        predicate_address,
        AssetId::from([1u8; 32]),
        num_coins,
        amount,
    ));

    let config = Config {
        manual_blocks_enabled: true,
        ..Config::local_node()
    };
<<<<<<< HEAD
    let (provider, _address) = setup_test_provider(coins, messages, Some(config), None).await?;
=======
    let provider = setup_test_provider(coins, messages, Some(config), None).await;
>>>>>>> 337d0eaa
    receiver.set_provider(provider.clone());

    Ok((
        provider,
        predicate_balance,
        receiver,
        receiver_balance,
        asset_id,
    ))
}

#[tokio::test]
async fn transfer_coins_and_messages_to_predicate() -> Result<()> {
    let num_coins = 16;
    let num_messages = 32;
    let amount = 64;
    let total_balance = (num_coins + num_messages) * amount;

    let mut wallet = WalletUnlocked::new_random(None);

    let (coins, messages, asset_id) =
        get_test_coins_and_messages(wallet.address(), num_coins, num_messages, amount, 0);

<<<<<<< HEAD
    let (provider, _address) = setup_test_provider(coins, messages, None, None).await?;
=======
    let provider = setup_test_provider(coins, messages, None, None).await;
>>>>>>> 337d0eaa

    wallet.set_provider(provider.clone());

    let predicate =
        Predicate::load_from("tests/predicates/basic_predicate/out/debug/basic_predicate.bin")?
            .with_provider(provider.clone());

    wallet
        .transfer(
            predicate.address(),
            total_balance,
            asset_id,
            TxParameters::default(),
        )
        .await?;

    // The predicate has received the funds
    assert_address_balance(predicate.address(), &provider, asset_id, total_balance).await;
    Ok(())
}

#[tokio::test]
async fn spend_predicate_coins_messages_basic() -> Result<()> {
    abigen!(Predicate(
        name = "MyPredicate",
        abi = "packages/fuels/tests/predicates/basic_predicate/out/debug/basic_predicate-abi.json"
    ));

    let predicate_data = MyPredicateEncoder::encode_data(4097, 4097);

    let mut predicate: Predicate =
        Predicate::load_from("tests/predicates/basic_predicate/out/debug/basic_predicate.bin")?
            .with_data(predicate_data);

    let num_coins = 4;
    let num_messages = 8;
    let amount = 16;
    let (provider, predicate_balance, receiver, receiver_balance, asset_id) =
        setup_predicate_test(predicate.address(), num_coins, num_messages, amount).await?;

    predicate.set_provider(provider.clone());

    predicate
        .transfer(
            receiver.address(),
            predicate_balance,
            asset_id,
            TxParameters::default(),
        )
        .await?;

    // The predicate has spent the funds
    assert_address_balance(predicate.address(), &provider, asset_id, 0).await;

    // Funds were transferred
    assert_address_balance(
        receiver.address(),
        &provider,
        asset_id,
        receiver_balance + predicate_balance,
    )
    .await;

    Ok(())
}

#[tokio::test]
async fn pay_with_predicate() -> Result<()> {
    abigen!(
        Contract(
            name = "MyContract",
            abi = "packages/fuels/tests/contracts/contract_test/out/debug/contract_test-abi.json"
        ),
        Predicate(
            name = "MyPredicate",
            abi = "packages/fuels/tests/types/predicates/u64/out/debug/u64-abi.json"
        )
    );

    let predicate_data = MyPredicateEncoder::encode_data(32768);

    let mut predicate: Predicate =
        Predicate::load_from("tests/types/predicates/u64/out/debug/u64.bin")?
            .with_data(predicate_data);

    let num_coins = 4;
    let num_messages = 8;
    let amount = 16;
    let (provider, _predicate_balance, _receiver, _receiver_balance, _asset_id) =
        setup_predicate_test(predicate.address(), num_coins, num_messages, amount).await?;

    predicate.set_provider(provider.clone());

    let contract_id = Contract::load_from(
        "tests/contracts/contract_test/out/debug/contract_test.bin",
        LoadConfiguration::default(),
    )?
    .deploy(&predicate, TxParameters::default())
    .await?;

    let contract_methods = MyContract::new(contract_id.clone(), predicate.clone()).methods();
    let tx_params = TxParameters::new(1, 1000000, 0);

    assert_eq!(predicate.get_asset_balance(&BASE_ASSET_ID).await?, 192);

    let response = contract_methods
        .initialize_counter(42) // Build the ABI call
        .tx_params(tx_params)
        .call()
        .await?;

    assert_eq!(42, response.value);
    assert_eq!(predicate.get_asset_balance(&BASE_ASSET_ID).await?, 191);

    Ok(())
}

#[tokio::test]
async fn pay_with_predicate_vector_data() -> Result<()> {
    abigen!(
        Contract(
            name = "MyContract",
            abi = "packages/fuels/tests/contracts/contract_test/out/debug/contract_test-abi.json"
        ),
        Predicate(
        name = "MyPredicate",
        abi =
            "packages/fuels/tests/types/predicates/predicate_vector/out/debug/predicate_vector-abi.json"
        )
    );

    let predicate_data = MyPredicateEncoder::encode_data(12, 30, vec![2, 4, 42]);

    let mut predicate: Predicate = Predicate::load_from(
        "tests/types/predicates/predicate_vector/out/debug/predicate_vector.bin",
    )?
    .with_data(predicate_data);

    let num_coins = 4;
    let num_messages = 8;
    let amount = 16;
    let (provider, _predicate_balance, _receiver, _receiver_balance, _asset_id) =
        setup_predicate_test(predicate.address(), num_coins, num_messages, amount).await?;

    predicate.set_provider(provider.clone());

    let contract_id = Contract::load_from(
        "tests/contracts/contract_test/out/debug/contract_test.bin",
        LoadConfiguration::default(),
    )?
    .deploy(&predicate, TxParameters::default())
    .await?;

    let contract_methods = MyContract::new(contract_id.clone(), predicate.clone()).methods();
    let tx_params = TxParameters::default()
        .with_gas_price(1)
        .with_gas_limit(1000000);

    assert_eq!(predicate.get_asset_balance(&BASE_ASSET_ID).await?, 192);

    let response = contract_methods
        .initialize_counter(42)
        .tx_params(tx_params)
        .call()
        .await?;

    assert_eq!(42, response.value);
    assert_eq!(predicate.get_asset_balance(&BASE_ASSET_ID).await?, 191);

    Ok(())
}

#[tokio::test]
async fn predicate_contract_transfer() -> Result<()> {
    abigen!(Predicate(
        name = "MyPredicate",
        abi =
            "packages/fuels/tests/types/predicates/predicate_vector/out/debug/predicate_vector-abi.json"
    ));

    let predicate_data = MyPredicateEncoder::encode_data(2, 40, vec![2, 4, 42]);

    let mut predicate: Predicate = Predicate::load_from(
        "tests/types/predicates/predicate_vector/out/debug/predicate_vector.bin",
    )?
    .with_data(predicate_data);

    let num_coins = 4;
    let num_messages = 8;
    let amount = 300;
    let (provider, _predicate_balance, _receiver, _receiver_balance, _asset_id) =
        setup_predicate_test(predicate.address(), num_coins, num_messages, amount).await?;

    predicate.set_provider(provider.clone());

    let contract_id = Contract::load_from(
        "tests/contracts/contract_test/out/debug/contract_test.bin",
        LoadConfiguration::default(),
    )?
    .deploy(&predicate, TxParameters::default())
    .await?;

    let contract_balances = predicate
        .try_provider()?
        .get_contract_balances(&contract_id)
        .await?;
    assert!(contract_balances.is_empty());

    let amount = 300;
    predicate
        .force_transfer_to_contract(
            &contract_id,
            amount,
            AssetId::default(),
            TxParameters::default(),
        )
        .await?;

    let contract_balances = predicate
        .try_provider()?
        .get_contract_balances(&contract_id)
        .await?;
    assert_eq!(contract_balances.len(), 1);

    let random_asset_balance = contract_balances.get(&AssetId::default()).unwrap();
    assert_eq!(*random_asset_balance, 300);

    Ok(())
}

#[tokio::test]
async fn predicate_transfer_to_base_layer() -> Result<()> {
    use std::str::FromStr;

    use fuels::prelude::*;

    abigen!(Predicate(
        name = "MyPredicate",
        abi =
            "packages/fuels/tests/types/predicates/predicate_vector/out/debug/predicate_vector-abi.json"
    ));

    let predicate_data = MyPredicateEncoder::encode_data(22, 20, vec![2, 4, 42]);

    let mut predicate: Predicate = Predicate::load_from(
        "tests/types/predicates/predicate_vector/out/debug/predicate_vector.bin",
    )?
    .with_data(predicate_data);

    let num_coins = 4;
    let num_messages = 8;
    let amount = 300;
    let (provider, _predicate_balance, _receiver, _receiver_balance, _asset_id) =
        setup_predicate_test(predicate.address(), num_coins, num_messages, amount).await?;

    predicate.set_provider(provider.clone());

    let amount = 1000;
    let base_layer_address =
        Address::from_str("0x4710162c2e3a95a6faff05139150017c9e38e5e280432d546fae345d6ce6d8fe")
            .expect("Invalid address.");
    let base_layer_address = Bech32Address::from(base_layer_address);

    let (tx_id, msg_id, _receipts) = predicate
        .withdraw_to_base_layer(&base_layer_address, amount, TxParameters::default())
        .await?;

    // Create the next commit block to be able generate the proof
    provider.produce_blocks(1, None).await?;

    let proof = predicate
        .try_provider()?
        .get_message_proof(&tx_id, &msg_id, None, Some(2))
        .await?
        .expect("Failed to retrieve message proof.");

    assert_eq!(proof.amount, amount);
    assert_eq!(proof.recipient, base_layer_address);
    Ok(())
}

#[tokio::test]
async fn predicate_transfer_with_signed_resources() -> Result<()> {
    abigen!(Predicate(
        name = "MyPredicate",
        abi =
            "packages/fuels/tests/types/predicates/predicate_vector/out/debug/predicate_vector-abi.json"
    ));

    let predicate_data = MyPredicateEncoder::encode_data(2, 40, vec![2, 4, 42]);

    let mut predicate: Predicate = Predicate::load_from(
        "tests/types/predicates/predicate_vector/out/debug/predicate_vector.bin",
    )?
    .with_data(predicate_data);

    let predicate_num_coins = 4;
    let predicate_num_messages = 3;
    let predicate_amount = 1000;
    let predicate_balance = (predicate_num_coins + predicate_num_messages) * predicate_amount;

    let mut wallet = WalletUnlocked::new_random(None);
    let wallet_num_coins = 4;
    let wallet_num_messages = 3;
    let wallet_amount = 1000;
    let wallet_balance = (wallet_num_coins + wallet_num_messages) * wallet_amount;

    let (mut coins, mut messages, asset_id) = get_test_coins_and_messages(
        predicate.address(),
        predicate_num_coins,
        predicate_num_messages,
        predicate_amount,
        0,
    );
    let (wallet_coins, wallet_messages, _) = get_test_coins_and_messages(
        wallet.address(),
        wallet_num_coins,
        wallet_num_messages,
        wallet_amount,
        predicate_num_messages,
    );

    coins.extend(wallet_coins);
    messages.extend(wallet_messages);

<<<<<<< HEAD
    let (provider, _address) = setup_test_provider(coins, messages, None, None).await?;
=======
    let provider = setup_test_provider(coins, messages, None, None).await;
>>>>>>> 337d0eaa
    wallet.set_provider(provider.clone());
    predicate.set_provider(provider.clone());

    let mut inputs = wallet
        .get_asset_inputs_for_amount(asset_id, wallet_balance)
        .await?;
    let predicate_inputs = predicate
        .get_asset_inputs_for_amount(asset_id, predicate_balance)
        .await?;
    inputs.extend(predicate_inputs);

    let outputs = vec![Output::change(predicate.address().into(), 0, asset_id)];

    let params = provider.consensus_parameters();
    let mut tb = ScriptTransactionBuilder::prepare_transfer(inputs, outputs, Default::default())
        .with_consensus_parameters(params);
    wallet.sign_transaction(&mut tb);
    let tx = tb.build()?;

    provider.send_transaction_and_await_commit(tx).await?;

    assert_address_balance(
        predicate.address(),
        &provider,
        asset_id,
        predicate_balance + wallet_balance,
    )
    .await;

    Ok(())
}

#[tokio::test]
#[allow(unused_variables)]
async fn contract_tx_and_call_params_with_predicate() -> Result<()> {
    use fuels::prelude::*;

    abigen!(
        Contract(
            name = "MyContract",
            abi = "packages/fuels/tests/contracts/contract_test/out/debug/contract_test-abi.json"
        ),
        Predicate(
        name = "MyPredicate",
        abi =
            "packages/fuels/tests/types/predicates/predicate_vector/out/debug/predicate_vector-abi.json"
        )
    );

    let predicate_data = MyPredicateEncoder::encode_data(22, 20, vec![2, 4, 42]);

    let mut predicate: Predicate = Predicate::load_from(
        "tests/types/predicates/predicate_vector/out/debug/predicate_vector.bin",
    )?
    .with_data(predicate_data);

    let num_coins = 1;
    let num_messages = 1;
    let amount = 1000;
    let (provider, _predicate_balance, _receiver, _receiver_balance, _asset_id) =
        setup_predicate_test(predicate.address(), num_coins, num_messages, amount).await?;

    predicate.set_provider(provider.clone());

    let contract_id = Contract::load_from(
        "../../packages/fuels/tests/contracts/contract_test/out/debug/contract_test.bin",
        LoadConfiguration::default(),
    )?
    .deploy(&predicate, TxParameters::default())
    .await?;
    println!("Contract deployed @ {contract_id}");
    let contract_methods = MyContract::new(contract_id.clone(), predicate.clone()).methods();

    let my_tx_params = TxParameters::default().with_gas_price(1);

    let call_params_amount = 100;
    let call_params = CallParameters::default()
        .with_amount(call_params_amount)
        .with_asset_id(AssetId::default());

    {
        let response = contract_methods
            .get_msg_amount()
            .tx_params(my_tx_params)
            .call_params(call_params.clone())?
            .call()
            .await?;

        assert_eq!(
            predicate.get_asset_balance(&AssetId::default()).await?,
            1899
        );
    }
    {
        let custom_asset = AssetId::from([1u8; 32]);

        let response = contract_methods
            .get_msg_amount()
            .call_params(call_params)?
            .add_custom_asset(custom_asset, 100, Some(Bech32Address::default()))
            .call()
            .await?;

        assert_eq!(predicate.get_asset_balance(&custom_asset).await?, 900);
    }

    Ok(())
}

#[tokio::test]
#[allow(unused_variables)]
async fn diff_asset_predicate_payment() -> Result<()> {
    use fuels::prelude::*;

    abigen!(
        Contract(
            name = "MyContract",
            abi = "packages/fuels/tests/contracts/contract_test/out/debug/contract_test-abi.json"
        ),
        Predicate(
        name = "MyPredicate",
        abi =
            "packages/fuels/tests/types/predicates/predicate_vector/out/debug/predicate_vector-abi.json"
        )
    );

    let predicate_data = MyPredicateEncoder::encode_data(28, 14, vec![2, 4, 42]);

    let mut predicate: Predicate = Predicate::load_from(
        "tests/types/predicates/predicate_vector/out/debug/predicate_vector.bin",
    )?
    .with_data(predicate_data);

    let num_coins = 1;
    let num_messages = 1;
    let amount = 1_000_000_000;
    let (provider, _predicate_balance, _receiver, _receiver_balance, _asset_id) =
        setup_predicate_test(predicate.address(), num_coins, num_messages, amount).await?;

    predicate.set_provider(provider.clone());

    let contract_id = Contract::load_from(
        "../../packages/fuels/tests/contracts/contract_test/out/debug/contract_test.bin",
        LoadConfiguration::default(),
    )?
    .deploy(&predicate, TxParameters::default())
    .await?;

    let contract_methods = MyContract::new(contract_id.clone(), predicate.clone()).methods();

    let call_params = CallParameters::default()
        .with_amount(1_000_000)
        .with_asset_id(AssetId::from([1u8; 32]));

    let response = contract_methods
        .get_msg_amount()
        .call_params(call_params)?
        .call()
        .await?;

    Ok(())
}

#[tokio::test]
async fn predicate_configurables() -> Result<()> {
    // ANCHOR: predicate_configurables
    abigen!(Predicate(
        name = "MyPredicate",
        abi = "packages/fuels/tests/predicates/predicate_configurables/out/debug/predicate_configurables-abi.json"
    ));

    let new_struct = StructWithGeneric {
        field_1: 32u8,
        field_2: 64,
    };
    let new_enum = EnumWithGeneric::VariantTwo;

    let configurables = MyPredicateConfigurables::new()
        .with_STRUCT(new_struct.clone())
        .with_ENUM(new_enum.clone());

    let predicate_data = MyPredicateEncoder::encode_data(8u8, true, new_struct, new_enum);

    let mut predicate: Predicate = Predicate::load_from(
        "tests/predicates/predicate_configurables/out/debug/predicate_configurables.bin",
    )?
    .with_data(predicate_data)
    .with_configurables(configurables);
    // ANCHOR_END: predicate_configurables

    let num_coins = 4;
    let num_messages = 8;
    let amount = 16;
    let (provider, predicate_balance, receiver, receiver_balance, asset_id) =
        setup_predicate_test(predicate.address(), num_coins, num_messages, amount).await?;

    predicate.set_provider(provider.clone());

    predicate
        .transfer(
            receiver.address(),
            predicate_balance,
            asset_id,
            TxParameters::default(),
        )
        .await?;

    // The predicate has spent the funds
    assert_address_balance(predicate.address(), &provider, asset_id, 0).await;

    // Funds were transferred
    assert_address_balance(
        receiver.address(),
        &provider,
        asset_id,
        receiver_balance + predicate_balance,
    )
    .await;

    Ok(())
}

#[tokio::test]
async fn predicate_add_fee_persists_message_w_data() -> Result<()> {
    abigen!(Predicate(
        name = "MyPredicate",
        abi = "packages/fuels/tests/predicates/basic_predicate/out/debug/basic_predicate-abi.json"
    ));

    let predicate_data = MyPredicateEncoder::encode_data(4097, 4097);

    let mut predicate: Predicate =
        Predicate::load_from("tests/predicates/basic_predicate/out/debug/basic_predicate.bin")?
            .with_data(predicate_data);

    let amount = 1000;
    let coins = setup_single_asset_coins(predicate.address(), BASE_ASSET_ID, 1, amount);
    let message = get_test_message_w_data(predicate.address(), amount, Default::default());
    let message_input = Input::resource_predicate(
        CoinType::Message(message.clone()),
        predicate.code().clone(),
        predicate.data().clone(),
    );

<<<<<<< HEAD
    let (provider, _) = setup_test_provider(coins, vec![message.clone()], None, None).await?;
=======
    let provider = setup_test_provider(coins, vec![message.clone()], None, None).await;
>>>>>>> 337d0eaa
    predicate.set_provider(provider.clone());

    let params = provider.consensus_parameters();
    let tb = ScriptTransactionBuilder::prepare_transfer(
        vec![message_input.clone()],
        vec![],
        Default::default(),
    )
    .with_consensus_parameters(params);
    let tx = predicate.add_fee_resources(tb, 1000).await?;

    assert_eq!(tx.inputs().len(), 2);
    assert_eq!(tx.inputs()[0].message_id().unwrap(), message.message_id());

    Ok(())
}

#[tokio::test]
async fn predicate_transfer_non_base_asset() -> Result<()> {
    abigen!(Predicate(
        name = "MyPredicate",
        abi = "packages/fuels/tests/predicates/basic_predicate/out/debug/basic_predicate-abi.json"
    ));

    let predicate_data = MyPredicateEncoder::encode_data(32, 32);

    let mut predicate: Predicate =
        Predicate::load_from("tests/predicates/basic_predicate/out/debug/basic_predicate.bin")?
            .with_data(predicate_data);

    let mut wallet = WalletUnlocked::new_random(None);

    let amount = 5;
    let non_base_asset_id = AssetId::new([1; 32]);

    // wallet has base and predicate non base asset
    let mut coins = setup_single_asset_coins(wallet.address(), BASE_ASSET_ID, 1, amount);
    coins.extend(setup_single_asset_coins(
        predicate.address(),
        non_base_asset_id,
        1,
        amount,
    ));

<<<<<<< HEAD
    let (provider, _) = setup_test_provider(coins, vec![], None, None).await?;
=======
    let provider = setup_test_provider(coins, vec![], None, None).await;
>>>>>>> 337d0eaa
    predicate.set_provider(provider.clone());
    wallet.set_provider(provider.clone());

    let inputs = predicate
        .get_asset_inputs_for_amount(non_base_asset_id, amount)
        .await?;
    let outputs = vec![
        Output::change(wallet.address().into(), 0, non_base_asset_id),
        Output::change(wallet.address().into(), 0, BASE_ASSET_ID),
    ];

    let tb = ScriptTransactionBuilder::prepare_transfer(
        inputs,
        outputs,
        TxParameters::default().with_gas_price(1),
    )
    .with_consensus_parameters(provider.consensus_parameters());

    let tx = wallet.add_fee_resources(tb, 0).await?;

    let tx_id = provider.send_transaction_and_await_commit(tx).await?;
    provider.tx_status(&tx_id).await?.check(None)?;

    let wallet_balance = wallet.get_asset_balance(&non_base_asset_id).await?;

    assert_eq!(wallet_balance, amount);

    Ok(())
}<|MERGE_RESOLUTION|>--- conflicted
+++ resolved
@@ -93,11 +93,7 @@
         manual_blocks_enabled: true,
         ..Config::local_node()
     };
-<<<<<<< HEAD
-    let (provider, _address) = setup_test_provider(coins, messages, Some(config), None).await?;
-=======
-    let provider = setup_test_provider(coins, messages, Some(config), None).await;
->>>>>>> 337d0eaa
+    let provider = setup_test_provider(coins, messages, Some(config), None).await?;
     receiver.set_provider(provider.clone());
 
     Ok((
@@ -121,11 +117,7 @@
     let (coins, messages, asset_id) =
         get_test_coins_and_messages(wallet.address(), num_coins, num_messages, amount, 0);
 
-<<<<<<< HEAD
-    let (provider, _address) = setup_test_provider(coins, messages, None, None).await?;
-=======
-    let provider = setup_test_provider(coins, messages, None, None).await;
->>>>>>> 337d0eaa
+    let provider = setup_test_provider(coins, messages, None, None).await?;
 
     wallet.set_provider(provider.clone());
 
@@ -451,11 +443,7 @@
     coins.extend(wallet_coins);
     messages.extend(wallet_messages);
 
-<<<<<<< HEAD
-    let (provider, _address) = setup_test_provider(coins, messages, None, None).await?;
-=======
-    let provider = setup_test_provider(coins, messages, None, None).await;
->>>>>>> 337d0eaa
+    let provider = setup_test_provider(coins, messages, None, None).await?;
     wallet.set_provider(provider.clone());
     predicate.set_provider(provider.clone());
 
@@ -700,11 +688,7 @@
         predicate.data().clone(),
     );
 
-<<<<<<< HEAD
-    let (provider, _) = setup_test_provider(coins, vec![message.clone()], None, None).await?;
-=======
-    let provider = setup_test_provider(coins, vec![message.clone()], None, None).await;
->>>>>>> 337d0eaa
+    let provider = setup_test_provider(coins, vec![message.clone()], None, None).await?;
     predicate.set_provider(provider.clone());
 
     let params = provider.consensus_parameters();
@@ -749,11 +733,7 @@
         amount,
     ));
 
-<<<<<<< HEAD
-    let (provider, _) = setup_test_provider(coins, vec![], None, None).await?;
-=======
-    let provider = setup_test_provider(coins, vec![], None, None).await;
->>>>>>> 337d0eaa
+    let provider = setup_test_provider(coins, vec![], None, None).await?;
     predicate.set_provider(provider.clone());
     wallet.set_provider(provider.clone());
 
