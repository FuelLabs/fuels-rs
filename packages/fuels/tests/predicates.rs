use fuels::core::abi_encoder::ABIEncoder;
use fuels::prelude::*;
use std::str::FromStr;

async fn setup_predicate_test(
    file_path: &str,
    num_coins: u64,
    coin_amount: u64,
) -> Result<(Predicate, WalletUnlocked, WalletUnlocked, AssetId), Error> {
    let predicate = Predicate::load_from(file_path)?;

    let mut wallets = launch_custom_provider_and_get_wallets(
        WalletsConfig::new(Some(2), Some(num_coins), Some(coin_amount)),
        Some(Config {
<<<<<<< HEAD
            // predicates: true,
=======
>>>>>>> d19674eb
            utxo_validation: true,
            ..Config::local_node()
        }),
    )
    .await;

    let sender = wallets.pop().unwrap();
    let receiver = wallets.pop().unwrap();
    let asset_id = AssetId::default();

    Ok((predicate, sender, receiver, asset_id))
}

#[tokio::test]
async fn can_call_no_arg_predicate_returns_true() -> Result<(), Error> {
    let (predicate, sender, receiver, asset_id) = setup_predicate_test(
        "tests/predicates/predicate_true/out/debug/predicate_true.bin",
        1,
        16,
    )
    .await?;
    let provider = receiver.get_provider()?;
    let amount_to_predicate = 2;

    sender
        .transfer(
            predicate.address(),
            amount_to_predicate,
            asset_id,
            TxParameters::default(),
        )
        .await?;

    let receiver_balance_before = provider
        .get_asset_balance(receiver.address(), asset_id)
        .await?;
    assert_eq!(receiver_balance_before, 16);

    receiver
        .receive_from_predicate(
            predicate.address(),
            predicate.code(),
            amount_to_predicate,
            asset_id,
            None,
            TxParameters::default(),
        )
        .await?;

    let receiver_balance_after = provider
        .get_asset_balance(receiver.address(), asset_id)
        .await?;
    assert_eq!(
        receiver_balance_before + amount_to_predicate,
        receiver_balance_after
    );

    let predicate_balance = provider
        .get_asset_balance(predicate.address(), asset_id)
        .await?;
    assert_eq!(predicate_balance, 0);
    Ok(())
}

#[tokio::test]
async fn can_call_no_arg_predicate_returns_false() -> Result<(), Error> {
    let (predicate, sender, receiver, asset_id) = setup_predicate_test(
        "tests/predicates/predicate_false/out/debug/predicate_false.bin",
        1,
        16,
    )
    .await?;
    let provider = receiver.get_provider()?;
    let amount_to_predicate = 4;

    sender
        .transfer(
            predicate.address(),
            amount_to_predicate,
            asset_id,
            TxParameters::default(),
        )
        .await?;

    let receiver_balance_before = provider
        .get_asset_balance(receiver.address(), asset_id)
        .await?;
    assert_eq!(receiver_balance_before, 16);

    receiver
        .receive_from_predicate(
            predicate.address(),
            predicate.code(),
            amount_to_predicate,
            asset_id,
            None,
            TxParameters::default(),
        )
        .await
        .expect_err("should error");

    let receiver_balance_after = provider
        .get_asset_balance(receiver.address(), asset_id)
        .await?;
    assert_eq!(receiver_balance_before, receiver_balance_after);

    let predicate_balance = provider
        .get_asset_balance(predicate.address(), asset_id)
        .await?;
    assert_eq!(predicate_balance, amount_to_predicate);
    Ok(())
}

#[tokio::test]
async fn can_call_predicate_with_u32_data() -> Result<(), Error> {
    let (predicate, sender, receiver, asset_id) = setup_predicate_test(
        "tests/predicates/predicate_u32/out/debug/predicate_u32.bin",
        1,
        16,
    )
    .await?;
    let provider = receiver.get_provider()?;
    let amount_to_predicate = 8;

    sender
        .transfer(
            predicate.address(),
            amount_to_predicate,
            asset_id,
            TxParameters::default(),
        )
        .await?;

    let receiver_balance_before = provider
        .get_asset_balance(receiver.address(), asset_id)
        .await?;
    assert_eq!(receiver_balance_before, 16);

    // invalid predicate data
    let predicate_data = ABIEncoder::encode(&[101_u32.into_token()])
        .unwrap()
        .resolve(0);
    receiver
        .receive_from_predicate(
            predicate.address(),
            predicate.code(),
            amount_to_predicate,
            asset_id,
            Some(predicate_data),
            TxParameters::default(),
        )
        .await
        .expect_err("should error");

    let receiver_balance_after = provider
        .get_asset_balance(receiver.address(), asset_id)
        .await?;
    assert_eq!(receiver_balance_before, receiver_balance_after);

    let predicate_balance = provider
        .get_asset_balance(predicate.address(), asset_id)
        .await?;
    assert_eq!(predicate_balance, amount_to_predicate);

    // valid predicate data
    let predicate_data = ABIEncoder::encode(&[1078_u32.into_token()])
        .unwrap()
        .resolve(0);
    receiver
        .receive_from_predicate(
            predicate.address(),
            predicate.code(),
            amount_to_predicate,
            asset_id,
            Some(predicate_data),
            TxParameters::default(),
        )
        .await?;

    let receiver_balance_after = provider
        .get_asset_balance(receiver.address(), asset_id)
        .await?;
    assert_eq!(
        receiver_balance_before + amount_to_predicate,
        receiver_balance_after
    );

    let predicate_balance = provider
        .get_asset_balance(predicate.address(), asset_id)
        .await?;
    assert_eq!(predicate_balance, 0);
    Ok(())
}

#[tokio::test]
async fn can_call_predicate_with_address_data() -> Result<(), Error> {
    let (predicate, sender, receiver, asset_id) = setup_predicate_test(
        "tests/predicates/predicate_address/out/debug/predicate_address.bin",
        1,
        16,
    )
    .await?;
    let provider = receiver.get_provider()?;
    let amount_to_predicate = 16;

    sender
        .transfer(
            predicate.address(),
            amount_to_predicate,
            asset_id,
            TxParameters::default(),
        )
        .await?;

    let receiver_balance_before = provider
        .get_asset_balance(receiver.address(), asset_id)
        .await?;
    assert_eq!(receiver_balance_before, 16);

    let addr =
        Address::from_str("0xef86afa9696cf0dc6385e2c407a6e159a1103cefb7e2ae0636fb33d3cb2a9e4a")
            .unwrap();
    let predicate_data = ABIEncoder::encode(&[addr.into_token()]).unwrap().resolve(0);
    receiver
        .receive_from_predicate(
            predicate.address(),
            predicate.code(),
            amount_to_predicate,
            asset_id,
            Some(predicate_data),
            TxParameters::default(),
        )
        .await?;

    let receiver_balance_after = provider
        .get_asset_balance(receiver.address(), asset_id)
        .await?;
    assert_eq!(
        receiver_balance_before + amount_to_predicate,
        receiver_balance_after
    );

    let predicate_balance = provider
        .get_asset_balance(predicate.address(), asset_id)
        .await?;
    assert_eq!(predicate_balance, 0);
    Ok(())
}

#[tokio::test]
async fn can_call_predicate_with_struct_data() -> Result<(), Error> {
    let (predicate, sender, receiver, asset_id) = setup_predicate_test(
        "tests/predicates/predicate_struct/out/debug/predicate_struct.bin",
        1,
        16,
    )
    .await?;
    let provider = receiver.get_provider()?;
    let amount_to_predicate = 8;

    sender
        .transfer(
            predicate.address(),
            amount_to_predicate,
            asset_id,
            TxParameters::default(),
        )
        .await?;

    let receiver_balance_before = provider
        .get_asset_balance(receiver.address(), asset_id)
        .await?;
    assert_eq!(receiver_balance_before, 16);

    // invalid predicate data
    let predicate_data = ABIEncoder::encode(&[true.into_token(), 55_u32.into_token()])
        .unwrap()
        .resolve(0);
    receiver
        .receive_from_predicate(
            predicate.address(),
            predicate.code(),
            amount_to_predicate,
            asset_id,
            Some(predicate_data),
            TxParameters::default(),
        )
        .await
        .expect_err("should error");

    let receiver_balance_after = provider
        .get_asset_balance(receiver.address(), asset_id)
        .await?;
    assert_eq!(receiver_balance_before, receiver_balance_after);

    let predicate_balance = provider
        .get_asset_balance(predicate.address(), asset_id)
        .await?;
    assert_eq!(predicate_balance, amount_to_predicate);

    // valid predicate data
    let predicate_data = ABIEncoder::encode(&[true.into_token(), 100_u32.into_token()])
        .unwrap()
        .resolve(0);
    receiver
        .receive_from_predicate(
            predicate.address(),
            predicate.code(),
            amount_to_predicate,
            asset_id,
            Some(predicate_data),
            TxParameters::default(),
        )
        .await?;

    let receiver_balance_after = provider
        .get_asset_balance(receiver.address(), asset_id)
        .await?;
    assert_eq!(
        receiver_balance_before + amount_to_predicate,
        receiver_balance_after
    );

    let predicate_balance = provider
        .get_asset_balance(predicate.address(), asset_id)
        .await?;
    assert_eq!(predicate_balance, 0);
    Ok(())
}

#[tokio::test]
async fn predicate_with_multiple_coins() -> Result<(), Error> {
    let (predicate, sender, receiver, asset_id) = setup_predicate_test(
        "tests/predicates/predicate_true/out/debug/predicate_true.bin",
        3,
        100,
    )
    .await?;
    let provider = receiver.get_provider()?;
    let amount_to_predicate = 10;

    sender
        .transfer(
            predicate.address(),
            amount_to_predicate,
            asset_id,
            TxParameters::new(Some(1), None, None),
        )
        .await?;

    sender
        .transfer(
            predicate.address(),
            amount_to_predicate,
            asset_id,
            TxParameters::new(Some(1), None, None),
        )
        .await?;

    let receiver_balance_before = provider
        .get_asset_balance(receiver.address(), asset_id)
        .await?;
    assert_eq!(receiver_balance_before, 300);

    receiver
        .receive_from_predicate(
            predicate.address(),
            predicate.code(),
            amount_to_predicate,
            asset_id,
            None,
            TxParameters::new(Some(1), None, None),
        )
        .await?;

    let receiver_balance_after = provider
        .get_asset_balance(receiver.address(), asset_id)
        .await?;
    assert_eq!(
        receiver_balance_before + amount_to_predicate - 1,
        receiver_balance_after
    );

    let predicate_balance = provider
        .get_asset_balance(predicate.address(), asset_id)
        .await?;
    assert_eq!(predicate_balance, 10);
    Ok(())
}<|MERGE_RESOLUTION|>--- conflicted
+++ resolved
@@ -12,10 +12,6 @@
     let mut wallets = launch_custom_provider_and_get_wallets(
         WalletsConfig::new(Some(2), Some(num_coins), Some(coin_amount)),
         Some(Config {
-<<<<<<< HEAD
-            // predicates: true,
-=======
->>>>>>> d19674eb
             utxo_validation: true,
             ..Config::local_node()
         }),
