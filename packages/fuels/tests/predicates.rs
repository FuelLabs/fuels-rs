use fuel_tx::Output;
use fuels::{
    accounts::{predicate::Predicate, Account},
    prelude::*,
    types::{
        coin::Coin,
        message::Message,
        transaction_builders::{ScriptTransactionBuilder, TransactionBuilder},
    },
};
use fuels_core::types::{coin_type::CoinType, input::Input};

async fn assert_address_balance(
    address: &Bech32Address,
    provider: &Provider,
    asset_id: AssetId,
    amount: u64,
) {
    let balance = provider
        .get_asset_balance(address, asset_id)
        .await
        .expect("Could not retrieve balance");
    assert_eq!(balance, amount);
}

fn get_test_coins_and_messages(
    address: &Bech32Address,
    num_coins: u64,
    num_messages: u64,
    amount: u64,
    start_nonce: u64,
) -> (Vec<Coin>, Vec<Message>, AssetId) {
    let asset_id = AssetId::default();
    let coins = setup_single_asset_coins(address, asset_id, num_coins, amount);
    let messages = (0..num_messages)
        .map(|i| {
            setup_single_message(
                &Bech32Address::default(),
                address,
                amount,
                (start_nonce + i).into(),
                vec![],
            )
        })
        .collect();

    (coins, messages, asset_id)
}

fn get_test_message_w_data(address: &Bech32Address, amount: u64, nonce: u64) -> Message {
    setup_single_message(
        &Bech32Address::default(),
        address,
        amount,
        nonce.into(),
        vec![1, 2, 3],
    )
}

// Setup function used to assign coins and messages to a predicate address
// and create a `receiver` wallet
async fn setup_predicate_test(
    predicate_address: &Bech32Address,
    num_coins: u64,
    num_messages: u64,
    amount: u64,
) -> Result<(Provider, u64, WalletUnlocked, u64, AssetId)> {
    let receiver_num_coins = 1;
    let receiver_amount = 1;
    let receiver_balance = receiver_num_coins * receiver_amount;

    let predicate_balance = (num_coins + num_messages) * amount;
    let mut receiver = WalletUnlocked::new_random(None);

    let (mut coins, messages, asset_id) =
        get_test_coins_and_messages(predicate_address, num_coins, num_messages, amount, 0);

    coins.extend(setup_single_asset_coins(
        receiver.address(),
        asset_id,
        receiver_num_coins,
        receiver_amount,
    ));

    coins.extend(setup_single_asset_coins(
        predicate_address,
        AssetId::from([1u8; 32]),
        num_coins,
        amount,
    ));

    let config = Config {
        manual_blocks_enabled: true,
        ..Config::local_node()
    };
    let (provider, _address) = setup_test_provider(coins, messages, Some(config), None).await;
    receiver.set_provider(provider.clone());

    Ok((
        provider,
        predicate_balance,
        receiver,
        receiver_balance,
        asset_id,
    ))
}

#[tokio::test]
async fn transfer_coins_and_messages_to_predicate() -> Result<()> {
    let num_coins = 16;
    let num_messages = 32;
    let amount = 64;
    let total_balance = (num_coins + num_messages) * amount;

    let mut wallet = WalletUnlocked::new_random(None);

    let (coins, messages, asset_id) =
        get_test_coins_and_messages(wallet.address(), num_coins, num_messages, amount, 0);

    let (provider, _address) = setup_test_provider(coins, messages, None, None).await;

    wallet.set_provider(provider.clone());

    let predicate =
        Predicate::load_from("tests/predicates/basic_predicate/out/debug/basic_predicate.bin")?
            .with_provider(provider.clone());

    wallet
        .transfer(
            predicate.address(),
            total_balance,
            asset_id,
            TxParameters::default(),
        )
        .await?;

    // The predicate has received the funds
    assert_address_balance(predicate.address(), &provider, asset_id, total_balance).await;
    Ok(())
}

#[tokio::test]
async fn spend_predicate_coins_messages_basic() -> Result<()> {
    abigen!(Predicate(
        name = "MyPredicate",
        abi = "packages/fuels/tests/predicates/basic_predicate/out/debug/basic_predicate-abi.json"
    ));

    let predicate_data = MyPredicateEncoder::encode_data(4097, 4097);

    let mut predicate: Predicate =
        Predicate::load_from("tests/predicates/basic_predicate/out/debug/basic_predicate.bin")?
            .with_data(predicate_data);

    let num_coins = 4;
    let num_messages = 8;
    let amount = 16;
    let (provider, predicate_balance, receiver, receiver_balance, asset_id) =
        setup_predicate_test(predicate.address(), num_coins, num_messages, amount).await?;

    predicate.set_provider(provider.clone());

    predicate
        .transfer(
            receiver.address(),
            predicate_balance,
            asset_id,
            TxParameters::default(),
        )
        .await?;

    // The predicate has spent the funds
    assert_address_balance(predicate.address(), &provider, asset_id, 0).await;

    // Funds were transferred
    assert_address_balance(
        receiver.address(),
        &provider,
        asset_id,
        receiver_balance + predicate_balance,
    )
    .await;

    Ok(())
}

#[tokio::test]
async fn pay_with_predicate() -> Result<()> {
    abigen!(
        Contract(
            name = "MyContract",
            abi = "packages/fuels/tests/contracts/contract_test/out/debug/contract_test-abi.json"
        ),
        Predicate(
            name = "MyPredicate",
            abi = "packages/fuels/tests/types/predicates/u64/out/debug/u64-abi.json"
        )
    );

    let predicate_data = MyPredicateEncoder::encode_data(32768);

    let mut predicate: Predicate =
        Predicate::load_from("tests/types/predicates/u64/out/debug/u64.bin")?
            .with_data(predicate_data);

    let num_coins = 4;
    let num_messages = 8;
    let amount = 16;
    let (provider, _predicate_balance, _receiver, _receiver_balance, _asset_id) =
        setup_predicate_test(predicate.address(), num_coins, num_messages, amount).await?;

    predicate.set_provider(provider.clone());

    let contract_id = Contract::load_from(
        "tests/contracts/contract_test/out/debug/contract_test.bin",
        LoadConfiguration::default(),
    )?
    .deploy(&predicate, TxParameters::default())
    .await?;

    let contract_methods = MyContract::new(contract_id.clone(), predicate.clone()).methods();
    let tx_params = TxParameters::new(1, 1000000, 0);

    assert_eq!(predicate.get_asset_balance(&BASE_ASSET_ID).await?, 192);

    let response = contract_methods
        .initialize_counter(42) // Build the ABI call
        .tx_params(tx_params)
        .call()
        .await?;

    assert_eq!(42, response.value);
    assert_eq!(predicate.get_asset_balance(&BASE_ASSET_ID).await?, 191);

    Ok(())
}

#[tokio::test]
async fn pay_with_predicate_vector_data() -> Result<()> {
    abigen!(
        Contract(
            name = "MyContract",
            abi = "packages/fuels/tests/contracts/contract_test/out/debug/contract_test-abi.json"
        ),
        Predicate(
        name = "MyPredicate",
        abi =
            "packages/fuels/tests/types/predicates/predicate_vector/out/debug/predicate_vector-abi.json"
        )
    );

    let predicate_data = MyPredicateEncoder::encode_data(12, 30, vec![2, 4, 42]);

    let mut predicate: Predicate = Predicate::load_from(
        "tests/types/predicates/predicate_vector/out/debug/predicate_vector.bin",
    )?
    .with_data(predicate_data);

    let num_coins = 4;
    let num_messages = 8;
    let amount = 16;
    let (provider, _predicate_balance, _receiver, _receiver_balance, _asset_id) =
        setup_predicate_test(predicate.address(), num_coins, num_messages, amount).await?;

    predicate.set_provider(provider.clone());

    let contract_id = Contract::load_from(
        "tests/contracts/contract_test/out/debug/contract_test.bin",
        LoadConfiguration::default(),
    )?
    .deploy(&predicate, TxParameters::default())
    .await?;

    let contract_methods = MyContract::new(contract_id.clone(), predicate.clone()).methods();
    let tx_params = TxParameters::default()
        .with_gas_price(1)
        .with_gas_limit(1000000);

    assert_eq!(predicate.get_asset_balance(&BASE_ASSET_ID).await?, 192);

    let response = contract_methods
        .initialize_counter(42)
        .tx_params(tx_params)
        .call()
        .await?;

    assert_eq!(42, response.value);
    assert_eq!(predicate.get_asset_balance(&BASE_ASSET_ID).await?, 191);

    Ok(())
}

#[tokio::test]
async fn predicate_contract_transfer() -> Result<()> {
    abigen!(Predicate(
        name = "MyPredicate",
        abi =
            "packages/fuels/tests/types/predicates/predicate_vector/out/debug/predicate_vector-abi.json"
    ));

    let predicate_data = MyPredicateEncoder::encode_data(2, 40, vec![2, 4, 42]);

    let mut predicate: Predicate = Predicate::load_from(
        "tests/types/predicates/predicate_vector/out/debug/predicate_vector.bin",
    )?
    .with_data(predicate_data);

    let num_coins = 4;
    let num_messages = 8;
    let amount = 300;
    let (provider, _predicate_balance, _receiver, _receiver_balance, _asset_id) =
        setup_predicate_test(predicate.address(), num_coins, num_messages, amount).await?;

    predicate.set_provider(provider.clone());

    let contract_id = Contract::load_from(
        "tests/contracts/contract_test/out/debug/contract_test.bin",
        LoadConfiguration::default(),
    )?
    .deploy(&predicate, TxParameters::default())
    .await?;

    let contract_balances = predicate
        .try_provider()?
        .get_contract_balances(&contract_id)
        .await?;
    assert!(contract_balances.is_empty());

    let amount = 300;
    predicate
        .force_transfer_to_contract(
            &contract_id,
            amount,
            AssetId::default(),
            TxParameters::default(),
        )
        .await?;

    let contract_balances = predicate
        .try_provider()?
        .get_contract_balances(&contract_id)
        .await?;
    assert_eq!(contract_balances.len(), 1);

    let random_asset_balance = contract_balances.get(&AssetId::default()).unwrap();
    assert_eq!(*random_asset_balance, 300);

    Ok(())
}

#[tokio::test]
async fn predicate_transfer_to_base_layer() -> Result<()> {
    use std::str::FromStr;

    use fuels::prelude::*;

    abigen!(Predicate(
        name = "MyPredicate",
        abi =
            "packages/fuels/tests/types/predicates/predicate_vector/out/debug/predicate_vector-abi.json"
    ));

    let predicate_data = MyPredicateEncoder::encode_data(22, 20, vec![2, 4, 42]);

    let mut predicate: Predicate = Predicate::load_from(
        "tests/types/predicates/predicate_vector/out/debug/predicate_vector.bin",
    )?
    .with_data(predicate_data);

    let num_coins = 4;
    let num_messages = 8;
    let amount = 300;
    let (provider, _predicate_balance, _receiver, _receiver_balance, _asset_id) =
        setup_predicate_test(predicate.address(), num_coins, num_messages, amount).await?;

    predicate.set_provider(provider.clone());

    let amount = 1000;
    let base_layer_address =
        Address::from_str("0x4710162c2e3a95a6faff05139150017c9e38e5e280432d546fae345d6ce6d8fe")
            .expect("Invalid address.");
    let base_layer_address = Bech32Address::from(base_layer_address);

    let (tx_id, msg_id, _receipts) = predicate
        .withdraw_to_base_layer(&base_layer_address, amount, TxParameters::default())
        .await?;

    // Create the next commit block to be able generate the proof
    provider.produce_blocks(1, None).await?;

    let proof = predicate
        .try_provider()?
        .get_message_proof(&tx_id, &msg_id, None, Some(2))
        .await?
        .expect("Failed to retrieve message proof.");

    assert_eq!(proof.amount, amount);
    assert_eq!(proof.recipient, base_layer_address);
    Ok(())
}

#[tokio::test]
async fn predicate_transfer_with_signed_resources() -> Result<()> {
    abigen!(Predicate(
        name = "MyPredicate",
        abi =
            "packages/fuels/tests/types/predicates/predicate_vector/out/debug/predicate_vector-abi.json"
    ));

    let predicate_data = MyPredicateEncoder::encode_data(2, 40, vec![2, 4, 42]);

    let mut predicate: Predicate = Predicate::load_from(
        "tests/types/predicates/predicate_vector/out/debug/predicate_vector.bin",
    )?
    .with_data(predicate_data);

    let predicate_num_coins = 4;
    let predicate_num_messages = 3;
    let predicate_amount = 1000;
    let predicate_balance = (predicate_num_coins + predicate_num_messages) * predicate_amount;

    let mut wallet = WalletUnlocked::new_random(None);
    let wallet_num_coins = 4;
    let wallet_num_messages = 3;
    let wallet_amount = 1000;
    let wallet_balance = (wallet_num_coins + wallet_num_messages) * wallet_amount;

    let (mut coins, mut messages, asset_id) = get_test_coins_and_messages(
        predicate.address(),
        predicate_num_coins,
        predicate_num_messages,
        predicate_amount,
        0,
    );
    let (wallet_coins, wallet_messages, _) = get_test_coins_and_messages(
        wallet.address(),
        wallet_num_coins,
        wallet_num_messages,
        wallet_amount,
        predicate_num_messages,
    );

    coins.extend(wallet_coins);
    messages.extend(wallet_messages);

    let (provider, _address) = setup_test_provider(coins, messages, None, None).await;
    wallet.set_provider(provider.clone());
    predicate.set_provider(provider.clone());

    let mut inputs = wallet
        .get_asset_inputs_for_amount(asset_id, wallet_balance)
        .await?;
    let predicate_inputs = predicate
        .get_asset_inputs_for_amount(asset_id, predicate_balance)
        .await?;
    inputs.extend(predicate_inputs);

    let outputs = vec![Output::change(predicate.address().into(), 0, asset_id)];

    let params = provider.consensus_parameters();
<<<<<<< HEAD
    let mut tb = ScriptTransactionBuilder::prepare_transfer(inputs, outputs, Default::default())
        .set_consensus_parameters(params);
    wallet.sign_transaction(&mut tb);
    let tx = tb.build()?;
=======
    let mut tx = ScriptTransactionBuilder::prepare_transfer(inputs, outputs, Default::default())
        .with_consensus_parameters(params)
        .build()?;
    wallet.sign_transaction(&mut tx)?;
>>>>>>> da848ef6

    provider.send_transaction(tx).await?;

    assert_address_balance(
        predicate.address(),
        &provider,
        asset_id,
        predicate_balance + wallet_balance,
    )
    .await;

    Ok(())
}

#[tokio::test]
#[allow(unused_variables)]
async fn contract_tx_and_call_params_with_predicate() -> Result<()> {
    use fuels::prelude::*;

    abigen!(
        Contract(
            name = "MyContract",
            abi = "packages/fuels/tests/contracts/contract_test/out/debug/contract_test-abi.json"
        ),
        Predicate(
        name = "MyPredicate",
        abi =
            "packages/fuels/tests/types/predicates/predicate_vector/out/debug/predicate_vector-abi.json"
        )
    );

    let predicate_data = MyPredicateEncoder::encode_data(22, 20, vec![2, 4, 42]);

    let mut predicate: Predicate = Predicate::load_from(
        "tests/types/predicates/predicate_vector/out/debug/predicate_vector.bin",
    )?
    .with_data(predicate_data);

    let num_coins = 1;
    let num_messages = 1;
    let amount = 1000;
    let (provider, _predicate_balance, _receiver, _receiver_balance, _asset_id) =
        setup_predicate_test(predicate.address(), num_coins, num_messages, amount).await?;

    predicate.set_provider(provider.clone());

    let contract_id = Contract::load_from(
        "../../packages/fuels/tests/contracts/contract_test/out/debug/contract_test.bin",
        LoadConfiguration::default(),
    )?
    .deploy(&predicate, TxParameters::default())
    .await?;
    println!("Contract deployed @ {contract_id}");
    let contract_methods = MyContract::new(contract_id.clone(), predicate.clone()).methods();

    let my_tx_params = TxParameters::default().with_gas_price(1);

    let call_params_amount = 100;
    let call_params = CallParameters::default()
        .with_amount(call_params_amount)
        .with_asset_id(AssetId::default());

    {
        let response = contract_methods
            .get_msg_amount()
            .tx_params(my_tx_params)
            .call_params(call_params.clone())?
            .call()
            .await?;

        assert_eq!(
            predicate.get_asset_balance(&AssetId::default()).await?,
            1899
        );
    }
    {
        let custom_asset = AssetId::from([1u8; 32]);

        let response = contract_methods
            .get_msg_amount()
            .call_params(call_params)?
            .add_custom_asset(custom_asset, 100, Some(Bech32Address::default()))
            .call()
            .await?;

        assert_eq!(predicate.get_asset_balance(&custom_asset).await?, 900);
    }

    Ok(())
}

#[tokio::test]
#[allow(unused_variables)]
async fn diff_asset_predicate_payment() -> Result<()> {
    use fuels::prelude::*;

    abigen!(
        Contract(
            name = "MyContract",
            abi = "packages/fuels/tests/contracts/contract_test/out/debug/contract_test-abi.json"
        ),
        Predicate(
        name = "MyPredicate",
        abi =
            "packages/fuels/tests/types/predicates/predicate_vector/out/debug/predicate_vector-abi.json"
        )
    );

    let predicate_data = MyPredicateEncoder::encode_data(28, 14, vec![2, 4, 42]);

    let mut predicate: Predicate = Predicate::load_from(
        "tests/types/predicates/predicate_vector/out/debug/predicate_vector.bin",
    )?
    .with_data(predicate_data);

    let num_coins = 1;
    let num_messages = 1;
    let amount = 1_000_000_000;
    let (provider, _predicate_balance, _receiver, _receiver_balance, _asset_id) =
        setup_predicate_test(predicate.address(), num_coins, num_messages, amount).await?;

    predicate.set_provider(provider.clone());

    let contract_id = Contract::load_from(
        "../../packages/fuels/tests/contracts/contract_test/out/debug/contract_test.bin",
        LoadConfiguration::default(),
    )?
    .deploy(&predicate, TxParameters::default())
    .await?;

    let contract_methods = MyContract::new(contract_id.clone(), predicate.clone()).methods();

    let call_params = CallParameters::default()
        .with_amount(1_000_000)
        .with_asset_id(AssetId::from([1u8; 32]));

    let response = contract_methods
        .get_msg_amount()
        .call_params(call_params)?
        .call()
        .await?;

    Ok(())
}

#[tokio::test]
async fn predicate_configurables() -> Result<()> {
    // ANCHOR: predicate_configurables
    abigen!(Predicate(
        name = "MyPredicate",
        abi = "packages/fuels/tests/predicates/predicate_configurables/out/debug/predicate_configurables-abi.json"
    ));

    let new_struct = StructWithGeneric {
        field_1: 32u8,
        field_2: 64,
    };
    let new_enum = EnumWithGeneric::VariantTwo;

    let configurables = MyPredicateConfigurables::new()
        .with_STRUCT(new_struct.clone())
        .with_ENUM(new_enum.clone());

    let predicate_data = MyPredicateEncoder::encode_data(8u8, true, new_struct, new_enum);

    let mut predicate: Predicate = Predicate::load_from(
        "tests/predicates/predicate_configurables/out/debug/predicate_configurables.bin",
    )?
    .with_data(predicate_data)
    .with_configurables(configurables);
    // ANCHOR_END: predicate_configurables

    let num_coins = 4;
    let num_messages = 8;
    let amount = 16;
    let (provider, predicate_balance, receiver, receiver_balance, asset_id) =
        setup_predicate_test(predicate.address(), num_coins, num_messages, amount).await?;

    predicate.set_provider(provider.clone());

    predicate
        .transfer(
            receiver.address(),
            predicate_balance,
            asset_id,
            TxParameters::default(),
        )
        .await?;

    // The predicate has spent the funds
    assert_address_balance(predicate.address(), &provider, asset_id, 0).await;

    // Funds were transferred
    assert_address_balance(
        receiver.address(),
        &provider,
        asset_id,
        receiver_balance + predicate_balance,
    )
    .await;

    Ok(())
}

#[tokio::test]
async fn predicate_add_fee_persists_message_w_data() -> Result<()> {
    abigen!(Predicate(
        name = "MyPredicate",
        abi = "packages/fuels/tests/predicates/basic_predicate/out/debug/basic_predicate-abi.json"
    ));

    let predicate_data = MyPredicateEncoder::encode_data(4097, 4097);

    let mut predicate: Predicate =
        Predicate::load_from("tests/predicates/basic_predicate/out/debug/basic_predicate.bin")?
            .with_data(predicate_data);

    let amount = 1000;
    let coins = setup_single_asset_coins(predicate.address(), BASE_ASSET_ID, 1, amount);
    let message = get_test_message_w_data(predicate.address(), amount, Default::default());
    let message_input = Input::resource_predicate(
        CoinType::Message(message.clone()),
        predicate.code().clone(),
        predicate.data().clone(),
    );

    let (provider, _) = setup_test_provider(coins, vec![message.clone()], None, None).await;
    predicate.set_provider(provider.clone());

    let params = provider.consensus_parameters();
    let tb = ScriptTransactionBuilder::prepare_transfer(
        vec![message_input.clone()],
        vec![],
        Default::default(),
    )
<<<<<<< HEAD
    .set_consensus_parameters(params);
    let tx = predicate.add_fee_resources(tb, 1000).await?;
=======
    .with_consensus_parameters(params);
    let tx = predicate.add_fee_resources(tb, 1000, None).await?;
>>>>>>> da848ef6

    assert_eq!(tx.inputs().len(), 2);
    assert_eq!(tx.inputs()[0].message_id().unwrap(), message.message_id());

    Ok(())
}<|MERGE_RESOLUTION|>--- conflicted
+++ resolved
@@ -458,17 +458,10 @@
     let outputs = vec![Output::change(predicate.address().into(), 0, asset_id)];
 
     let params = provider.consensus_parameters();
-<<<<<<< HEAD
     let mut tb = ScriptTransactionBuilder::prepare_transfer(inputs, outputs, Default::default())
-        .set_consensus_parameters(params);
+        .with_consensus_parameters(params);
     wallet.sign_transaction(&mut tb);
     let tx = tb.build()?;
-=======
-    let mut tx = ScriptTransactionBuilder::prepare_transfer(inputs, outputs, Default::default())
-        .with_consensus_parameters(params)
-        .build()?;
-    wallet.sign_transaction(&mut tx)?;
->>>>>>> da848ef6
 
     provider.send_transaction(tx).await?;
 
@@ -704,13 +697,8 @@
         vec![],
         Default::default(),
     )
-<<<<<<< HEAD
-    .set_consensus_parameters(params);
-    let tx = predicate.add_fee_resources(tb, 1000).await?;
-=======
     .with_consensus_parameters(params);
     let tx = predicate.add_fee_resources(tb, 1000, None).await?;
->>>>>>> da848ef6
 
     assert_eq!(tx.inputs().len(), 2);
     assert_eq!(tx.inputs()[0].message_id().unwrap(), message.message_id());
