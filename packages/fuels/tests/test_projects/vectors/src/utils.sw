library utils;

use std::vec::Vec;
use std::logging::log;
use std::option::Option;
use std::assert::assert;

// ANCHOR: sway_log_vec_helper
pub fn log_vec<T>(vec: Vec<T>) {
    let mut i = 0;
    while i < vec.len() {
<<<<<<< HEAD
        let el = vec.get(i);

        match el {
            Option::Some(val) => log(val),
            _ => assert(false),
        };

=======
        log(vec.get(i).unwrap());
>>>>>>> 90807baa
        i += 1;
    }
}
// ANCHOR_END: sway_log_vec_helper
pub fn vec_from(vals: [u32; 3]) -> Vec<u32> {
    let mut vec = ~Vec::new();
    vec.push(vals[0]);
    vec.push(vals[1]);
    vec.push(vals[2]);
    vec
}<|MERGE_RESOLUTION|>--- conflicted
+++ resolved
@@ -9,17 +9,7 @@
 pub fn log_vec<T>(vec: Vec<T>) {
     let mut i = 0;
     while i < vec.len() {
-<<<<<<< HEAD
-        let el = vec.get(i);
-
-        match el {
-            Option::Some(val) => log(val),
-            _ => assert(false),
-        };
-
-=======
         log(vec.get(i).unwrap());
->>>>>>> 90807baa
         i += 1;
     }
 }
