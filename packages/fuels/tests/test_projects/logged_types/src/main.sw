contract;

use std::logging::log;

struct TestStruct {
    field_1: bool,
    field_2: b256,
    field_3: u64,
}

enum TestEnum {
    VariantOne: (),
    VariantTwo: (),
}

struct StructWithGeneric<D> {
    field_1: D,
    field_2: u64,
}

enum EnumWithGeneric<D> {
    VariantOne: (D),
    VariantTwo: (),
}

struct StructWithNestedGeneric<D> {
    field_1: D,
    field_2: u64,
}

struct StructDeeplyNestedGeneric<D> {
    field_1: D,
    field_2: u64,
}

abi TestContract {
    fn produce_logs_values() -> ();
    fn produce_logs_variables() -> ();
    fn produce_logs_custom_types() -> ();
    fn produce_logs_generic_types() -> ();
    fn produce_multiple_logs() -> ();
}

impl TestContract for Contract {
    fn produce_logs_values() {
        log(64);
        log(32u32);
        log(16u16);
        log(8u8);
    }

    // ANCHOR: produce_logs
    fn produce_logs_variables() -> () {
        let f: u64 = 64;
        let u: b256 = 0xef86afa9696cf0dc6385e2c407a6e159a1103cefb7e2ae0636fb33d3cb2a9e4a;
        let e: str[4] = "Fuel";
        let l: [u8; 3] = [1u8, 2u8, 3u8];

        log(f);
        log(u);
        log(e);
        log(l);
    }
    // ANCHOR_END: produce_logs
    fn produce_logs_custom_types() -> () {
        let f: u64 = 64;
        let u: b256 = 0xef86afa9696cf0dc6385e2c407a6e159a1103cefb7e2ae0636fb33d3cb2a9e4a;

        let test_struct = TestStruct {
            field_1: true,
            field_2: u,
            field_3: f,
        };
        let test_enum = TestEnum::VariantTwo;

        log(test_struct);
        log(test_enum);
    }

    fn produce_logs_generic_types() -> () {
        let l: [u8; 3] = [1u8, 2u8, 3u8];

        let test_struct = StructWithGeneric {
            field_1: l,
            field_2: 64,
        };
        let test_enum = EnumWithGeneric::VariantOne(l);
        let test_struct_nested = StructWithNestedGeneric {
            field_1: test_struct,
            field_2: 64,
        };
        let test_deeply_nested_generic = StructDeeplyNestedGeneric {
            field_1: test_struct_nested,
            field_2: 64
        };

        __log(test_struct);
        __log(test_enum);
        __log(test_struct_nested);
        __log(test_deeply_nested_generic);
    }

    fn produce_multiple_logs() -> () {
        let f: u64 = 64;
        let u: b256 = 0xef86afa9696cf0dc6385e2c407a6e159a1103cefb7e2ae0636fb33d3cb2a9e4a;
        let e: str[4] = "Fuel";
        let l: [u8; 3] = [1u8, 2u8, 3u8];
        let test_struct = TestStruct {
            field_1: true,
            field_2: u,
            field_3: f,
        };
        let test_enum = TestEnum::VariantTwo;
        let test_generic_struct = StructWithGeneric {
            field_1: test_struct,
            field_2: 64,
        };

<<<<<<< HEAD
        __log(64);
        __log(32u32);
        __log(16u16);
        __log(8u8);
        __log(f);
        __log(u);
        __log(e);
        __log(l);
        __log(test_struct);
        __log(test_enum);
        __log(test_generic_struct);
=======
        log(64);
        log(32u32);
        log(16u16);
        log(8u8);
        log(f);
        log(u);
        log(e);
        log(l);
        log(test_struct);
        log(test_enum);
>>>>>>> fd5d9c77
    }
}<|MERGE_RESOLUTION|>--- conflicted
+++ resolved
@@ -116,7 +116,6 @@
             field_2: 64,
         };
 
-<<<<<<< HEAD
         __log(64);
         __log(32u32);
         __log(16u16);
@@ -128,17 +127,5 @@
         __log(test_struct);
         __log(test_enum);
         __log(test_generic_struct);
-=======
-        log(64);
-        log(32u32);
-        log(16u16);
-        log(8u8);
-        log(f);
-        log(u);
-        log(e);
-        log(l);
-        log(test_struct);
-        log(test_enum);
->>>>>>> fd5d9c77
     }
 }