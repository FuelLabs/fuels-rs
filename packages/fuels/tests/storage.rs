--- conflicted
+++ resolved
@@ -48,14 +48,7 @@
         abi = "packages/fuels/tests/contracts/storage/out/debug/storage-abi.json"
     ));
 
-<<<<<<< HEAD
-    let wallet = launch_provider_and_get_wallet().await?;
-    let storage_configuration = StorageConfiguration::load_from(
-        "tests/contracts/storage/out/debug/storage-storage_slots.json",
-    )?;
-=======
     let wallet = launch_provider_and_get_wallet().await;
->>>>>>> 34f9216f
 
     let contract_id = Contract::load_from(
         "tests/contracts/storage/out/debug/storage.bin",
