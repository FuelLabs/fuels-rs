contract;

use std::storage::{get, store};

struct EmptyStruct {}

struct CounterConfig {
    dummy: bool,
    initial_value: u64,
}

abi TestContract {
    #[storage(write)]
    fn initialize_counter(config: CounterConfig) -> u64;
    #[storage(read, write)]
    fn increment_counter(amount: u64) -> u64;
    fn get_empty_struct() -> EmptyStruct;
    fn input_empty_struct(es: EmptyStruct) -> bool;
}

const COUNTER_KEY = 0x0000000000000000000000000000000000000000000000000000000000000000;

impl TestContract for Contract {
    #[storage(write)]
    fn initialize_counter(config: CounterConfig) -> u64 {
        let value = config.initial_value;
        store(COUNTER_KEY, value);
        value
    }

    #[storage(read, write)]
    fn increment_counter(amount: u64) -> u64 {
<<<<<<< HEAD
        let value = get::<u64>(COUNTER_KEY).unwrap() + amount;
=======
        let value = get::<u64>(COUNTER_KEY).unwrap_or(0) + amount;
>>>>>>> 1eebf81b
        store(COUNTER_KEY, value);
        value
    }

    fn get_empty_struct() -> EmptyStruct {
        EmptyStruct {}
    }

    fn input_empty_struct(es: EmptyStruct) -> bool {
        if let EmptyStruct {} = es {
            return true;
        }
        false
    }
}<|MERGE_RESOLUTION|>--- conflicted
+++ resolved
@@ -30,11 +30,7 @@
 
     #[storage(read, write)]
     fn increment_counter(amount: u64) -> u64 {
-<<<<<<< HEAD
-        let value = get::<u64>(COUNTER_KEY).unwrap() + amount;
-=======
         let value = get::<u64>(COUNTER_KEY).unwrap_or(0) + amount;
->>>>>>> 1eebf81b
         store(COUNTER_KEY, value);
         value
     }
