--- conflicted
+++ resolved
@@ -167,15 +167,8 @@
         DEFAULT_COIN_AMOUNT,
     );
 
-<<<<<<< HEAD
-    let (fuel_client, _, consensus_parameters) =
-        setup_test_client(coins, vec![], None, Some(chain_config)).await?;
-    let provider = Provider::new(fuel_client, consensus_parameters);
-    assert_eq!(consensus_parameters, consensus_parameters_config);
-=======
-    let provider = setup_test_provider(coins, vec![], None, Some(chain_config)).await;
+    let provider = setup_test_provider(coins, vec![], None, Some(chain_config)).await?;
     assert_eq!(provider.consensus_parameters(), consensus_parameters_config);
->>>>>>> 337d0eaa
     wallet.set_provider(provider.clone());
 
     setup_program_test!(
