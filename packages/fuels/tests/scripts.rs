use fuels::prelude::*;

#[tokio::test]
async fn test_transaction_script_workflow() -> Result<()> {
    setup_contract_test!(
        Wallets("wallet"),
        Abigen(
            name = "TestContract",
            abi = "packages/fuels/tests/contracts/contract_test"
        ),
        Deploy(
            name = "contract_instance",
            contract = "TestContract",
            wallet = "wallet"
        ),
    );

    let call_handler = contract_instance.methods().initialize_counter(42);

    let tx = call_handler.build_tx().await?;

<<<<<<< HEAD
    let provider = wallet.provider()?;
    let receipts = execution_script.execute(provider).await?;
=======
    let provider = wallet.get_provider()?;
    let receipts = provider.send_transaction(&tx).await?;
>>>>>>> d19e4b4d

    let response = call_handler.get_response(receipts)?;
    assert_eq!(response.value, 42);
    Ok(())
}

#[tokio::test]
async fn test_multi_call_script_workflow() -> Result<()> {
    setup_contract_test!(
        Wallets("wallet"),
        Abigen(
            name = "TestContract",
            abi = "packages/fuels/tests/contracts/contract_test"
        ),
        Deploy(
            name = "contract_instance",
            contract = "TestContract",
            wallet = "wallet"
        ),
    );

    let contract_methods = contract_instance.methods();
    let call_handler_1 = contract_methods.initialize_counter(42);
    let call_handler_2 = contract_methods.get_array([42; 2]);

    let mut multi_call_handler = MultiContractCallHandler::new(wallet.clone());

    multi_call_handler
        .add_call(call_handler_1)
        .add_call(call_handler_2);

<<<<<<< HEAD
    let provider = &wallet.provider()?;
    let execution_script = multi_call_handler.get_executable_call().await?;
    let receipts = execution_script.execute(provider).await.unwrap();
=======
    let provider = &wallet.get_provider()?;
    let tx = multi_call_handler.build_tx().await?;
    let receipts = provider.send_transaction(&tx).await?;
>>>>>>> d19e4b4d
    let (counter, array) = multi_call_handler
        .get_response::<(u64, [u64; 2])>(receipts)?
        .value;

    assert_eq!(counter, 42);
    assert_eq!(array, [42; 2]);
    Ok(())
}

#[tokio::test]
async fn main_function_arguments() -> Result<()> {
    // ANCHOR: script_with_arguments
    // The abigen is used for the same purpose as with contracts (Rust bindings)
    abigen!(Script(name="MyScript", abi="packages/fuels/tests/scripts/script_with_arguments/out/debug/script_with_arguments-abi.json"));
    let wallet = launch_provider_and_get_wallet().await;
    let bin_path =
        "../fuels/tests/scripts/script_with_arguments/out/debug/script_with_arguments.bin";
    let instance = MyScript::new(wallet, bin_path);

    let bim = Bimbam { val: 90 };
    let bam = SugarySnack {
        twix: 100,
        mars: 1000,
    };
    let result = instance.main(bim, bam).call().await?;
    let expected = Bimbam { val: 2190 };
    assert_eq!(result.value, expected);
    // ANCHOR_END: script_with_arguments
    Ok(())
}

#[tokio::test]
async fn main_function_generic_arguments() -> Result<()> {
    abigen!(Script(name="MyScript", abi="packages/fuels/tests/scripts/script_generic_types/out/debug/script_generic_types-abi.json"));
    let wallet = launch_provider_and_get_wallet().await;
    let bin_path = "../fuels/tests/scripts/script_generic_types/out/debug/script_generic_types.bin";
    let instance = MyScript::new(wallet, bin_path);

    let bim = GenericBimbam { val: 90 };
    let bam_comp = GenericBimbam { val: 4342 };
    let bam = GenericSnack {
        twix: bam_comp,
        mars: 1000,
    };
    let result = instance.main(bim.clone(), bam.clone()).call().await?;
    let expected = (
        GenericSnack {
            twix: GenericBimbam {
                val: bam.mars as u64,
            },
            mars: 2 * bim.val as u32,
        },
        GenericBimbam { val: 255_u8 },
    );
    assert_eq!(result.value, expected);
    Ok(())
}

#[tokio::test]
async fn main_function_option_result() -> Result<()> {
    abigen!(Script(
        name = "MyScript",
        abi = "packages/fuels/tests/scripts/script_option_result_types/out/debug\
        /script_option_result_types-abi.json"
    ));
    let wallet = launch_provider_and_get_wallet().await;
    let bin_path =
        "../fuels/tests/scripts/script_option_result_types/out/debug/script_option_result_types.bin";
    let instance = MyScript::new(wallet, bin_path);

    let result = instance.main(Some(42), None).call().await?;
    assert_eq!(result.value, Ok(Some(true)));
    let result = instance.main(Some(987), None).call().await?;
    assert_eq!(result.value, Ok(None));
    let expected_error = Err(TestError::ZimZam("error".try_into().unwrap()));
    let result = instance.main(None, Some(987)).call().await?;
    assert_eq!(result.value, expected_error);
    Ok(())
}

#[tokio::test]
async fn main_function_tuple_types() -> Result<()> {
    abigen!(Script(
        name = "MyScript",
        abi =
            "packages/fuels/tests/scripts/script_tuple_types/out/debug/script_tuple_types-abi.json"
    ));
    let wallet = launch_provider_and_get_wallet().await;
    let bin_path = "../fuels/tests/scripts/script_tuple_types/out/debug/script_tuple_types.bin";
    let instance = MyScript::new(wallet, bin_path);

    let bim = Bim { bim: 90 };
    let bam = Bam {
        bam: "itest".try_into()?,
    };
    let boum = Boum { boum: true };
    let result = instance
        .main(
            (bim, bam, boum),
            Bam {
                bam: "secod".try_into()?,
            },
        )
        .call()
        .await?;
    let expected = (
        (
            Boum { boum: true },
            Bim { bim: 193817 },
            Bam {
                bam: "hello".try_into()?,
            },
        ),
        42242,
    );
    assert_eq!(result.value, expected);

    Ok(())
}

#[tokio::test]
async fn main_function_vector_arguments() -> Result<()> {
    abigen!(Script(
        name = "MyScript",
        abi = "packages/fuels/tests/scripts/script_vectors/out/debug/script_vectors-abi.json"
    ));
    let wallet = launch_provider_and_get_wallet().await;
    let bin_path = "../fuels/tests/scripts/script_vectors/out/debug/script_vectors.bin";
    let instance = MyScript::new(wallet, bin_path);

    let u32_vec = vec![0, 1, 2];
    let vec_in_vec = vec![vec![0, 1, 2], vec![0, 1, 2]];
    let struct_in_vec = vec![SomeStruct { a: 0 }, SomeStruct { a: 1 }];
    let vec_in_struct = SomeStruct { a: vec![0, 1, 2] };
    let array_in_vec = vec![[0u64, 1u64], [0u64, 1u64]];
    let vec_in_array = [vec![0, 1, 2], vec![0, 1, 2]];
    let vec_in_enum = SomeEnum::a(vec![0, 1, 2]);
    let enum_in_vec = vec![SomeEnum::a(0), SomeEnum::a(1)];

    let tuple_in_vec = vec![(0, 0), (1, 1)];
    let vec_in_tuple = (vec![0, 1, 2], vec![0, 1, 2]);
    let vec_in_a_vec_in_a_struct_in_a_vec = vec![
        SomeStruct {
            a: vec![vec![0, 1, 2], vec![3, 4, 5]],
        },
        SomeStruct {
            a: vec![vec![6, 7, 8], vec![9, 10, 11]],
        },
    ];

    let result = instance
        .main(
            u32_vec,
            vec_in_vec,
            struct_in_vec,
            vec_in_struct,
            array_in_vec,
            vec_in_array,
            vec_in_enum,
            enum_in_vec,
            tuple_in_vec,
            vec_in_tuple,
            vec_in_a_vec_in_a_struct_in_a_vec,
        )
        .call()
        .await?;

    assert!(result.value);

    Ok(())
}

#[tokio::test]
async fn test_basic_script_with_tx_parameters() -> Result<()> {
    abigen!(Script(
        name = "bimbam_script",
        abi = "packages/fuels/tests/scripts/basic_script/out/debug/basic_script-abi.json"
    ));

    let wallet = launch_provider_and_get_wallet().await;
    let bin_path = "../fuels/tests/scripts/basic_script/out/debug/basic_script.bin";
    let instance = bimbam_script::new(wallet.clone(), bin_path);

    let a = 1000u64;
    let b = 2000u32;
    let result = instance.main(a, b).call().await?;
    assert_eq!(result.value, "hello");
    // ANCHOR: script_with_tx_params
    let parameters = TxParameters {
        gas_price: 1,
        gas_limit: 10000,
        ..Default::default()
    };
    let result = instance.main(a, b).tx_params(parameters).call().await?;
    // ANCHOR_END: script_with_tx_params
    assert_eq!(result.value, "hello");

    Ok(())
}

#[tokio::test]
async fn test_script_call_with_non_default_max_input() -> Result<()> {
    use fuels::tx::ConsensusParameters;
    use fuels_types::coin::Coin;

    let consensus_parameters_config = ConsensusParameters::DEFAULT.with_max_inputs(128);

    let mut wallet = WalletUnlocked::new_random(None);

    let coins: Vec<Coin> = setup_single_asset_coins(
        wallet.address(),
        Default::default(),
        DEFAULT_NUM_COINS,
        DEFAULT_COIN_AMOUNT,
    );

    let (fuel_client, _) =
        setup_test_client(coins, vec![], None, None, Some(consensus_parameters_config)).await;
    let provider = Provider::new(fuel_client);
    wallet.set_provider(provider.clone());

    abigen!(Script(
        name = "MyScript",
        abi = "packages/fuels/tests/scripts/script_vector/out/debug/script_vector-abi.json"
    ));

    let bin_path = "../fuels/tests/scripts/script_vector/out/debug/script_vector.bin";
    let instance = MyScript::new(wallet, bin_path);

    let a = 2u32;
    let b = 4u64;
    let u64_vec: Vec<u64> = vec![1024, 2048, 4096];

    let result = instance.main(a, b, u64_vec.clone()).call().await?;

    assert_eq!(result.value, u64_vec[2]);

    Ok(())
}

#[tokio::test]
async fn test_script_raw_slice() -> Result<()> {
    abigen!(Script(
        name = "BimBamScript",
        abi = "packages/fuels/tests/scripts/script_raw_slice/out/debug/script_raw_slice-abi.json",
    ));

    let wallet = launch_provider_and_get_wallet().await;
    let bin_path = "../fuels/tests/scripts/script_raw_slice/out/debug/script_raw_slice.bin";
    let instance = BimBamScript::new(wallet.clone(), bin_path);

    for length in 0..=10 {
        let response = instance.main(length).call().await?;
        assert_eq!(response.value, (0..length).collect::<Vec<_>>());
    }
    Ok(())
}

#[tokio::test]
async fn test_script_signing() -> Result<()> {
    abigen!(Script(
        name = "BimBamScript",
        abi = "packages/fuels/tests/scripts/basic_script/out/debug/basic_script-abi.json"
    ));

    let wallet_config = WalletsConfig::new(Some(1), None, None);
    let provider_config = Config {
        utxo_validation: true,
        ..Config::local_node()
    };

    let wallets =
        launch_custom_provider_and_get_wallets(wallet_config, Some(provider_config), None).await;
    let wallet = wallets.first().unwrap();

    let bin_path = "../fuels/tests/scripts/basic_script/out/debug/basic_script.bin";
    let instance = BimBamScript::new(wallet.clone(), bin_path);

    let a = 1000u64;
    let b = 2000u32;

    let result = instance.main(a, b).call().await?;

    assert_eq!(result.value, "hello");

    Ok(())
}<|MERGE_RESOLUTION|>--- conflicted
+++ resolved
@@ -19,13 +19,8 @@
 
     let tx = call_handler.build_tx().await?;
 
-<<<<<<< HEAD
     let provider = wallet.provider()?;
-    let receipts = execution_script.execute(provider).await?;
-=======
-    let provider = wallet.get_provider()?;
     let receipts = provider.send_transaction(&tx).await?;
->>>>>>> d19e4b4d
 
     let response = call_handler.get_response(receipts)?;
     assert_eq!(response.value, 42);
@@ -57,15 +52,9 @@
         .add_call(call_handler_1)
         .add_call(call_handler_2);
 
-<<<<<<< HEAD
     let provider = &wallet.provider()?;
-    let execution_script = multi_call_handler.get_executable_call().await?;
-    let receipts = execution_script.execute(provider).await.unwrap();
-=======
-    let provider = &wallet.get_provider()?;
     let tx = multi_call_handler.build_tx().await?;
     let receipts = provider.send_transaction(&tx).await?;
->>>>>>> d19e4b4d
     let (counter, array) = multi_call_handler
         .get_response::<(u64, [u64; 2])>(receipts)?
         .value;
