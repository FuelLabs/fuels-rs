--- conflicted
+++ resolved
@@ -427,11 +427,6 @@
     let value = submitted_tx.response().await?.value;
     // ANCHOR_END: submit_response_script
 
-<<<<<<< HEAD
     assert_eq!(value, 42);
-=======
-    assert_eq!(response.value, 42);
-
->>>>>>> c145802a
     Ok(())
 }