--- conflicted
+++ resolved
@@ -75,16 +75,8 @@
         },
         macros::setup_program_test,
         programs::{
-<<<<<<< HEAD
-            call_utils::{Execution, TxDependencyExtension},
-            contract::{
-                CallParameters, Contract, LoadConfiguration, MultiContractCallHandler,
-                SettableContract, StorageConfiguration,
-            },
-=======
-            calls::{CallHandler, CallParameters, ContractDependency},
+            calls::{CallHandler, CallParameters, ContractDependency, Execution},
             contract::{Contract, LoadConfiguration, StorageConfiguration},
->>>>>>> 80fe445b
         },
         test_helpers::*,
         types::transaction_builders::*,
