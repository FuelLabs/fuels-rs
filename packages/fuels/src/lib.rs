--- conflicted
+++ resolved
@@ -74,10 +74,6 @@
             Wallet, WalletUnlocked,
         },
         fuel_node::*,
-<<<<<<< HEAD
-        macros::{abigen, setup_program_test},
-=======
->>>>>>> d6cc713e
         programs::{
             contract::{
                 CallParameters, Contract, DeployConfiguration, MultiContractCallHandler,
@@ -89,7 +85,7 @@
         test_helpers::*,
     };
     pub use super::{
-        macros::{abigen, setup_contract_test},
+        macros::{abigen, setup_program_test},
         tx::Salt,
         types::{
             bech32::{Bech32Address, Bech32ContractId},
