--- conflicted
+++ resolved
@@ -38,11 +38,7 @@
 }
 
 pub mod core {
-<<<<<<< HEAD
-    pub use fuels_core::{codec, constants, offsets, traits, Configurables, ConfigurablesReader};
-=======
-    pub use fuels_core::{Configurables, codec, constants, offsets, traits};
->>>>>>> 9e93f0f0
+    pub use fuels_core::{Configurables, ConfigurablesReader, codec, constants, offsets, traits};
 }
 
 pub mod crypto {
