//! # Fuel Rust SDK.
//!
//! ## Quickstart: `prelude`
//!
//! A prelude is provided which imports all the important data types and traits for you. Use this when you want to quickly bootstrap a new project.
//!
//! ```no_run
//! # #[allow(unused)]
//! use fuels::prelude::*;
//! use fuels_abigen_macro::abigen;
//! ```
//!
//! Note that `fuels_abigen_macro` isn't included in the `fuels` crate because
//! it is a `proc_macro` package.
//!
//! Examples on how you can use the types imported by the prelude can be found in
//! the [main test suite](https://github.com/FuelLabs/fuels-rs/blob/master/fuels-abigen-macro/tests/harness.rs)

pub use fuels_core::tx;

pub mod client {
    pub use fuel_gql_client::client::*;
}

pub mod contract {
    pub use fuels_contract::*;
}

pub mod core {
    pub use fuels_core::*;
}

pub mod signers {
    pub use fuels_signers::*;
}

pub mod test_helpers {
    pub use fuels_test_helpers::*;
}

/// Easy imports of frequently used
#[doc(hidden)]
pub mod prelude {
    //! The fuels-rs prelude
    //!
    //! The purpose of this module is to alleviate imports of many common types:
    //!
    //! ```
    //! # #![allow(unused_imports)]
    //! use fuels::prelude::*;
    //! ```

    pub use super::contract::contract::Contract;
    pub use super::core::constants::*;
    pub use super::core::errors::Error;
    pub use super::core::parameters::*;
    pub use super::core::tx::{Address, AssetId, ContractId};
<<<<<<< HEAD
    pub use super::core::{InstantiationError, Token, Tokenizable};
    pub use super::node::service::Config;
=======
    pub use super::core::{Detokenize, InvalidOutputType};
    pub use super::core::{Token, Tokenizable};
>>>>>>> 054f3522
    pub use super::signers::provider::*;
    pub use super::signers::{LocalWallet, Signer};
    pub use super::test_helpers::Config;
    pub use super::test_helpers::*;
    pub use super::tx::Salt;
}<|MERGE_RESOLUTION|>--- conflicted
+++ resolved
@@ -55,13 +55,7 @@
     pub use super::core::errors::Error;
     pub use super::core::parameters::*;
     pub use super::core::tx::{Address, AssetId, ContractId};
-<<<<<<< HEAD
     pub use super::core::{InstantiationError, Token, Tokenizable};
-    pub use super::node::service::Config;
-=======
-    pub use super::core::{Detokenize, InvalidOutputType};
-    pub use super::core::{Token, Tokenizable};
->>>>>>> 054f3522
     pub use super::signers::provider::*;
     pub use super::signers::{LocalWallet, Signer};
     pub use super::test_helpers::Config;
