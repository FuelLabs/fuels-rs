--- conflicted
+++ resolved
@@ -67,26 +67,20 @@
         logs::LogDecoder,
         predicate::Predicate,
     };
-    pub use super::core::{
-        constants::*,
-        parameters::*,
-        types::*,
-        {Token, Tokenizable},
-    };
+    pub use super::core::constants::*;
+    pub use super::core::parameters::*;
+    pub use super::core::tx::{Address, AssetId, ContractId};
+    pub use super::core::types::*;
+    pub use super::core::Identity;
+    pub use super::core::{Token, Tokenizable};
     pub use super::fuel_node::*;
-<<<<<<< HEAD
-    pub use super::fuels_abigen::{abigen, setup_contract_test};
-    pub use super::signers::{
-        provider::*,
-        {wallet::generate_mnemonic_phrase, Signer, Wallet, WalletUnlocked},
-    };
-=======
     pub use super::fuels_abigen::{abigen, script_abigen, setup_contract_test};
     pub use super::signers::provider::*;
     pub use super::signers::{wallet::generate_mnemonic_phrase, Signer, Wallet, WalletUnlocked};
     pub use super::test_helpers::Config;
->>>>>>> 88549c09
     pub use super::test_helpers::*;
     pub use super::tx::Salt;
-    pub use super::types::{bech32::Bech32Address, bech32::Bech32ContractId, errors::Error};
+    pub use super::types::bech32::Bech32Address;
+    pub use super::types::bech32::Bech32ContractId;
+    pub use super::types::errors::Error;
 }