--- conflicted
+++ resolved
@@ -9,30 +9,23 @@
 description = "Serializable type representation for working with the Fuel VM ABI."
 
 [dependencies]
-<<<<<<< HEAD
-anyhow = "1"
-=======
 regex = "1.6.0"
 lazy_static = "1.4.0"
->>>>>>> 598f552d
 bech32 = "0.9.0"
 chrono = "0.4.2"
 fuel-tx = "0.23"
 fuel-types = "0.5"
 fuel-abi-types = "0.2.0"
 fuel-core = { version = "0.15", default-features = false, optional = true }
+fuel-chain-config = { version = "0.15", default-features = false }
 fuel-gql-client = { version = "0.15", default-features = false }
-fuel-tx = "0.23"
-fuel-types = "0.5"
 hex = { version = "0.4.3", features = ["std"] }
-itertools = "0.10.5"
-lazy_static = "1.4.0"
 proc-macro2 = "1.0"
-regex = "1.6.0"
 serde = { version = "1.0", features = ["derive"] }
 serde_json = { version = "1.0.64", default-features = true }
 strum = "0.21"
 strum_macros = "0.21"
+itertools = "0.10.5"
 thiserror = { version = "1.0.26", default-features = false }
 tokio = "1.15"
 fuels-macros = { version = "0.34.0", path = "../fuels-macros" }