--- conflicted
+++ resolved
@@ -13,11 +13,7 @@
 lazy_static = "1.4.0"
 anyhow = "1"
 bech32 = "0.9.0"
-<<<<<<< HEAD
-fuel-tx = "0.22.0"
-=======
 fuel-tx = "0.23"
->>>>>>> d19674eb
 hex = { version = "0.4.3", features = ["std"] }
 proc-macro2 = "1.0"
 serde = { version = "1.0", features = ["derive"] }
