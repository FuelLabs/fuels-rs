--- conflicted
+++ resolved
@@ -33,8 +33,4 @@
 
 [features]
 default = ["std"]
-<<<<<<< HEAD
-std = ["fuel-core-client"]
-=======
-std = ["dep:fuel-core-client"]
->>>>>>> 873053c3
+std = ["dep:fuel-core-client"]