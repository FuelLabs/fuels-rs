--- conflicted
+++ resolved
@@ -1,7 +1,4 @@
 use std::{collections::HashMap, iter::zip};
-
-use itertools::Itertools;
-use strum_macros::EnumString;
 
 use crate::{
     constants::WORD_SIZE,
@@ -12,13 +9,9 @@
         has_enum_format, has_struct_format, has_tuple_format,
     },
 };
-<<<<<<< HEAD
-=======
 use fuel_abi_types::program_abi::{TypeApplication, TypeDeclaration};
 use itertools::Itertools;
-use std::{collections::HashMap, iter::zip};
 use strum_macros::EnumString;
->>>>>>> 34f0ec4d
 
 #[derive(Debug, Clone, EnumString, PartialEq, Eq)]
 #[strum(ascii_case_insensitive)]
