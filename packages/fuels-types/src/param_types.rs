--- conflicted
+++ resolved
@@ -91,8 +91,6 @@
     }
 }
 
-<<<<<<< HEAD
-=======
 impl fmt::Display for ParamType {
     fn fmt(&self, f: &mut fmt::Formatter) -> fmt::Result {
         match self {
@@ -140,7 +138,6 @@
     }
 }
 
->>>>>>> 7ce0d9dc
 #[derive(Debug, Clone, PartialEq, Eq)]
 pub struct EnumVariants {
     variants: Vec<ParamType>,
