--- conflicted
+++ resolved
@@ -1257,37 +1257,6 @@
 
         Ok(())
     }
-<<<<<<< HEAD
-    #[test]
-    fn try_vector_is_type_path_backward_compatible() {
-        // TODO: To be removed once https://github.com/FuelLabs/fuels-rs/issues/881 is unblocked.
-        let the_type = given_vec_type_w_path("Vec");
-
-        let param_type = try_vector(&the_type).unwrap().unwrap();
-
-        assert_eq!(param_type, ParamType::Vector(Box::new(ParamType::U8)));
-    }
-
-    #[test]
-    fn try_vector_correctly_resolves_param_type() {
-        let the_type = given_vec_type_w_path("std::vec::Vec");
-
-        let param_type = try_vector(&the_type).unwrap().unwrap();
-
-        assert_eq!(param_type, ParamType::Vector(Box::new(ParamType::U8)));
-    }
-
-    fn given_vec_type_w_path(path: &str) -> Type {
-        Type {
-            type_field: format!("struct {path}"),
-            generic_params: vec![Type {
-                type_field: "u8".to_string(),
-                generic_params: vec![],
-                components: vec![],
-            }],
-            components: vec![],
-        }
-=======
 
     #[test]
     fn contains_nested_vectors_false_on_simple_types() -> Result<()> {
@@ -1368,6 +1337,35 @@
         .contains_nested_vectors());
 
         Ok(())
->>>>>>> 5dde0bd8
+    }
+    #[test]
+    fn try_vector_is_type_path_backward_compatible() {
+        // TODO: To be removed once https://github.com/FuelLabs/fuels-rs/issues/881 is unblocked.
+        let the_type = given_vec_type_w_path("Vec");
+
+        let param_type = try_vector(&the_type).unwrap().unwrap();
+
+        assert_eq!(param_type, ParamType::Vector(Box::new(ParamType::U8)));
+    }
+
+    #[test]
+    fn try_vector_correctly_resolves_param_type() {
+        let the_type = given_vec_type_w_path("std::vec::Vec");
+
+        let param_type = try_vector(&the_type).unwrap().unwrap();
+
+        assert_eq!(param_type, ParamType::Vector(Box::new(ParamType::U8)));
+    }
+
+    fn given_vec_type_w_path(path: &str) -> Type {
+        Type {
+            type_field: format!("struct {path}"),
+            generic_params: vec![Type {
+                type_field: "u8".to_string(),
+                generic_params: vec![],
+                components: vec![],
+            }],
+            components: vec![],
+        }
     }
 }