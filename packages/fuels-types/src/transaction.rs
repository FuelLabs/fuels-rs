use std::fmt::Debug;

use fuel_tx::{
<<<<<<< HEAD
    Bytes32, ConsensusParameters, Create, FormatValidityChecks, Input as FuelInput, Output, Script,
    StorageSlot, Transaction as FuelTransaction, TransactionFee, UniqueIdentifier, Witness,
};

use fuel_types::Salt;

use fuel_tx::field::GasLimit;
use fuel_tx::field::GasPrice;
use fuel_tx::field::Inputs;
use fuel_tx::field::Outputs;
use fuel_tx::field::Salt as FieldSalt;
use fuel_tx::field::Script as FieldScript;
use fuel_tx::field::ScriptData;
use fuel_tx::field::Witnesses;
use fuel_tx::field::{BytecodeLength, BytecodeWitnessIndex, Maturity, StorageSlots};
use fuel_tx::Chargeable;

use crate::{errors::Error, parameters::TxParameters};
=======
    field::{
        GasLimit, GasPrice, Inputs, Maturity, Outputs, Script as ScriptField, ScriptData, Witnesses,
    },
    Address, AssetId, Bytes32, Chargeable, ConsensusParameters, ContractId, Create,
    FormatValidityChecks, Input, Output, Salt, Script, StorageSlot, Transaction as FuelTransaction,
    TransactionFee, UniqueIdentifier, Witness,
};

use crate::{
    constants::{BASE_ASSET_ID, DEFAULT_GAS_LIMIT, DEFAULT_GAS_PRICE, DEFAULT_MATURITY, WORD_SIZE},
    errors::Error,
};
>>>>>>> 5fb0fd13

#[derive(Debug, Copy, Clone)]
pub struct TxParameters {
    gas_price: u64,
    gas_limit: u64,
    maturity: u64,
}

macro_rules! impl_setter_getter {
    ($setter_name: ident, $field: ident) => {
        pub fn $setter_name(mut self, $field: u64) -> Self {
            self.$field = $field;
            self
        }

        pub fn $field(&self) -> u64 {
            self.$field
        }
    };
}

impl TxParameters {
    pub fn new(gas_price: u64, gas_limit: u64, maturity: u64) -> Self {
        Self {
            gas_price,
            gas_limit,
            maturity,
        }
    }

    impl_setter_getter!(set_gas_price, gas_price);
    impl_setter_getter!(set_gas_limit, gas_limit);
    impl_setter_getter!(set_maturity, maturity);
}

impl Default for TxParameters {
    fn default() -> Self {
        Self {
            gas_price: DEFAULT_GAS_PRICE,
            gas_limit: DEFAULT_GAS_LIMIT,
            // By default, transaction is immediately valid
            maturity: DEFAULT_MATURITY,
        }
    }
}

pub trait Transaction: Into<FuelTransaction> {
    fn fee_checked_from_tx(&self, params: &ConsensusParameters) -> Option<TransactionFee>;

    fn check_without_signatures(
        &self,
        block_height: u64,
        parameters: &ConsensusParameters,
    ) -> Result<(), Error>;

    fn id(&self) -> Bytes32;
    fn maturity(&self) -> u64;
    fn with_maturity(self, maturity: u64) -> Self;
    fn gas_price(&self) -> u64;
    fn with_gas_price(self, gas_price: u64) -> Self;
    fn gas_limit(&self) -> u64;
    fn with_gas_limit(self, gas_price: u64) -> Self;
    fn with_tx_params(self, tx_params: TxParameters) -> Self;
    fn metered_bytes_size(&self) -> usize;
<<<<<<< HEAD

    fn inputs(&self) -> &Vec<FuelInput>;

    fn outputs(&self) -> &Vec<Output>;

=======
    fn inputs(&self) -> &Vec<Input>;
    fn inputs_mut(&mut self) -> &mut Vec<Input>;
    fn with_inputs(self, inputs: Vec<Input>) -> Self;
    fn outputs(&self) -> &Vec<Output>;
    fn outputs_mut(&mut self) -> &mut Vec<Output>;
    fn with_outputs(self, output: Vec<Output>) -> Self;
>>>>>>> 5fb0fd13
    fn witnesses(&self) -> &Vec<Witness>;
    fn witnesses_mut(&mut self) -> &mut Vec<Witness>;
    fn with_witnesses(self, witnesses: Vec<Witness>) -> Self;
}

macro_rules! impl_tx_wrapper {
    ($wrapper: ident, $wrapped: ident) => {
        #[derive(Debug, Clone)]
        pub struct $wrapper {
            pub tx: $wrapped,
        }

        impl From<$wrapped> for $wrapper {
            fn from(tx: $wrapped) -> Self {
                $wrapper { tx }
            }
        }

        impl Default for $wrapper {
            fn default() -> Self {
                $wrapped::default().into()
            }
        }

        impl From<$wrapper> for $wrapped {
            fn from(tx: $wrapper) -> Self {
                tx.tx
            }
        }

        impl From<$wrapper> for FuelTransaction {
            fn from(tx: $wrapper) -> Self {
                tx.tx.into()
            }
        }

        impl Transaction for $wrapper {
            fn fee_checked_from_tx(&self, params: &ConsensusParameters) -> Option<TransactionFee> {
                TransactionFee::checked_from_tx(params, &self.tx)
            }

            fn check_without_signatures(
                &self,
                block_height: u64,
                parameters: &ConsensusParameters,
            ) -> Result<(), Error> {
                Ok(self.tx.check_without_signatures(block_height, parameters)?)
            }

            fn id(&self) -> Bytes32 {
                self.tx.id()
            }

            fn maturity(&self) -> u64 {
                *self.tx.maturity()
            }

            fn with_maturity(mut self, maturity: u64) -> Self {
                *self.tx.maturity_mut() = maturity;
                self
            }

            fn gas_price(&self) -> u64 {
                *self.tx.gas_price()
            }

            fn with_gas_price(mut self, gas_price: u64) -> Self {
                *self.tx.gas_price_mut() = gas_price;
                self
            }

            fn gas_limit(&self) -> u64 {
                *self.tx.gas_limit()
            }

            fn with_gas_limit(mut self, gas_limit: u64) -> Self {
                *self.tx.gas_limit_mut() = gas_limit;
                self
            }

            fn with_tx_params(self, tx_params: TxParameters) -> Self {
                self.with_gas_limit(tx_params.gas_limit)
                    .with_gas_price(tx_params.gas_price)
                    .with_maturity(tx_params.maturity)
            }

            fn metered_bytes_size(&self) -> usize {
                self.tx.metered_bytes_size()
            }

            fn inputs(&self) -> &Vec<FuelInput> {
                self.tx.inputs()
            }

            fn outputs(&self) -> &Vec<Output> {
                self.tx.outputs()
            }

            fn witnesses(&self) -> &Vec<Witness> {
                self.tx.witnesses()
            }

            fn witnesses_mut(&mut self) -> &mut Vec<Witness> {
                self.tx.witnesses_mut()
            }

            fn with_witnesses(mut self, witnesses: Vec<Witness>) -> Self {
                *self.tx.witnesses_mut() = witnesses;
                self
            }
        }
    };
}

impl_tx_wrapper!(ScriptTransaction, Script);
impl_tx_wrapper!(CreateTransaction, Create);

impl CreateTransaction {
    pub fn salt(&self) -> &Salt {
        self.tx.salt()
    }

    pub fn bytecode_witness_index(&self) -> u8 {
        *self.tx.bytecode_witness_index()
    }

    pub fn storage_slots(&self) -> &Vec<StorageSlot> {
        self.tx.storage_slots()
    }

    pub fn bytecode_length(&self) -> u64 {
        *self.tx.bytecode_length()
    }
}

impl ScriptTransaction {
    pub fn script(&self) -> &Vec<u8> {
        self.tx.script()
    }
    pub fn script_data(&self) -> &Vec<u8> {
        self.tx.script_data()
    }
}

impl CreateTransaction {
    pub fn build_contract_deployment_tx(
        bytecode_witness_index: u8,
        outputs: Vec<Output>,
        witnesses: Vec<Witness>,
        salt: Salt,
        storage_slots: Vec<StorageSlot>,
        params: TxParameters,
    ) -> Self {
        FuelTransaction::create(
            params.gas_price,
            params.gas_limit,
            params.maturity,
            bytecode_witness_index,
            salt,
            storage_slots,
            vec![],
            outputs,
            witnesses,
        )
        .into()
    }
}<|MERGE_RESOLUTION|>--- conflicted
+++ resolved
@@ -1,31 +1,11 @@
 use std::fmt::Debug;
 
 use fuel_tx::{
-<<<<<<< HEAD
-    Bytes32, ConsensusParameters, Create, FormatValidityChecks, Input as FuelInput, Output, Script,
-    StorageSlot, Transaction as FuelTransaction, TransactionFee, UniqueIdentifier, Witness,
-};
-
-use fuel_types::Salt;
-
-use fuel_tx::field::GasLimit;
-use fuel_tx::field::GasPrice;
-use fuel_tx::field::Inputs;
-use fuel_tx::field::Outputs;
-use fuel_tx::field::Salt as FieldSalt;
-use fuel_tx::field::Script as FieldScript;
-use fuel_tx::field::ScriptData;
-use fuel_tx::field::Witnesses;
-use fuel_tx::field::{BytecodeLength, BytecodeWitnessIndex, Maturity, StorageSlots};
-use fuel_tx::Chargeable;
-
-use crate::{errors::Error, parameters::TxParameters};
-=======
     field::{
         GasLimit, GasPrice, Inputs, Maturity, Outputs, Script as ScriptField, ScriptData, Witnesses,
     },
     Address, AssetId, Bytes32, Chargeable, ConsensusParameters, ContractId, Create,
-    FormatValidityChecks, Input, Output, Salt, Script, StorageSlot, Transaction as FuelTransaction,
+    FormatValidityChecks, Input, Output, Script, StorageSlot, Transaction as FuelTransaction,
     TransactionFee, UniqueIdentifier, Witness,
 };
 
@@ -33,7 +13,6 @@
     constants::{BASE_ASSET_ID, DEFAULT_GAS_LIMIT, DEFAULT_GAS_PRICE, DEFAULT_MATURITY, WORD_SIZE},
     errors::Error,
 };
->>>>>>> 5fb0fd13
 
 #[derive(Debug, Copy, Clone)]
 pub struct TxParameters {
@@ -79,6 +58,9 @@
         }
     }
 }
+use fuel_tx::field::{BytecodeLength, BytecodeWitnessIndex, Salt, StorageSlots};
+
+use crate::{parameters::TxParameters};
 
 pub trait Transaction: Into<FuelTransaction> {
     fn fee_checked_from_tx(&self, params: &ConsensusParameters) -> Option<TransactionFee>;
@@ -90,30 +72,31 @@
     ) -> Result<(), Error>;
 
     fn id(&self) -> Bytes32;
+
     fn maturity(&self) -> u64;
+
     fn with_maturity(self, maturity: u64) -> Self;
+
     fn gas_price(&self) -> u64;
+
     fn with_gas_price(self, gas_price: u64) -> Self;
+
     fn gas_limit(&self) -> u64;
+
     fn with_gas_limit(self, gas_price: u64) -> Self;
+
     fn with_tx_params(self, tx_params: TxParameters) -> Self;
+
     fn metered_bytes_size(&self) -> usize;
-<<<<<<< HEAD
 
     fn inputs(&self) -> &Vec<FuelInput>;
 
     fn outputs(&self) -> &Vec<Output>;
 
-=======
-    fn inputs(&self) -> &Vec<Input>;
-    fn inputs_mut(&mut self) -> &mut Vec<Input>;
-    fn with_inputs(self, inputs: Vec<Input>) -> Self;
-    fn outputs(&self) -> &Vec<Output>;
-    fn outputs_mut(&mut self) -> &mut Vec<Output>;
-    fn with_outputs(self, output: Vec<Output>) -> Self;
->>>>>>> 5fb0fd13
     fn witnesses(&self) -> &Vec<Witness>;
+
     fn witnesses_mut(&mut self) -> &mut Vec<Witness>;
+
     fn with_witnesses(self, witnesses: Vec<Witness>) -> Self;
 }
 
@@ -254,28 +237,4 @@
     pub fn script_data(&self) -> &Vec<u8> {
         self.tx.script_data()
     }
-}
-
-impl CreateTransaction {
-    pub fn build_contract_deployment_tx(
-        bytecode_witness_index: u8,
-        outputs: Vec<Output>,
-        witnesses: Vec<Witness>,
-        salt: Salt,
-        storage_slots: Vec<StorageSlot>,
-        params: TxParameters,
-    ) -> Self {
-        FuelTransaction::create(
-            params.gas_price,
-            params.gas_limit,
-            params.maturity,
-            bytecode_witness_index,
-            salt,
-            storage_slots,
-            vec![],
-            outputs,
-            witnesses,
-        )
-        .into()
-    }
 }