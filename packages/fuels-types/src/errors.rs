use std::{array::TryFromSliceError, str::Utf8Error};

use fuel_tx::{CheckError, Receipt};
use thiserror::Error;

#[derive(Error, Debug)]
pub enum Error {
    #[error("Invalid data: {0}")]
    InvalidData(String),
    #[error("Serialization error: {0}")]
    SerdeJson(#[from] serde_json::Error),
    #[error("IO error: {0}")]
    IOError(#[from] std::io::Error),
    #[error("Invalid type: {0}")]
    InvalidType(String),
    #[error("Utf8 error: {0}")]
    Utf8Error(#[from] Utf8Error),
    #[error("Instantiation error: {0}")]
    InstantiationError(String),
    #[error("Infrastructure error: {0}")]
    InfrastructureError(String),
    #[error("Wallet error: {0}")]
    WalletError(String),
    #[error("Provider error: {0}")]
    ProviderError(String),
    #[error("Validation error: {0}")]
    ValidationError(#[from] CheckError),
<<<<<<< HEAD
    #[error("Revert transaction error: {reason},\n receipts: {receipts:?}")]
    RevertTransactionError {
        reason: String,
        revert_id: u64,
        receipts: Vec<Receipt>,
    },
=======
    #[error("Revert transaction error: {}, receipts: {:?}", .0, .1)]
    RevertTransactionError(String, Vec<Receipt>),
    #[error("Tried to forward assets to a contract method that is not payable.")]
    AssetsForwardedToNonPayableMethod,
>>>>>>> 2cad5b68
}

pub type Result<T> = std::result::Result<T, Error>;

/// This macro can only be used for `Error` variants that have a `String` field.
/// Those are: `InvalidData`, `InvalidType`, `InfrastructureError`,
/// `InstantiationError`, `WalletError`, `ProviderError`
#[macro_export]
macro_rules! error {
   ($err_variant:ident, $fmt_str: literal $(,$arg: expr)*) => {
       Error::$err_variant(format!($fmt_str,$($arg),*))
   }
}
pub use error;

macro_rules! impl_error_from {
    ($err_variant:ident, $err_type:ty ) => {
        impl From<$err_type> for Error {
            fn from(err: $err_type) -> Error {
                Error::$err_variant(err.to_string())
            }
        }
    };
}

impl_error_from!(InvalidData, bech32::Error);
impl_error_from!(InvalidData, TryFromSliceError);<|MERGE_RESOLUTION|>--- conflicted
+++ resolved
@@ -25,19 +25,14 @@
     ProviderError(String),
     #[error("Validation error: {0}")]
     ValidationError(#[from] CheckError),
-<<<<<<< HEAD
+    #[error("Tried to forward assets to a contract method that is not payable.")]
+    AssetsForwardedToNonPayableMethod,
     #[error("Revert transaction error: {reason},\n receipts: {receipts:?}")]
     RevertTransactionError {
         reason: String,
         revert_id: u64,
         receipts: Vec<Receipt>,
     },
-=======
-    #[error("Revert transaction error: {}, receipts: {:?}", .0, .1)]
-    RevertTransactionError(String, Vec<Receipt>),
-    #[error("Tried to forward assets to a contract method that is not payable.")]
-    AssetsForwardedToNonPayableMethod,
->>>>>>> 2cad5b68
 }
 
 pub type Result<T> = std::result::Result<T, Error>;
