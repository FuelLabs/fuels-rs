use core::fmt;
use core::str::Utf8Error;
use std::array::TryFromSliceError;

pub type Result<T> = core::result::Result<T, Error>;
use fuel_tx::{Receipt, ValidationError};
use strum::ParseError;
use thiserror::Error;

#[derive(Debug)]
pub enum CodecError {
    InvalidData(String),
    Utf8Error(Utf8Error),
}

impl fmt::Display for CodecError {
    fn fmt(&self, f: &mut fmt::Formatter) -> fmt::Result {
        write!(f, "{:?}", self)
    }
}

impl From<Utf8Error> for CodecError {
    fn from(e: Utf8Error) -> CodecError {
        CodecError::Utf8Error(e)
    }
}

#[derive(Error, Debug)]
pub enum Error {
    #[error("Invalid name: {0}")]
    InvalidName(String),
    #[error("Invalid data: {0}")]
    InvalidData(String),
    #[error("Missing data: {0}")]
    MissingData(String),
    #[error("Serialization error: {0}")]
    SerdeJson(#[from] serde_json::Error),
    #[error("Invalid type: {0}")]
    InvalidType(String),
    #[error("Parse integer error: {0}")]
    ParseIntError(#[from] std::num::ParseIntError),
    #[error("Parse boolean error: {0}")]
    ParseBoolError(#[from] std::str::ParseBoolError),
    #[error("Parse hex error: {0}")]
    ParseHexError(#[from] hex::FromHexError),
    #[error("Parse token stream error: {0}")]
    ParseTokenStreamError(String),
    #[error("Utf8 error: {0}")]
    Utf8Error(#[from] Utf8Error),
    #[error("Compilation error: {0}")]
    CompilationError(String),
    #[error("Network error: {0}")]
    NetworkError(String),
    #[error("Transaction error: {0}")]
    TransactionError(String),
    #[error("Infrastructure error: {0}")]
    InfrastructureError(String),
    #[error("Contract call error: {}, receipts: {:?}", .0, .1)]
    ContractCallError(String, Vec<Receipt>),
    #[error("Wallet error: {0}")]
    WalletError(String),
    #[error("Provider error: {0}")]
    ProviderError(String),
    #[error("Instantiation error: {0}")]
    InstantiationError(String),
    #[error("Validation error: {0}")]
    ValidationError(#[from] ValidationError),
}

impl From<CodecError> for Error {
    fn from(err: CodecError) -> Error {
        match err {
            CodecError::InvalidData(s) => Error::InvalidData(s),
            CodecError::Utf8Error(e) => Error::Utf8Error(e),
        }
    }
}

impl From<ParseError> for Error {
    fn from(err: ParseError) -> Error {
        Error::InvalidType(err.to_string())
    }
}

impl From<std::io::Error> for Error {
    fn from(err: std::io::Error) -> Error {
        Error::ContractCallError(err.to_string(), vec![])
    }
}

impl From<proc_macro2::LexError> for Error {
    fn from(err: proc_macro2::LexError) -> Error {
        Error::ParseTokenStreamError(err.to_string())
    }
}

<<<<<<< HEAD
impl From<bech32::Error> for Error {
    fn from(err: bech32::Error) -> Error {
        Error::InvalidData(err.to_string())
    }
}

impl From<TryFromSliceError> for Error {
    fn from(err: TryFromSliceError) -> Error {
        Error::InvalidData(err.to_string())
=======
impl From<anyhow::Error> for Error {
    fn from(err: anyhow::Error) -> Error {
        Error::ParseTokenStreamError(err.to_string())
>>>>>>> ccb11960
    }
}<|MERGE_RESOLUTION|>--- conflicted
+++ resolved
@@ -94,7 +94,6 @@
     }
 }
 
-<<<<<<< HEAD
 impl From<bech32::Error> for Error {
     fn from(err: bech32::Error) -> Error {
         Error::InvalidData(err.to_string())
@@ -104,10 +103,9 @@
 impl From<TryFromSliceError> for Error {
     fn from(err: TryFromSliceError) -> Error {
         Error::InvalidData(err.to_string())
-=======
+        
 impl From<anyhow::Error> for Error {
     fn from(err: anyhow::Error) -> Error {
         Error::ParseTokenStreamError(err.to_string())
->>>>>>> ccb11960
     }
 }