<<<<<<< HEAD
use crate::errors::{error, Error, Result};
=======
use fuels_macros::{Parameterize, Tokenizable};

use crate::errors::Error;
>>>>>>> a31d97ae

// A simple wrapper around [u8; 32] representing the `b256` type. Exists
// mainly so that we may differentiate `Parameterize` and `Tokenizable`
// implementations from what otherwise is just an array of 32 u8's.
#[derive(Debug, PartialEq, Eq, Copy, Clone)]
pub struct Bits256(pub [u8; 32]);

impl Bits256 {
    /// Create a new `Bits256` from a string representation of a hex.
    /// Accepts both `0x` prefixed and non-prefixed hex strings.
    pub fn from_hex_str(hex: &str) -> Result<Self> {
        let hex = if let Some(stripped_hex) = hex.strip_prefix("0x") {
            stripped_hex
        } else {
            hex
        };

        let mut bytes = [0u8; 32];
        hex::decode_to_slice(hex, &mut bytes as &mut [u8]).map_err(|e| {
            error!(
                InvalidData,
                "Could not convert hex str '{hex}' to Bits256! {e}"
            )
        })?;
        Ok(Bits256(bytes))
    }
}

// A simple wrapper around [Bits256; 2] representing the `B512` type.
#[derive(Debug, PartialEq, Eq, Copy, Clone, Parameterize, Tokenizable)]
#[FuelsTypesPath("crate")]
// ANCHOR: b512
pub struct B512 {
    pub bytes: [Bits256; 2],
}
// ANCHOR_END: b512

impl From<(Bits256, Bits256)> for B512 {
    fn from(bits_tuple: (Bits256, Bits256)) -> Self {
        B512 {
            bytes: [bits_tuple.0, bits_tuple.1],
        }
    }
}

impl TryFrom<&[u8]> for B512 {
    type Error = Error;

    fn try_from(slice: &[u8]) -> Result<Self> {
        Ok(B512 {
            bytes: [
                Bits256(slice[0..32].try_into()?),
                Bits256(slice[32..].try_into()?),
            ],
        })
    }
}

#[derive(Debug, PartialEq, Eq, Copy, Clone, Parameterize, Tokenizable)]
#[FuelsTypesPath("crate")]
// ANCHOR: evm_address
pub struct EvmAddress {
    // An evm address is only 20 bytes, the first 12 bytes should be set to 0
    value: Bits256,
}
// ANCHOR_END: evm_address
impl EvmAddress {
    fn new(b256: Bits256) -> Self {
        Self {
            value: Bits256(Self::clear_12_bytes(b256.0)),
        }
    }

    pub fn value(&self) -> Bits256 {
        self.value
    }

    // sets the leftmost 12 bytes to zero
    fn clear_12_bytes(bytes: [u8; 32]) -> [u8; 32] {
        let mut bytes = bytes;
        bytes[..12].copy_from_slice(&[0u8; 12]);

        bytes
    }
}

impl From<Bits256> for EvmAddress {
    fn from(b256: Bits256) -> Self {
        EvmAddress::new(b256)
    }
}

#[cfg(test)]
mod tests {
    use super::*;
    use crate::{
        param_types::ParamType,
        traits::{Parameterize, Tokenizable},
        Token,
    };

    #[test]
    fn from_hex_str_b256() -> Result<()> {
        // ANCHOR: from_hex_str
        let hex_str = "0101010101010101010101010101010101010101010101010101010101010101";

        let bits256 = Bits256::from_hex_str(hex_str)?;

        assert_eq!(bits256.0, [1u8; 32]);

        // With the `0x0` prefix
        let hex_str = "0x0101010101010101010101010101010101010101010101010101010101010101";

        let bits256 = Bits256::from_hex_str(hex_str)?;

        assert_eq!(bits256.0, [1u8; 32]);
        // ANCHOR_END: from_hex_str

        Ok(())
    }

    #[test]
    fn test_param_type_evm_addr() {
        assert_eq!(
            EvmAddress::param_type(),
            ParamType::Struct {
                name: "EvmAddress".to_string(),
                fields: vec![("value".to_string(), ParamType::B256)],
                generics: vec![]
            }
        );
    }

    #[test]
    fn evm_address_clears_first_12_bytes() -> Result<(), Error> {
        let data = [1u8; 32];
        let address = EvmAddress::new(Bits256(data));

        let expected_data = Bits256([
            0, 0, 0, 0, 0, 0, 0, 0, 0, 0, 0, 0, 1, 1, 1, 1, 1, 1, 1, 1, 1, 1, 1, 1, 1, 1, 1, 1, 1,
            1, 1, 1,
        ]);

        assert_eq!(address.value(), expected_data);

        Ok(())
    }

    #[test]
    fn test_into_token_evm_addr() {
        let bits = [1u8; 32];
        let evm_address = EvmAddress::from(Bits256(bits));

        let token = evm_address.into_token();

        let expected_data = [
            0, 0, 0, 0, 0, 0, 0, 0, 0, 0, 0, 0, 1, 1, 1, 1, 1, 1, 1, 1, 1, 1, 1, 1, 1, 1, 1, 1, 1,
            1, 1, 1,
        ];

        assert_eq!(token, Token::Struct(vec![Token::B256(expected_data)]));
    }
}<|MERGE_RESOLUTION|>--- conflicted
+++ resolved
@@ -1,10 +1,6 @@
-<<<<<<< HEAD
-use crate::errors::{error, Error, Result};
-=======
 use fuels_macros::{Parameterize, Tokenizable};
 
-use crate::errors::Error;
->>>>>>> a31d97ae
+use crate::errors::{error, Error, Result};
 
 // A simple wrapper around [u8; 32] representing the `b256` type. Exists
 // mainly so that we may differentiate `Parameterize` and `Tokenizable`
@@ -139,7 +135,7 @@
     }
 
     #[test]
-    fn evm_address_clears_first_12_bytes() -> Result<(), Error> {
+    fn evm_address_clears_first_12_bytes() -> Result<()> {
         let data = [1u8; 32];
         let address = EvmAddress::new(Bits256(data));
 
