//! Defines a set of serializable types required for the Fuel VM ABI.
//!
//! We declare these in a dedicated, minimal crate in order to allow for downstream projects to
//! consume or generate these ABI-compatible types without needing to pull in the rest of the SDK.

extern crate core;

use serde::{Deserialize, Serialize};
use strum_macros::ToString;

<<<<<<< HEAD
pub mod bech32;
=======
pub mod constants;
>>>>>>> b276b5c9
pub mod errors;

pub mod param_types;

/// Fuel ABI representation in JSON, originally specified here:
///
/// https://github.com/FuelLabs/fuel-specs/blob/master/specs/protocol/abi.md
///
/// This type may be used by compilers (e.g. Sway) and related tooling to convert an ABI
/// representation into native Rust structs and vice-versa.
pub type JsonABI = Vec<Function>;

#[derive(Default, Debug, Clone, PartialEq, Serialize, Deserialize)]
#[serde(rename_all = "camelCase")]
pub struct Function {
    #[serde(rename = "type")]
    pub type_field: String,
    pub inputs: Vec<Property>,
    pub name: String,
    pub outputs: Vec<Property>,
}

#[derive(Default, Debug, Clone, PartialEq, Serialize, Deserialize)]
#[serde(rename_all = "camelCase")]
pub struct Property {
    pub name: String,
    #[serde(rename = "type")]
    pub type_field: String,
    pub components: Option<Vec<Property>>, // Used for custom types
}

// Both those constants are used to determine if a type field represents an `Enum` or a `Struct`.
// Since it would have the format `struct foo` or `enum bar`, there is a whitespace.
pub const STRUCT_KEYWORD: &str = "struct ";
pub const ENUM_KEYWORD: &str = "enum ";

impl Property {
    pub fn is_enum_type(&self) -> bool {
        self.type_field.starts_with(ENUM_KEYWORD)
    }
    pub fn is_struct_type(&self) -> bool {
        self.type_field.starts_with(STRUCT_KEYWORD)
    }
    pub fn is_custom_type(&self) -> bool {
        self.is_enum_type()
            || self.is_struct_type()
            || self.has_custom_type_in_array()
            || self.has_custom_type_in_tuple()
    }

    pub fn has_custom_type_in_array(&self) -> bool {
        if self.type_field.starts_with('[') && self.type_field.ends_with(']') {
            return self.get_custom_type().is_some();
        }
        false
    }

    pub fn has_custom_type_in_tuple(&self) -> bool {
        if self.type_field.starts_with('(') && self.type_field.ends_with(')') {
            return self.get_custom_type().is_some();
        }
        false
    }

    pub fn get_custom_type(&self) -> Option<CustomType> {
        if self.type_field.contains(STRUCT_KEYWORD) {
            Some(CustomType::Struct)
        } else if self.type_field.contains(ENUM_KEYWORD) {
            Some(CustomType::Enum)
        } else {
            None
        }
    }
}

#[derive(Debug, Clone, Copy, ToString, PartialEq, Eq)]
#[strum(serialize_all = "lowercase")]
pub enum CustomType {
    Struct,
    Enum,
}<|MERGE_RESOLUTION|>--- conflicted
+++ resolved
@@ -8,11 +8,8 @@
 use serde::{Deserialize, Serialize};
 use strum_macros::ToString;
 
-<<<<<<< HEAD
 pub mod bech32;
-=======
 pub mod constants;
->>>>>>> b276b5c9
 pub mod errors;
 
 pub mod param_types;
