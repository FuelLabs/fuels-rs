--- conflicted
+++ resolved
@@ -10,11 +10,9 @@
 
 pub mod bech32;
 pub mod errors;
-<<<<<<< HEAD
 
-=======
 pub mod param_types;
->>>>>>> 8bff86f4
+
 /// Fuel ABI representation in JSON, originally specified here:
 ///
 /// https://github.com/FuelLabs/fuel-specs/blob/master/specs/protocol/abi.md
