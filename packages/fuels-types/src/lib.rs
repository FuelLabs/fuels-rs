//! Defines a set of serializable types required for the Fuel VM ABI.
//!
//! We declare these in a dedicated, minimal crate in order to allow for downstream projects to
//! consume or generate these ABI-compatible types without needing to pull in the rest of the SDK.

use proc_macro2::TokenStream;
use serde::{Deserialize, Serialize};
use strum_macros::ToString;

pub mod bech32;
pub mod block;
pub mod chain_info;
pub mod coin;
pub mod constants;
pub mod enum_variants;
pub mod errors;
pub mod message;
pub mod message_proof;
pub mod node_info;
pub mod param_types;
pub mod resource;
pub mod transaction_response;
pub mod utils;

#[derive(Debug, Clone, Copy, ToString, PartialEq, Eq)]
#[strum(serialize_all = "lowercase")]
pub enum CustomType {
    Struct,
    Enum,
}

/// FuelVM ABI representation in JSON, originally specified
/// [here](https://github.com/FuelLabs/fuel-specs/blob/master/specs/protocol/abi.md).
///
/// This type may be used by compilers and related tooling to convert an ABI
/// representation into native Rust structs and vice-versa.
#[derive(Default, Debug, Clone, Eq, PartialEq, Serialize, Deserialize)]
#[serde(rename_all = "camelCase")]
pub struct ProgramABI {
    pub types: Vec<TypeDeclaration>,
    pub functions: Vec<ABIFunction>,
    pub logged_types: Option<Vec<LoggedType>>,
    pub messages_types: Option<Vec<MessageType>>,
}

#[derive(Default, Debug, Clone, PartialEq, Eq, Serialize, Deserialize)]
#[serde(rename_all = "camelCase")]
pub struct ABIFunction {
    pub inputs: Vec<TypeApplication>,
    pub name: String,
    pub output: TypeApplication,
    pub attributes: Option<Vec<Attribute>>,
}

#[derive(Default, Debug, Clone, PartialEq, Eq, Serialize, Deserialize)]
#[serde(rename_all = "camelCase")]
pub struct TypeDeclaration {
    pub type_id: usize,
    #[serde(rename = "type")]
    pub type_field: String,
    pub components: Option<Vec<TypeApplication>>, // Used for custom types
    pub type_parameters: Option<Vec<usize>>,
}

#[derive(Default, Debug, Clone, PartialEq, Eq, Serialize, Deserialize)]
#[serde(rename_all = "camelCase")]
pub struct TypeApplication {
    pub name: String,
    #[serde(rename = "type")]
    pub type_id: usize,
    pub type_arguments: Option<Vec<TypeApplication>>,
}

#[derive(Default, Debug, Clone, PartialEq, Eq, Serialize, Deserialize)]
#[serde(rename_all = "camelCase")]
pub struct LoggedType {
    pub log_id: u64,
    #[serde(rename = "loggedType")]
    pub application: TypeApplication,
}

#[derive(Default, Debug, Clone, PartialEq, Eq, Serialize, Deserialize)]
#[serde(rename_all = "camelCase")]
pub struct MessageType {
    pub message_id: u64,
    #[serde(rename = "messageType")]
    pub application: TypeApplication,
}

#[derive(Debug, Clone)]
pub struct ResolvedLog {
    pub log_id: u64,
    pub param_type_call: TokenStream,
    pub resolved_type_name: TokenStream,
<<<<<<< HEAD
=======
}

#[derive(Default, Debug, Clone, PartialEq, Eq, Serialize, Deserialize)]
#[serde(rename_all = "camelCase")]
pub struct Attribute {
    pub name: String,
    pub arguments: Vec<String>,
}

impl TypeDeclaration {
    pub fn is_enum_type(&self) -> bool {
        self.type_field.starts_with("enum ")
    }

    pub fn is_struct_type(&self) -> bool {
        self.type_field.starts_with("struct ")
    }
>>>>>>> fce0631c
}<|MERGE_RESOLUTION|>--- conflicted
+++ resolved
@@ -92,8 +92,6 @@
     pub log_id: u64,
     pub param_type_call: TokenStream,
     pub resolved_type_name: TokenStream,
-<<<<<<< HEAD
-=======
 }
 
 #[derive(Default, Debug, Clone, PartialEq, Eq, Serialize, Deserialize)]
@@ -101,15 +99,4 @@
 pub struct Attribute {
     pub name: String,
     pub arguments: Vec<String>,
-}
-
-impl TypeDeclaration {
-    pub fn is_enum_type(&self) -> bool {
-        self.type_field.starts_with("enum ")
-    }
-
-    pub fn is_struct_type(&self) -> bool {
-        self.type_field.starts_with("struct ")
-    }
->>>>>>> fce0631c
 }