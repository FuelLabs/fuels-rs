--- conflicted
+++ resolved
@@ -61,11 +61,7 @@
 pub struct TypeApplication {
     pub name: String,
     #[serde(rename = "type")]
-<<<<<<< HEAD
-    pub type_field: usize,
-=======
     pub type_id: usize,
->>>>>>> 7ee2d635
     pub type_arguments: Option<Vec<TypeApplication>>,
 }
 
