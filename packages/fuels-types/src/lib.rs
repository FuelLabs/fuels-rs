//! Defines a set of serializable types required for the Fuel VM ABI.
//!
//! We declare these in a dedicated, minimal crate in order to allow for downstream projects to
//! consume or generate these ABI-compatible types without needing to pull in the rest of the SDK.

use serde::{Deserialize, Serialize};
use strum_macros::ToString;

pub mod bech32;
pub mod constants;
pub mod errors;
<<<<<<< HEAD

pub mod param_types;
pub mod parse_param;

=======
pub mod function_selector;
pub mod param_types;
pub mod parse_param;
pub mod utils;
>>>>>>> 9691f475
/// Fuel ABI representation in JSON, originally specified here:
///
/// https://github.com/FuelLabs/fuel-specs/blob/master/specs/protocol/abi.md
///
/// This type may be used by compilers (e.g. Sway) and related tooling to convert an ABI
/// representation into native Rust structs and vice-versa.
pub type JsonABI = Vec<Function>;

#[derive(Default, Debug, Clone, PartialEq, Serialize, Deserialize)]
#[serde(rename_all = "camelCase")]
pub struct Function {
    #[serde(rename = "type")]
    pub type_field: String,
    pub inputs: Vec<Property>,
    pub name: String,
    pub outputs: Vec<Property>,
}

#[derive(Default, Debug, Clone, PartialEq, Serialize, Deserialize)]
#[serde(rename_all = "camelCase")]
pub struct Property {
    pub name: String,
    #[serde(rename = "type")]
    pub type_field: String,
    pub components: Option<Vec<Property>>, // Used for custom types
}

// Both those constants are used to determine if a type field represents an `Enum` or a `Struct`.
// Since it would have the format `struct foo` or `enum bar`, there is a whitespace.
pub const STRUCT_KEYWORD: &str = "struct ";
pub const ENUM_KEYWORD: &str = "enum ";

impl Property {
    pub fn is_enum_type(&self) -> bool {
        self.type_field.starts_with(ENUM_KEYWORD)
    }
    pub fn is_struct_type(&self) -> bool {
        self.type_field.starts_with(STRUCT_KEYWORD)
    }
    pub fn is_custom_type(&self) -> bool {
        self.is_enum_type()
            || self.is_struct_type()
            || self.has_custom_type_in_array()
            || self.has_custom_type_in_tuple()
    }

    pub fn has_custom_type_in_array(&self) -> bool {
        if self.type_field.starts_with('[') && self.type_field.ends_with(']') {
            return self.get_custom_type().is_some();
        }
        false
    }

    pub fn has_custom_type_in_tuple(&self) -> bool {
        if self.type_field.starts_with('(') && self.type_field.ends_with(')') {
            return self.get_custom_type().is_some();
        }
        false
    }

    pub fn get_custom_type(&self) -> Option<CustomType> {
        if self.type_field.contains(STRUCT_KEYWORD) {
            Some(CustomType::Struct)
        } else if self.type_field.contains(ENUM_KEYWORD) {
            Some(CustomType::Enum)
        } else {
            None
        }
    }
}

#[derive(Debug, Clone, Copy, ToString, PartialEq, Eq)]
#[strum(serialize_all = "lowercase")]
pub enum CustomType {
    Struct,
    Enum,
}<|MERGE_RESOLUTION|>--- conflicted
+++ resolved
@@ -9,17 +9,11 @@
 pub mod bech32;
 pub mod constants;
 pub mod errors;
-<<<<<<< HEAD
-
-pub mod param_types;
-pub mod parse_param;
-
-=======
 pub mod function_selector;
 pub mod param_types;
 pub mod parse_param;
 pub mod utils;
->>>>>>> 9691f475
+
 /// Fuel ABI representation in JSON, originally specified here:
 ///
 /// https://github.com/FuelLabs/fuel-specs/blob/master/specs/protocol/abi.md
