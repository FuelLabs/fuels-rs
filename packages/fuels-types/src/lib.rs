--- conflicted
+++ resolved
@@ -3,16 +3,12 @@
 //! We declare these in a dedicated, minimal crate in order to allow for downstream projects to
 //! consume or generate these ABI-compatible types without needing to pull in the rest of the SDK.
 
-use std::collections::HashMap;
-
 use serde::{Deserialize, Serialize};
 use strum_macros::ToString;
-use utils::{has_array_format, has_tuple_format};
 
 pub mod bech32;
 pub mod constants;
 pub mod errors;
-pub mod function_selector;
 pub mod param_types;
 pub mod parse_param;
 pub mod utils;
@@ -50,11 +46,7 @@
     pub output: TypeApplication,
 }
 
-<<<<<<< HEAD
-#[derive(Default, Debug, Clone, PartialEq, Eq, Hash, Serialize, Deserialize)]
-=======
 #[derive(Default, Debug, Clone, PartialEq, Eq, Serialize, Deserialize)]
->>>>>>> 0c92fd44
 #[serde(rename_all = "camelCase")]
 pub struct TypeDeclaration {
     pub type_id: usize,
@@ -64,7 +56,7 @@
     pub type_parameters: Option<Vec<usize>>,
 }
 
-#[derive(Default, Debug, Clone, Eq, PartialEq, Serialize, Hash, Deserialize)]
+#[derive(Default, Debug, Clone, PartialEq, Eq, Serialize, Deserialize)]
 #[serde(rename_all = "camelCase")]
 pub struct TypeApplication {
     pub name: String,
@@ -80,56 +72,4 @@
     pub fn is_struct_type(&self) -> bool {
         self.type_field.starts_with(STRUCT_KEYWORD)
     }
-    pub fn is_custom_type(&self, types: &HashMap<usize, TypeDeclaration>) -> bool {
-        self.is_enum_type()
-            || self.is_struct_type()
-            || self.has_custom_type_in_array(types)
-            || self.has_custom_type_in_tuple(types)
-    }
-
-    pub fn is_array(&self) -> bool {
-        has_array_format(&self.type_field)
-    }
-
-    pub fn is_tuple(&self) -> bool {
-        has_tuple_format(&self.type_field)
-    }
-
-    pub fn has_custom_type_in_array(&self, types: &HashMap<usize, TypeDeclaration>) -> bool {
-        if has_array_format(&self.type_field) {
-            // For each component in the tuple, check if it is a custom type
-            for component in self.components.as_ref().unwrap() {
-                let component_type = types.get(&component.type_id).unwrap();
-                if component_type.is_custom_type(types) {
-                    return true;
-                }
-            }
-
-            return self.get_custom_type().is_some();
-        }
-        false
-    }
-
-    pub fn has_custom_type_in_tuple(&self, types: &HashMap<usize, TypeDeclaration>) -> bool {
-        if has_tuple_format(&self.type_field) {
-            // For each component in the tuple, check if it is a custom type
-            for component in self.components.as_ref().unwrap() {
-                let component_type = types.get(&component.type_id).unwrap();
-                if component_type.is_custom_type(types) {
-                    return true;
-                }
-            }
-        }
-        false
-    }
-
-    pub fn get_custom_type(&self) -> Option<CustomType> {
-        if self.type_field.contains(STRUCT_KEYWORD) {
-            Some(CustomType::Struct)
-        } else if self.type_field.contains(ENUM_KEYWORD) {
-            Some(CustomType::Enum)
-        } else {
-            None
-        }
-    }
 }