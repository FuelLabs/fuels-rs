use crate::{
    errors::Error,
    param_types::{EnumVariants, ParamType},
    utils::{has_array_format, has_tuple_format},
    TypeDeclaration,
};
use lazy_static::lazy_static;
use regex::Regex;
use std::collections::HashMap;
use std::str::FromStr;

fn try_to_get_generic_name(field: &str) -> Option<String> {
    lazy_static! {
        static ref RE: Regex = Regex::new(r"^\s*generic\s+(\S+)\s*$").unwrap();
    }
    RE.captures(field)
        .map(|captures| String::from(&captures[1]))
}

impl ParamType {
    pub fn from_type_declaration(
        prop: &TypeDeclaration,
        types: &HashMap<usize, TypeDeclaration>,
    ) -> Result<Self, Error> {
        match ParamType::from_str(&prop.type_field) {
            // Simple case (primitive types, no arrays or strings)
            Ok(param_type) => Ok(param_type),
            Err(_) => {
                if prop.type_field == "()" {
                    return Ok(ParamType::Unit);
                }
                if has_array_format(&prop.type_field) {
                    return ParamType::parse_array_param(prop, types);
                }
                if prop.type_field.contains("str[") {
                    return ParamType::parse_string_param(prop);
                }
                if has_tuple_format(&prop.type_field) {
                    // Try to parse tuple (T, T, ..., T)
                    return ParamType::parse_tuple_param(prop, types);
                }
<<<<<<< HEAD
                if prop.type_field.contains("generic") {
                    return Ok(Self::parse_generic_param(prop));
                }
                // Try to parse a free form enum or struct (e.g. `struct MyStruct`, `enum MyEnum`).
=======
                if let Some(name) = try_to_get_generic_name(&prop.type_field) {
                    return Ok(ParamType::Generic(name));
                }
                // Try to parse a free form enum or struct (e.g. `struct MySTruct`, `enum MyEnum`).
>>>>>>> cacc930a
                ParamType::parse_custom_type_param(prop, types)
            }
        }
    }

    fn parse_generic_param(prop: &TypeDeclaration) -> ParamType {
        let name = prop.type_field.split("generic").collect::<Vec<&str>>()[1].trim();
        ParamType::Generic(name.into())
    }

    pub fn parse_tuple_param(
        prop: &TypeDeclaration,
        types: &HashMap<usize, TypeDeclaration>,
    ) -> Result<Self, Error> {
        let mut params: Vec<Self> = Vec::new();

        for tuple_component in prop
            .components
            .as_ref()
            .expect("tuples should have components")
        {
            let tuple_component_type_declaration = types.get(&tuple_component.type_id).unwrap();
            params.push(Self::from_type_declaration(
                tuple_component_type_declaration,
                types,
            )?);
        }

        Ok(ParamType::Tuple(params))
    }

    pub fn parse_string_param(prop: &TypeDeclaration) -> Result<Self, Error> {
        // Split "str[n]" string into "str" and "[n]"
        let split: Vec<&str> = prop.type_field.split('[').collect();
        if split.len() != 2 || !split[0].eq("str") {
            return Err(Error::InvalidType(format!(
                "Expected parameter type `str[n]`, found `{}`",
                prop.type_field
            )));
        }
        // Grab size in between brackets, i.e the `n` in "[n]"
        let size: usize = split[1][..split[1].len() - 1].parse()?;
        Ok(ParamType::String(size))
    }

    pub fn parse_array_param(
        prop: &TypeDeclaration,
        types: &HashMap<usize, TypeDeclaration>,
    ) -> Result<ParamType, Error> {
        // Split "[T; n]" string into "T" and "n"
        let split: Vec<&str> = prop.type_field.split("; ").collect();
        if split.len() != 2 {
            return Err(Error::InvalidType(format!(
                "Expected parameter type `[T; n]`, found `{}`",
                prop.type_field
            )));
        }
        let (_type_field, size) = (split[0], split[1]);

        let t = if let Some([component]) = prop.components.as_deref() {
            types
                .get(&component.type_id)
                .expect("couldn't find type declaration for array component")
        } else {
            panic!("array should have components");
        };

        let type_field = t.type_field.clone();

        let param_type = match Self::from_str(&type_field) {
            Ok(param_type) => param_type,
            Err(_) => {
                if type_field.contains("str[") {
                    ParamType::parse_string_param(t)?
<<<<<<< HEAD
                } else if type_field.contains("generic") {
                    Self::parse_generic_param(t)
=======
                } else if let Some(name) = try_to_get_generic_name(&type_field) {
                    ParamType::Generic(name)
>>>>>>> cacc930a
                } else {
                    ParamType::parse_custom_type_param(t, types)?
                }
            }
        };

        // Grab size the `n` in "[T; n]"
        let size: usize = size[..size.len() - 1].parse()?;

        Ok(ParamType::Array(Box::new(param_type), size))
    }

    pub fn parse_custom_type_param(
        prop: &TypeDeclaration,
        types: &HashMap<usize, TypeDeclaration>,
    ) -> Result<ParamType, Error> {
        match &prop.components {
            Some(c) => {
                let params = c
                    .iter()
                    .map(|component| {
                        let component_type_declaration = types.get(&component.type_id).unwrap();
                        Self::from_type_declaration(component_type_declaration, types).unwrap()
                    })
                    .collect();

                if prop.is_struct_type() {
                    return Ok(ParamType::Struct(params));
                }
                if prop.is_enum_type() {
                    return Ok(ParamType::Enum(EnumVariants::new(params)?));
                }
                Err(Error::InvalidType(prop.type_field.clone()))
            }
            None => Err(Error::InvalidType(
                "cannot parse custom type with no components".into(),
            )),
        }
    }
}

#[cfg(test)]
mod tests {
    // use super::*;

    // TODO: Move tests using the old abigen to the new one.
    // Currently, they will be skipped. Even though we're not fully testing these at
    // unit level, they're tested at integration level, in the main harness.rs file.

    // #[test]
    // fn parse_string_and_array_param() -> Result<(), Error> {
    //     let array_prop = Property {
    //         name: "some_array".to_string(),
    //         type_field: "[bool; 4]".to_string(),
    //         components: None,
    //     };
    //     let expected = "Array(Box::new(ParamType::Bool),4)";
    //     let result = ParamType::parse_array_param(&array_prop)?.to_string();
    //     assert_eq!(result, expected);

    //     let string_prop = Property {
    //         name: "some_array".to_string(),
    //         type_field: "str[5]".to_string(),
    //         components: None,
    //     };
    //     let expected = "String(5)";
    //     let result = ParamType::parse_string_param(&string_prop)?.to_string();
    //     assert_eq!(result, expected);

    //     let expected = "Invalid type: Expected parameter type `str[n]`, found `[bool; 4]`";
    //     let result = ParamType::parse_string_param(&array_prop)
    //         .unwrap_err()
    //         .to_string();
    //     assert_eq!(result, expected);

    //     let expected = "Invalid type: Expected parameter type `[T; n]`, found `str[5]`";
    //     let result = ParamType::parse_array_param(&string_prop)
    //         .unwrap_err()
    //         .to_string();
    //     assert_eq!(result, expected);
    //     Ok(())
    // }

    // #[test]
    // fn test_parse_custom_type_params() -> Result<(), Error> {
    //     let components = vec![
    //         Property {
    //             name: "vodka".to_string(),
    //             type_field: "u64".to_string(),
    //             components: None,
    //         },
    //         Property {
    //             name: "redbull".to_string(),
    //             type_field: "bool".to_string(),
    //             components: None,
    //         },
    //     ];

    //     // STRUCT
    //     let some_struct = Property {
    //         name: String::from("something_you_drink"),
    //         type_field: String::from("struct Cocktail"),
    //         components: Some(components.clone()),
    //     };
    //     let struct_result = ParamType::parse_custom_type_param(&some_struct)?;
    //     // Underlying value comparison
    //     let expected = ParamType::Struct(vec![ParamType::U64, ParamType::Bool]);
    //     assert_eq!(struct_result, expected);
    //     let expected_string = "Struct(vec![ParamType::U64,ParamType::Bool])";
    //     // String format comparison
    //     assert_eq!(struct_result.to_string(), expected_string);

    //     // ENUM
    //     let some_enum = Property {
    //         name: String::from("something_you_drink"),
    //         type_field: String::from("enum Cocktail"),
    //         components: Some(components),
    //     };
    //     let enum_result = ParamType::parse_custom_type_param(&some_enum)?;
    //     // Underlying value comparison
    //     let expected = ParamType::Enum(EnumVariants::new(vec![ParamType::U64, ParamType::Bool])?);
    //     assert_eq!(enum_result, expected);
    //     let expected_string =
    //         "Enum(EnumVariants::new(vec![ParamType::U64,ParamType::Bool]).unwrap())";
    //     // String format comparison
    //     assert_eq!(enum_result.to_string(), expected_string);
    //     Ok(())
    // }
}<|MERGE_RESOLUTION|>--- conflicted
+++ resolved
@@ -39,25 +39,13 @@
                     // Try to parse tuple (T, T, ..., T)
                     return ParamType::parse_tuple_param(prop, types);
                 }
-<<<<<<< HEAD
-                if prop.type_field.contains("generic") {
-                    return Ok(Self::parse_generic_param(prop));
-                }
-                // Try to parse a free form enum or struct (e.g. `struct MyStruct`, `enum MyEnum`).
-=======
                 if let Some(name) = try_to_get_generic_name(&prop.type_field) {
                     return Ok(ParamType::Generic(name));
                 }
                 // Try to parse a free form enum or struct (e.g. `struct MySTruct`, `enum MyEnum`).
->>>>>>> cacc930a
                 ParamType::parse_custom_type_param(prop, types)
             }
         }
-    }
-
-    fn parse_generic_param(prop: &TypeDeclaration) -> ParamType {
-        let name = prop.type_field.split("generic").collect::<Vec<&str>>()[1].trim();
-        ParamType::Generic(name.into())
     }
 
     pub fn parse_tuple_param(
@@ -124,13 +112,8 @@
             Err(_) => {
                 if type_field.contains("str[") {
                     ParamType::parse_string_param(t)?
-<<<<<<< HEAD
-                } else if type_field.contains("generic") {
-                    Self::parse_generic_param(t)
-=======
                 } else if let Some(name) = try_to_get_generic_name(&type_field) {
                     ParamType::Generic(name)
->>>>>>> cacc930a
                 } else {
                     ParamType::parse_custom_type_param(t, types)?
                 }
