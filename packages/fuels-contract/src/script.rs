--- conflicted
+++ resolved
@@ -1,27 +1,17 @@
 use anyhow::Result;
-<<<<<<< HEAD
-use fuel_gql_client::client::schema::coin::Coin;
-use fuel_gql_client::fuel_tx::{ConsensusParameters, Receipt, Transaction};
-use fuel_gql_client::fuel_tx::{Input, Output, TxPointer, UtxoId};
-=======
 use fuel_gql_client::fuel_tx::{
     field::Script as ScriptField, ConsensusParameters, Input, Output, Receipt, Transaction,
     TxPointer, UtxoId,
 };
->>>>>>> d19674eb
 use fuel_gql_client::fuel_types::{
     bytes::padded_len_usize, AssetId, Bytes32, ContractId, Immediate18, Word,
 };
 use fuel_gql_client::fuel_vm::{consts::REG_ONE, prelude::Opcode};
 use itertools::{chain, Itertools};
 
-<<<<<<< HEAD
-use fuel_tx::{Metadata, ScriptExecutionResult, Witness};
-use fuels_core::abi_decoder::ABIDecoder;
-=======
 use fuel_gql_client::client::schema::coin::Coin;
 use fuel_tx::{Checkable, ScriptExecutionResult, Witness};
->>>>>>> d19674eb
+use fuels_core::abi_decoder::ABIDecoder;
 use fuels_core::parameters::TxParameters;
 use fuels_core::Token;
 use fuels_signers::provider::Provider;
@@ -487,18 +477,16 @@
     tx_params: TxParameters,
     script_data: Option<Vec<u8>>,
 ) -> Script {
-    let tx = Transaction::Script {
-        gas_price: tx_params.gas_price,
-        gas_limit: tx_params.gas_limit,
-        maturity: tx_params.maturity,
-        receipts_root: Default::default(),
-        script: script_binary, // Pass the compiled script into the tx
-        script_data: script_data.unwrap_or_default(),
-        inputs: vec![],
-        outputs: vec![],
-        witnesses: vec![vec![].into()],
-        metadata: None,
-    };
+    let tx = Transaction::script(
+        tx_params.gas_price,
+        tx_params.gas_limit,
+        tx_params.maturity,
+        script_binary, // Pass the compiled script into the tx
+        script_data.unwrap_or_default(),
+        vec![],
+        vec![],
+        vec![vec![].into()],
+    );
 
     Script::new(tx)
 }
@@ -989,24 +977,8 @@
 }
 
 impl ScriptBuilder {
-<<<<<<< HEAD
     pub fn new() -> Self {
         Self::default()
-=======
-    pub fn new() -> ScriptBuilder {
-        ScriptBuilder {
-            gas_price: 0,
-            gas_limit: 0,
-            maturity: 0,
-            script: vec![],
-            script_data: vec![],
-            inputs: vec![],
-            outputs: vec![],
-            witnesses: vec![],
-            asset_id: AssetId::default(),
-            amount: 0,
-        }
->>>>>>> d19674eb
     }
 
     pub fn set_script_data(mut self, script_data: Vec<u8>) -> ScriptBuilder {
