use anyhow::Result;
<<<<<<< HEAD
use fuel_gql_client::fuel_tx::{ConsensusParameters, Metadata, Receipt, Transaction};
use fuel_gql_client::fuel_tx::{Input, Output, PanicReason, TxPointer, UtxoId};

=======
use fuel_gql_client::fuel_tx::{
    field::Script as ScriptField, ConsensusParameters, Input, Output, Receipt, Transaction,
    TxPointer, UtxoId,
};
>>>>>>> d19674eb
use fuel_gql_client::fuel_types::{
    bytes::padded_len_usize, AssetId, Bytes32, ContractId, Immediate18, Word,
};
use fuel_gql_client::fuel_vm::{consts::REG_ONE, prelude::Opcode};
use itertools::{chain, Itertools};

use fuel_gql_client::client::schema::coin::Coin;
use fuel_tx::{Checkable, ScriptExecutionResult, Witness};
use fuels_core::parameters::TxParameters;
use fuels_signers::provider::Provider;
use fuels_signers::{Signer, WalletUnlocked};
use fuels_types::bech32::Bech32Address;
use fuels_types::{constants::WORD_SIZE, errors::Error};
use futures::{stream, StreamExt};
use std::collections::HashSet;
use std::iter;

use crate::contract::ContractCall;

#[derive(Default)]
/// Specifies offsets of Opcode::CALL parameters stored in the script
/// data from which they can be loaded into registers
struct CallParamOffsets {
    pub asset_id_offset: usize,
    pub amount_offset: usize,
    pub gas_forwarded_offset: usize,
    pub call_data_offset: usize,
}

/// Script provides methods to create and a call/simulate a
/// script transaction that carries out contract method calls
pub struct Script {
    pub tx: fuels_core::tx::Script,
}

#[derive(Debug, Clone)]
pub struct CompiledScript {
    pub raw: Vec<u8>,
    pub target_network_url: String,
}

impl Script {
    pub fn new(tx: fuels_core::tx::Script) -> Self {
        Self { tx }
    }

    /// Creates a Script from a contract call. The internal Transaction is initialized
    /// with the actual script instructions, script data needed to perform the call
    /// and transaction inputs/outputs consisting of assets and contracts
    pub async fn from_contract_calls(
        calls: &[ContractCall],
        tx_parameters: &TxParameters,
        wallet: &WalletUnlocked,
    ) -> Result<Self, Error> {
        let data_offset = Self::get_data_offset(calls.len());

        let (script_data, call_param_offsets) =
            Self::get_script_data(calls, data_offset, tx_parameters.gas_limit);

        let script = Self::get_instructions(calls, call_param_offsets);

        let required_asset_amounts = Self::calculate_required_asset_amounts(calls);
        let spendable_coins = Self::get_spendable_coins(wallet, &required_asset_amounts).await?;

        let (inputs, outputs) =
            Self::get_transaction_inputs_outputs(calls, wallet.address(), spendable_coins);

        let mut tx = Transaction::script(
            tx_parameters.gas_price,
            tx_parameters.gas_limit,
            tx_parameters.maturity,
            script,
            script_data,
            inputs,
            outputs,
            vec![],
        );

        let base_asset_amount = required_asset_amounts
            .iter()
            .find(|(asset_id, _)| *asset_id == AssetId::default());
        match base_asset_amount {
            Some((_, base_amount)) => wallet.add_fee_coins(&mut tx, *base_amount, 0).await?,
            None => wallet.add_fee_coins(&mut tx, 0, 0).await?,
        }
        wallet.sign_transaction(&mut tx).await.unwrap();

        Ok(Script::new(tx))
    }

    /// Calculates how much of each asset id the given calls require and
    /// proceeds to request spendable coins from `wallet` to cover that cost.
    async fn get_spendable_coins(
        wallet: &WalletUnlocked,
        required_asset_amounts: &[(AssetId, u64)],
    ) -> Result<Vec<Coin>, Error> {
        stream::iter(required_asset_amounts)
            .map(|(asset_id, amount)| wallet.get_spendable_coins(*asset_id, *amount))
            .buffer_unordered(10)
            .collect::<Vec<_>>()
            .await
            .into_iter()
            .flatten_ok()
            .collect()
    }

    fn calculate_required_asset_amounts(calls: &[ContractCall]) -> Vec<(AssetId, u64)> {
        let amounts_per_asset_id = Self::extract_required_amounts_per_asset_id(calls);
        Self::sum_up_amounts_for_each_asset_id(amounts_per_asset_id)
    }

    fn extract_required_amounts_per_asset_id(
        calls: &[ContractCall],
    ) -> impl Iterator<Item = (AssetId, u64)> + '_ {
        calls
            .iter()
            .map(|call| (call.call_parameters.asset_id, call.call_parameters.amount))
    }

    fn sum_up_amounts_for_each_asset_id(
        amounts_per_asset_id: impl Iterator<Item = (AssetId, u64)>,
    ) -> Vec<(AssetId, u64)> {
        amounts_per_asset_id
            .group_by(|(asset_id, _)| *asset_id)
            .into_iter()
            .map(|(asset_id, groups_w_same_asset_id)| {
                let total_amount_in_group = groups_w_same_asset_id.map(|(_, amount)| amount).sum();
                (asset_id, total_amount_in_group)
            })
            .collect()
    }

    /// Given a list of contract calls, create the actual opcodes used to call the contract
    fn get_instructions(calls: &[ContractCall], offsets: Vec<CallParamOffsets>) -> Vec<u8> {
        let num_calls = calls.len();

        let mut instructions = vec![];
        for (_, call_offsets) in (0..num_calls).zip(offsets.iter()) {
            instructions.extend(Self::get_single_call_instructions(call_offsets));
        }

        instructions.extend(Opcode::RET(REG_ONE).to_bytes());

        instructions
    }

    /// Returns script data, consisting of the following items in the given order:
    /// 1. Asset ID to be forwarded (AmountId::LEN)
    /// 2. Amount to be forwarded (1 * WORD_SIZE)
    /// 3. Gas to be forwarded (1 * WORD_SIZE)
    /// 4. Contract ID (ContractID::LEN);
    /// 5. Function selector (1 * WORD_SIZE);
    /// 6. Calldata offset (optional) (1 * WORD_SIZE)
    /// 7. Encoded arguments (optional) (variable length)
    fn get_script_data(
        calls: &[ContractCall],
        data_offset: usize,
        gas_limit: u64,
    ) -> (Vec<u8>, Vec<CallParamOffsets>) {
        let mut script_data = vec![];
        let mut param_offsets = vec![];

        // The data for each call is ordered into segments
        let mut segment_offset = data_offset;

        for call in calls {
            let call_param_offsets = CallParamOffsets {
                asset_id_offset: segment_offset,
                amount_offset: segment_offset + AssetId::LEN,
                gas_forwarded_offset: segment_offset + AssetId::LEN + WORD_SIZE,
                call_data_offset: segment_offset + AssetId::LEN + 2 * WORD_SIZE,
            };
            param_offsets.push(call_param_offsets);

            script_data.extend(call.call_parameters.asset_id.to_vec());

            script_data.extend(call.call_parameters.amount.to_be_bytes());

            // If gas_forwarded is not set, use the transaction gas limit
            let gas_forwarded = call.call_parameters.gas_forwarded.unwrap_or(gas_limit);
            script_data.extend(gas_forwarded.to_be_bytes());

            script_data.extend(call.contract_id.hash().as_ref());

            script_data.extend(call.encoded_selector);

            // If the method call takes custom inputs or has more than
            // one argument, we need to calculate the `call_data_offset`,
            // which points to where the data for the custom types start in the
            // transaction. If it doesn't take any custom inputs, this isn't necessary.
            let encoded_args_start_offset = if call.compute_custom_input_offset {
                // Custom inputs are stored after the previously added parameters,
                // including custom_input_offset
                let custom_input_offset =
                    segment_offset + AssetId::LEN + 2 * WORD_SIZE + ContractId::LEN + 2 * WORD_SIZE;
                script_data.extend(&(custom_input_offset as Word).to_be_bytes());
                custom_input_offset
            } else {
                segment_offset
            };

            let bytes = call.encoded_args.resolve(encoded_args_start_offset as u64);
            script_data.extend(bytes);

            // the data segment that holds the parameters for the next call
            // begins at the original offset + the data we added so far
            segment_offset = data_offset + script_data.len();
        }

        (script_data, param_offsets)
    }

    /// Returns the VM instructions for calling a contract method
    /// We use the Opcode to call a contract: `CALL` pointing at the
    /// following registers;
    ///
    /// 0x10 Script data offset
    /// 0x11 Gas forwarded
    /// 0x12 Coin amount
    /// 0x13 Asset ID
    ///
    /// Note that these are soft rules as we're picking this addresses simply because they
    /// non-reserved register.
    fn get_single_call_instructions(offsets: &CallParamOffsets) -> Vec<u8> {
        let instructions = vec![
            Opcode::MOVI(0x10, offsets.call_data_offset as Immediate18),
            Opcode::MOVI(0x11, offsets.gas_forwarded_offset as Immediate18),
            Opcode::LW(0x11, 0x11, 0),
            Opcode::MOVI(0x12, offsets.amount_offset as Immediate18),
            Opcode::LW(0x12, 0x12, 0),
            Opcode::MOVI(0x13, offsets.asset_id_offset as Immediate18),
            Opcode::CALL(0x10, 0x12, 0x13, 0x11),
        ];

        #[allow(clippy::iter_cloned_collect)]
        instructions.iter().copied().collect::<Vec<u8>>()
    }

    /// Returns the assets and contracts that will be consumed (inputs) and created (outputs)
    /// by the transaction
    fn get_transaction_inputs_outputs(
        calls: &[ContractCall],
        wallet_address: &Bech32Address,
        spendable_coins: Vec<Coin>,
    ) -> (Vec<Input>, Vec<Output>) {
        let asset_ids = Self::extract_unique_asset_ids(&spendable_coins);
        let contract_ids = Self::extract_unique_contract_ids(calls);
        let num_of_contracts = contract_ids.len();

        let inputs = chain!(
            Self::generate_contract_inputs(contract_ids),
            Self::convert_to_signed_coins(spendable_coins),
        )
        .collect();

        // Note the contract_outputs need to come first since the
        // contract_inputs are referencing them via `output_index`. The node
        // will, upon receiving our request, use `output_index` to index the
        // `inputs` array we've sent over.
        let outputs = chain!(
            Self::generate_contract_outputs(num_of_contracts),
            Self::generate_asset_change_outputs(wallet_address, asset_ids),
            Self::extract_variable_outputs(calls),
            Self::extract_message_outputs(calls)
        )
        .collect();
        (inputs, outputs)
    }

    fn extract_unique_asset_ids(spendable_coins: &[Coin]) -> HashSet<AssetId> {
        spendable_coins
            .iter()
            .map(|coin| coin.asset_id.clone().into())
            .collect()
    }

    fn extract_variable_outputs(calls: &[ContractCall]) -> Vec<Output> {
        calls
            .iter()
            .filter_map(|call| call.variable_outputs.clone())
            .flatten()
            .collect()
    }

    fn extract_message_outputs(calls: &[ContractCall]) -> Vec<Output> {
        calls
            .iter()
            .filter_map(|call| call.message_outputs.clone())
            .flatten()
            .collect()
    }

    fn generate_asset_change_outputs(
        wallet_address: &Bech32Address,
        asset_ids: HashSet<AssetId>,
    ) -> Vec<Output> {
        asset_ids
            .into_iter()
            .map(|asset_id| Output::change(wallet_address.into(), 0, asset_id))
            .collect()
    }

    fn generate_contract_outputs(num_of_contracts: usize) -> Vec<Output> {
        (0..num_of_contracts)
            .map(|idx| Output::contract(idx as u8, Bytes32::zeroed(), Bytes32::zeroed()))
            .collect()
    }

    fn convert_to_signed_coins(spendable_coins: Vec<Coin>) -> Vec<Input> {
        spendable_coins
            .into_iter()
            .map(|coin| {
                Input::coin_signed(
                    UtxoId::from(coin.utxo_id),
                    coin.owner.into(),
                    coin.amount.0,
                    coin.asset_id.into(),
                    TxPointer::default(),
                    0,
                    0,
                )
            })
            .collect()
    }

    fn generate_contract_inputs(contract_ids: HashSet<ContractId>) -> Vec<Input> {
        contract_ids
            .into_iter()
            .enumerate()
            .map(|(idx, contract_id)| {
                Input::contract(
                    UtxoId::new(Bytes32::zeroed(), idx as u8),
                    Bytes32::zeroed(),
                    Bytes32::zeroed(),
                    TxPointer::default(),
                    contract_id,
                )
            })
            .collect()
    }

    fn extract_unique_contract_ids(calls: &[ContractCall]) -> HashSet<ContractId> {
        calls
            .iter()
            .flat_map(|call| {
                call.external_contracts
                    .iter()
                    .map(|bech32| bech32.into())
                    .chain(iter::once((&call.contract_id).into()))
            })
            .collect()
    }

    /// Calculates the length of the script based on the number of contract calls it
    /// has to make and returns the offset at which the script data begins
    fn get_data_offset(num_calls: usize) -> usize {
        // use placeholder for call param offsets, we only care about the length
        let mut len_script =
            Script::get_single_call_instructions(&CallParamOffsets::default()).len() * num_calls;

        // to account for RET instruction which is added later
        len_script += Opcode::LEN;

        ConsensusParameters::DEFAULT.tx_offset()
            + fuel_tx::Script::script_offset_static()
            + padded_len_usize(len_script)
    }

    /// Execute the transaction in a state-modifying manner.
    pub async fn call(self, provider: &Provider) -> Result<Vec<Receipt>, Error> {
        let chain_info = provider.chain_info().await?;

<<<<<<< HEAD
        self.tx.validate_without_signature(
=======
        self.tx.check_without_signatures(
>>>>>>> d19674eb
            chain_info.latest_block.header.height.0,
            &chain_info.consensus_parameters.into(),
        )?;

        provider.send_transaction(&self.tx).await
    }

    /// Execute the transaction in a simulated manner, not modifying blockchain state
    pub async fn simulate(self, provider: &Provider) -> Result<Vec<Receipt>, Error> {
        let chain_info = provider.chain_info().await?;

<<<<<<< HEAD
        self.tx.validate_without_signature(
=======
        self.tx.check_without_signatures(
>>>>>>> d19674eb
            chain_info.latest_block.header.height.0,
            &chain_info.consensus_parameters.into(),
        )?;

        let receipts = provider.dry_run(&self.tx.clone().into()).await?;
        if receipts
            .iter()
            .any(|r|
                matches!(r, Receipt::ScriptResult { result, .. } if *result != ScriptExecutionResult::Success) |
                    matches!(r, Receipt::Panic { reason, .. } if *reason.reason() == PanicReason::ContractNotInInputs )
        ) {
            return Err(Error::RevertTransactionError(Default::default(), receipts));
        }

        Ok(receipts)
    }
}

#[cfg(test)]
mod test {
    use super::*;
    use fuel_gql_client::client::schema::coin::CoinStatus;
    use fuels_core::abi_encoder::ABIEncoder;
    use fuels_core::parameters::CallParameters;
    use fuels_core::Token;
    use fuels_types::bech32::Bech32ContractId;
    use fuels_types::param_types::ParamType;
    use rand::Rng;
    use std::slice;

    #[tokio::test]
    async fn test_script_data() {
        // Arrange
        const SELECTOR_LEN: usize = WORD_SIZE;
        const NUM_CALLS: usize = 3;

        let contract_ids = vec![
            Bech32ContractId::new("test", Bytes32::new([1u8; 32])),
            Bech32ContractId::new("test", Bytes32::new([1u8; 32])),
            Bech32ContractId::new("test", Bytes32::new([1u8; 32])),
        ];

        let asset_ids = vec![
            AssetId::from([4u8; 32]),
            AssetId::from([5u8; 32]),
            AssetId::from([6u8; 32]),
        ];

        let selectors = vec![[7u8; 8], [8u8; 8], [9u8; 8]];

        // Call 2 has multiple inputs, compute_custom_input_offset will be true

        let args = [Token::U8(1), Token::U16(2), Token::U8(3)]
            .map(|token| ABIEncoder::encode(&[token]).unwrap())
            .to_vec();

        let calls: Vec<ContractCall> = (0..NUM_CALLS)
            .map(|i| ContractCall {
                contract_id: contract_ids[i].clone(),
                encoded_selector: selectors[i],
                encoded_args: args[i].clone(),
                call_parameters: CallParameters::new(
                    Some(i as u64),
                    Some(asset_ids[i]),
                    Some(i as u64),
                ),
                compute_custom_input_offset: i == 1,
                variable_outputs: None,
                message_outputs: None,
                external_contracts: vec![],
                output_param: ParamType::Unit,
            })
            .collect();

        // Act
        let (script_data, param_offsets) = Script::get_script_data(&calls, 0, 0);

        // Assert
        assert_eq!(param_offsets.len(), NUM_CALLS);
        for (idx, offsets) in param_offsets.iter().enumerate() {
            let asset_id = script_data
                [offsets.asset_id_offset..offsets.asset_id_offset + AssetId::LEN]
                .to_vec();
            assert_eq!(asset_id, asset_ids[idx].to_vec());

            let amount =
                script_data[offsets.amount_offset..offsets.amount_offset + WORD_SIZE].to_vec();
            assert_eq!(amount, idx.to_be_bytes());

            let gas = script_data
                [offsets.gas_forwarded_offset..offsets.gas_forwarded_offset + WORD_SIZE]
                .to_vec();
            assert_eq!(gas, idx.to_be_bytes().to_vec());

            let contract_id =
                &script_data[offsets.call_data_offset..offsets.call_data_offset + ContractId::LEN];
            let expected_contract_id = contract_ids[idx].hash();
            assert_eq!(contract_id, expected_contract_id.as_slice());

            let selector_offset = offsets.call_data_offset + ContractId::LEN;
            let selector = script_data[selector_offset..selector_offset + SELECTOR_LEN].to_vec();
            assert_eq!(selector, selectors[idx].to_vec());
        }

        // Calls 1 and 3 have their input arguments after the selector
        let call_1_arg_offset = param_offsets[0].call_data_offset + ContractId::LEN + SELECTOR_LEN;
        let call_1_arg = script_data[call_1_arg_offset..call_1_arg_offset + WORD_SIZE].to_vec();
        assert_eq!(call_1_arg, args[0].resolve(0));

        let call_3_arg_offset = param_offsets[2].call_data_offset + ContractId::LEN + SELECTOR_LEN;
        let call_3_arg = script_data[call_3_arg_offset..call_3_arg_offset + WORD_SIZE].to_vec();
        assert_eq!(call_3_arg, args[2].resolve(0));

        // Call 2 has custom inputs and custom_input_offset
        let call_2_arg_offset = param_offsets[1].call_data_offset + ContractId::LEN + SELECTOR_LEN;
        let custom_input_offset =
            script_data[call_2_arg_offset..call_2_arg_offset + WORD_SIZE].to_vec();
        assert_eq!(
            custom_input_offset,
            (call_2_arg_offset + WORD_SIZE).to_be_bytes()
        );

        let custom_input_offset =
            param_offsets[1].call_data_offset + ContractId::LEN + SELECTOR_LEN + WORD_SIZE;
        let custom_input =
            script_data[custom_input_offset..custom_input_offset + WORD_SIZE].to_vec();
        assert_eq!(custom_input, args[1].resolve(0));
    }

    #[test]
    fn contract_input_present() {
        let call = ContractCall::new_with_random_id();

        let (inputs, _) = Script::get_transaction_inputs_outputs(
            slice::from_ref(&call),
            &random_bech32_addr(),
            Default::default(),
        );

        assert_eq!(
            inputs,
            vec![Input::contract(
                UtxoId::new(Bytes32::zeroed(), 0),
                Bytes32::zeroed(),
                Bytes32::zeroed(),
                TxPointer::default(),
                call.contract_id.into(),
            )]
        );
    }

    #[test]
    fn contract_input_is_not_duplicated() {
        let call = ContractCall::new_with_random_id();
        let call_w_same_contract =
            ContractCall::new_with_random_id().with_contract_id(call.contract_id.clone());

        let calls = [call, call_w_same_contract];

        let (inputs, _) = Script::get_transaction_inputs_outputs(
            &calls,
            &random_bech32_addr(),
            Default::default(),
        );

        assert_eq!(
            inputs,
            vec![Input::contract(
                UtxoId::new(Bytes32::zeroed(), 0),
                Bytes32::zeroed(),
                Bytes32::zeroed(),
                TxPointer::default(),
                calls[0].contract_id.clone().into(),
            )]
        );
    }

    #[test]
    fn contract_output_present() {
        let call = ContractCall::new_with_random_id();

        let (_, outputs) = Script::get_transaction_inputs_outputs(
            &[call],
            &random_bech32_addr(),
            Default::default(),
        );

        assert_eq!(
            outputs,
            vec![Output::contract(0, Bytes32::zeroed(), Bytes32::zeroed())]
        );
    }

    #[test]
    fn external_contract_input_present() {
        // given
        let external_contract_id = random_bech32_contract_id();
        let call = ContractCall::new_with_random_id()
            .with_external_contracts(vec![external_contract_id.clone()]);

        // when
        let (inputs, _) = Script::get_transaction_inputs_outputs(
            slice::from_ref(&call),
            &random_bech32_addr(),
            Default::default(),
        );

        // then
        let mut expected_contract_ids: HashSet<ContractId> =
            [call.contract_id.into(), external_contract_id.into()].into();

        for (index, input) in inputs.into_iter().enumerate() {
            match input {
                Input::Contract {
                    utxo_id,
                    balance_root,
                    state_root,
                    tx_pointer,
                    contract_id,
                } => {
                    assert_eq!(utxo_id, UtxoId::new(Bytes32::zeroed(), index as u8));
                    assert_eq!(balance_root, Bytes32::zeroed());
                    assert_eq!(state_root, Bytes32::zeroed());
                    assert_eq!(tx_pointer, TxPointer::default());
                    assert!(expected_contract_ids.contains(&contract_id));
                    expected_contract_ids.remove(&contract_id);
                }
                _ => {
                    panic!("Expected only inputs of type Input::Contract");
                }
            }
        }
    }

    #[test]
    fn external_contract_output_present() {
        // given
        let external_contract_id = random_bech32_contract_id();
        let call =
            ContractCall::new_with_random_id().with_external_contracts(vec![external_contract_id]);

        // when
        let (_, outputs) = Script::get_transaction_inputs_outputs(
            &[call],
            &random_bech32_addr(),
            Default::default(),
        );

        // then
        let expected_outputs = (0..=1)
            .map(|i| Output::contract(i, Bytes32::zeroed(), Bytes32::zeroed()))
            .collect::<Vec<_>>();

        assert_eq!(outputs, expected_outputs);
    }

    #[test]
    fn change_per_asset_id_added() {
        // given
        let wallet_addr = random_bech32_addr();
        let asset_ids = [AssetId::default(), AssetId::from([1; 32])];

        let coins = asset_ids
            .into_iter()
            .map(|asset_id| Coin {
                amount: 100u64.into(),
                block_created: 0u64.into(),
                asset_id: asset_id.into(),
                utxo_id: Default::default(),
                maturity: 0u64.into(),
                owner: Default::default(),
                status: CoinStatus::Unspent,
            })
            .collect();
        let call = ContractCall::new_with_random_id();

        // when
        let (_, outputs) = Script::get_transaction_inputs_outputs(&[call], &wallet_addr, coins);

        // then
        let change_outputs: HashSet<Output> = outputs[1..].iter().cloned().collect();

        let expected_change_outputs = asset_ids
            .into_iter()
            .map(|asset_id| Output::Change {
                to: wallet_addr.clone().into(),
                amount: 0,
                asset_id,
            })
            .collect();

        assert_eq!(change_outputs, expected_change_outputs);
    }

    #[test]
    fn spendable_coins_added_to_input() {
        // given
        let asset_ids = [AssetId::default(), AssetId::from([1; 32])];

        let generate_spendable_coins = || {
            asset_ids
                .into_iter()
                .enumerate()
                .map(|(index, asset_id)| Coin {
                    amount: (index * 10).into(),
                    block_created: 1u64.into(),
                    asset_id: asset_id.into(),
                    utxo_id: Default::default(),
                    maturity: 0u64.into(),
                    owner: Default::default(),
                    status: CoinStatus::Unspent,
                })
                .collect::<Vec<_>>()
        };

        let call = ContractCall::new_with_random_id();

        // when
        let (inputs, _) = Script::get_transaction_inputs_outputs(
            &[call],
            &random_bech32_addr(),
            generate_spendable_coins(),
        );

        // then
        let inputs_as_signed_coins: HashSet<Input> = inputs[1..].iter().cloned().collect();

        let expected_inputs = generate_spendable_coins()
            .into_iter()
            .map(|coin| {
                Input::coin_signed(
                    fuel_tx::UtxoId::from(coin.utxo_id),
                    coin.owner.into(),
                    coin.amount.0,
                    coin.asset_id.into(),
                    TxPointer::default(),
                    0,
                    0,
                )
            })
            .collect::<HashSet<_>>();

        assert_eq!(expected_inputs, inputs_as_signed_coins);
    }

    #[test]
    fn variable_outputs_appended_to_outputs() {
        // given
        let variable_outputs = [100, 200].map(|amount| {
            Output::variable(random_bech32_addr().into(), amount, Default::default())
        });

        let calls = variable_outputs
            .iter()
            .cloned()
            .map(|variable_output| {
                ContractCall::new_with_random_id().with_variable_outputs(vec![variable_output])
            })
            .collect::<Vec<_>>();

        // when
        let (_, outputs) = Script::get_transaction_inputs_outputs(
            &calls,
            &random_bech32_addr(),
            Default::default(),
        );

        // then
        let actual_variable_outputs: HashSet<Output> = outputs[2..].iter().cloned().collect();
        let expected_outputs: HashSet<Output> = variable_outputs.into();

        assert_eq!(expected_outputs, actual_variable_outputs);
    }

    #[test]
    fn message_outputs_appended_to_outputs() {
        // given
        let message_outputs =
            [100, 200].map(|amount| Output::message(random_bech32_addr().into(), amount));

        let calls = message_outputs
            .iter()
            .cloned()
            .map(|message_output| {
                ContractCall::new_with_random_id().with_message_outputs(vec![message_output])
            })
            .collect::<Vec<_>>();

        // when
        let (_, outputs) = Script::get_transaction_inputs_outputs(
            &calls,
            &random_bech32_addr(),
            Default::default(),
        );

        // then
        let actual_message_outputs: HashSet<Output> = outputs[2..].iter().cloned().collect();
        let expected_outputs: HashSet<Output> = message_outputs.into();

        assert_eq!(expected_outputs, actual_message_outputs);
    }

    #[test]
    fn will_collate_same_asset_ids() {
        let amounts = [100, 200];

        let asset_id = [1; 32].into();
        let calls = amounts.map(|amount| {
            ContractCall::new_with_random_id().with_call_parameters(CallParameters::new(
                Some(amount),
                Some(asset_id),
                None,
            ))
        });

        let asset_id_amounts = Script::calculate_required_asset_amounts(&calls);

        let expected_asset_id_amounts = [(asset_id, amounts.iter().sum())].into();

        assert_eq!(
            asset_id_amounts.into_iter().collect::<HashSet<_>>(),
            expected_asset_id_amounts
        )
    }

    impl ContractCall {
        pub fn new_with_random_id() -> Self {
            ContractCall {
                contract_id: random_bech32_contract_id(),
                encoded_args: Default::default(),
                encoded_selector: [0; 8],
                call_parameters: Default::default(),
                compute_custom_input_offset: false,
                variable_outputs: None,
                external_contracts: Default::default(),
                output_param: ParamType::Unit,
                message_outputs: None,
            }
        }
    }

    impl ContractCall {
        pub fn with_contract_id(self, contract_id: Bech32ContractId) -> Self {
            ContractCall {
                contract_id,
                ..self
            }
        }
        pub fn with_external_contracts(
            self,
            external_contracts: Vec<Bech32ContractId>,
        ) -> ContractCall {
            ContractCall {
                external_contracts,
                ..self
            }
        }

        pub fn with_variable_outputs(self, variable_outputs: Vec<Output>) -> ContractCall {
            ContractCall {
                variable_outputs: Some(variable_outputs),
                ..self
            }
        }

        pub fn with_message_outputs(self, message_outputs: Vec<Output>) -> ContractCall {
            ContractCall {
                message_outputs: Some(message_outputs),
                ..self
            }
        }

        pub fn with_call_parameters(self, call_parameters: CallParameters) -> ContractCall {
            ContractCall {
                call_parameters,
                ..self
            }
        }
    }

    fn random_bech32_addr() -> Bech32Address {
        Bech32Address::new("fuel", rand::thread_rng().gen::<[u8; 32]>())
    }

    fn random_bech32_contract_id() -> Bech32ContractId {
        Bech32ContractId::new("fuel", rand::thread_rng().gen::<[u8; 32]>())
    }
}

#[derive(Default)]
pub struct ScriptBuilder {
    gas_price: Word,
    gas_limit: Word,
    maturity: Word,
    script: Vec<u8>,
    script_data: Vec<u8>,
    inputs: Vec<Input>,
    outputs: Vec<Output>,
    witnesses: Vec<Witness>,
    asset_id: AssetId,
    amount: u64,
}

impl ScriptBuilder {
    pub fn new() -> ScriptBuilder {
        ScriptBuilder {
            gas_price: 0,
            gas_limit: 0,
            maturity: 0,
            script: vec![],
            script_data: vec![],
            inputs: vec![],
            outputs: vec![],
            witnesses: vec![],
            asset_id: AssetId::default(),
            amount: 0,
        }
    }

    pub fn set_script_data(mut self, script_data: Vec<u8>) -> ScriptBuilder {
        self.script_data = script_data;
        self
    }

    pub fn set_script(mut self, script: Vec<Opcode>) -> ScriptBuilder {
        let script: Vec<u8> = script.into_iter().collect();
        self.script = script;
        self
    }

    pub fn set_inputs(mut self, inputs: Vec<Input>) -> ScriptBuilder {
        self.inputs = inputs;
        self
    }

    pub fn set_outputs(mut self, outputs: Vec<Output>) -> ScriptBuilder {
        self.outputs = outputs;
        self
    }

    pub fn set_gas_price(mut self, gas_price: Word) -> ScriptBuilder {
        self.gas_price = gas_price;
        self
    }

    pub fn set_gas_limit(mut self, gas_limit: Word) -> ScriptBuilder {
        self.gas_limit = gas_limit;
        self
    }

    pub fn set_maturity(mut self, maturity: Word) -> ScriptBuilder {
        self.maturity = maturity;
        self
    }

    pub fn set_asset_id(mut self, asset_id: AssetId) -> ScriptBuilder {
        self.asset_id = asset_id;
        self
    }

    pub fn set_amount(mut self, amount: u64) -> ScriptBuilder {
        self.amount = amount;
        self
    }

    pub async fn build(self, wallet: &WalletUnlocked) -> Result<Script, Error> {
        let mut tx = Transaction::script(
            self.gas_price,
            self.gas_limit,
            self.maturity,
            self.script,
            self.script_data,
            self.inputs.to_vec(),
            self.outputs.to_vec(),
            self.witnesses.to_vec(),
        );

        let base_amount = if self.asset_id == AssetId::default() {
            self.amount
        } else {
            0
        };

        wallet.add_fee_coins(&mut tx, base_amount, 0).await?;
        wallet.sign_transaction(&mut tx).await?;

        Ok(Script::new(tx))
    }
}<|MERGE_RESOLUTION|>--- conflicted
+++ resolved
@@ -1,14 +1,9 @@
 use anyhow::Result;
-<<<<<<< HEAD
-use fuel_gql_client::fuel_tx::{ConsensusParameters, Metadata, Receipt, Transaction};
-use fuel_gql_client::fuel_tx::{Input, Output, PanicReason, TxPointer, UtxoId};
-
-=======
 use fuel_gql_client::fuel_tx::{
     field::Script as ScriptField, ConsensusParameters, Input, Output, Receipt, Transaction,
-    TxPointer, UtxoId,
+    TxPointer, UtxoId, Metadata, PanicReason
 };
->>>>>>> d19674eb
+
 use fuel_gql_client::fuel_types::{
     bytes::padded_len_usize, AssetId, Bytes32, ContractId, Immediate18, Word,
 };
@@ -381,11 +376,7 @@
     pub async fn call(self, provider: &Provider) -> Result<Vec<Receipt>, Error> {
         let chain_info = provider.chain_info().await?;
 
-<<<<<<< HEAD
-        self.tx.validate_without_signature(
-=======
         self.tx.check_without_signatures(
->>>>>>> d19674eb
             chain_info.latest_block.header.height.0,
             &chain_info.consensus_parameters.into(),
         )?;
@@ -397,11 +388,7 @@
     pub async fn simulate(self, provider: &Provider) -> Result<Vec<Receipt>, Error> {
         let chain_info = provider.chain_info().await?;
 
-<<<<<<< HEAD
-        self.tx.validate_without_signature(
-=======
         self.tx.check_without_signatures(
->>>>>>> d19674eb
             chain_info.latest_block.header.height.0,
             &chain_info.consensus_parameters.into(),
         )?;
