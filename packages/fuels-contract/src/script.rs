--- conflicted
+++ resolved
@@ -9,10 +9,7 @@
 use itertools::{chain, Itertools};
 
 use fuel_gql_client::client::schema::coin::Coin;
-<<<<<<< HEAD
 use fuels_core::constants::{BASE_ASSET_ID, DEFAULT_SPENDABLE_COIN_AMOUNT};
-=======
->>>>>>> 0c92fd44
 use fuels_core::parameters::TxParameters;
 use fuels_signers::provider::Provider;
 use fuels_signers::{Signer, WalletUnlocked};
@@ -66,25 +63,8 @@
 
         let script = Self::get_instructions(calls, call_param_offsets);
 
-<<<<<<< HEAD
-        let contract_id: ContractId = calls[0].contract_id.clone().into();
-        let a:HashSet<ContractId> = HashSet::from_iter(vec![contract_id].into_iter());
-=======
         let required_asset_amounts = Self::calculate_required_asset_amounts(calls);
         let spendable_coins = Self::get_spendable_coins(wallet, &required_asset_amounts).await?;
->>>>>>> 0c92fd44
-
-        let mut inputs = Self::generate_contract_inputs(a);
-        inputs.extend(wallet.get_inputs_for_messages(0).await?);
-        // let outputs = vec![Output::change(wallet.address().into(), 0, BASE_ASSET_ID)];
-
-        // let (inputs, outputs) = (vec![], vec![]);
-
-        let outputs = vec![Output::contract(
-            0,
-            Default::default(),
-            Default::default()
-        )];
 
         // if !tx_parameters.spend_message {
 
@@ -104,12 +84,6 @@
             vec![],
         );
 
-<<<<<<< HEAD
-        // dbg!("Script -------------------------------------------------------------------");
-        // dbg!(tx.clone());
-        // dbg!("--------------------------------------------------------------------------");
-
-=======
         let base_asset_amount = required_asset_amounts
             .iter()
             .find(|(asset_id, _)| *asset_id == AssetId::default());
@@ -117,7 +91,6 @@
             Some((_, base_amount)) => wallet.add_fee_coins(&mut tx, *base_amount, 0).await?,
             None => wallet.add_fee_coins(&mut tx, 0, 0).await?,
         }
->>>>>>> 0c92fd44
         wallet.sign_transaction(&mut tx).await.unwrap();
 
         Ok(Script::new(tx))
