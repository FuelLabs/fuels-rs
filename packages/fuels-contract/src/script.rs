--- conflicted
+++ resolved
@@ -93,20 +93,12 @@
     /// Returns script data, consisting of the following items in the given order:
     /// 1. Asset ID to be forwarded (AmountId::LEN)
     /// 2. Amount to be forwarded (1 * WORD_SIZE)
-<<<<<<< HEAD
-    /// 3. Contract ID (ContractID::LEN);
-    /// 4. Function selector (1 * WORD_SIZE);
-    /// 5. Calldata offset (optional) (1 * WORD_SIZE)
-    /// 6. Encoded arguments (optional) (variable length)
-    fn get_script_data(
-=======
     /// 3. Gas to be forwarded (1 * WORD_SIZE)
     /// 4. Contract ID (ContractID::LEN);
     /// 5. Function selector (1 * WORD_SIZE);
     /// 6. Calldata offset (optional) (1 * WORD_SIZE)
     /// 7. Encoded arguments (optional) (variable length)
-    fn get_script_data_from_calls(
->>>>>>> 222f1fa5
+    fn get_script_data(
         calls: Vec<&ContractCall>,
         data_offset: usize,
     ) -> (Vec<u8>, Vec<CallParamOffsets>) {
