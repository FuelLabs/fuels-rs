--- conflicted
+++ resolved
@@ -160,7 +160,7 @@
     fn should_compute_custom_input_offset(args: &[Token]) -> bool {
         args.len() > 1
             || args.iter().any(|t| {
-            matches!(
+                matches!(
                     t,
                     Token::String(_)
                         | Token::Struct(_)
@@ -171,7 +171,7 @@
                         | Token::Byte(_)
                         | Token::Vector(_)
                 )
-        })
+            })
     }
 
     /// Loads a compiled contract and deploys it to a running node
@@ -459,8 +459,8 @@
 }
 
 impl<D> ContractCallHandler<D>
-    where
-        D: Tokenizable + Debug,
+where
+    D: Tokenizable + Debug,
 {
     /// Sets external contracts as dependencies to this contract's call.
     /// Effectively, this will be used to create Input::Contract/Output::Contract
@@ -538,7 +538,7 @@
             &self.tx_parameters,
             &self.wallet,
         )
-            .await
+        .await
     }
 
     /// Call a contract's method on the node, in a state-modifying manner.
@@ -551,8 +551,6 @@
     /// It is the same as the `call` method because the API is more user-friendly this way.
     pub async fn simulate(self) -> Result<CallResponse<D>, Error> {
         Self::call_or_simulate(&self, true).await
-<<<<<<< HEAD
-=======
     }
 
     /// Simulates the call and attempts to resolve missing tx dependencies.
@@ -582,7 +580,6 @@
             Ok(_) => Ok(self),
             Err(e) => Err(e),
         }
->>>>>>> 2ecc6faf
     }
 
     /// Get a contract's estimated cost
@@ -664,22 +661,11 @@
 
     /// Returns the script that executes the contract calls
     pub async fn get_call_execution_script(&self) -> Result<Script, Error> {
-<<<<<<< HEAD
-        Script::from_contract_calls(
-            self.contract_calls
-                .as_ref()
-                .expect("No calls added. Have you used '.add_calls()'?"),
-            &self.tx_parameters,
-            &self.wallet,
-        )
-            .await
-=======
         if self.contract_calls.is_empty() {
             panic!("No calls added. Have you used '.add_calls()'?");
         }
 
         Script::from_contract_calls(&self.contract_calls, &self.tx_parameters, &self.wallet).await
->>>>>>> 2ecc6faf
     }
 
     /// Call contract methods on the node, in a state-modifying manner.
@@ -805,8 +791,8 @@
             TxParameters::default(),
             StorageConfiguration::default(),
         )
-            .await
-            .unwrap();
+        .await
+        .unwrap();
     }
 
     #[tokio::test]
@@ -822,7 +808,7 @@
             StorageConfiguration::default(),
             Salt::default(),
         )
-            .await
-            .unwrap();
+        .await
+        .unwrap();
     }
 }