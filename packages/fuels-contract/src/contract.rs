--- conflicted
+++ resolved
@@ -6,11 +6,7 @@
     fuel_types::{Address, AssetId, ContractId, Salt},
 };
 use fuels_core::{
-<<<<<<< HEAD
-    constants::{DEFAULT_SPENDABLE_COIN_AMOUNT, NATIVE_ASSET_ID},
-=======
     constants::{BASE_ASSET_ID, DEFAULT_SPENDABLE_COIN_AMOUNT, WORD_SIZE},
->>>>>>> b0f7afc5
     errors::Error,
     parameters::{CallParameters, TxParameters},
     Detokenize, ParamType, ReturnLocation, Selector, Token,
