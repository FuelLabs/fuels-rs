--- conflicted
+++ resolved
@@ -324,38 +324,7 @@
 
         let (contract_id, state_root) = Self::compute_contract_id_and_state_root(compiled_contract);
 
-<<<<<<< HEAD
-        let outputs: Vec<Output> = vec![
-            Output::contract_created(contract_id, state_root),
-            // Note that the change will be computed by the node.
-            // Here we only have to tell the node who will own the change and its asset ID.
-            // For now we use the BASE_ASSET_ID constant
-
-            // Output::change(wallet.address().into(), 0, BASE_ASSET_ID),
-        ];
-
-        // The first witness is the bytecode we're deploying.
-        // So, the signature will be appended at position 1 of
-        // the witness list.
-        let coin_witness_index = 1;
-
-        let mut inputs= vec![];
-        // let coins = wallet
-        //     .get_asset_inputs_for_amount(
-        //         AssetId::default(),
-        //         DEFAULT_SPENDABLE_COIN_AMOUNT,
-        //         coin_witness_index,
-        //     )
-        //     .await?;
-        // inputs.extend(coins);
-
-        let messages_witness_index = 1;
-        let messages = wallet.get_inputs_for_messages(messages_witness_index).await?;
-
-        inputs.extend(messages);
-=======
         let outputs = vec![Output::contract_created(contract_id, state_root)];
->>>>>>> 0c92fd44
 
         let tx = Transaction::create(
             params.gas_price,
