use std::collections::HashSet;
use std::fmt::Debug;
use std::fs;
use std::marker::PhantomData;
use std::path::Path;
use std::str::FromStr;

use anyhow::Result;
use fuel_gql_client::{
    client::FuelClient,
    fuel_tx::{Contract as FuelContract, Output, Receipt, StorageSlot, Transaction},
    fuel_types::{Address, AssetId, Salt},
};

use fuels_core::abi_decoder::ABIDecoder;
use fuels_core::abi_encoder::ABIEncoder;
use fuels_core::parameters::StorageConfiguration;
use fuels_core::tx::{Bytes32, ContractId};
use fuels_core::{
    constants::{BASE_ASSET_ID, DEFAULT_SPENDABLE_COIN_AMOUNT},
    parameters::{CallParameters, TxParameters},
    Selector, Token, Tokenizable,
};
use fuels_signers::{provider::Provider, LocalWallet, Signer};
use fuels_types::bech32::Bech32;
use fuels_types::{
    errors::Error,
    param_types::{ParamType, ReturnLocation},
};

use crate::script::Script;

#[derive(Debug, Clone, Default)]
pub struct CompiledContract {
    pub raw: Vec<u8>,
    pub salt: Salt,
    pub storage_slots: Vec<StorageSlot>,
}

/// Contract is a struct to interface with a contract. That includes things such as
/// compiling, deploying, and running transactions against a contract.
/// The contract has a wallet attribute, used to pay for transactions and sign them.
/// It allows doing calls without passing a wallet/signer each time.
pub struct Contract {
    pub compiled_contract: CompiledContract,
    pub wallet: LocalWallet,
}

/// CallResponse is a struct that is returned by a call to the contract. Its value field
/// holds the decoded typed value returned by the contract's method. The other field
/// holds all the receipts returned by the call.
#[derive(Debug)]
// ANCHOR: call_response
pub struct CallResponse<D> {
    pub value: D,
    pub receipts: Vec<Receipt>,
    pub gas_used: u64,
    pub logs: Vec<String>,
}
// ANCHOR_END: call_response

impl<D> CallResponse<D> {
    /// Get all the logs from LogData receipts
    fn get_logs(receipts: &[Receipt]) -> Vec<String> {
        receipts
            .iter()
            .filter(|r| matches!(r, Receipt::LogData { .. }))
            .map(|r| hex::encode(r.data().unwrap()))
            .collect::<Vec<String>>()
    }

    /// Get the gas used from ScriptResult receipt
    fn get_gas_used(receipts: &[Receipt]) -> u64 {
        receipts
            .iter()
            .rfind(|r| matches!(r, Receipt::ScriptResult { .. }))
            .expect("could not retrieve ScriptResult")
            .gas_used()
            .expect("could not retrieve gas used")
    }

    pub fn new(value: D, receipts: Vec<Receipt>) -> Self {
        Self {
            value,
            logs: Self::get_logs(&receipts),
            gas_used: Self::get_gas_used(&receipts),
            receipts,
        }
    }
}

impl Contract {
    pub fn new(compiled_contract: CompiledContract, wallet: LocalWallet) -> Self {
        Self {
            compiled_contract,
            wallet,
        }
    }

    pub fn compute_contract_id_and_state_root(
        compiled_contract: &CompiledContract,
    ) -> (ContractId, Bytes32) {
        let fuel_contract = FuelContract::from(compiled_contract.raw.clone());
        let root = fuel_contract.root();
        let state_root = FuelContract::initial_state_root(compiled_contract.storage_slots.iter());

        let contract_id = fuel_contract.id(&compiled_contract.salt, &root, &state_root);

        (contract_id, state_root)
    }

    /// Creates an ABI call based on a function selector and
    /// the encoding of its call arguments, which is a slice of Tokens.
    /// It returns a prepared ContractCall that can further be used to
    /// make the actual transaction.
    /// This method is the underlying implementation of the functions
    /// generated from an ABI JSON spec, i.e, this is what's generated:
    /// quote! {
    ///     #doc
    ///     pub fn #name(&self #input) -> #result {
    ///         Contract::method_hash(#tokenized_signature, #arg)
    ///     }
    /// }
    /// For more details see `code_gen/functions_gen.rs`.
    /// Note that this needs a wallet because the contract instance needs a wallet for the calls
    pub fn method_hash<D: Tokenizable + Debug>(
        provider: &Provider,
        contract_id: Bech32,
        wallet: &LocalWallet,
        signature: Selector,
        output_param: Option<ParamType>,
        args: &[Token],
    ) -> Result<ContractCallHandler<D>, Error> {
        let encoded_args = ABIEncoder::encode(args).unwrap();
        let encoded_selector = signature;

        let tx_parameters = TxParameters::default();
        let call_parameters = CallParameters::default();

        let compute_custom_input_offset = Contract::should_compute_custom_input_offset(args);

        let contract_call = ContractCall {
            contract_id,
            encoded_selector,
            encoded_args,
            call_parameters,
            compute_custom_input_offset,
            variable_outputs: None,
            external_contracts: vec![],
            output_param,
        };

        Ok(ContractCallHandler {
            contract_call,
            tx_parameters,
            wallet: wallet.clone(),
            fuel_client: provider.client.clone(),
            datatype: PhantomData,
        })
    }

    // If the data passed into the contract method is an integer or a
    // boolean, then the data itself should be passed. Otherwise, it
    // should simply pass a pointer to the data in memory. For more
    // information, see https://github.com/FuelLabs/sway/issues/1368.
    fn should_compute_custom_input_offset(args: &[Token]) -> bool {
        args.len() > 1
            || args.iter().any(|t| {
                matches!(
                    t,
                    Token::String(_)
                        | Token::Struct(_)
                        | Token::Enum(_)
                        | Token::B256(_)
                        | Token::Tuple(_)
                        | Token::Array(_)
                        | Token::Byte(_)
                )
            })
    }

    /// Loads a compiled contract and deploys it to a running node
    pub async fn deploy(
        binary_filepath: &str,
        wallet: &LocalWallet,
        params: TxParameters,
        storage_configuration: StorageConfiguration,
    ) -> Result<Bech32, Error> {
        let mut compiled_contract =
            Contract::load_sway_contract(binary_filepath, &storage_configuration.storage_path)?;

        Self::merge_storage_vectors(&storage_configuration, &mut compiled_contract);

        Self::deploy_loaded(&(compiled_contract), wallet, params).await
    }

    /// Loads a compiled contract with salt and deploys it to a running node
    pub async fn deploy_with_parameters(
        binary_filepath: &str,
        wallet: &LocalWallet,
        params: TxParameters,
        storage_configuration: StorageConfiguration,
        salt: Salt,
    ) -> Result<Bech32, Error> {
        let mut compiled_contract = Contract::load_sway_contract_with_parameters(
            binary_filepath,
            &storage_configuration.storage_path,
            salt,
        )?;

        Self::merge_storage_vectors(&storage_configuration, &mut compiled_contract);

        Self::deploy_loaded(&(compiled_contract), wallet, params).await
    }

    fn merge_storage_vectors(
        storage_configuration: &StorageConfiguration,
        compiled_contract: &mut CompiledContract,
    ) {
        match &storage_configuration.manual_storage_vec {
            Some(storage) if !storage.is_empty() => {
                compiled_contract.storage_slots =
                    Self::merge_storage_slots(storage, &compiled_contract.storage_slots);
            }
            _ => {}
        }
    }

    /// Deploys a compiled contract to a running node
    /// To deploy a contract, you need a wallet with enough assets to pay for deployment. This
    /// wallet will also receive the change.
    pub async fn deploy_loaded(
        compiled_contract: &CompiledContract,
        wallet: &LocalWallet,
        params: TxParameters,
    ) -> Result<Bech32, Error> {
        let (mut tx, contract_id) =
            Self::contract_deployment_transaction(compiled_contract, wallet, params).await?;

        let client = &wallet
            .get_provider()
            .expect("Can't get wallet provider")
            .client;

        let chain_info = client.chain_info().await?;

        wallet.sign_transaction(&mut tx).await?;
        tx.validate_without_signature(
            chain_info.latest_block.height.0,
            &chain_info.consensus_parameters.into(),
        )?;

<<<<<<< HEAD
        match wallet.get_provider().unwrap().client.submit(&tx).await {
            Ok(_) => Ok(Bech32::from(contract_id)),
=======
        match client.submit(&tx).await {
            Ok(_) => Ok(contract_id),
>>>>>>> b00a3a70
            Err(e) => Err(Error::TransactionError(e.to_string())),
        }
    }

    pub fn load_sway_contract(
        binary_filepath: &str,
        storage_path: &Option<String>,
    ) -> Result<CompiledContract, Error> {
        Self::load_sway_contract_with_parameters(
            binary_filepath,
            storage_path,
            Salt::from([0u8; 32]),
        )
    }

    pub fn load_sway_contract_with_parameters(
        binary_filepath: &str,
        storage_path: &Option<String>,
        salt: Salt,
    ) -> Result<CompiledContract, Error> {
        let extension = Path::new(binary_filepath).extension().unwrap();
        if extension != "bin" {
            return Err(Error::InvalidData(extension.to_str().unwrap().to_owned()));
        }
        let bin = std::fs::read(binary_filepath)?;

        let storage = match storage_path {
            Some(path) if Path::new(&path).exists() => Self::get_storage_vec(path),
            Some(path) if !Path::new(&path).exists() => {
                return Err(Error::InvalidData(path.to_owned()));
            }
            _ => {
                vec![]
            }
        };

        Ok(CompiledContract {
            raw: bin,
            salt,
            storage_slots: storage,
        })
    }

    fn merge_storage_slots(
        manual_storage: &[StorageSlot],
        contract_storage: &[StorageSlot],
    ) -> Vec<StorageSlot> {
        let mut return_storage: Vec<StorageSlot> = manual_storage.to_owned();
        let keys: HashSet<Bytes32> = manual_storage.iter().map(|slot| *slot.key()).collect();

        contract_storage.iter().for_each(|slot| {
            if !keys.contains(slot.key()) {
                return_storage.push(slot.clone())
            }
        });

        return_storage
    }

    /// Crafts a transaction used to deploy a contract
    pub async fn contract_deployment_transaction(
        compiled_contract: &CompiledContract,
        wallet: &LocalWallet,
        params: TxParameters,
    ) -> Result<(Transaction, ContractId), Error> {
        let bytecode_witness_index = 0;
        let storage_slots: Vec<StorageSlot> = compiled_contract.storage_slots.clone();
        let witnesses = vec![compiled_contract.raw.clone().into()];

        let static_contracts = vec![];

        let (contract_id, state_root) = Self::compute_contract_id_and_state_root(compiled_contract);

        let outputs: Vec<Output> = vec![
            Output::contract_created(contract_id, state_root),
            // Note that the change will be computed by the node.
            // Here we only have to tell the node who will own the change and its asset ID.
            // For now we use the BASE_ASSET_ID constant
            Output::change(wallet.address().into(), 0, BASE_ASSET_ID),
        ];

        // The first witness is the bytecode we're deploying.
        // So, the signature will be appended at position 1 of
        // the witness list.
        let coin_witness_index = 1;

        let inputs = wallet
            .get_asset_inputs_for_amount(
                AssetId::default(),
                DEFAULT_SPENDABLE_COIN_AMOUNT,
                coin_witness_index,
            )
            .await?;

        let tx = Transaction::create(
            params.gas_price,
            params.gas_limit,
            params.byte_price,
            params.maturity,
            bytecode_witness_index,
            compiled_contract.salt,
            static_contracts,
            storage_slots,
            inputs,
            outputs,
            witnesses,
        );

        Ok((tx, contract_id))
    }

    fn get_storage_vec(storage_path: &str) -> Vec<StorageSlot> {
        let mut return_storage: Vec<StorageSlot> = vec![];

        let storage_json_string = fs::read_to_string(storage_path).expect("Unable to read file");

        let storage: serde_json::Value = serde_json::from_str(storage_json_string.as_str())
            .expect("JSON was not well-formatted");

        for slot in storage.as_array().unwrap() {
            return_storage.push(StorageSlot::new(
                Bytes32::from_str(slot["key"].as_str().unwrap()).unwrap(),
                Bytes32::from_str(slot["value"].as_str().unwrap()).unwrap(),
            ));
        }

        return_storage
    }
}

#[derive(Debug)]
/// Contains all data relevant to a single contract call
pub struct ContractCall {
    pub contract_id: Bech32,
    pub encoded_args: Vec<u8>,
    pub encoded_selector: Selector,
    pub call_parameters: CallParameters,
    pub compute_custom_input_offset: bool,
    pub variable_outputs: Option<Vec<Output>>,
    pub external_contracts: Vec<Bech32>,
    pub output_param: Option<ParamType>,
}

impl ContractCall {
    /// Based on the returned Contract's output_params and the receipts returned from a call,
    /// decode the values and return them.
    pub fn get_decoded_output(
        param_type: &ParamType,
        receipts: &mut Vec<Receipt>,
    ) -> Result<Token, Error> {
        // Multiple returns are handled as one `Tuple` (which has its own `ParamType`)

        let (encoded_value, index) = match param_type.get_return_location() {
            ReturnLocation::ReturnData => {
                match receipts.iter().find(|&receipt| receipt.data().is_some()) {
                    Some(r) => {
                        let index = receipts.iter().position(|elt| elt == r).unwrap();
                        (r.data().unwrap().to_vec(), Some(index))
                    }
                    None => (vec![], None),
                }
            }
            ReturnLocation::Return => {
                match receipts.iter().find(|&receipt| receipt.val().is_some()) {
                    Some(r) => {
                        let index = receipts.iter().position(|elt| elt == r).unwrap();
                        (r.val().unwrap().to_be_bytes().to_vec(), Some(index))
                    }
                    None => (vec![], None),
                }
            }
        };
        if let Some(i) = index {
            receipts.remove(i);
        }

        let decoded_value = ABIDecoder::decode_single(param_type, &encoded_value)?;
        Ok(decoded_value)
    }
}

#[derive(Debug)]
#[must_use = "contract calls do nothing unless you `call` them"]
/// Helper that handles submitting a call to a client and formatting the response
pub struct ContractCallHandler<D> {
    pub contract_call: ContractCall,
    pub tx_parameters: TxParameters,
    pub wallet: LocalWallet,
    pub fuel_client: FuelClient,
    pub datatype: PhantomData<D>,
}

impl<D> ContractCallHandler<D>
where
    D: Tokenizable + Debug,
{
    /// Sets external contracts as dependencies to this contract's call.
    /// Effectively, this will be used to create Input::Contract/Output::Contract
    /// pairs and set them into the transaction.
    /// Note that this is a builder method, i.e. use it as a chain:
    /// `my_contract_instance.my_method(...).set_contracts(&[another_contract_id]).call()`.
    pub fn set_contracts(mut self, contract_ids: &[Bech32]) -> Self {
        self.contract_call.external_contracts = contract_ids.to_vec();
        self
    }

    /// Sets the transaction parameters for a given transaction.
    /// Note that this is a builder method, i.e. use it as a chain:
    /// let params = TxParameters { gas_price: 100, gas_limit: 1000000, byte_price: 100 };
    /// `my_contract_instance.my_method(...).tx_params(params).call()`.
    pub fn tx_params(mut self, params: TxParameters) -> Self {
        self.tx_parameters = params;
        self
    }

    /// Sets the call parameters for a given contract call.
    /// Note that this is a builder method, i.e. use it as a chain:
    /// let params = CallParameters { amount: 1, asset_id: BASE_ASSET_ID };
    /// `my_contract_instance.my_method(...).call_params(params).call()`.
    pub fn call_params(mut self, params: CallParameters) -> Self {
        self.contract_call.call_parameters = params;
        self
    }

    /// Appends `num` `Output::Variable`s to the transaction.
    /// Note that this is a builder method, i.e. use it as a chain:
    /// `my_contract_instance.my_method(...).add_variable_outputs(num).call()`.
    pub fn append_variable_outputs(mut self, num: u64) -> Self {
        let new_outputs: Vec<Output> = (0..num)
            .map(|_| Output::Variable {
                amount: 0,
                to: Address::zeroed(),
                asset_id: AssetId::default(),
            })
            .collect();

        match self.contract_call.variable_outputs {
            Some(ref mut outputs) => outputs.extend(new_outputs),
            None => self.contract_call.variable_outputs = Some(new_outputs),
        }

        self
    }

    /// Call a contract's method on the node. If `simulate==true`, then the call is done in a
    /// read-only manner, using a `dry-run`. Return a Result<CallResponse, Error>. The CallResponse
    /// struct contains the method's value in its `value` field as an actual typed value `D` (if
    /// your method returns `bool`, it will be a bool, works also for structs thanks to the
    /// `abigen!()`). The other field of CallResponse, `receipts`, contains the receipts of the
    /// transaction.
    #[tracing::instrument]
    async fn call_or_simulate(self, simulate: bool) -> Result<CallResponse<D>, Error> {
        let script = self.get_script().await;

        let receipts = if simulate {
            script.simulate(&self.fuel_client).await?
        } else {
            script.call(&self.fuel_client).await?
        };
        tracing::debug!(target: "receipts", "{:?}", receipts);

        self.get_response(receipts)
    }

    /// Returns the script that executes the contract call
    pub async fn get_script(&self) -> Script {
        Script::from_contract_calls(vec![&self.contract_call], &self.tx_parameters, &self.wallet)
            .await
    }

    /// Call a contract's method on the node, in a state-modifying manner.
    pub async fn call(self) -> Result<CallResponse<D>, Error> {
        Self::call_or_simulate(self, false).await
    }

    /// Call a contract's method on the node, in a simulated manner, meaning the state of the
    /// blockchain is *not* modified but simulated.
    /// It is the same as the `call` method because the API is more user-friendly this way.
    pub async fn simulate(self) -> Result<CallResponse<D>, Error> {
        Self::call_or_simulate(self, true).await
    }

    /// Create a CallResponse from call receipts
    pub fn get_response(&self, mut receipts: Vec<Receipt>) -> Result<CallResponse<D>, Error> {
        match self.contract_call.output_param.as_ref() {
            None => Ok(CallResponse::new(D::from_token(Token::Unit)?, receipts)),
            Some(param_type) => {
                let token = ContractCall::get_decoded_output(param_type, &mut receipts)?;
                Ok(CallResponse::new(D::from_token(token)?, receipts))
            }
        }
    }
}

#[derive(Debug)]
#[must_use = "contract calls do nothing unless you `call` them"]
/// Helper that handles bundling multiple calls into a single transaction
pub struct MultiContractCallHandler {
    pub contract_calls: Option<Vec<ContractCall>>,
    pub tx_parameters: TxParameters,
    pub wallet: LocalWallet,
    pub fuel_client: FuelClient,
}

impl MultiContractCallHandler {
    pub fn new(wallet: LocalWallet) -> Self {
        Self {
            contract_calls: None,
            tx_parameters: TxParameters::default(),
            fuel_client: wallet.get_provider().unwrap().client.clone(),
            wallet,
        }
    }

    /// Adds a contract call to be bundled in the transaction
    /// Note that this is a builder method
    pub fn add_call<D: Tokenizable>(&mut self, call_handler: ContractCallHandler<D>) -> &mut Self {
        match self.contract_calls.as_mut() {
            Some(c) => c.push(call_handler.contract_call),
            None => self.contract_calls = Some(vec![call_handler.contract_call]),
        }
        self
    }

    /// Sets the transaction parameters for a given transaction.
    /// Note that this is a builder method
    pub fn tx_params(&mut self, params: TxParameters) -> &mut Self {
        self.tx_parameters = params;
        self
    }

    /// Returns the script that executes the contract calls
    pub async fn get_script(&self) -> Script {
        Script::from_contract_calls(
            self.contract_calls
                .as_ref()
                .expect("No calls added. Have you used '.add_calls()'?")
                .iter()
                .collect(),
            &self.tx_parameters,
            &self.wallet,
        )
        .await
    }

    /// Call contract methods on the node, in a state-modifying manner.
    pub async fn call<D: Tokenizable + Debug>(&self) -> Result<CallResponse<D>, Error> {
        Self::call_or_simulate(self, false).await
    }

    /// Call contract methods on the node, in a simulated manner, meaning the state of the
    /// blockchain is *not* modified but simulated.
    /// It is the same as the `call` method because the API is more user-friendly this way.
    pub async fn simulate<D: Tokenizable + Debug>(&self) -> Result<CallResponse<D>, Error> {
        Self::call_or_simulate(self, true).await
    }

    #[tracing::instrument]
    async fn call_or_simulate<D: Tokenizable + Debug>(
        &self,
        simulate: bool,
    ) -> Result<CallResponse<D>, Error> {
        let script = self.get_script().await;

        let receipts = if simulate {
            script.simulate(&self.fuel_client).await.unwrap()
        } else {
            script.call(&self.fuel_client).await.unwrap()
        };
        tracing::debug!(target: "receipts", "{:?}", receipts);

        self.get_response(receipts)
    }

    /// Create a MultiCallResponse from call receipts
    pub fn get_response<D: Tokenizable + Debug>(
        &self,
        mut receipts: Vec<Receipt>,
    ) -> Result<CallResponse<D>, Error> {
        let mut final_tokens = vec![];

        for call in self.contract_calls.as_ref().unwrap().iter() {
            // We only aggregate the tokens if the contract call has an output parameter
            if let Some(param_type) = call.output_param.as_ref() {
                let decoded = ContractCall::get_decoded_output(param_type, &mut receipts)?;

                final_tokens.push(decoded.clone());
            }
        }

        let tokens_as_tuple = Token::Tuple(final_tokens);
        let response = CallResponse::<D>::new(D::from_token(tokens_as_tuple)?, receipts);

        Ok(response)
    }
}

#[cfg(test)]
mod test {
    use fuels_test_helpers::launch_provider_and_get_wallet;

    use super::*;

    #[tokio::test]
    #[should_panic(expected = "called `Result::unwrap()` on an `Err` value: InvalidData(\"json\")")]
    async fn deploy_panics_on_non_binary_file() {
        let wallet = launch_provider_and_get_wallet().await;

        // Should panic as we are passing in a JSON instead of BIN
        Contract::deploy(
            "tests/test_projects/contract_output_test/out/debug/contract_output_test-abi.json",
            &wallet,
            TxParameters::default(),
            StorageConfiguration::default(),
        )
        .await
        .unwrap();
    }

    #[tokio::test]
    #[should_panic(expected = "called `Result::unwrap()` on an `Err` value: InvalidData(\"json\")")]
    async fn deploy_with_salt_panics_on_non_binary_file() {
        let wallet = launch_provider_and_get_wallet().await;

        // Should panic as we are passing in a JSON instead of BIN
        Contract::deploy_with_parameters(
            "tests/test_projects/contract_output_test/out/debug/contract_output_test-abi.json",
            &wallet,
            TxParameters::default(),
            StorageConfiguration::default(),
            Salt::default(),
        )
        .await
        .unwrap();
    }
}<|MERGE_RESOLUTION|>--- conflicted
+++ resolved
@@ -249,14 +249,9 @@
             chain_info.latest_block.height.0,
             &chain_info.consensus_parameters.into(),
         )?;
-
-<<<<<<< HEAD
-        match wallet.get_provider().unwrap().client.submit(&tx).await {
-            Ok(_) => Ok(Bech32::from(contract_id)),
-=======
+      
         match client.submit(&tx).await {
-            Ok(_) => Ok(contract_id),
->>>>>>> b00a3a70
+            k(_) => Ok(Bech32::from(contract_id)),
             Err(e) => Err(Error::TransactionError(e.to_string())),
         }
     }
