--- conflicted
+++ resolved
@@ -162,14 +162,8 @@
 
     // If the data passed into the contract method is an integer or a
     // boolean, then the data itself should be passed. Otherwise, it
-<<<<<<< HEAD
-    // should simply pass a pointer to the data in memory. For more
-    // information, see https://github.com/FuelLabs/sway/issues/1368.
-    pub fn should_compute_custom_input_offset(args: &[Token]) -> bool {
-=======
     // should simply pass a pointer to the data in memory.
     fn should_compute_custom_input_offset(args: &[Token]) -> bool {
->>>>>>> 0972f1dd
         args.len() > 1
             || args.iter().any(|t| {
                 matches!(
@@ -491,6 +485,7 @@
             Some(ref mut outputs) => outputs.extend(new_message_outputs),
             None => self.contract_call.message_outputs = Some(new_message_outputs),
         }
+
         self
     }
 
