use std::collections::HashSet;
use std::fmt::Debug;
use std::fs;
use std::marker::PhantomData;
use std::path::Path;
use std::str::FromStr;

use anyhow::Result;
use fuel_gql_client::{
    fuel_tx::{Contract as FuelContract, Output, Receipt, StorageSlot, Transaction},
    fuel_types::{Address, AssetId, Salt},
};

use fuels_core::abi_decoder::ABIDecoder;
use fuels_core::abi_encoder::ABIEncoder;
use fuels_core::parameters::StorageConfiguration;
use fuels_core::tx::{Bytes32, ContractId};
use fuels_core::{
    constants::{BASE_ASSET_ID, DEFAULT_SPENDABLE_COIN_AMOUNT},
    parameters::{CallParameters, TxParameters},
    Selector, Token, Tokenizable,
};
use fuels_signers::{provider::Provider, LocalWallet, Signer};
use fuels_types::bech32::Bech32ContractId;
use fuels_types::{
    errors::Error,
    param_types::{ParamType, ReturnLocation},
};

use crate::script::Script;

#[derive(Debug, Clone, Default)]
pub struct CompiledContract {
    pub raw: Vec<u8>,
    pub salt: Salt,
    pub storage_slots: Vec<StorageSlot>,
}

/// Contract is a struct to interface with a contract. That includes things such as
/// compiling, deploying, and running transactions against a contract.
/// The contract has a wallet attribute, used to pay for transactions and sign them.
/// It allows doing calls without passing a wallet/signer each time.
pub struct Contract {
    pub compiled_contract: CompiledContract,
    pub wallet: LocalWallet,
}

/// CallResponse is a struct that is returned by a call to the contract. Its value field
/// holds the decoded typed value returned by the contract's method. The other field
/// holds all the receipts returned by the call.
#[derive(Debug)]
// ANCHOR: call_response
pub struct CallResponse<D> {
    pub value: D,
    pub receipts: Vec<Receipt>,
    pub gas_used: u64,
    pub logs: Vec<String>,
}
// ANCHOR_END: call_response

impl<D> CallResponse<D> {
    /// Get all the logs from LogData receipts
    fn get_logs(receipts: &[Receipt]) -> Vec<String> {
        receipts
            .iter()
            .filter(|r| matches!(r, Receipt::LogData { .. }))
            .map(|r| hex::encode(r.data().unwrap()))
            .collect::<Vec<String>>()
    }

    /// Get the gas used from ScriptResult receipt
    fn get_gas_used(receipts: &[Receipt]) -> u64 {
        receipts
            .iter()
            .rfind(|r| matches!(r, Receipt::ScriptResult { .. }))
            .expect("could not retrieve ScriptResult")
            .gas_used()
            .expect("could not retrieve gas used")
    }

    pub fn new(value: D, receipts: Vec<Receipt>) -> Self {
        Self {
            value,
            logs: Self::get_logs(&receipts),
            gas_used: Self::get_gas_used(&receipts),
            receipts,
        }
    }
}

impl Contract {
    pub fn new(compiled_contract: CompiledContract, wallet: LocalWallet) -> Self {
        Self {
            compiled_contract,
            wallet,
        }
    }

    pub fn compute_contract_id_and_state_root(
        compiled_contract: &CompiledContract,
    ) -> (ContractId, Bytes32) {
        let fuel_contract = FuelContract::from(compiled_contract.raw.clone());
        let root = fuel_contract.root();
        let state_root = FuelContract::initial_state_root(compiled_contract.storage_slots.iter());

        let contract_id = fuel_contract.id(&compiled_contract.salt, &root, &state_root);

        (contract_id, state_root)
    }

    /// Creates an ABI call based on a function selector and
    /// the encoding of its call arguments, which is a slice of Tokens.
    /// It returns a prepared ContractCall that can further be used to
    /// make the actual transaction.
    /// This method is the underlying implementation of the functions
    /// generated from an ABI JSON spec, i.e, this is what's generated:
    /// quote! {
    ///     #doc
    ///     pub fn #name(&self #input) -> #result {
    ///         Contract::method_hash(#tokenized_signature, #arg)
    ///     }
    /// }
    /// For more details see `code_gen/functions_gen.rs`.
    /// Note that this needs a wallet because the contract instance needs a wallet for the calls
    pub fn method_hash<D: Tokenizable + Debug>(
        provider: &Provider,
        contract_id: Bech32ContractId,
        wallet: &LocalWallet,
        signature: Selector,
        output_param: Option<ParamType>,
        args: &[Token],
    ) -> Result<ContractCallHandler<D>, Error> {
        let encoded_args = ABIEncoder::encode(args).unwrap();
        let encoded_selector = signature;

        let tx_parameters = TxParameters::default();
        let call_parameters = CallParameters::default();

        let compute_custom_input_offset = Contract::should_compute_custom_input_offset(args);

        let contract_call = ContractCall {
            contract_id,
            encoded_selector,
            encoded_args,
            call_parameters,
            compute_custom_input_offset,
            variable_outputs: None,
            external_contracts: vec![],
            output_param,
        };

        Ok(ContractCallHandler {
            contract_call,
            tx_parameters,
            wallet: wallet.clone(),
            provider: provider.clone(),
            datatype: PhantomData,
        })
    }

    // If the data passed into the contract method is an integer or a
    // boolean, then the data itself should be passed. Otherwise, it
    // should simply pass a pointer to the data in memory. For more
    // information, see https://github.com/FuelLabs/sway/issues/1368.
    fn should_compute_custom_input_offset(args: &[Token]) -> bool {
        args.len() > 1
            || args.iter().any(|t| {
                matches!(
                    t,
                    Token::String(_)
                        | Token::Struct(_)
                        | Token::Enum(_)
                        | Token::B256(_)
                        | Token::Tuple(_)
                        | Token::Array(_)
                        | Token::Byte(_)
                )
            })
    }

    /// Loads a compiled contract and deploys it to a running node
    pub async fn deploy(
        binary_filepath: &str,
        wallet: &LocalWallet,
        params: TxParameters,
        storage_configuration: StorageConfiguration,
    ) -> Result<Bech32ContractId, Error> {
        let mut compiled_contract =
            Contract::load_sway_contract(binary_filepath, &storage_configuration.storage_path)?;

        Self::merge_storage_vectors(&storage_configuration, &mut compiled_contract);

        Self::deploy_loaded(&(compiled_contract), wallet, params).await
    }

    /// Loads a compiled contract with salt and deploys it to a running node
    pub async fn deploy_with_parameters(
        binary_filepath: &str,
        wallet: &LocalWallet,
        params: TxParameters,
        storage_configuration: StorageConfiguration,
        salt: Salt,
    ) -> Result<Bech32ContractId, Error> {
        let mut compiled_contract = Contract::load_sway_contract_with_parameters(
            binary_filepath,
            &storage_configuration.storage_path,
            salt,
        )?;

        Self::merge_storage_vectors(&storage_configuration, &mut compiled_contract);

        Self::deploy_loaded(&(compiled_contract), wallet, params).await
    }

    fn merge_storage_vectors(
        storage_configuration: &StorageConfiguration,
        compiled_contract: &mut CompiledContract,
    ) {
        match &storage_configuration.manual_storage_vec {
            Some(storage) if !storage.is_empty() => {
                compiled_contract.storage_slots =
                    Self::merge_storage_slots(storage, &compiled_contract.storage_slots);
            }
            _ => {}
        }
    }

    /// Deploys a compiled contract to a running node
    /// To deploy a contract, you need a wallet with enough assets to pay for deployment. This
    /// wallet will also receive the change.
    pub async fn deploy_loaded(
        compiled_contract: &CompiledContract,
        wallet: &LocalWallet,
        params: TxParameters,
    ) -> Result<Bech32ContractId, Error> {
        let (mut tx, contract_id) =
            Self::contract_deployment_transaction(compiled_contract, wallet, params).await?;

        let provider = wallet.get_provider()?;

        let chain_info = provider.chain_info().await?;

        wallet.sign_transaction(&mut tx).await?;
        tx.validate_without_signature(
            chain_info.latest_block.height.0,
            &chain_info.consensus_parameters.into(),
        )?;

<<<<<<< HEAD
        provider.send_transaction(&tx).await?;

        Ok(contract_id)
=======
        match client.submit(&tx).await {
            Ok(_) => Ok(Bech32ContractId::from(contract_id)),
            Err(e) => Err(Error::TransactionError(e.to_string())),
        }
>>>>>>> 193dc18a
    }

    pub fn load_sway_contract(
        binary_filepath: &str,
        storage_path: &Option<String>,
    ) -> Result<CompiledContract, Error> {
        Self::load_sway_contract_with_parameters(
            binary_filepath,
            storage_path,
            Salt::from([0u8; 32]),
        )
    }

    pub fn load_sway_contract_with_parameters(
        binary_filepath: &str,
        storage_path: &Option<String>,
        salt: Salt,
    ) -> Result<CompiledContract, Error> {
        let extension = Path::new(binary_filepath).extension().unwrap();
        if extension != "bin" {
            return Err(Error::InvalidData(extension.to_str().unwrap().to_owned()));
        }
        let bin = std::fs::read(binary_filepath)?;

        let storage = match storage_path {
            Some(path) if Path::new(&path).exists() => Self::get_storage_vec(path),
            Some(path) if !Path::new(&path).exists() => {
                return Err(Error::InvalidData(path.to_owned()));
            }
            _ => {
                vec![]
            }
        };

        Ok(CompiledContract {
            raw: bin,
            salt,
            storage_slots: storage,
        })
    }

    fn merge_storage_slots(
        manual_storage: &[StorageSlot],
        contract_storage: &[StorageSlot],
    ) -> Vec<StorageSlot> {
        let mut return_storage: Vec<StorageSlot> = manual_storage.to_owned();
        let keys: HashSet<Bytes32> = manual_storage.iter().map(|slot| *slot.key()).collect();

        contract_storage.iter().for_each(|slot| {
            if !keys.contains(slot.key()) {
                return_storage.push(slot.clone())
            }
        });

        return_storage
    }

    /// Crafts a transaction used to deploy a contract
    pub async fn contract_deployment_transaction(
        compiled_contract: &CompiledContract,
        wallet: &LocalWallet,
        params: TxParameters,
    ) -> Result<(Transaction, ContractId), Error> {
        let bytecode_witness_index = 0;
        let storage_slots: Vec<StorageSlot> = compiled_contract.storage_slots.clone();
        let witnesses = vec![compiled_contract.raw.clone().into()];

        let static_contracts = vec![];

        let (contract_id, state_root) = Self::compute_contract_id_and_state_root(compiled_contract);

        let outputs: Vec<Output> = vec![
            Output::contract_created(contract_id, state_root),
            // Note that the change will be computed by the node.
            // Here we only have to tell the node who will own the change and its asset ID.
            // For now we use the BASE_ASSET_ID constant
            Output::change(wallet.address().into(), 0, BASE_ASSET_ID),
        ];

        // The first witness is the bytecode we're deploying.
        // So, the signature will be appended at position 1 of
        // the witness list.
        let coin_witness_index = 1;

        let inputs = wallet
            .get_asset_inputs_for_amount(
                AssetId::default(),
                DEFAULT_SPENDABLE_COIN_AMOUNT,
                coin_witness_index,
            )
            .await?;

        let tx = Transaction::create(
            params.gas_price,
            params.gas_limit,
            params.byte_price,
            params.maturity,
            bytecode_witness_index,
            compiled_contract.salt,
            static_contracts,
            storage_slots,
            inputs,
            outputs,
            witnesses,
        );

        Ok((tx, contract_id))
    }

    fn get_storage_vec(storage_path: &str) -> Vec<StorageSlot> {
        let mut return_storage: Vec<StorageSlot> = vec![];

        let storage_json_string = fs::read_to_string(storage_path).expect("Unable to read file");

        let storage: serde_json::Value = serde_json::from_str(storage_json_string.as_str())
            .expect("JSON was not well-formatted");

        for slot in storage.as_array().unwrap() {
            return_storage.push(StorageSlot::new(
                Bytes32::from_str(slot["key"].as_str().unwrap()).unwrap(),
                Bytes32::from_str(slot["value"].as_str().unwrap()).unwrap(),
            ));
        }

        return_storage
    }
}

#[derive(Debug)]
/// Contains all data relevant to a single contract call
pub struct ContractCall {
    pub contract_id: Bech32ContractId,
    pub encoded_args: Vec<u8>,
    pub encoded_selector: Selector,
    pub call_parameters: CallParameters,
    pub compute_custom_input_offset: bool,
    pub variable_outputs: Option<Vec<Output>>,
    pub external_contracts: Vec<Bech32ContractId>,
    pub output_param: Option<ParamType>,
}

impl ContractCall {
    /// Based on the returned Contract's output_params and the receipts returned from a call,
    /// decode the values and return them.
    pub fn get_decoded_output(
        param_type: &ParamType,
        receipts: &mut Vec<Receipt>,
    ) -> Result<Token, Error> {
        // Multiple returns are handled as one `Tuple` (which has its own `ParamType`)

        let (encoded_value, index) = match param_type.get_return_location() {
            ReturnLocation::ReturnData => {
                match receipts.iter().find(|&receipt| receipt.data().is_some()) {
                    Some(r) => {
                        let index = receipts.iter().position(|elt| elt == r).unwrap();
                        (r.data().unwrap().to_vec(), Some(index))
                    }
                    None => (vec![], None),
                }
            }
            ReturnLocation::Return => {
                match receipts.iter().find(|&receipt| receipt.val().is_some()) {
                    Some(r) => {
                        let index = receipts.iter().position(|elt| elt == r).unwrap();
                        (r.val().unwrap().to_be_bytes().to_vec(), Some(index))
                    }
                    None => (vec![], None),
                }
            }
        };
        if let Some(i) = index {
            receipts.remove(i);
        }

        let decoded_value = ABIDecoder::decode_single(param_type, &encoded_value)?;
        Ok(decoded_value)
    }
}

#[derive(Debug)]
#[must_use = "contract calls do nothing unless you `call` them"]
/// Helper that handles submitting a call to a client and formatting the response
pub struct ContractCallHandler<D> {
    pub contract_call: ContractCall,
    pub tx_parameters: TxParameters,
    pub wallet: LocalWallet,
    pub provider: Provider,
    pub datatype: PhantomData<D>,
}

impl<D> ContractCallHandler<D>
where
    D: Tokenizable + Debug,
{
    /// Sets external contracts as dependencies to this contract's call.
    /// Effectively, this will be used to create Input::Contract/Output::Contract
    /// pairs and set them into the transaction.
    /// Note that this is a builder method, i.e. use it as a chain:
    /// `my_contract_instance.my_method(...).set_contracts(&[another_contract_id]).call()`.
    pub fn set_contracts(mut self, contract_ids: &[Bech32ContractId]) -> Self {
        self.contract_call.external_contracts = contract_ids.to_vec();
        self
    }

    /// Sets the transaction parameters for a given transaction.
    /// Note that this is a builder method, i.e. use it as a chain:
    /// let params = TxParameters { gas_price: 100, gas_limit: 1000000, byte_price: 100 };
    /// `my_contract_instance.my_method(...).tx_params(params).call()`.
    pub fn tx_params(mut self, params: TxParameters) -> Self {
        self.tx_parameters = params;
        self
    }

    /// Sets the call parameters for a given contract call.
    /// Note that this is a builder method, i.e. use it as a chain:
    /// let params = CallParameters { amount: 1, asset_id: BASE_ASSET_ID };
    /// `my_contract_instance.my_method(...).call_params(params).call()`.
    pub fn call_params(mut self, params: CallParameters) -> Self {
        self.contract_call.call_parameters = params;
        self
    }

    /// Appends `num` `Output::Variable`s to the transaction.
    /// Note that this is a builder method, i.e. use it as a chain:
    /// `my_contract_instance.my_method(...).add_variable_outputs(num).call()`.
    pub fn append_variable_outputs(mut self, num: u64) -> Self {
        let new_outputs: Vec<Output> = (0..num)
            .map(|_| Output::Variable {
                amount: 0,
                to: Address::zeroed(),
                asset_id: AssetId::default(),
            })
            .collect();

        match self.contract_call.variable_outputs {
            Some(ref mut outputs) => outputs.extend(new_outputs),
            None => self.contract_call.variable_outputs = Some(new_outputs),
        }

        self
    }

    /// Call a contract's method on the node. If `simulate==true`, then the call is done in a
    /// read-only manner, using a `dry-run`. Return a Result<CallResponse, Error>. The CallResponse
    /// struct contains the method's value in its `value` field as an actual typed value `D` (if
    /// your method returns `bool`, it will be a bool, works also for structs thanks to the
    /// `abigen!()`). The other field of CallResponse, `receipts`, contains the receipts of the
    /// transaction.
    #[tracing::instrument]
    async fn call_or_simulate(self, simulate: bool) -> Result<CallResponse<D>, Error> {
        let script = self.get_script().await;

        let receipts = if simulate {
            script.simulate(&self.provider).await?
        } else {
            script.call(&self.provider).await?
        };
        tracing::debug!(target: "receipts", "{:?}", receipts);

        self.get_response(receipts)
    }

    /// Returns the script that executes the contract call
    pub async fn get_script(&self) -> Script {
        Script::from_contract_calls(vec![&self.contract_call], &self.tx_parameters, &self.wallet)
            .await
    }

    /// Call a contract's method on the node, in a state-modifying manner.
    pub async fn call(self) -> Result<CallResponse<D>, Error> {
        Self::call_or_simulate(self, false).await
    }

    /// Call a contract's method on the node, in a simulated manner, meaning the state of the
    /// blockchain is *not* modified but simulated.
    /// It is the same as the `call` method because the API is more user-friendly this way.
    pub async fn simulate(self) -> Result<CallResponse<D>, Error> {
        Self::call_or_simulate(self, true).await
    }

    /// Create a CallResponse from call receipts
    pub fn get_response(&self, mut receipts: Vec<Receipt>) -> Result<CallResponse<D>, Error> {
        match self.contract_call.output_param.as_ref() {
            None => Ok(CallResponse::new(D::from_token(Token::Unit)?, receipts)),
            Some(param_type) => {
                let token = ContractCall::get_decoded_output(param_type, &mut receipts)?;
                Ok(CallResponse::new(D::from_token(token)?, receipts))
            }
        }
    }
}

#[derive(Debug)]
#[must_use = "contract calls do nothing unless you `call` them"]
/// Helper that handles bundling multiple calls into a single transaction
pub struct MultiContractCallHandler {
    pub contract_calls: Option<Vec<ContractCall>>,
    pub tx_parameters: TxParameters,
    pub wallet: LocalWallet,
}

impl MultiContractCallHandler {
    pub fn new(wallet: LocalWallet) -> Self {
        Self {
            contract_calls: None,
            tx_parameters: TxParameters::default(),
            wallet,
        }
    }

    /// Adds a contract call to be bundled in the transaction
    /// Note that this is a builder method
    pub fn add_call<D: Tokenizable>(&mut self, call_handler: ContractCallHandler<D>) -> &mut Self {
        match self.contract_calls.as_mut() {
            Some(c) => c.push(call_handler.contract_call),
            None => self.contract_calls = Some(vec![call_handler.contract_call]),
        }
        self
    }

    /// Sets the transaction parameters for a given transaction.
    /// Note that this is a builder method
    pub fn tx_params(&mut self, params: TxParameters) -> &mut Self {
        self.tx_parameters = params;
        self
    }

    /// Returns the script that executes the contract calls
    pub async fn get_script(&self) -> Script {
        Script::from_contract_calls(
            self.contract_calls
                .as_ref()
                .expect("No calls added. Have you used '.add_calls()'?")
                .iter()
                .collect(),
            &self.tx_parameters,
            &self.wallet,
        )
        .await
    }

    /// Call contract methods on the node, in a state-modifying manner.
    pub async fn call<D: Tokenizable + Debug>(&self) -> Result<CallResponse<D>, Error> {
        Self::call_or_simulate(self, false).await
    }

    /// Call contract methods on the node, in a simulated manner, meaning the state of the
    /// blockchain is *not* modified but simulated.
    /// It is the same as the `call` method because the API is more user-friendly this way.
    pub async fn simulate<D: Tokenizable + Debug>(&self) -> Result<CallResponse<D>, Error> {
        Self::call_or_simulate(self, true).await
    }

    #[tracing::instrument]
    async fn call_or_simulate<D: Tokenizable + Debug>(
        &self,
        simulate: bool,
    ) -> Result<CallResponse<D>, Error> {
        let script = self.get_script().await;

        let provider = self.wallet.get_provider()?;

        let receipts = if simulate {
            script.simulate(provider).await.unwrap()
        } else {
            script.call(provider).await.unwrap()
        };
        tracing::debug!(target: "receipts", "{:?}", receipts);

        self.get_response(receipts)
    }

    /// Create a MultiCallResponse from call receipts
    pub fn get_response<D: Tokenizable + Debug>(
        &self,
        mut receipts: Vec<Receipt>,
    ) -> Result<CallResponse<D>, Error> {
        let mut final_tokens = vec![];

        for call in self.contract_calls.as_ref().unwrap().iter() {
            // We only aggregate the tokens if the contract call has an output parameter
            if let Some(param_type) = call.output_param.as_ref() {
                let decoded = ContractCall::get_decoded_output(param_type, &mut receipts)?;

                final_tokens.push(decoded.clone());
            }
        }

        let tokens_as_tuple = Token::Tuple(final_tokens);
        let response = CallResponse::<D>::new(D::from_token(tokens_as_tuple)?, receipts);

        Ok(response)
    }
}

#[cfg(test)]
mod test {
    use fuels_test_helpers::launch_provider_and_get_wallet;

    use super::*;

    #[tokio::test]
    #[should_panic(expected = "called `Result::unwrap()` on an `Err` value: InvalidData(\"json\")")]
    async fn deploy_panics_on_non_binary_file() {
        let wallet = launch_provider_and_get_wallet().await;

        // Should panic as we are passing in a JSON instead of BIN
        Contract::deploy(
            "tests/test_projects/contract_output_test/out/debug/contract_output_test-abi.json",
            &wallet,
            TxParameters::default(),
            StorageConfiguration::default(),
        )
        .await
        .unwrap();
    }

    #[tokio::test]
    #[should_panic(expected = "called `Result::unwrap()` on an `Err` value: InvalidData(\"json\")")]
    async fn deploy_with_salt_panics_on_non_binary_file() {
        let wallet = launch_provider_and_get_wallet().await;

        // Should panic as we are passing in a JSON instead of BIN
        Contract::deploy_with_parameters(
            "tests/test_projects/contract_output_test/out/debug/contract_output_test-abi.json",
            &wallet,
            TxParameters::default(),
            StorageConfiguration::default(),
            Salt::default(),
        )
        .await
        .unwrap();
    }
}<|MERGE_RESOLUTION|>--- conflicted
+++ resolved
@@ -246,16 +246,9 @@
             &chain_info.consensus_parameters.into(),
         )?;
 
-<<<<<<< HEAD
         provider.send_transaction(&tx).await?;
 
         Ok(contract_id)
-=======
-        match client.submit(&tx).await {
-            Ok(_) => Ok(Bech32ContractId::from(contract_id)),
-            Err(e) => Err(Error::TransactionError(e.to_string())),
-        }
->>>>>>> 193dc18a
     }
 
     pub fn load_sway_contract(
