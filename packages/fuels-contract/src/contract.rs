--- conflicted
+++ resolved
@@ -1,4 +1,9 @@
 use core::panic;
+use fuel_gql_client::{
+    fuel_tx::{Contract as FuelContract, Output, Receipt, StorageSlot, Transaction},
+    fuel_types::{Address, AssetId, Salt},
+};
+use fuel_tx::{Checkable, Create};
 use std::collections::HashSet;
 use std::fmt::Debug;
 use std::fs;
@@ -6,14 +11,8 @@
 use std::path::Path;
 use std::str::FromStr;
 
+use crate::execution_script::TransactionExecution;
 use fuel_gql_client::prelude::PanicReason;
-use fuel_gql_client::{
-    fuel_tx::{Contract as FuelContract, Output, Receipt, StorageSlot, Transaction},
-    fuel_types::{Address, AssetId, Salt},
-};
-use fuel_tx::{Checkable, Create};
-
-use crate::execution_script::TransactionExecution;
 use fuels_core::abi_decoder::ABIDecoder;
 use fuels_core::abi_encoder::{ABIEncoder, UnresolvedBytes};
 use fuels_core::constants::FAILED_TRANSFER_TO_ADDRESS_SIGNAL;
@@ -438,6 +437,12 @@
     fn is_missing_output_variables(receipts: &[Receipt]) -> bool {
         receipts.iter().any(
             |r| matches!(r, Receipt::Revert { ra, .. } if *ra == FAILED_TRANSFER_TO_ADDRESS_SIGNAL),
+        )
+    }
+
+    fn find_contract_not_in_inputs(receipts: &[Receipt]) -> Option<&Receipt> {
+        receipts.iter().find(
+            |r| matches!(r, Receipt::Panic { reason, .. } if *reason.reason() == PanicReason::ContractNotInInputs ),
         )
     }
 }
@@ -485,16 +490,8 @@
         receipts.remove(i);
     }
 
-<<<<<<< HEAD
     let decoded_value = ABIDecoder::decode_single(output_param, &encoded_value)?;
     Ok(decoded_value)
-=======
-    fn find_contract_not_in_inputs(receipts: &[Receipt]) -> Option<&Receipt> {
-        receipts.iter().find(
-            |r| matches!(r, Receipt::Panic { reason, .. } if *reason.reason() == PanicReason::ContractNotInInputs ),
-        )
-    }
->>>>>>> e5bb7e2a
 }
 
 #[derive(Debug)]
