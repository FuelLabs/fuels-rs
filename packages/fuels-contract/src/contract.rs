--- conflicted
+++ resolved
@@ -538,7 +538,6 @@
         self
     }
 
-<<<<<<< HEAD
     /// Adds a custom `asset_id` with its `amount` and an optional `address` to be used for
     /// generating outputs to this contract's call.
     ///
@@ -563,18 +562,11 @@
         self
     }
 
-    /// Appends additional external contracts as dependencies to this contract's call.
-    /// Effectively, this will be used to create additional
-    /// [`Input::Contract`]/[`Output::Contract`] pairs
-    /// and set them into the transaction.
-    /// Note that this is a builder method, i.e. use it as a chain:
-=======
     /// Appends additional external contracts as dependencies to this contract's
     /// call. Effectively, this will be used to create additional
     /// [`Input::Contract`]/[`Output::Contract`]
     /// pairs and set them into the transaction. Note that this is a builder
     /// method, i.e. use it as a chain:
->>>>>>> a8c45862
     ///
     /// ```ignore
     /// my_contract_instance.my_method(...).append_contracts(additional_contract_id).call()
