use crate::abi_decoder::ABIDecoder;
use crate::abi_encoder::ABIEncoder;
use crate::parameters::{CallParameters, TxParameters};
use crate::script::Script;
use anyhow::Result;
use fuel_asm::Opcode;
use fuel_gql_client::client::FuelClient;
use fuel_tx::{
    Address, AssetId, ContractId, Input, Output, Receipt, StorageSlot, Transaction, UtxoId,
};
use fuel_types::{Bytes32, Salt, Word};
use fuel_vm::consts::{REG_CGAS, REG_ONE};
use fuel_vm::prelude::Contract as FuelContract;
use fuel_vm::script_with_data_offset;
use fuels_core::errors::Error;
use fuels_core::{
    constants::DEFAULT_COIN_AMOUNT, constants::WORD_SIZE, Detokenize, Selector, Token,
};
use fuels_core::{constants::NATIVE_ASSET_ID, ParamType};
use fuels_signers::provider::Provider;
use fuels_signers::{LocalWallet, Signer};
use std::marker::PhantomData;

#[derive(Debug, Clone, Default)]
pub struct CompiledContract {
    pub raw: Vec<u8>,
    pub salt: Salt,
}

/// Contract is a struct to interface with a contract. That includes things such as
/// compiling, deploying, and running transactions against a contract.
/// The contract has a wallet attribute, used to pay for transactions and sign them.
/// It allows doing calls without passing a wallet/signer each time.
pub struct Contract {
    pub compiled_contract: CompiledContract,
    pub wallet: LocalWallet,
}

/// CallResponse is a struct that is returned by a call to the contract. Its value field
/// holds the decoded typed value returned by the contract's method. The other field
/// holds all the receipts returned by the call.
#[derive(Debug)]
pub struct CallResponse<D> {
    pub value: D,
    pub receipts: Vec<Receipt>,
}

impl Contract {
    pub fn new(compiled_contract: CompiledContract, wallet: LocalWallet) -> Self {
        Self {
            compiled_contract,
            wallet,
        }
    }

    pub fn compute_contract_id(compiled_contract: &CompiledContract) -> ContractId {
        let fuel_contract = FuelContract::from(compiled_contract.raw.clone());
        let root = fuel_contract.root();
        fuel_contract.id(
            &compiled_contract.salt,
            &root,
            &FuelContract::default_state_root(),
        )
    }

    /// Given the necessary arguments, create a script that will be submitted to the node to call
    /// the contract. The script is the actual opcodes used to call the contract, and the script
    /// data is for instance the function selector. (script, script_data) is returned as a tuple
    /// of hex-encoded value vectors
    pub fn build_script(
        contract_id: &ContractId,
        encoded_selector: &Option<Selector>,
        encoded_args: &Option<Vec<u8>>,
        call_parameters: &CallParameters,
        compute_calldata_offset: bool,
    ) -> Result<(Vec<u8>, Vec<u8>), Error> {
        // Script to call the contract.
        // We use the Opcode to call a contract: `CALL` pointing at the
        // following registers;
        //
        // 0x10 Script data offset
        // 0x11 Gas price  TODO: https://github.com/FuelLabs/fuels-rs/issues/184
        // 0x12 Coin amount
        // 0x13 Asset ID
        //
        // Note that these are soft rules as we're picking this addresses simply because they
        // non-reserved register.
        let forward_data_offset = ContractId::LEN + WORD_SIZE;
        let (script, offset) = script_with_data_offset!(
            data_offset,
            vec![
                // Load call data to 0x10.
                Opcode::MOVI(0x10, data_offset + forward_data_offset as Immediate18),
                // Load gas forward to 0x11.
                // Load word into 0x12
                Opcode::MOVI(
                    0x12,
                    ((data_offset as usize) + ContractId::LEN) as Immediate18
                ),
                // Load the amount into 0x12
                Opcode::LW(0x12, 0x12, 0),
                // Load the asset id to use to 0x13.
                Opcode::MOVI(0x13, data_offset),
                // Call the transfer contract.
                Opcode::CALL(0x10, 0x12, 0x13, REG_CGAS),
                Opcode::RET(REG_ONE),
            ]
        );

        #[allow(clippy::iter_cloned_collect)]
        let script = script.iter().copied().collect::<Vec<u8>>();

        // `script_data` consists of:
        // 1. Asset ID to be forwarded
        // 2. Amount to be forwarded
        // 3. Contract ID (ContractID::LEN);
        // 4. Function selector (1 * WORD_SIZE);
        // 5. Calldata offset, if it has structs as input,
        // computed as `script_data_offset` + ContractId::LEN
        //                                  + 2 * WORD_SIZE;
        // 6. Encoded arguments.
        let mut script_data: Vec<u8> = vec![];

        // Insert asset_id to be forwarded
        script_data.extend(call_parameters.asset_id.to_vec());

        // Insert amount to be forwarded
        let amount = call_parameters.amount as Word;
        script_data.extend(amount.to_be_bytes());

        // Insert contract_id
        script_data.extend(contract_id.as_ref());

        // Insert encoded function selector, if any
        if let Some(e) = encoded_selector {
            script_data.extend(e)
        }

        // If the method call takes custom inputs or has more than
        // one argument, we need to calculate the `call_data_offset`,
        // which points to where the data for the custom types start in the
        // transaction. If it doesn't take any custom inputs, this isn't necessary.
        if compute_calldata_offset {
            // Offset of the script data relative to the call data
            let call_data_offset =
                ((offset as usize) + forward_data_offset) + ContractId::LEN + 2 * WORD_SIZE;
            let call_data_offset = call_data_offset as Word;

            script_data.extend(&call_data_offset.to_be_bytes());
        }

        // Insert encoded arguments, if any
        if let Some(e) = encoded_args {
            script_data.extend(e)
        }
        Ok((script, script_data))
    }

    /// Calls a contract method with the given ABI function.
    /// The wallet is here to pay for the transaction fees (even though they are 0 right now)
    #[allow(clippy::too_many_arguments)] // We need that many arguments for now
    async fn call(
        contract_id: ContractId,
        encoded_selector: Option<Selector>,
        encoded_args: Option<Vec<u8>>,
        fuel_client: &FuelClient,
        tx_parameters: TxParameters,
        call_parameters: CallParameters,
        variable_outputs: Option<Vec<Output>>,
        maturity: Word,
        compute_calldata_offset: bool,
        external_contracts: Option<Vec<ContractId>>,
        wallet: LocalWallet,
        simulate: bool,
    ) -> Result<Vec<Receipt>, Error> {
        let (script, script_data) = Self::build_script(
            &contract_id,
            &encoded_selector,
            &encoded_args,
            &call_parameters,
            compute_calldata_offset,
        )?;
        let mut inputs: Vec<Input> = vec![];
        let mut outputs: Vec<Output> = vec![];

        let self_contract_input = Input::contract(
            UtxoId::new(Bytes32::zeroed(), 0),
            Bytes32::zeroed(),
            Bytes32::zeroed(),
            contract_id,
        );
        inputs.push(self_contract_input);

        let mut spendables = wallet
            .get_spendable_coins(&AssetId::default(), DEFAULT_COIN_AMOUNT as u64)
            .await
            .unwrap();

        // add default asset change if any inputs are being spent
        if !spendables.is_empty() {
            let change_output = Output::change(wallet.address(), 0, AssetId::default());
            outputs.push(change_output);
        }

        if call_parameters.asset_id != AssetId::default() {
            let alt_spendables = wallet
                .get_spendable_coins(&call_parameters.asset_id, call_parameters.amount)
                .await
                .unwrap();

            // add alt change if inputs are being spent
            if !alt_spendables.is_empty() {
                let change_output = Output::change(wallet.address(), 0, call_parameters.asset_id);
                outputs.push(change_output);
            }

            // add alt coins to inputs
            spendables.extend(alt_spendables.into_iter());
        }

        for coin in spendables {
            let input_coin = Input::coin(
                UtxoId::from(coin.utxo_id),
                coin.owner.into(),
                coin.amount.0,
                coin.asset_id.into(),
                0,
                0,
                vec![],
                vec![],
            );

            inputs.push(input_coin);
        }

        let n_inputs = inputs.len();

        let self_contract_output = Output::contract(0, Bytes32::zeroed(), Bytes32::zeroed());
        outputs.push(self_contract_output);

        // Add external contract IDs to Input/Output pair, if applicable.
        if let Some(external_contract_ids) = external_contracts {
            for (idx, external_contract_id) in external_contract_ids.iter().enumerate() {
                // We must associate the right external contract input to the corresponding external
                // output index (TXO). We add the `n_inputs` offset because we added some inputs
                // above.
                let output_index: u8 = (idx + n_inputs) as u8;
                let zeroes = Bytes32::zeroed();
                let external_contract_input = Input::contract(
                    UtxoId::new(Bytes32::zeroed(), output_index),
                    zeroes,
                    zeroes,
                    *external_contract_id,
                );

                inputs.push(external_contract_input);

                let external_contract_output = Output::contract(output_index, zeroes, zeroes);

                outputs.push(external_contract_output);
            }
        }

        // Add outputs to the transaction.
        if let Some(v) = variable_outputs {
            outputs.extend(v);
        };

        let mut tx = Transaction::script(
            tx_parameters.gas_price,
            tx_parameters.gas_limit,
            tx_parameters.byte_price,
            maturity,
            script,
            script_data,
            inputs,
            outputs,
            vec![],
        );
        wallet.sign_transaction(&mut tx).await?;

        let script = Script::new(tx);

        if simulate {
            return script.simulate(fuel_client).await;
        }
        script.call(fuel_client).await
    }

    /// Creates an ABI call based on a function selector and
    /// the encoding of its call arguments, which is a slice of Tokens.
    /// It returns a prepared ContractCall that can further be used to
    /// make the actual transaction.
    /// This method is the underlying implementation of the functions
    /// generated from an ABI JSON spec, i.e, this is what's generated:
    /// quote! {
    ///     #doc
    ///     pub fn #name(&self #input) -> #result {
    ///         Contract::method_hash(#tokenized_signature, #arg)
    ///     }
    /// }
    /// For more details see `code_gen/functions_gen.rs`.
    /// Note that this needs a wallet because the contract instance needs a wallet for the calls
    pub fn method_hash<D: Detokenize>(
        provider: &Provider,
        contract_id: ContractId,
        wallet: &LocalWallet,
        signature: Selector,
        output_params: &[ParamType],
        args: &[Token],
    ) -> Result<ContractCall<D>, Error> {
        let mut encoder = ABIEncoder::new();

        let encoded_args = encoder.encode(args).unwrap();
        let encoded_selector = signature;

        let tx_parameters = TxParameters::default();
        let call_parameters = CallParameters::default();

        let compute_calldata_offset = Contract::should_compute_call_data_offset(args);

        let maturity = 0;
        Ok(ContractCall {
            contract_id,
            encoded_args,
            tx_parameters,
            call_parameters,
            maturity,
            encoded_selector,
            fuel_client: provider.client.clone(),
            datatype: PhantomData,
            output_params: output_params.to_vec(),
            variable_outputs: None,
            compute_calldata_offset,
            external_contracts: None,
            wallet: wallet.clone(),
        })
    }

    // Returns true if the method call takes custom inputs or has more than one argument. This is used to determine whether we need to compute the `call_data_offset`.
    fn should_compute_call_data_offset(args: &[Token]) -> bool {
        match args
            .iter()
<<<<<<< HEAD
            .any(|t| matches!(t, Token::Struct(_) | Token::Enum(_) | Token::B256(_)))
=======
            .any(|t| matches!(t, Token::Struct(_) | Token::Enum(_) | Token::Tuple(_)))
>>>>>>> a86dffea
        {
            true => true,
            false => args.len() > 1,
        }
    }

    /// Deploys a compiled contract to a running node
    /// To deploy a contract, you need a wallet with enough assets to pay for deployment. This
    /// wallet will also receive the change.
    pub async fn deploy(
        compiled_contract: &CompiledContract,
        provider: &Provider,
        wallet: &LocalWallet,
        params: TxParameters,
    ) -> Result<ContractId, Error> {
        let (mut tx, contract_id) =
            Self::contract_deployment_transaction(compiled_contract, wallet, params).await?;
        wallet.sign_transaction(&mut tx).await?;

        match provider.client.submit(&tx).await {
            Ok(_) => Ok(contract_id),
            Err(e) => Err(Error::TransactionError(e.to_string())),
        }
    }

    pub fn load_sway_contract(binary_filepath: &str, salt: Salt) -> Result<CompiledContract> {
        let bin = std::fs::read(binary_filepath)?;
        Ok(CompiledContract { raw: bin, salt })
    }

    /// Crafts a transaction used to deploy a contract
    pub async fn contract_deployment_transaction(
        compiled_contract: &CompiledContract,
        wallet: &LocalWallet,
        params: TxParameters,
    ) -> Result<(Transaction, ContractId), Error> {
        let maturity = 0;
        let bytecode_witness_index = 0;
        let storage_slots: Vec<StorageSlot> = vec![];
        let witnesses = vec![compiled_contract.raw.clone().into()];

        let static_contracts = vec![];

        let contract_id = Self::compute_contract_id(compiled_contract);

        let outputs: Vec<Output> = vec![
            Output::contract_created(contract_id, FuelContract::default_state_root()),
            // Note that the change will be computed by the node.
            // Here we only have to tell the node who will own the change and its asset ID.
            // For now we use the NATIVE_ASSET_ID constant
            Output::change(wallet.address(), 0, NATIVE_ASSET_ID),
        ];

        // The first witness is the bytecode we're deploying.
        // So, the signature will be appended at position 1 of
        // the witness list.
        let coin_witness_index = 1;

        let inputs = wallet
            .get_asset_inputs_for_amount(
                AssetId::default(),
                DEFAULT_COIN_AMOUNT,
                coin_witness_index,
            )
            .await?;

        let tx = Transaction::create(
            params.gas_price,
            params.gas_limit,
            params.byte_price,
            maturity,
            bytecode_witness_index,
            compiled_contract.salt,
            static_contracts,
            storage_slots,
            inputs,
            outputs,
            witnesses,
        );

        Ok((tx, contract_id))
    }
}

#[derive(Debug)]
#[must_use = "contract calls do nothing unless you `call` them"]
/// Helper for managing a transaction before submitting it to a node
pub struct ContractCall<D> {
    pub fuel_client: FuelClient,
    pub encoded_args: Vec<u8>,
    pub encoded_selector: Selector,
    pub contract_id: ContractId,
    pub tx_parameters: TxParameters,
    pub call_parameters: CallParameters,
    pub maturity: u64,
    pub datatype: PhantomData<D>,
    pub output_params: Vec<ParamType>,
    pub compute_calldata_offset: bool,
    pub wallet: LocalWallet,
    pub variable_outputs: Option<Vec<Output>>,
    external_contracts: Option<Vec<ContractId>>,
}

impl<D> ContractCall<D>
where
    D: Detokenize,
{
    /// Sets external contracts as dependencies to this contract's call.
    /// Effectively, this will be used to create Input::Contract/Output::Contract
    /// pairs and set them into the transaction.
    /// Note that this is a builder method, i.e. use it as a chain:
    /// `my_contract_instance.my_method(...).set_contracts(&[another_contract_id]).call()`.
    pub fn set_contracts(mut self, contract_ids: &[ContractId]) -> Self {
        self.external_contracts = Some(contract_ids.to_vec());
        self
    }

    /// Sets the transaction parameters for a given transaction.
    /// Note that this is a builder method, i.e. use it as a chain:
    /// let params = TxParameters { gas_price: 100, gas_limit: 1000000, byte_price: 100 };
    /// `my_contract_instance.my_method(...).tx_params(params).call()`.
    pub fn tx_params(mut self, params: TxParameters) -> Self {
        self.tx_parameters = params;
        self
    }

    /// Sets the call parameters for a given contract call.
    /// Note that this is a builder method, i.e. use it as a chain:
    /// let params = CallParameters { amount: 1, asset_id: NATIVE_ASSET_ID };
    /// `my_contract_instance.my_method(...).call_params(params).call()`.
    pub fn call_params(mut self, params: CallParameters) -> Self {
        self.call_parameters = params;
        self
    }

    /// Appends `num` `Output::Variable`s to the transaction.
    /// Note that this is a builder method, i.e. use it as a chain:
    /// `my_contract_instance.my_method(...).add_variable_outputs(num).call()`.
    pub fn append_variable_outputs(mut self, num: u64) -> Self {
        let new_outputs: Vec<Output> = (0..num)
            .map(|_| Output::Variable {
                amount: 0,
                to: Address::zeroed(),
                asset_id: AssetId::default(),
            })
            .collect();

        match self.variable_outputs {
            Some(ref mut outputs) => outputs.extend(new_outputs),
            None => self.variable_outputs = Some(new_outputs),
        }

        self
    }

    /// Call a contract's method on the node. If `simulate==true`, then the call is done in a
    /// read-only manner, using a `dry-run`. Return a Result<CallResponse, Error>. The CallResponse
    /// struct contains the method's value in its `value` field as an actual typed value `D` (if
    /// your method returns `bool`, it will be a bool, works also for structs thanks to the
    /// `abigen!()`). The other field of CallResponse, `receipts`, contains the receipts of the
    /// transaction.
    async fn call_or_simulate(self, simulate: bool) -> Result<CallResponse<D>, Error> {
        let receipts = Contract::call(
            self.contract_id,
            Some(self.encoded_selector),
            Some(self.encoded_args),
            &self.fuel_client,
            self.tx_parameters,
            self.call_parameters,
            self.variable_outputs,
            self.maturity,
            self.compute_calldata_offset,
            self.external_contracts,
            self.wallet,
            simulate,
        )
        .await?;

        // If it's an ABI method without a return value, exit early.
        if self.output_params.is_empty() {
            return Ok(CallResponse {
                value: D::from_tokens(vec![])?,
                receipts,
            });
        }

        let (decoded_value, receipts) = Self::get_decoded_output(receipts, &self.output_params)?;
        Ok(CallResponse {
            value: D::from_tokens(decoded_value)?,
            receipts,
        })
    }

    /// Call a contract's method on the node, in a state-modifying manner.
    pub async fn call(self) -> Result<CallResponse<D>, Error> {
        Ok(Self::call_or_simulate(self, false).await?)
    }

    /// Call a contract's method on the node, in a simulated manner, meaning the state of the
    /// blockchain is *not* modified but simulated.
    /// It is the same as the `call` method because the API is more user-friendly this way.
    pub async fn simulate(self) -> Result<CallResponse<D>, Error> {
        Ok(Self::call_or_simulate(self, true).await?)
    }

    /// Based on the returned Contract's output_params and the receipts returned from the call,
    /// decode the values and return them.
    pub fn get_decoded_output(
        mut receipts: Vec<Receipt>,
        output_params: &[ParamType],
    ) -> Result<(Vec<Token>, Vec<Receipt>), Error> {
        // Right now we only support methods with a single return type.
        // Soon we'll support tuple as a return type and we'll have to update the logic in here.
        let output_param = output_params[0].clone();
        // If the method's return type is bigger than a single `WORD`, the returned value
        // is stored in `ReturnData.data`, otherwise, it's stored in `Return.val`.
        // Here we're checking for that.
        let (encoded_value, index) = match output_param.bigger_than_word() {
            true => match receipts.iter().find(|&receipt| receipt.data().is_some()) {
                Some(r) => {
                    let index = receipts.iter().position(|elt| elt == r).unwrap();
                    (r.data().unwrap().to_vec(), Some(index))
                }
                None => (vec![], None),
            },
            false => match receipts.iter().find(|&receipt| receipt.val().is_some()) {
                Some(r) => {
                    let index = receipts.iter().position(|elt| elt == r).unwrap();
                    (r.val().unwrap().to_be_bytes().to_vec(), Some(index))
                }
                None => (vec![], None),
            },
        };
        if let Some(i) = index {
            receipts.remove(i);
        }
        let mut decoder = ABIDecoder::new();
        let decoded_value = decoder.decode(output_params, &encoded_value)?;
        Ok((decoded_value, receipts))
    }
}<|MERGE_RESOLUTION|>--- conflicted
+++ resolved
@@ -339,14 +339,12 @@
 
     // Returns true if the method call takes custom inputs or has more than one argument. This is used to determine whether we need to compute the `call_data_offset`.
     fn should_compute_call_data_offset(args: &[Token]) -> bool {
-        match args
-            .iter()
-<<<<<<< HEAD
-            .any(|t| matches!(t, Token::Struct(_) | Token::Enum(_) | Token::B256(_)))
-=======
-            .any(|t| matches!(t, Token::Struct(_) | Token::Enum(_) | Token::Tuple(_)))
->>>>>>> a86dffea
-        {
+        match args.iter().any(|t| {
+            matches!(
+                t,
+                Token::Struct(_) | Token::Enum(_) | Token::B256(_) | Token::Tuple(_)
+            )
+        }) {
             true => true,
             false => args.len() > 1,
         }
