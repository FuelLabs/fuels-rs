--- conflicted
+++ resolved
@@ -136,12 +136,7 @@
             encoded_selector,
             encoded_args,
             call_parameters,
-<<<<<<< HEAD
-            compute_calldata_offset,
-=======
-            maturity,
             compute_custom_input_offset,
->>>>>>> 222f1fa5
             variable_outputs: None,
             external_contracts: None,
             output_params: output_params.to_vec(),
@@ -292,12 +287,7 @@
     pub encoded_args: Vec<u8>,
     pub encoded_selector: Selector,
     pub call_parameters: CallParameters,
-<<<<<<< HEAD
-    pub compute_calldata_offset: bool,
-=======
-    pub maturity: u64,
     pub compute_custom_input_offset: bool,
->>>>>>> 222f1fa5
     pub variable_outputs: Option<Vec<Output>>,
     pub external_contracts: Option<HashSet<ContractId>>,
     pub output_params: Vec<ParamType>,
@@ -343,14 +333,9 @@
         if let Some(i) = index {
             receipts.remove(i);
         }
-<<<<<<< HEAD
-        let mut decoder = ABIDecoder::new();
-        let decoded_value = decoder.decode(&self.output_params, &encoded_value)?;
+      
+        let decoded_value = ABIDecoder::decode(&self.output_params, &encoded_value)?;
         Ok(decoded_value)
-=======
-        let decoded_value = ABIDecoder::decode(&self.output_params, &encoded_value)?;
-        Ok((decoded_value, receipts))
->>>>>>> 222f1fa5
     }
 }
 
@@ -467,7 +452,6 @@
     }
 }
 
-<<<<<<< HEAD
 #[derive(Debug)]
 #[must_use = "contract calls do nothing unless you `call` them"]
 /// Helper that handles bundling multiple calls into a single transaction
@@ -566,7 +550,9 @@
         }
 
         Ok(MultiCallResponse::new(values, receipts))
-=======
+    }
+}
+
 #[cfg(test)]
 mod test {
     use super::*;
@@ -601,6 +587,5 @@
         )
         .await
         .unwrap();
->>>>>>> 222f1fa5
     }
 }