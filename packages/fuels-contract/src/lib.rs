--- conflicted
+++ resolved
@@ -3,17 +3,4 @@
 pub mod contract_calls_utils;
 pub mod execution_script;
 pub mod logs;
-<<<<<<< HEAD
-pub mod predicate;
-pub mod script_calls;
-=======
-pub mod script_calls;
-
-pub mod abi_encoder {
-    pub use fuels_core::abi_encoder::*;
-}
-
-pub mod abi_decoder {
-    pub use fuels_core::abi_decoder::*;
-}
->>>>>>> b08c8a89
+pub mod script_calls;