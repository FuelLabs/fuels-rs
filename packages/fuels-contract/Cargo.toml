--- conflicted
+++ resolved
@@ -11,11 +11,7 @@
 [dependencies]
 anyhow = "1"
 bytes = { version = "1.0.1", features = ["serde"] }
-<<<<<<< HEAD
-fuel-gql-client = { version = "0.14.0", default-features = false }
-=======
 fuel-gql-client = { version = "0.14", default-features = false }
->>>>>>> 3e624f21
 fuel-tx = "0.23"
 fuels-core = { version = "0.30.0", path = "../fuels-core" }
 fuels-signers = { version = "0.30.0", path = "../fuels-signers" }
