[package]
name = "fuels-contract"
version = "0.27.0"
authors = ["Fuel Labs <contact@fuel.sh>"]
edition = "2021"
homepage = "https://fuel.network/"
license = "Apache-2.0"
repository = "https://github.com/FuelLabs/fuels-rs"
description = "Fuel Rust SDK contracts."

[dependencies]
anyhow = "1"
bytes = { version = "1.0.1", features = ["serde"] }
<<<<<<< HEAD
fuel-gql-client = { version = "0.12.0", default-features = false }
fuel-tx = "0.21.0"
fuels-core = { version = "0.26.0", path = "../fuels-core" }
fuels-signers = { version = "0.26.0", path = "../fuels-signers" }
fuels-types = { version = "0.26.0", path = "../fuels-types" }
=======
fuel-gql-client = { version = "0.11.2", default-features = false }
fuel-tx = "0.20.2"
fuels-core = { version = "0.27.0", path = "../fuels-core" }
fuels-signers = { version = "0.27.0", path = "../fuels-signers" }
fuels-types = { version = "0.27.0", path = "../fuels-types" }
>>>>>>> 025d0c0c
futures = "0.3.21"
hex = { version = "0.4.3", default-features = false, features = ["std"] }
itertools = "0.10.3"
proc-macro2 = "1.0"
quote = "1.0"
rand = "0.8"
regex = "1.5.4"
serde = { version = "1.0.124", default-features = false, features = ["derive"] }
serde_json = { version = "1.0.64", default-features = true }
sha2 = "0.9.5"
strum = "0.21"
strum_macros = "0.21"
thiserror = { version = "1.0.26", default-features = false }
tokio = "1.12"
tracing = "0.1"

[dev-dependencies]
fuels-test-helpers = { path = "../fuels-test-helpers" }<|MERGE_RESOLUTION|>--- conflicted
+++ resolved
@@ -11,19 +11,11 @@
 [dependencies]
 anyhow = "1"
 bytes = { version = "1.0.1", features = ["serde"] }
-<<<<<<< HEAD
 fuel-gql-client = { version = "0.12.0", default-features = false }
 fuel-tx = "0.21.0"
-fuels-core = { version = "0.26.0", path = "../fuels-core" }
-fuels-signers = { version = "0.26.0", path = "../fuels-signers" }
-fuels-types = { version = "0.26.0", path = "../fuels-types" }
-=======
-fuel-gql-client = { version = "0.11.2", default-features = false }
-fuel-tx = "0.20.2"
 fuels-core = { version = "0.27.0", path = "../fuels-core" }
 fuels-signers = { version = "0.27.0", path = "../fuels-signers" }
 fuels-types = { version = "0.27.0", path = "../fuels-types" }
->>>>>>> 025d0c0c
 futures = "0.3.21"
 hex = { version = "0.4.3", default-features = false, features = ["std"] }
 itertools = "0.10.3"
