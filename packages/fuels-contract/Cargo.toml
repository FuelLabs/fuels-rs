[package]
name = "fuels-contract"
version = "0.10.0"
authors = ["Fuel Labs <contact@fuel.sh>"]
edition = "2021"
homepage = "https://fuel.network/"
license = "Apache-2.0"
repository = "https://github.com/FuelLabs/fuels-rs"
description = "Fuel Rust SDK contracts."

[dependencies]
anyhow = "1"
bytes = { version = "1.0.1", features = ["serde"] }
fuel-asm = { version = "0.4", features = ["serde-types"] }
fuel-gql-client = { version = "0.6", default-features = false }
fuel-tx = "0.9"
fuel-types = "0.3"
<<<<<<< HEAD
fuel-vm = "0.6"
fuels-core = { version = "0.10.0", path = "../fuels-core" }
fuels-signers = { version = "0.10.0", path = "../fuels-signers", features = ["test-helpers"] }
=======
fuel-vm = "0.8"
fuels-core = { version = "0.9.1", path = "../fuels-core" }
fuels-signers = { version = "0.9.1", path = "../fuels-signers", features = ["test-helpers"] }
>>>>>>> 66a0e8da
hex = { version = "0.4.3", default-features = false, features = ["std"] }
proc-macro2 = "1.0"
quote = "1.0"
rand = "0.8"
regex = "1.5.4"
serde = { version = "1.0.124", default-features = false, features = ["derive"] }
serde_json = { version = "1.0.64", default-features = true }
sha2 = "0.9.5"
strum = "0.21"
strum_macros = "0.21"
thiserror = { version = "1.0.26", default-features = false }
tokio = "1.12"<|MERGE_RESOLUTION|>--- conflicted
+++ resolved
@@ -15,15 +15,9 @@
 fuel-gql-client = { version = "0.6", default-features = false }
 fuel-tx = "0.9"
 fuel-types = "0.3"
-<<<<<<< HEAD
-fuel-vm = "0.6"
+fuel-vm = "0.8"
 fuels-core = { version = "0.10.0", path = "../fuels-core" }
 fuels-signers = { version = "0.10.0", path = "../fuels-signers", features = ["test-helpers"] }
-=======
-fuel-vm = "0.8"
-fuels-core = { version = "0.9.1", path = "../fuels-core" }
-fuels-signers = { version = "0.9.1", path = "../fuels-signers", features = ["test-helpers"] }
->>>>>>> 66a0e8da
 hex = { version = "0.4.3", default-features = false, features = ["std"] }
 proc-macro2 = "1.0"
 quote = "1.0"
