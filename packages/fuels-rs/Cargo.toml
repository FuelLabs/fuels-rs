--- conflicted
+++ resolved
@@ -1,11 +1,6 @@
 [package]
-<<<<<<< HEAD
-name = "fuels-rs"
+name = "fuels"
 version = "0.10.0"
-=======
-name = "fuels"
-version = "0.9.1"
->>>>>>> cac0462b
 authors = ["Fuel Labs <contact@fuel.sh>"]
 edition = "2021"
 homepage = "https://fuel.network/"
