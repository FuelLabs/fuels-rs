--- conflicted
+++ resolved
@@ -32,11 +32,8 @@
 tokio = { workspace = true }
 
 [dev-dependencies]
-<<<<<<< HEAD
+tempfile = "3.8"
 anyhow = "1.0.71"
-=======
-tempfile = "3.8"
->>>>>>> 34f9216f
 
 [features]
 default = ["std"]
