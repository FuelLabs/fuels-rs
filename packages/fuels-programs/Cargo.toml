--- conflicted
+++ resolved
@@ -11,21 +11,12 @@
 
 [dependencies]
 bytes = { version = "1.0.1", features = ["serde"] }
-<<<<<<< HEAD
-fuel-tx = "0.23"
-fuel-types = "0.5"
-fuel-vm = "0.22"
-fuels-core = { version = "0.34.0", path = "../fuels-core" }
-fuels-signers = { version = "0.34.0", path = "../fuels-signers" }
-fuels-types = { version = "0.34.0", path = "../fuels-types" }
-=======
 fuel-vm = { workspace = true }
 fuel-types = { workspace = true }
 fuel-tx = { workspace = true }
 fuels-core = { workspace = true }
 fuels-signers = { workspace = true }
 fuels-types = { workspace = true }
->>>>>>> 1eebf81b
 futures = "0.3.21"
 hex = { version = "0.4.3", default-features = false, features = ["std"] }
 itertools = "0.10.3"
