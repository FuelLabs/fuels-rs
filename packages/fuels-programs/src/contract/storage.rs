use std::{
    collections::HashMap,
    default::Default,
    fmt::Debug,
    io,
<<<<<<< HEAD
    path::{self, Path},
=======
    path::{Path, PathBuf},
>>>>>>> 59617c3b
};

use fuel_tx::{Bytes32, StorageSlot};
use fuels_core::types::errors::{error, Result};
use path_clean::PathClean;

/// Configuration for contract storage
#[derive(Debug, Clone)]
pub struct StorageConfiguration {
    autoload_storage: bool,
    slot_overrides: StorageSlots,
}

impl Default for StorageConfiguration {
    fn default() -> Self {
        Self {
            autoload_storage: true,
            slot_overrides: Default::default(),
        }
    }
}

impl StorageConfiguration {
    pub fn new(autoload_enabled: bool, slots: impl IntoIterator<Item = StorageSlot>) -> Self {
        let config = Self {
            autoload_storage: autoload_enabled,
            slot_overrides: Default::default(),
        };

        config.add_slot_overrides(slots)
    }

    /// If enabled will try to automatically discover and load the storage configuration from the
    /// storage config json file.
    pub fn with_autoload(mut self, enabled: bool) -> Self {
        self.autoload_storage = enabled;
        self
    }

    pub fn autoload_enabled(&self) -> bool {
        self.autoload_storage
    }

    /// Slots added via [`add_slot_overrides`] will override any
    /// existing slots with matching keys.
    pub fn add_slot_overrides(
        mut self,
        storage_slots: impl IntoIterator<Item = StorageSlot>,
    ) -> Self {
        self.slot_overrides.add_overrides(storage_slots);
        self
    }

    /// Slots added via [`add_slot_overrides_from_file`] will override any
    /// existing slots with matching keys.
    ///
    /// `path` - path to a JSON file containing the storage slots.
    pub fn add_slot_overrides_from_file(mut self, path: impl AsRef<Path>) -> Result<Self> {
        let slots = StorageSlots::load_from_file(path.as_ref())?;
        self.slot_overrides.add_overrides(slots.into_iter());
        Ok(self)
    }

    pub fn into_slots(self) -> impl Iterator<Item = StorageSlot> {
        self.slot_overrides.into_iter()
    }
}

#[derive(Debug, Clone, Default)]
pub(crate) struct StorageSlots {
    storage_slots: HashMap<Bytes32, StorageSlot>,
}

impl StorageSlots {
    fn from(storage_slots: impl IntoIterator<Item = StorageSlot>) -> Self {
        let pairs = storage_slots.into_iter().map(|slot| (*slot.key(), slot));
        Self {
            storage_slots: pairs.collect(),
        }
    }

    pub(crate) fn add_overrides(
        &mut self,
        storage_slots: impl IntoIterator<Item = StorageSlot>,
    ) -> &mut Self {
        let pairs = storage_slots.into_iter().map(|slot| (*slot.key(), slot));
        self.storage_slots.extend(pairs);
        self
    }

    pub(crate) fn load_from_file(storage_path: impl AsRef<Path>) -> Result<Self> {
        let clean_storage_path = storage_path.as_ref().clean();
        let absolute_storage_path = path::absolute(&clean_storage_path).map_err(|e| {
            io::Error::new(
                e.kind(),
                format!("failed to canonicalize path {clean_storage_path:?}. Reason: {e}"),
            )
        })?;

        validate_path_and_extension(&absolute_storage_path, "json")?;

        let storage_json_string = std::fs::read_to_string(&absolute_storage_path).map_err(|e| {
            io::Error::new(
                e.kind(),
                format!("failed to read storage slots from: {absolute_storage_path:?}: {e}"),
            )
        })?;

        let decoded_slots = serde_json::from_str::<Vec<StorageSlot>>(&storage_json_string)?;

        Ok(StorageSlots::from(decoded_slots))
    }

    pub(crate) fn into_iter(self) -> impl Iterator<Item = StorageSlot> {
        self.storage_slots.into_values()
    }
}

pub(crate) fn determine_storage_slots(
    storage_config: StorageConfiguration,
    binary_filepath: &Path,
) -> Result<Vec<StorageSlot>> {
    let autoload_enabled = storage_config.autoload_enabled();
    let user_overrides = storage_config.into_slots().collect::<Vec<_>>();
    let slots = if autoload_enabled {
        let mut slots = autoload_storage_slots(binary_filepath)?;
        slots.add_overrides(user_overrides);
        slots.into_iter().collect()
    } else {
        user_overrides
    };

    Ok(slots)
}

pub(crate) fn autoload_storage_slots(contract_binary: &Path) -> Result<StorageSlots> {
    let storage_file = expected_storage_slots_filepath(contract_binary)
        .ok_or_else(|| error!(Other, "could not determine storage slots file"))?;

    StorageSlots::load_from_file(&storage_file)
                .map_err(|_| error!(Other, "could not autoload storage slots from file: {storage_file:?}. \
                                    Either provide the file or disable autoloading in `StorageConfiguration`"))
}

pub(crate) fn expected_storage_slots_filepath(contract_binary: &Path) -> Option<PathBuf> {
    let dir = contract_binary.parent()?;

    let binary_filename = contract_binary.file_stem()?.to_str()?;

    Some(dir.join(format!("{binary_filename}-storage_slots.json")))
}
pub(crate) fn validate_path_and_extension(file_path: &Path, extension: &str) -> Result<()> {
    if !file_path.exists() {
        return Err(error!(IO, "file {file_path:?} does not exist"));
    }

    let path_extension = file_path
        .extension()
        .ok_or_else(|| error!(Other, "could not extract extension from: {file_path:?}"))?;

    if extension != path_extension {
        return Err(error!(
            Other,
            "expected {file_path:?} to have '.{extension}' extension"
        ));
    }

    Ok(())
}

#[cfg(test)]
mod tests {
    use std::collections::HashSet;

    use super::*;

    #[test]
    fn merging_overrides_storage_slots() {
        // given
        let make_slot = |id, value| StorageSlot::new([id; 32].into(), [value; 32].into());

        let slots = (1..3).map(|id| make_slot(id, 100));
        let original_config = StorageConfiguration::new(false, slots);

        let overlapping_slots = (2..4).map(|id| make_slot(id, 200));

        // when
        let original_config = original_config.add_slot_overrides(overlapping_slots);

        // then
        assert_eq!(
            HashSet::from_iter(original_config.slot_overrides.into_iter()),
            HashSet::from([make_slot(1, 100), make_slot(2, 200), make_slot(3, 200)])
        );
    }
}<|MERGE_RESOLUTION|>--- conflicted
+++ resolved
@@ -3,11 +3,7 @@
     default::Default,
     fmt::Debug,
     io,
-<<<<<<< HEAD
-    path::{self, Path},
-=======
-    path::{Path, PathBuf},
->>>>>>> 59617c3b
+    path::{self, Path, PathBuf},
 };
 
 use fuel_tx::{Bytes32, StorageSlot};
