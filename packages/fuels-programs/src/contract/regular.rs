use std::{default::Default, fmt::Debug, path::Path};

use fuel_tx::{Bytes32, ContractId, Salt, StorageSlot, TxId};
use fuels_accounts::Account;
use fuels_core::{
    Configurables,
    constants::WORD_SIZE,
    error,
    types::{
        bech32::Bech32ContractId,
<<<<<<< HEAD
        errors::{Context, Result},
        transaction::TxPolicies,
=======
        errors::Result,
        transaction::{Transaction, TxPolicies},
>>>>>>> 9e93f0f0
        transaction_builders::{Blob, CreateTransactionBuilder},
        tx_status::Success,
    },
};

use super::{
    BlobsNotUploaded, Contract, Loader, StorageConfiguration, compute_contract_id_and_state_root,
    validate_path_and_extension,
};
use crate::DEFAULT_MAX_FEE_ESTIMATION_TOLERANCE;

#[derive(Clone, Debug)]
pub struct DeployResponse {
    pub tx_status: Option<Success>,
    pub tx_id: Option<TxId>,
    pub contract_id: Bech32ContractId,
}

// In a mod so that we eliminate the footgun of getting the private `code` field without applying
// configurables
mod code_types {
    use fuels_core::Configurables;

    #[derive(Debug, Clone, PartialEq)]
    pub struct Regular {
        code: Vec<u8>,
        configurables: Configurables,
    }

    impl Regular {
        pub(crate) fn new(code: Vec<u8>, configurables: Configurables) -> Self {
            Self {
                code,
                configurables,
            }
        }

        pub(crate) fn with_code(self, code: Vec<u8>) -> Self {
            Self { code, ..self }
        }

        pub(crate) fn with_configurables(self, configurables: Configurables) -> Self {
            Self {
                configurables,
                ..self
            }
        }

        pub(crate) fn code(&self) -> Vec<u8> {
            let mut code = self.code.clone();
            self.configurables.update_constants_in(&mut code);
            code
        }
    }
}
pub use code_types::*;

impl Contract<Regular> {
    pub fn with_code(self, code: Vec<u8>) -> Self {
        Self {
            code: self.code.with_code(code),
            salt: self.salt,
            storage_slots: self.storage_slots,
        }
    }

    pub fn with_configurables(self, configurables: impl Into<Configurables>) -> Self {
        Self {
            code: self.code.with_configurables(configurables.into()),
            ..self
        }
    }

    pub fn code(&self) -> Vec<u8> {
        self.code.code()
    }

    pub fn contract_id(&self) -> ContractId {
        self.compute_roots().0
    }

    pub fn code_root(&self) -> Bytes32 {
        self.compute_roots().1
    }

    pub fn state_root(&self) -> Bytes32 {
        self.compute_roots().2
    }

    fn compute_roots(&self) -> (ContractId, Bytes32, Bytes32) {
        compute_contract_id_and_state_root(&self.code(), &self.salt, &self.storage_slots)
    }

    /// Loads a contract from a binary file. Salt and storage slots are loaded as well, depending on the configuration provided.
    pub fn load_from(
        binary_filepath: impl AsRef<Path>,
        config: LoadConfiguration,
    ) -> Result<Contract<Regular>> {
        let binary_filepath = binary_filepath.as_ref();
        validate_path_and_extension(binary_filepath, "bin")?;

        let binary = std::fs::read(binary_filepath).map_err(|e| {
            std::io::Error::new(
                e.kind(),
                format!("failed to read binary: {binary_filepath:?}: {e}"),
            )
        })?;

        let storage_slots = super::determine_storage_slots(config.storage, binary_filepath)?;

        Ok(Contract {
            code: Regular::new(binary, config.configurables),
            salt: config.salt,
            storage_slots,
        })
    }

    /// Creates a regular contract with the given code, salt, and storage slots.
    pub fn regular(
        code: Vec<u8>,
        salt: Salt,
        storage_slots: Vec<StorageSlot>,
    ) -> Contract<Regular> {
        Contract {
            code: Regular::new(code, Configurables::default()),
            salt,
            storage_slots,
        }
    }

    /// Deploys a compiled contract to a running node.
    /// To deploy a contract, you need an account with enough assets to pay for deployment.
    /// This account will also receive the change.
    pub async fn deploy(
        self,
        account: &impl Account,
        tx_policies: TxPolicies,
    ) -> Result<DeployResponse> {
        let contract_id = self.contract_id();
        let state_root = self.state_root();
        let salt = self.salt;
        let storage_slots = self.storage_slots;

        let mut tb = CreateTransactionBuilder::prepare_contract_deployment(
            self.code.code(),
            contract_id,
            state_root,
            salt,
            storage_slots.to_vec(),
            tx_policies,
        )
        .with_max_fee_estimation_tolerance(DEFAULT_MAX_FEE_ESTIMATION_TOLERANCE);

        account.add_witnesses(&mut tb)?;
        account
            .adjust_for_fee(&mut tb, 0)
            .await
            .context("failed to adjust for fee")?;

        let provider = account.try_provider()?;
        let consensus_parameters = provider.consensus_parameters().await?;

        let tx = tb.build(provider).await?;
        let tx_id = Some(tx.id(consensus_parameters.chain_id()));

        let tx_status = provider.send_transaction_and_await_commit(tx).await?;

        Ok(DeployResponse {
            tx_status: Some(tx_status.take_success_checked(None)?),
            tx_id,
            contract_id: contract_id.into(),
        })
    }

    /// Deploys a compiled contract to a running node if a contract with
    /// the corresponding [`ContractId`] doesn't exist.
    pub async fn deploy_if_not_exists(
        self,
        account: &impl Account,
        tx_policies: TxPolicies,
    ) -> Result<DeployResponse> {
        let contract_id = Bech32ContractId::from(self.contract_id());
        let provider = account.try_provider()?;
        if provider.contract_exists(&contract_id).await? {
            Ok(DeployResponse {
                tx_status: None,
                tx_id: None,
                contract_id,
            })
        } else {
            self.deploy(account, tx_policies).await
        }
    }

    /// Converts a regular contract into a loader contract, splitting the code into blobs.
    pub fn convert_to_loader(
        self,
        max_words_per_blob: usize,
    ) -> Result<Contract<Loader<BlobsNotUploaded>>> {
        if max_words_per_blob == 0 {
            return Err(error!(Other, "blob size must be greater than 0"));
        }
        let blobs = self
            .code()
            .chunks(max_words_per_blob.saturating_mul(WORD_SIZE))
            .map(|chunk| Blob::new(chunk.to_vec()))
            .collect();

        Contract::loader_from_blobs(blobs, self.salt, self.storage_slots)
    }

    /// Deploys the contract either as a regular contract or as a loader contract if it exceeds the size limit.
    pub async fn smart_deploy(
        self,
        account: &impl Account,
        tx_policies: TxPolicies,
        max_words_per_blob: usize,
    ) -> Result<DeployResponse> {
        let provider = account.try_provider()?;
        let max_contract_size = provider
            .consensus_parameters()
            .await?
            .contract_params()
            .contract_max_size() as usize;

        if self.code().len() <= max_contract_size {
            self.deploy(account, tx_policies).await
        } else {
            self.convert_to_loader(max_words_per_blob)?
                .deploy(account, tx_policies)
                .await
        }
    }
}

/// Configuration for contract deployment.
#[derive(Debug, Clone, Default)]
pub struct LoadConfiguration {
    pub(crate) storage: StorageConfiguration,
    pub(crate) configurables: Configurables,
    pub(crate) salt: Salt,
}

impl LoadConfiguration {
    pub fn new(
        storage: StorageConfiguration,
        configurables: impl Into<Configurables>,
        salt: impl Into<Salt>,
    ) -> Self {
        Self {
            storage,
            configurables: configurables.into(),
            salt: salt.into(),
        }
    }

    pub fn with_storage_configuration(mut self, storage: StorageConfiguration) -> Self {
        self.storage = storage;
        self
    }

    pub fn with_configurables(mut self, configurables: impl Into<Configurables>) -> Self {
        self.configurables = configurables.into();
        self
    }

    pub fn with_salt(mut self, salt: impl Into<Salt>) -> Self {
        self.salt = salt.into();
        self
    }
}<|MERGE_RESOLUTION|>--- conflicted
+++ resolved
@@ -8,13 +8,8 @@
     error,
     types::{
         bech32::Bech32ContractId,
-<<<<<<< HEAD
         errors::{Context, Result},
-        transaction::TxPolicies,
-=======
-        errors::Result,
         transaction::{Transaction, TxPolicies},
->>>>>>> 9e93f0f0
         transaction_builders::{Blob, CreateTransactionBuilder},
         tx_status::Success,
     },
@@ -172,7 +167,7 @@
         account
             .adjust_for_fee(&mut tb, 0)
             .await
-            .context("failed to adjust for fee")?;
+            .context("failed to adjust inputs to cover for missing base asset")?;
 
         let provider = account.try_provider()?;
         let consensus_parameters = provider.consensus_parameters().await?;
