--- conflicted
+++ resolved
@@ -153,15 +153,9 @@
         self,
         account: &impl Account,
         tx_policies: TxPolicies,
-<<<<<<< HEAD
-    ) -> Result<Bech32ContractId> {
+    ) -> Result<DeployResponse> {
         let contract_id = self.contract_id()?;
         let state_root = self.state_root()?;
-=======
-    ) -> Result<DeployResponse> {
-        let contract_id = self.contract_id();
-        let state_root = self.state_root();
->>>>>>> 57dd2e5a
         let salt = self.salt;
         let storage_slots = self.storage_slots;
 
@@ -199,13 +193,8 @@
         self,
         account: &impl Account,
         tx_policies: TxPolicies,
-<<<<<<< HEAD
-    ) -> Result<Bech32ContractId> {
+    ) -> Result<DeployResponse> {
         let contract_id = Bech32ContractId::from(self.contract_id()?);
-=======
-    ) -> Result<DeployResponse> {
-        let contract_id = Bech32ContractId::from(self.contract_id());
->>>>>>> 57dd2e5a
         let provider = account.try_provider()?;
         if provider.contract_exists(&contract_id).await? {
             Ok(DeployResponse {
