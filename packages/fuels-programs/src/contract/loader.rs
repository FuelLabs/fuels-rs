use std::collections::HashSet;

use fuel_tx::{Bytes32, ContractId, Salt, StorageSlot};
use fuels_accounts::Account;
use fuels_core::{
    constants::WORD_SIZE,
    types::{
<<<<<<< HEAD
        bech32::Bech32ContractId,
        errors::{error, Context, Result},
=======
        errors::{Result, error},
>>>>>>> 9e93f0f0
        transaction::TxPolicies,
        transaction_builders::{Blob, BlobId, BlobTransactionBuilder, TransactionBuilder},
    },
};

use super::{Contract, DeployResponse, Regular, compute_contract_id_and_state_root};
use crate::{DEFAULT_MAX_FEE_ESTIMATION_TOLERANCE, assembly::contract_call::loader_contract_asm};

#[derive(Debug, Clone)]
pub struct BlobsUploaded {
    blob_ids: Vec<BlobId>,
}

#[derive(Debug, Clone)]
pub struct BlobsNotUploaded {
    blobs: Vec<Blob>,
}

#[derive(Debug, Clone)]
pub struct Loader<Blobs> {
    as_blobs: Blobs,
}

impl Contract<Loader<BlobsNotUploaded>> {
    pub fn code(&self) -> Vec<u8> {
        let ids: Vec<_> = self.blob_ids();
        loader_contract_asm(&ids)
            .expect("a contract to be creatable due to the check done in loader_from_blobs")
    }

    pub fn contract_id(&self) -> ContractId {
        self.compute_roots().0
    }

    pub fn code_root(&self) -> Bytes32 {
        self.compute_roots().1
    }

    pub fn state_root(&self) -> Bytes32 {
        self.compute_roots().2
    }

    fn compute_roots(&self) -> (ContractId, Bytes32, Bytes32) {
        compute_contract_id_and_state_root(&self.code(), &self.salt, &self.storage_slots)
    }

    /// Creates a loader contract for the code found in `blobs`. Calling `deploy` on this contract
    /// does two things:
    /// 1. Uploads the code blobs.
    /// 2. Deploys the loader contract.
    ///
    /// The loader contract, when executed, will load all the given blobs into memory and delegate the call to the original contract code contained in the blobs.
    pub fn loader_from_blobs(
        blobs: Vec<Blob>,
        salt: Salt,
        storage_slots: Vec<StorageSlot>,
    ) -> Result<Self> {
        if blobs.is_empty() {
            return Err(error!(Other, "must provide at least one blob"));
        }

        let idx_of_last_blob = blobs.len().saturating_sub(1);
        let idx_of_offender = blobs.iter().enumerate().find_map(|(idx, blob)| {
            (blob.len() % WORD_SIZE != 0 && idx != idx_of_last_blob).then_some(idx)
        });

        if let Some(idx) = idx_of_offender {
            return Err(error!(
                Other,
                "blob {}/{} has a size of {} bytes, which is not a multiple of {WORD_SIZE}",
                idx.saturating_add(1),
                blobs.len(),
                blobs[idx].len()
            ));
        }

        let ids = blobs.iter().map(|blob| blob.id()).collect::<Vec<_>>();

        // Validate that the loader contract can be created.
        loader_contract_asm(&ids)?;

        Ok(Self {
            code: Loader {
                as_blobs: BlobsNotUploaded { blobs },
            },
            salt,
            storage_slots,
        })
    }

    pub fn blobs(&self) -> &[Blob] {
        self.code.as_blobs.blobs.as_slice()
    }

    pub fn blob_ids(&self) -> Vec<BlobId> {
        self.code
            .as_blobs
            .blobs
            .iter()
            .map(|blob| blob.id())
            .collect()
    }

    /// Uploads the blobs associated with this contract. Calling `deploy` on the result will only
    /// deploy the loader contract.
    pub async fn upload_blobs(
        self,
        account: &impl Account,
        tx_policies: TxPolicies,
    ) -> Result<Contract<Loader<BlobsUploaded>>> {
        let provider = account.try_provider()?;

        let all_blob_ids = self.blob_ids();
        let mut already_uploaded = HashSet::new();

        for blob in self.code.as_blobs.blobs {
            let id = blob.id();

            if already_uploaded.contains(&id) {
                continue;
            }

            if provider.blob_exists(id).await? {
                already_uploaded.insert(id);
                continue;
            }

            let mut tb = BlobTransactionBuilder::default()
                .with_blob(blob)
                .with_tx_policies(tx_policies)
                .with_max_fee_estimation_tolerance(DEFAULT_MAX_FEE_ESTIMATION_TOLERANCE);

            account
                .adjust_for_fee(&mut tb, 0)
                .await
                .context("failed to adjust for fee")?;
            account.add_witnesses(&mut tb)?;

            let tx = tb.build(provider).await?;

            let tx_status_response = provider.send_transaction_and_await_commit(tx).await;
            tx_status_response.and_then(|response| response.check(None))?;

            already_uploaded.insert(id);
        }

        Contract::loader_from_blob_ids(all_blob_ids, self.salt, self.storage_slots)
    }

    /// Deploys the loader contract after uploading the code blobs.
    pub async fn deploy(
        self,
        account: &impl Account,
        tx_policies: TxPolicies,
    ) -> Result<DeployResponse> {
        self.upload_blobs(account, tx_policies)
            .await?
            .deploy(account, tx_policies)
            .await
    }

    /// Deploys the loader contract after uploading the code blobs,
    /// if there is no contract with this ContractId Already.
    pub async fn deploy_if_not_exists(
        self,
        account: &impl Account,
        tx_policies: TxPolicies,
    ) -> Result<DeployResponse> {
        self.upload_blobs(account, tx_policies)
            .await?
            .deploy_if_not_exists(account, tx_policies)
            .await
    }
    /// Reverts the contract from a loader contract back to a regular contract.
    pub fn revert_to_regular(self) -> Contract<Regular> {
        let code = self
            .code
            .as_blobs
            .blobs
            .into_iter()
            .flat_map(Vec::from)
            .collect();

        Contract::regular(code, self.salt, self.storage_slots)
    }
}

impl Contract<Loader<BlobsUploaded>> {
    pub fn code(&self) -> Vec<u8> {
        loader_contract_asm(&self.code.as_blobs.blob_ids)
            .expect("a contract to be creatable due to the check done in loader_for_blobs")
    }

    pub fn contract_id(&self) -> ContractId {
        self.compute_roots().0
    }

    pub fn code_root(&self) -> Bytes32 {
        self.compute_roots().1
    }

    pub fn state_root(&self) -> Bytes32 {
        self.compute_roots().2
    }

    pub fn compute_roots(&self) -> (ContractId, Bytes32, Bytes32) {
        compute_contract_id_and_state_root(&self.code(), &self.salt, &self.storage_slots)
    }

    /// Creates a loader contract using previously uploaded blobs.
    ///
    /// The contract code has been uploaded in blobs with [`BlobId`]s specified in `blob_ids`.
    /// This will create a loader contract that, when deployed and executed, will load all the specified blobs into memory and delegate the call to the code contained in the blobs.
    pub fn loader_from_blob_ids(
        blob_ids: Vec<BlobId>,
        salt: Salt,
        storage_slots: Vec<StorageSlot>,
    ) -> Result<Self> {
        if blob_ids.is_empty() {
            return Err(error!(Other, "must provide at least one blob"));
        }

        // Validate that the loader contract can be created.
        loader_contract_asm(&blob_ids)?;

        Ok(Self {
            code: Loader {
                as_blobs: BlobsUploaded { blob_ids },
            },
            salt,
            storage_slots,
        })
    }

    pub fn blob_ids(&self) -> &[BlobId] {
        &self.code.as_blobs.blob_ids
    }

    /// Deploys the loader contract.
    pub async fn deploy(
        self,
        account: &impl Account,
        tx_policies: TxPolicies,
    ) -> Result<DeployResponse> {
        Contract::regular(self.code(), self.salt, self.storage_slots)
            .deploy(account, tx_policies)
            .await
    }

    pub async fn deploy_if_not_exists(
        self,
        account: &impl Account,
        tx_policies: TxPolicies,
    ) -> Result<DeployResponse> {
        Contract::regular(self.code(), self.salt, self.storage_slots)
            .deploy_if_not_exists(account, tx_policies)
            .await
    }
}<|MERGE_RESOLUTION|>--- conflicted
+++ resolved
@@ -5,12 +5,7 @@
 use fuels_core::{
     constants::WORD_SIZE,
     types::{
-<<<<<<< HEAD
-        bech32::Bech32ContractId,
-        errors::{error, Context, Result},
-=======
-        errors::{Result, error},
->>>>>>> 9e93f0f0
+        errors::{Context, Result, error},
         transaction::TxPolicies,
         transaction_builders::{Blob, BlobId, BlobTransactionBuilder, TransactionBuilder},
     },
@@ -146,7 +141,7 @@
             account
                 .adjust_for_fee(&mut tb, 0)
                 .await
-                .context("failed to adjust for fee")?;
+                .context("failed to adjust inputs to cover for missing base asset")?;
             account.add_witnesses(&mut tb)?;
 
             let tx = tb.build(provider).await?;
