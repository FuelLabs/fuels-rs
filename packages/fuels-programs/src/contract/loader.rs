--- conflicted
+++ resolved
@@ -147,21 +147,7 @@
             let tx = tb.build(provider).await?;
 
             let tx_status_response = provider.send_transaction_and_await_commit(tx).await;
-<<<<<<< HEAD
-
-            match tx_status_response {
-                Ok(tx_status_response) => {
-                    tx_status_response.check(None)?;
-                }
-                Err(err) => {
-                    if !err.to_string().contains("BlobId is already taken") {
-                        return Err(err);
-                    }
-                }
-            }
-=======
             tx_status_response.and_then(|response| response.check(None))?;
->>>>>>> 0fde9b8b
 
             already_uploaded.insert(id);
         }
