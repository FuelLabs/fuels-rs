--- conflicted
+++ resolved
@@ -1,11 +1,5 @@
-<<<<<<< HEAD
-use fuel_tx::Receipt;
+use fuel_tx::{Bytes32, Receipt};
 use fuels_core::{
-=======
-use fuel_tx::{Bytes32, Receipt};
-use fuels_types::{
-    errors::Result,
->>>>>>> d08ec550
     traits::{Parameterize, Tokenizable},
     types::errors::Result,
 };
