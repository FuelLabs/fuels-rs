use std::{collections::HashSet, iter, vec};

use fuel_abi_types::error_codes::FAILED_TRANSFER_TO_ADDRESS_SIGNAL;
use fuel_asm::{op, RegId};
use fuel_tx::{AssetId, Bytes32, ContractId, Output, PanicReason, Receipt, TxPointer, UtxoId};
use fuel_types::{Address, Word};
use fuels_accounts::Account;
use fuels_core::{
    constants::WORD_SIZE,
    offsets::call_script_data_offset,
    types::{
        bech32::{Bech32Address, Bech32ContractId},
        enum_variants::EnumVariants,
        errors::{Error as FuelsError, Result},
        input::Input,
        param_types::ParamType,
        transaction::{ScriptTransaction, TxParameters},
        transaction_builders::ScriptTransactionBuilder,
    },
};
use itertools::{chain, Itertools};

use crate::contract::ContractCall;

#[derive(Default)]
/// Specifies offsets of [`Instruction::CALL`] parameters stored in the script
/// data from which they can be loaded into registers
pub(crate) struct CallOpcodeParamsOffset {
    pub call_data_offset: usize,
    pub amount_offset: usize,
    pub asset_id_offset: usize,
    pub gas_forwarded_offset: Option<usize>,
}

/// How many times to attempt to resolve missing tx dependencies.
pub const DEFAULT_TX_DEP_ESTIMATION_ATTEMPTS: u64 = 10;

#[async_trait::async_trait]
pub trait TxDependencyExtension: Sized {
    async fn simulate(&mut self) -> Result<()>;

    /// Appends `num` [`fuel_tx::Output::Variable`]s to the transaction.
    /// Note that this is a builder method, i.e. use it as a chain:
    ///
    /// ```ignore
    /// my_contract_instance.my_method(...).append_variable_outputs(num).call()
    /// my_script_instance.main(...).append_variable_outputs(num).call()
    /// ```
    ///
    /// [`Output::Variable`]: fuel_tx::Output::Variable
    fn append_variable_outputs(self, num: u64) -> Self;

    /// Appends additional external contracts as dependencies to this call.
    /// Effectively, this will be used to create additional
    /// [`fuel_tx::Input::Contract`]/[`fuel_tx::Output::Contract`]
    /// pairs and set them into the transaction. Note that this is a builder
    /// method, i.e. use it as a chain:
    ///
    /// ```ignore
    /// my_contract_instance.my_method(...).append_contract(additional_contract_id).call()
    /// my_script_instance.main(...).append_contract(additional_contract_id).call()
    /// ```
    ///
    /// [`Input::Contract`]: fuel_tx::Input::Contract
    /// [`Output::Contract`]: fuel_tx::Output::Contract
    fn append_contract(self, contract_id: Bech32ContractId) -> Self;

    fn append_missing_dependencies(mut self, receipts: &[Receipt]) -> Self {
        if is_missing_output_variables(receipts) {
            self = self.append_variable_outputs(1);
        }
        if let Some(contract_id) = find_id_of_missing_contract(receipts) {
            self = self.append_contract(contract_id);
        }

        self
    }

    /// Simulates the call and attempts to resolve missing tx dependencies.
    /// Forwards the received error if it cannot be fixed.
    async fn estimate_tx_dependencies(mut self, max_attempts: Option<u64>) -> Result<Self> {
        let attempts = max_attempts.unwrap_or(DEFAULT_TX_DEP_ESTIMATION_ATTEMPTS);

        for _ in 0..attempts {
            match self.simulate().await {
                Ok(_) => return Ok(self),

                Err(FuelsError::RevertTransactionError { ref receipts, .. }) => {
                    self = self.append_missing_dependencies(receipts);
                }

                Err(other_error) => return Err(other_error),
            }
        }

        self.simulate().await.map(|_| self)
    }
}

/// Creates a [`ScriptTransaction`] from contract calls. The internal [Transaction] is
/// initialized with the actual script instructions, script data needed to perform the call and
/// transaction inputs/outputs consisting of assets and contracts.
pub(crate) async fn build_tx_from_contract_calls(
    calls: &[ContractCall],
    tx_parameters: TxParameters,
    account: &impl Account,
) -> Result<ScriptTransaction> {
    let consensus_parameters = account.try_provider()?.consensus_parameters();

    let calls_instructions_len = compute_calls_instructions_len(calls);
    let data_offset = call_script_data_offset(&consensus_parameters, calls_instructions_len);

    let (script_data, call_param_offsets) =
        build_script_data_from_contract_calls(calls, data_offset);

    let script = get_instructions(calls, call_param_offsets);

    let required_asset_amounts = calculate_required_asset_amounts(calls);

    let mut asset_inputs = vec![];

    // Find the spendable resources required for those calls
    for (asset_id, amount) in &required_asset_amounts {
        let resources = account
            .get_asset_inputs_for_amount(*asset_id, *amount)
            .await?;
        asset_inputs.extend(resources);
    }

    let (inputs, outputs) = get_transaction_inputs_outputs(calls, asset_inputs, account);

    let tb = ScriptTransactionBuilder::prepare_transfer(inputs, outputs, tx_parameters)
        .with_script(script)
        .with_script_data(script_data.clone());

    let base_asset_amount = required_asset_amounts
        .iter()
        .find_map(|(asset_id, amount)| (*asset_id == AssetId::default()).then_some(*amount))
        .unwrap_or_default();

    account.add_fee_resources(tb, base_asset_amount).await
}

/// Compute the length of the calling scripts for the two types of contract calls: those that return
/// a heap type, and those that don't.
fn compute_calls_instructions_len(calls: &[ContractCall]) -> usize {
<<<<<<< HEAD
    let heap_calls = || {
        calls
            .iter()
            .map(|call| &call.output_param)
            .filter(|param| param.uses_heap_types(false))
    };

    let n_enum_heap_type_calls = heap_calls()
        .filter(|param| matches!(param, ParamType::Enum { .. }))
        .count();

    let n_heap_type_calls = heap_calls().count() - n_enum_heap_type_calls;
    let n_stack_type_calls = calls.len() - n_heap_type_calls - n_enum_heap_type_calls;

    let total_instructions_len_heap_enum_data = get_single_call_instructions(
        &CallOpcodeParamsOffset::default(),
        &ParamType::Enum {
            variants: EnumVariants::new(vec![ParamType::Bytes]).unwrap(),
            generics: vec![],
        },
    )
    .len()
        * n_enum_heap_type_calls;

    let total_instructions_len_stack_data =
        // Use placeholder for `call_param_offsets` and `output_param_type`, because the length of
        // the calling script doesn't depend on the underlying type, just on whether or not the
        // contract call output type is a heap type.
        get_single_call_instructions(&CallOpcodeParamsOffset::default(), &ParamType::U64).len()
            * n_stack_type_calls;

    let total_instructions_len_heap_data = get_single_call_instructions(
        &CallOpcodeParamsOffset::default(),
        &ParamType::Vector(Box::from(ParamType::U64)),
    )
    .len()
        * n_heap_type_calls;

    total_instructions_len_stack_data
        + total_instructions_len_heap_data
        + total_instructions_len_heap_enum_data
=======
    calls
        .iter()
        .map(|c| {
            // Use placeholder for `call_param_offsets` and `output_param_type`, because the length of
            // the calling script doesn't depend on the underlying type, just on whether or not
            // gas was forwarded or contract call output type is a heap type.

            let mut call_opcode_params = CallOpcodeParamsOffset::default();

            if c.call_parameters.gas_forwarded().is_some() {
                call_opcode_params.gas_forwarded_offset = Some(0);
            }

            let param_type = if c.output_param.is_vm_heap_type() {
                ParamType::Vector(Box::from(ParamType::U64))
            } else {
                ParamType::U64
            };

            get_single_call_instructions(&call_opcode_params, &param_type).len()
        })
        .sum()
>>>>>>> 4ae178e8
}

/// Compute how much of each asset is required based on all `CallParameters` of the `ContractCalls`
pub(crate) fn calculate_required_asset_amounts(calls: &[ContractCall]) -> Vec<(AssetId, u64)> {
    let call_param_assets = calls
        .iter()
        .map(|call| {
            (
                call.call_parameters.asset_id(),
                call.call_parameters.amount(),
            )
        })
        .collect::<Vec<_>>();

    let custom_assets = calls
        .iter()
        .flat_map(|call| call.custom_assets.iter().collect::<Vec<_>>())
        .group_by(|custom| custom.0 .0)
        .into_iter()
        .map(|(asset_id, groups_w_same_asset_id)| {
            let total_amount_in_group = groups_w_same_asset_id.map(|(_, amount)| amount).sum();
            (asset_id, total_amount_in_group)
        })
        .collect::<Vec<_>>();

    let merged_assets = chain!(call_param_assets, custom_assets).collect::<Vec<_>>();

    sum_up_amounts_for_each_asset_id(merged_assets)
}

/// Sum up the amounts required in each call for each asset ID, so you can get a total for each
/// asset over all calls.
fn sum_up_amounts_for_each_asset_id(
    amounts_per_asset_id: Vec<(AssetId, u64)>,
) -> Vec<(AssetId, u64)> {
    amounts_per_asset_id
        .into_iter()
        .sorted_by_key(|(asset_id, _)| *asset_id)
        .group_by(|(asset_id, _)| *asset_id)
        .into_iter()
        .map(|(asset_id, groups_w_same_asset_id)| {
            let total_amount_in_group = groups_w_same_asset_id.map(|(_, amount)| amount).sum();
            (asset_id, total_amount_in_group)
        })
        .collect()
}

/// Given a list of contract calls, create the actual opcodes used to call the contract
pub(crate) fn get_instructions(
    calls: &[ContractCall],
    offsets: Vec<CallOpcodeParamsOffset>,
) -> Vec<u8> {
    calls
        .iter()
        .zip(&offsets)
        .flat_map(|(call, offset)| get_single_call_instructions(offset, &call.output_param))
        .chain(op::ret(RegId::ONE).to_bytes())
        .collect()
}

/// Returns script data, consisting of the following items in the given order:
/// 1. Amount to be forwarded `(1 * `[`WORD_SIZE`]`)`
/// 2. Asset ID to be forwarded ([`AssetId::LEN`])
/// 3. Contract ID ([`ContractId::LEN`]);
/// 4. Function selector `(1 * `[`WORD_SIZE`]`)`
/// 5. Gas to be forwarded `(1 * `[`WORD_SIZE`]`)`
/// 6. Calldata offset (optional) `(1 * `[`WORD_SIZE`]`)`
/// 7. Encoded arguments (optional) (variable length)
pub(crate) fn build_script_data_from_contract_calls(
    calls: &[ContractCall],
    data_offset: usize,
) -> (Vec<u8>, Vec<CallOpcodeParamsOffset>) {
    let mut script_data = vec![];
    let mut param_offsets = vec![];

    // The data for each call is ordered into segments
    let mut segment_offset = data_offset;

    for call in calls {
        let gas_forwarded = call.call_parameters.gas_forwarded();

        let call_param_offsets = CallOpcodeParamsOffset {
            amount_offset: segment_offset,
            asset_id_offset: segment_offset + WORD_SIZE,
            call_data_offset: segment_offset + WORD_SIZE + AssetId::LEN,
            gas_forwarded_offset: gas_forwarded
                .map(|_| segment_offset + WORD_SIZE + AssetId::LEN + ContractId::LEN + WORD_SIZE),
        };
        param_offsets.push(call_param_offsets);

        script_data.extend(call.call_parameters.amount().to_be_bytes());
        script_data.extend(call.call_parameters.asset_id().iter());
        script_data.extend(call.contract_id.hash().as_ref());
        script_data.extend(call.encoded_selector);

        let gas_forwarded_size = gas_forwarded
            .map(|gf| {
                script_data.extend(gf.to_be_bytes());

                WORD_SIZE
            })
            .unwrap_or_default();

        // If the method call takes custom inputs or has more than
        // one argument, we need to calculate the `call_data_offset`,
        // which points to where the data for the custom types start in the
        // transaction. If it doesn't take any custom inputs, this isn't necessary.
        let encoded_args_start_offset = if call.compute_custom_input_offset {
            // Custom inputs are stored after the previously added parameters,
            // including custom_input_offset
            let custom_input_offset = segment_offset
                + WORD_SIZE // amount size
                + AssetId::LEN
                + ContractId::LEN
                + WORD_SIZE // encoded_selector size
                + gas_forwarded_size
                + WORD_SIZE; // custom_input_offset size
            script_data.extend((custom_input_offset as Word).to_be_bytes());

            custom_input_offset
        } else {
            segment_offset
        };

        let bytes = call.encoded_args.resolve(encoded_args_start_offset as u64);
        script_data.extend(bytes);

        // the data segment that holds the parameters for the next call
        // begins at the original offset + the data we added so far
        segment_offset = data_offset + script_data.len();
    }

    (script_data, param_offsets)
}

/// Returns the VM instructions for calling a contract method
/// We use the [`Opcode`] to call a contract: [`CALL`](Opcode::CALL)
/// pointing at the following registers:
///
/// 0x10 Script data offset
/// 0x11 Coin amount
/// 0x12 Asset ID
/// 0x13 Gas forwarded
///
/// Note that these are soft rules as we're picking this addresses simply because they
/// non-reserved register.
pub(crate) fn get_single_call_instructions(
    offsets: &CallOpcodeParamsOffset,
    output_param_type: &ParamType,
) -> Vec<u8> {
    let call_data_offset = offsets
        .call_data_offset
        .try_into()
        .expect("call_data_offset out of range");
    let amount_offset = offsets
        .amount_offset
        .try_into()
        .expect("amount_offset out of range");
    let asset_id_offset = offsets
        .asset_id_offset
        .try_into()
        .expect("asset_id_offset out of range");

    let mut instructions = [
        op::movi(0x10, call_data_offset),
        op::movi(0x11, amount_offset),
        op::lw(0x11, 0x11, 0),
        op::movi(0x12, asset_id_offset),
    ]
    .to_vec();

    match offsets.gas_forwarded_offset {
        Some(gas_forwarded_offset) => {
            let gas_forwarded_offset = gas_forwarded_offset
                .try_into()
                .expect("gas_forwarded_offset out of range");

            instructions.extend(&[
                op::movi(0x13, gas_forwarded_offset),
                op::lw(0x13, 0x13, 0),
                op::call(0x10, 0x11, 0x12, 0x13),
            ]);
        }
        // If `gas_forwarded` was not set use `REG_CGAS`
        None => instructions.push(op::call(0x10, 0x11, 0x12, RegId::CGAS)),
    };

    // The instructions are different if you want to return data that was on the heap
    if let Some(inner_type_byte_size) = output_param_type.heap_inner_element_size() {
        if let ParamType::Enum { variants, .. } = output_param_type {
            // This offset is here because if the variant type is an enum containing a heap type,
            // the 3 words containing (ptr, cap, len) are at the end of the data of the enum, which
            // depends on the encoding width. If the variant type does not contain a heap type, then
            // the receipt generated will not be read anyway, so we can generate a receipt with
            // empty return data. 3 is not a "magic" number: we are looking left of the 3 words
            // (ptr, cap, len), that are placed at the end of the data, on the right.
            let offset = (output_param_type.compute_encoding_width() - 3) as u16;
            let selected_discriminant = variants.heap_type_variant_discriminant().unwrap() as u16;
            instructions.extend([
                // All the registers 0x15-0x18 are free
                // Load the selected discriminant to a free register
                op::muli(0x17, RegId::ONE, selected_discriminant),
                // the first word of the CALL return is the enum discriminant. It is safe to load
                // because the offset is 0.
                op::lw(0x18, RegId::RET, 0),
                // If the discriminant is not the one from the heap type, then jump ahead and
                // return an empty receipt. Otherwise return heap data with the right length.
                op::jnef(0x17, 0x18, RegId::ZERO, 3),
                // ================= EXECUTED IF THE DISCRIMINANT POINTS TO A HEAP TYPE
                // The RET register contains the pointer address of the `CALL` return (a stack
                // address).
                // Load the word located at the address contained in RET, it's a word that translates to
                // a heap address. We use the offset because in the case of an enum containing a heap
                // type, we need to get the pointer that is located at the heap address pointed to by
                // the RET register.
                op::lw(0x15, RegId::RET, offset),
                // The RETL register contains the length of the `CALL` return (=24 in the case of
                // Vec/Bytes/String because their struct takes 3 WORDs). We don't actually need it
                // unless the Vec/Bytes/String struct encoding changes in the compiler.
                // We know a Vec/Bytes/String struct has its third WORD contain the length of the
                // underlying vector, so use a 2 offset to store the length.
                op::lw(0x16, RegId::RET, offset + 2),
                // The in-memory size of the type is (in-memory size of the inner type) * length
                op::muli(0x16, 0x16, inner_type_byte_size as u16),
                op::retd(0x15, 0x16),
                // ================= EXECUTED IF THE DISCRIMINANT DOESN'T POINT TO A HEAP TYPE
                op::retd(0x15, RegId::ZERO),
            ]);
        } else {
            // See above for explanations, no offset needed if the type is not an enum
            instructions.extend([
                op::lw(0x15, RegId::RET, 0),
                op::lw(0x16, RegId::RET, 2),
                op::muli(0x16, 0x16, inner_type_byte_size as u16),
                op::retd(0x15, 0x16),
            ]);
        };
    }

    #[allow(clippy::iter_cloned_collect)]
    instructions.into_iter().collect::<Vec<u8>>()
}

/// Returns the assets and contracts that will be consumed ([`Input`]s)
/// and created ([`Output`]s) by the transaction
pub(crate) fn get_transaction_inputs_outputs(
    calls: &[ContractCall],
    asset_inputs: Vec<Input>,
    account: &impl Account,
) -> (Vec<Input>, Vec<Output>) {
    let asset_ids = extract_unique_asset_ids(&asset_inputs);
    let contract_ids = extract_unique_contract_ids(calls);
    let num_of_contracts = contract_ids.len();

    let inputs = chain!(generate_contract_inputs(contract_ids), asset_inputs).collect();

    // Note the contract_outputs need to come first since the
    // contract_inputs are referencing them via `output_index`. The node
    // will, upon receiving our request, use `output_index` to index the
    // `inputs` array we've sent over.
    let outputs = chain!(
        generate_contract_outputs(num_of_contracts),
        generate_asset_change_outputs(account.address(), asset_ids),
        generate_custom_outputs(calls),
        extract_variable_outputs(calls)
    )
    .collect();
    (inputs, outputs)
}

fn generate_custom_outputs(calls: &[ContractCall]) -> Vec<Output> {
    calls
        .iter()
        .flat_map(|call| &call.custom_assets)
        .group_by(|custom| (custom.0 .0, custom.0 .1.clone()))
        .into_iter()
        .filter_map(|(asset_id_address, groups_w_same_asset_id_address)| {
            let total_amount_in_group = groups_w_same_asset_id_address
                .map(|(_, amount)| amount)
                .sum::<u64>();
            match asset_id_address.1 {
                Some(address) => Some(Output::coin(
                    address.into(),
                    total_amount_in_group,
                    asset_id_address.0,
                )),
                None => None,
            }
        })
        .collect::<Vec<_>>()
}

fn extract_unique_asset_ids(asset_inputs: &[Input]) -> HashSet<AssetId> {
    asset_inputs
        .iter()
        .filter_map(|input| match input {
            Input::ResourceSigned { resource, .. } | Input::ResourcePredicate { resource, .. } => {
                Some(resource.asset_id())
            }
            _ => None,
        })
        .collect()
}

fn extract_variable_outputs(calls: &[ContractCall]) -> Vec<Output> {
    calls
        .iter()
        .flat_map(|call| call.variable_outputs.clone())
        .collect()
}

fn generate_asset_change_outputs(
    wallet_address: &Bech32Address,
    asset_ids: HashSet<AssetId>,
) -> Vec<Output> {
    asset_ids
        .into_iter()
        .map(|asset_id| Output::change(wallet_address.into(), 0, asset_id))
        .collect()
}

pub(crate) fn generate_contract_outputs(num_of_contracts: usize) -> Vec<Output> {
    (0..num_of_contracts)
        .map(|idx| Output::contract(idx as u8, Bytes32::zeroed(), Bytes32::zeroed()))
        .collect()
}

pub(crate) fn generate_contract_inputs(contract_ids: HashSet<ContractId>) -> Vec<Input> {
    contract_ids
        .into_iter()
        .enumerate()
        .map(|(idx, contract_id)| {
            Input::contract(
                UtxoId::new(Bytes32::zeroed(), idx as u8),
                Bytes32::zeroed(),
                Bytes32::zeroed(),
                TxPointer::default(),
                contract_id,
            )
        })
        .collect()
}

fn extract_unique_contract_ids(calls: &[ContractCall]) -> HashSet<ContractId> {
    calls
        .iter()
        .flat_map(|call| {
            call.external_contracts
                .iter()
                .map(|bech32| bech32.into())
                .chain(iter::once((&call.contract_id).into()))
        })
        .collect()
}

pub fn is_missing_output_variables(receipts: &[Receipt]) -> bool {
    receipts.iter().any(
        |r| matches!(r, Receipt::Revert { ra, .. } if *ra == FAILED_TRANSFER_TO_ADDRESS_SIGNAL),
    )
}

pub fn find_id_of_missing_contract(receipts: &[Receipt]) -> Option<Bech32ContractId> {
    receipts.iter().find_map(|receipt| match receipt {
        Receipt::Panic {
            reason,
            contract_id,
            ..
        } if *reason.reason() == PanicReason::ContractNotInInputs => {
            let contract_id = contract_id
                .expect("panic caused by a contract not in inputs must have a contract id");
            Some(Bech32ContractId::from(contract_id))
        }
        _ => None,
    })
}

pub fn new_variable_outputs(num: usize) -> Vec<Output> {
    vec![
        Output::Variable {
            amount: 0,
            to: Address::zeroed(),
            asset_id: AssetId::default(),
        };
        num
    ]
}

#[cfg(test)]
mod test {
    use std::slice;

    use fuels_accounts::wallet::WalletUnlocked;
    use fuels_core::{
        codec::ABIEncoder,
        types::{
            bech32::Bech32ContractId,
            coin::{Coin, CoinStatus},
            coin_type::CoinType,
            Token,
        },
    };
    use rand::Rng;

    use super::*;
    use crate::contract::CallParameters;

    impl ContractCall {
        pub fn new_with_random_id() -> Self {
            ContractCall {
                contract_id: random_bech32_contract_id(),
                encoded_args: Default::default(),
                encoded_selector: [0; 8],
                call_parameters: Default::default(),
                compute_custom_input_offset: false,
                variable_outputs: vec![],
                external_contracts: Default::default(),
                output_param: ParamType::Unit,
                is_payable: false,
                custom_assets: Default::default(),
            }
        }
    }

    fn random_bech32_addr() -> Bech32Address {
        Bech32Address::new("fuel", rand::thread_rng().gen::<[u8; 32]>())
    }

    fn random_bech32_contract_id() -> Bech32ContractId {
        Bech32ContractId::new("fuel", rand::thread_rng().gen::<[u8; 32]>())
    }

    #[tokio::test]
    async fn test_script_data() {
        // Arrange
        const SELECTOR_LEN: usize = WORD_SIZE;
        const GAS_FORWARDED_SIZE: usize = WORD_SIZE;
        const NUM_CALLS: usize = 3;

        let contract_ids = vec![
            Bech32ContractId::new("test", Bytes32::new([1u8; 32])),
            Bech32ContractId::new("test", Bytes32::new([1u8; 32])),
            Bech32ContractId::new("test", Bytes32::new([1u8; 32])),
        ];

        let asset_ids = [
            AssetId::from([4u8; 32]),
            AssetId::from([5u8; 32]),
            AssetId::from([6u8; 32]),
        ];

        let selectors = [[7u8; 8], [8u8; 8], [9u8; 8]];

        // Call 2 has multiple inputs, compute_custom_input_offset will be true

        let args = [Token::U8(1), Token::U16(2), Token::U8(3)]
            .map(|token| ABIEncoder::encode(&[token]).unwrap())
            .to_vec();

        let calls: Vec<ContractCall> = (0..NUM_CALLS)
            .map(|i| ContractCall {
                contract_id: contract_ids[i].clone(),
                encoded_selector: selectors[i],
                encoded_args: args[i].clone(),
                call_parameters: CallParameters::new(i as u64, asset_ids[i], i as u64),
                compute_custom_input_offset: i == 1,
                variable_outputs: vec![],
                external_contracts: vec![],
                output_param: ParamType::Unit,
                is_payable: false,
                custom_assets: Default::default(),
            })
            .collect();

        // Act
        let (script_data, param_offsets) = build_script_data_from_contract_calls(&calls, 0);

        // Assert
        assert_eq!(param_offsets.len(), NUM_CALLS);
        for (idx, offsets) in param_offsets.iter().enumerate() {
            let asset_id = script_data
                [offsets.asset_id_offset..offsets.asset_id_offset + AssetId::LEN]
                .to_vec();
            assert_eq!(asset_id, asset_ids[idx].to_vec());

            let amount =
                script_data[offsets.amount_offset..offsets.amount_offset + WORD_SIZE].to_vec();
            assert_eq!(amount, idx.to_be_bytes());

            let gas_forwarded_offset = offsets.gas_forwarded_offset.expect("is set");

            let gas = script_data[gas_forwarded_offset..gas_forwarded_offset + WORD_SIZE].to_vec();
            assert_eq!(gas, idx.to_be_bytes().to_vec());

            let contract_id =
                &script_data[offsets.call_data_offset..offsets.call_data_offset + ContractId::LEN];
            let expected_contract_id = contract_ids[idx].hash();
            assert_eq!(contract_id, expected_contract_id.as_slice());

            let selector_offset = offsets.call_data_offset + ContractId::LEN;
            let selector = script_data[selector_offset..selector_offset + SELECTOR_LEN].to_vec();
            assert_eq!(selector, selectors[idx].to_vec());
        }

        // Calls 1 and 3 have their input arguments after the selector
        let call_1_arg_offset =
            param_offsets[0].call_data_offset + ContractId::LEN + SELECTOR_LEN + GAS_FORWARDED_SIZE;
        let call_1_arg = script_data[call_1_arg_offset..call_1_arg_offset + WORD_SIZE].to_vec();
        assert_eq!(call_1_arg, args[0].resolve(0));

        let call_3_arg_offset =
            param_offsets[2].call_data_offset + ContractId::LEN + SELECTOR_LEN + GAS_FORWARDED_SIZE;
        let call_3_arg = script_data[call_3_arg_offset..call_3_arg_offset + WORD_SIZE].to_vec();
        assert_eq!(call_3_arg, args[2].resolve(0));

        // Call 2 has custom inputs and custom_input_offset
        let call_2_arg_offset =
            param_offsets[1].call_data_offset + ContractId::LEN + SELECTOR_LEN + GAS_FORWARDED_SIZE;
        let custom_input_offset =
            script_data[call_2_arg_offset..call_2_arg_offset + WORD_SIZE].to_vec();
        assert_eq!(
            custom_input_offset,
            (call_2_arg_offset + WORD_SIZE).to_be_bytes()
        );

        let custom_input_offset = param_offsets[1].call_data_offset
            + ContractId::LEN
            + SELECTOR_LEN
            + GAS_FORWARDED_SIZE
            + WORD_SIZE;
        let custom_input =
            script_data[custom_input_offset..custom_input_offset + WORD_SIZE].to_vec();
        assert_eq!(custom_input, args[1].resolve(0));
    }

    #[test]
    fn contract_input_present() {
        let call = ContractCall::new_with_random_id();

        let wallet = WalletUnlocked::new_random(None);

        let (inputs, _) =
            get_transaction_inputs_outputs(slice::from_ref(&call), Default::default(), &wallet);

        assert_eq!(
            inputs,
            vec![Input::contract(
                UtxoId::new(Bytes32::zeroed(), 0),
                Bytes32::zeroed(),
                Bytes32::zeroed(),
                TxPointer::default(),
                call.contract_id.into(),
            )]
        );
    }

    #[test]
    fn contract_input_is_not_duplicated() {
        let call = ContractCall::new_with_random_id();
        let call_w_same_contract =
            ContractCall::new_with_random_id().with_contract_id(call.contract_id.clone());

        let wallet = WalletUnlocked::new_random(None);

        let calls = [call, call_w_same_contract];

        let (inputs, _) = get_transaction_inputs_outputs(&calls, Default::default(), &wallet);

        assert_eq!(
            inputs,
            vec![Input::contract(
                UtxoId::new(Bytes32::zeroed(), 0),
                Bytes32::zeroed(),
                Bytes32::zeroed(),
                TxPointer::default(),
                calls[0].contract_id.clone().into(),
            )]
        );
    }

    #[test]
    fn contract_output_present() {
        let call = ContractCall::new_with_random_id();

        let wallet = WalletUnlocked::new_random(None);

        let (_, outputs) = get_transaction_inputs_outputs(&[call], Default::default(), &wallet);

        assert_eq!(
            outputs,
            vec![Output::contract(0, Bytes32::zeroed(), Bytes32::zeroed())]
        );
    }

    #[test]
    fn external_contract_input_present() {
        // given
        let external_contract_id = random_bech32_contract_id();
        let call = ContractCall::new_with_random_id()
            .with_external_contracts(vec![external_contract_id.clone()]);

        let wallet = WalletUnlocked::new_random(None);

        // when
        let (inputs, _) =
            get_transaction_inputs_outputs(slice::from_ref(&call), Default::default(), &wallet);

        // then
        let mut expected_contract_ids: HashSet<ContractId> =
            [call.contract_id.into(), external_contract_id.into()].into();

        for (index, input) in inputs.into_iter().enumerate() {
            match input {
                Input::Contract {
                    utxo_id,
                    balance_root,
                    state_root,
                    tx_pointer,
                    contract_id,
                } => {
                    assert_eq!(utxo_id, UtxoId::new(Bytes32::zeroed(), index as u8));
                    assert_eq!(balance_root, Bytes32::zeroed());
                    assert_eq!(state_root, Bytes32::zeroed());
                    assert_eq!(tx_pointer, TxPointer::default());
                    assert!(expected_contract_ids.contains(&contract_id));
                    expected_contract_ids.remove(&contract_id);
                }
                _ => {
                    panic!("Expected only inputs of type Input::Contract");
                }
            }
        }
    }

    #[test]
    fn external_contract_output_present() {
        // given
        let external_contract_id = random_bech32_contract_id();
        let call =
            ContractCall::new_with_random_id().with_external_contracts(vec![external_contract_id]);

        let wallet = WalletUnlocked::new_random(None);

        // when
        let (_, outputs) = get_transaction_inputs_outputs(&[call], Default::default(), &wallet);

        // then
        let expected_outputs = (0..=1)
            .map(|i| Output::contract(i, Bytes32::zeroed(), Bytes32::zeroed()))
            .collect::<Vec<_>>();

        assert_eq!(outputs, expected_outputs);
    }

    #[test]
    fn change_per_asset_id_added() {
        // given
        let asset_ids = [AssetId::default(), AssetId::from([1; 32])];

        let coins = asset_ids
            .into_iter()
            .map(|asset_id| {
                let coin = CoinType::Coin(Coin {
                    amount: 100,
                    block_created: 0u32,
                    asset_id,
                    utxo_id: Default::default(),
                    maturity: 0u32,
                    owner: Default::default(),
                    status: CoinStatus::Unspent,
                });
                Input::resource_signed(coin)
            })
            .collect();
        let call = ContractCall::new_with_random_id();

        let wallet = WalletUnlocked::new_random(None);

        // when
        let (_, outputs) = get_transaction_inputs_outputs(&[call], coins, &wallet);

        // then
        let change_outputs: HashSet<Output> = outputs[1..].iter().cloned().collect();

        let expected_change_outputs = asset_ids
            .into_iter()
            .map(|asset_id| Output::Change {
                to: wallet.address().into(),
                amount: 0,
                asset_id,
            })
            .collect();

        assert_eq!(change_outputs, expected_change_outputs);
    }

    #[test]
    fn variable_outputs_appended_to_outputs() {
        // given
        let variable_outputs = [100, 200].map(|amount| {
            Output::variable(random_bech32_addr().into(), amount, Default::default())
        });

        let calls = variable_outputs
            .iter()
            .cloned()
            .map(|variable_output| {
                ContractCall::new_with_random_id().with_variable_outputs(vec![variable_output])
            })
            .collect::<Vec<_>>();

        let wallet = WalletUnlocked::new_random(None);

        // when
        let (_, outputs) = get_transaction_inputs_outputs(&calls, Default::default(), &wallet);

        // then
        let actual_variable_outputs: HashSet<Output> = outputs[2..].iter().cloned().collect();
        let expected_outputs: HashSet<Output> = variable_outputs.into();

        assert_eq!(expected_outputs, actual_variable_outputs);
    }

    #[test]
    fn will_collate_same_asset_ids() {
        let asset_id_1 = AssetId::from([1; 32]);
        let asset_id_2 = AssetId::from([2; 32]);

        let calls = [
            (asset_id_1, 100),
            (asset_id_2, 200),
            (asset_id_1, 300),
            (asset_id_2, 400),
        ]
        .map(|(asset_id, amount)| {
            CallParameters::default()
                .with_amount(amount)
                .with_asset_id(asset_id)
        })
        .map(|call_parameters| {
            ContractCall::new_with_random_id().with_call_parameters(call_parameters)
        });

        let asset_id_amounts = calculate_required_asset_amounts(&calls);

        let expected_asset_id_amounts = [(asset_id_1, 400), (asset_id_2, 600)].into();

        assert_eq!(
            asset_id_amounts.into_iter().collect::<HashSet<_>>(),
            expected_asset_id_amounts
        )
    }
}<|MERGE_RESOLUTION|>--- conflicted
+++ resolved
@@ -144,49 +144,6 @@
 /// Compute the length of the calling scripts for the two types of contract calls: those that return
 /// a heap type, and those that don't.
 fn compute_calls_instructions_len(calls: &[ContractCall]) -> usize {
-<<<<<<< HEAD
-    let heap_calls = || {
-        calls
-            .iter()
-            .map(|call| &call.output_param)
-            .filter(|param| param.uses_heap_types(false))
-    };
-
-    let n_enum_heap_type_calls = heap_calls()
-        .filter(|param| matches!(param, ParamType::Enum { .. }))
-        .count();
-
-    let n_heap_type_calls = heap_calls().count() - n_enum_heap_type_calls;
-    let n_stack_type_calls = calls.len() - n_heap_type_calls - n_enum_heap_type_calls;
-
-    let total_instructions_len_heap_enum_data = get_single_call_instructions(
-        &CallOpcodeParamsOffset::default(),
-        &ParamType::Enum {
-            variants: EnumVariants::new(vec![ParamType::Bytes]).unwrap(),
-            generics: vec![],
-        },
-    )
-    .len()
-        * n_enum_heap_type_calls;
-
-    let total_instructions_len_stack_data =
-        // Use placeholder for `call_param_offsets` and `output_param_type`, because the length of
-        // the calling script doesn't depend on the underlying type, just on whether or not the
-        // contract call output type is a heap type.
-        get_single_call_instructions(&CallOpcodeParamsOffset::default(), &ParamType::U64).len()
-            * n_stack_type_calls;
-
-    let total_instructions_len_heap_data = get_single_call_instructions(
-        &CallOpcodeParamsOffset::default(),
-        &ParamType::Vector(Box::from(ParamType::U64)),
-    )
-    .len()
-        * n_heap_type_calls;
-
-    total_instructions_len_stack_data
-        + total_instructions_len_heap_data
-        + total_instructions_len_heap_enum_data
-=======
     calls
         .iter()
         .map(|c| {
@@ -200,7 +157,14 @@
                 call_opcode_params.gas_forwarded_offset = Some(0);
             }
 
-            let param_type = if c.output_param.is_vm_heap_type() {
+            let param_type = if c.output_param.uses_heap_types(false)
+                && matches!(c.output_param, ParamType::Enum { .. })
+            {
+                ParamType::Enum {
+                    variants: EnumVariants::new(vec![ParamType::Bytes]).unwrap(),
+                    generics: vec![],
+                }
+            } else if c.output_param.uses_heap_types(false) {
                 ParamType::Vector(Box::from(ParamType::U64))
             } else {
                 ParamType::U64
@@ -209,7 +173,6 @@
             get_single_call_instructions(&call_opcode_params, &param_type).len()
         })
         .sum()
->>>>>>> 4ae178e8
 }
 
 /// Compute how much of each asset is required based on all `CallParameters` of the `ContractCalls`
