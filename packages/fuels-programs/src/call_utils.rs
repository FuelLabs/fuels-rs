use std::{collections::HashSet, iter, vec};

use fuel_abi_types::error_codes::FAILED_TRANSFER_TO_ADDRESS_SIGNAL;
use fuel_asm::{op, RegId};
use fuel_tx::{AssetId, Bytes32, ContractId, Output, PanicReason, Receipt, TxPointer, UtxoId};
use fuel_types::Word;
use fuels_accounts::Account;
use fuels_core::{
    constants::WORD_SIZE,
    error,
    offsets::call_script_data_offset,
    types::{
        bech32::{Bech32Address, Bech32ContractId},
        errors::{transaction::Reason, Error, Result},
        input::Input,
        param_types::ParamType,
        transaction::{ScriptTransaction, TxPolicies},
        transaction_builders::{
<<<<<<< HEAD
            BuildableTransaction, ScriptContext, ScriptTransactionBuilder, TransactionBuilder,
=======
            BuildableTransaction, ScriptTransactionBuilder, TransactionBuilder,
            VariableOutputPolicy,
>>>>>>> 4f31c59a
        },
    },
};
use itertools::{chain, Itertools};

use crate::contract::ContractCall;

/// Used to control simulations/dry-runs
#[derive(Debug, Clone, Default)]
pub enum Execution {
    /// The transaction will be subject to all validations -- the tx fee must be covered, witnesses
    /// and UTXOs must be valid, etc.
    #[default]
    Realistic,
    /// Most validation is disabled. Witnesses are replaced with fake ones, fake base assets are
    /// added if necessary. Useful for fetching state without having to have an account
    /// with base assets.
    UnfundedStateRead,
}

#[derive(Default)]
/// Specifies offsets of [`Opcode::CALL`][`fuel_asm::Opcode::CALL`] parameters stored in the script
/// data from which they can be loaded into registers
pub(crate) struct CallOpcodeParamsOffset {
    pub call_data_offset: usize,
    pub amount_offset: usize,
    pub asset_id_offset: usize,
    pub gas_forwarded_offset: Option<usize>,
}

pub(crate) mod sealed {
    pub trait Sealed {}
}

#[async_trait::async_trait]
pub trait TxDependencyExtension: Sized + sealed::Sealed {
    async fn simulate(&mut self) -> Result<()>;

    /// Appends additional external contracts as dependencies to this call.
    /// Effectively, this will be used to create additional
    /// [`fuel_tx::Input::Contract`]/[`fuel_tx::Output::Contract`]
    /// pairs and set them into the transaction. Note that this is a builder
    /// method, i.e. use it as a chain:
    ///
    /// ```ignore
    /// my_contract_instance.my_method(...).append_contract(additional_contract_id).call()
    /// my_script_instance.main(...).append_contract(additional_contract_id).call()
    /// ```
    ///
    /// [`Input::Contract`]: fuel_tx::Input::Contract
    /// [`Output::Contract`]: fuel_tx::Output::Contract
    fn append_contract(self, contract_id: Bech32ContractId) -> Self;

    /// Simulates the call and attempts to resolve missing contract outputs.
    /// Forwards the received error if it cannot be fixed.
    async fn determine_missing_contracts(mut self, max_attempts: Option<u64>) -> Result<Self> {
        let attempts = max_attempts.unwrap_or(10);

        for _ in 0..attempts {
            match self.simulate().await {
                Ok(()) => return Ok(self),

                Err(Error::Transaction(Reason::Reverted { ref receipts, .. })) => {
                    if let Some(contract_id) = find_id_of_missing_contract(receipts) {
                        self = self.append_contract(contract_id);
                    }
                }

                Err(other_error) => return Err(other_error),
            }
        }

        self.simulate().await.map(|()| self)
    }
}

/// Creates a [`ScriptTransactionBuilder`] from contract calls.
pub(crate) async fn transaction_builder_from_contract_calls(
    calls: &[ContractCall],
    tx_policies: TxPolicies,
    account: &impl Account,
) -> Result<ScriptTransactionBuilder> {
    let calls_instructions_len = compute_calls_instructions_len(calls)?;
    let provider = account.try_provider()?;
    let consensus_parameters = provider.consensus_parameters();
    let data_offset = call_script_data_offset(consensus_parameters, calls_instructions_len)?;

    let (script_data, call_param_offsets) =
        build_script_data_from_contract_calls(calls, data_offset, *provider.base_asset_id())?;
    let script = get_instructions(calls, call_param_offsets)?;

    let required_asset_amounts = calculate_required_asset_amounts(calls, *provider.base_asset_id());

    // Find the spendable resources required for those calls
    let mut asset_inputs = vec![];
    for (asset_id, amount) in &required_asset_amounts {
        let resources = account
            .get_asset_inputs_for_amount(*asset_id, *amount)
            .await?;
        asset_inputs.extend(resources);
    }

    let (inputs, outputs) = get_transaction_inputs_outputs(
        calls,
        asset_inputs,
        account.address(),
        *provider.base_asset_id(),
    );

    Ok(ScriptTransactionBuilder::default()
        .with_tx_policies(tx_policies)
        .with_script(script)
        .with_script_data(script_data.clone())
        .with_inputs(inputs)
        .with_outputs(outputs))
}

/// Creates a [`ScriptTransaction`] from contract calls. The internal [Transaction] is
/// initialized with the actual script instructions, script data needed to perform the call and
/// transaction inputs/outputs consisting of assets and contracts.
pub(crate) async fn build_tx_from_contract_calls(
    calls: &[ContractCall],
    tx_policies: TxPolicies,
    account: &impl Account,
    variable_outputs: VariableOutputPolicy,
) -> Result<ScriptTransaction> {
    let mut tb = transaction_builder_from_contract_calls(calls, tx_policies, account)
        .await?
        .with_variable_output_policy(variable_outputs);

    let base_asset_id = *account.try_provider()?.base_asset_id();
    let required_asset_amounts = calculate_required_asset_amounts(calls, base_asset_id);

    let base_asset_id = account.try_provider()?.base_asset_id();
    let used_base_amount = required_asset_amounts
        .iter()
        .find_map(|(asset_id, amount)| (asset_id == base_asset_id).then_some(*amount))
        .unwrap_or_default();

    account.add_witnesses(&mut tb)?;
    account.adjust_for_fee(&mut tb, used_base_amount).await?;

    tb.build(account.try_provider()?, ScriptContext::Normal)
        .await
}

/// Compute the length of the calling scripts for the two types of contract calls: those that return
/// a heap type, and those that don't.
fn compute_calls_instructions_len(calls: &[ContractCall]) -> Result<usize> {
    calls
        .iter()
        .map(|c| {
            // Use placeholder for `call_param_offsets` and `output_param_type`, because the length of
            // the calling script doesn't depend on the underlying type, just on whether or not
            // gas was forwarded or contract call output type is a heap type.

            let mut call_opcode_params = CallOpcodeParamsOffset::default();

            if c.call_parameters.gas_forwarded().is_some() {
                call_opcode_params.gas_forwarded_offset = Some(0);
            }

            get_single_call_instructions(&call_opcode_params, &c.output_param)
                .map(|instructions| instructions.len())
        })
        .process_results(|c| c.sum())
}

/// Compute how much of each asset is required based on all `CallParameters` of the `ContractCalls`
pub(crate) fn calculate_required_asset_amounts(
    calls: &[ContractCall],
    base_asset_id: AssetId,
) -> Vec<(AssetId, u64)> {
    let call_param_assets = calls
        .iter()
        .map(|call| {
            (
                call.call_parameters.asset_id().unwrap_or(base_asset_id),
                call.call_parameters.amount(),
            )
        })
        .collect::<Vec<_>>();

    let custom_assets = calls
        .iter()
        .flat_map(|call| call.custom_assets.iter().collect::<Vec<_>>())
        .group_by(|custom| custom.0 .0)
        .into_iter()
        .map(|(asset_id, groups_w_same_asset_id)| {
            let total_amount_in_group = groups_w_same_asset_id.map(|(_, amount)| amount).sum();
            (asset_id, total_amount_in_group)
        })
        .collect::<Vec<_>>();

    let merged_assets = chain!(call_param_assets, custom_assets).collect::<Vec<_>>();

    sum_up_amounts_for_each_asset_id(merged_assets)
}

/// Sum up the amounts required in each call for each asset ID, so you can get a total for each
/// asset over all calls.
fn sum_up_amounts_for_each_asset_id(
    amounts_per_asset_id: Vec<(AssetId, u64)>,
) -> Vec<(AssetId, u64)> {
    amounts_per_asset_id
        .into_iter()
        .sorted_by_key(|(asset_id, _)| *asset_id)
        .group_by(|(asset_id, _)| *asset_id)
        .into_iter()
        .map(|(asset_id, groups_w_same_asset_id)| {
            let total_amount_in_group = groups_w_same_asset_id.map(|(_, amount)| amount).sum();
            (asset_id, total_amount_in_group)
        })
        .collect()
}

/// Given a list of contract calls, create the actual opcodes used to call the contract
pub(crate) fn get_instructions(
    calls: &[ContractCall],
    offsets: Vec<CallOpcodeParamsOffset>,
) -> Result<Vec<u8>> {
    calls
        .iter()
        .zip(&offsets)
        .map(|(call, offset)| get_single_call_instructions(offset, &call.output_param))
        .process_results(|iter| iter.flatten().collect::<Vec<_>>())
        .map(|mut bytes| {
            bytes.extend(op::ret(RegId::ONE).to_bytes());
            bytes
        })
}

/// Returns script data, consisting of the following items in the given order:
/// 1. Amount to be forwarded `(1 * `[`WORD_SIZE`]`)`
/// 2. Asset ID to be forwarded ([`AssetId::LEN`])
/// 3. Contract ID ([`ContractId::LEN`]);
/// 4. Function selector offset `(1 * `[`WORD_SIZE`]`)`
/// 5. Calldata offset `(1 * `[`WORD_SIZE`]`)`
/// 6. Encoded function selector - method name
/// 7. Encoded arguments
/// 8. Gas to be forwarded `(1 * `[`WORD_SIZE`]`)` - Optional
pub(crate) fn build_script_data_from_contract_calls(
    calls: &[ContractCall],
    data_offset: usize,
    base_asset_id: AssetId,
) -> Result<(Vec<u8>, Vec<CallOpcodeParamsOffset>)> {
    let mut script_data = vec![];
    let mut param_offsets = vec![];

    // The data for each call is ordered into segments
    let mut segment_offset = data_offset;

    for call in calls {
        let amount_offset = segment_offset;
        let asset_id_offset = amount_offset + WORD_SIZE;
        let call_data_offset = asset_id_offset + AssetId::LEN;
        let encoded_selector_offset = call_data_offset + ContractId::LEN + 2 * WORD_SIZE;
        let encoded_args_offset = encoded_selector_offset + call.encoded_selector.len();

        script_data.extend(call.call_parameters.amount().to_be_bytes()); // 1. Amount
        let asset_id = call.call_parameters.asset_id().unwrap_or(base_asset_id);
        script_data.extend(asset_id.iter()); // 2. Asset ID
        script_data.extend(call.contract_id.hash().as_ref()); // 3. Contract ID
        script_data.extend((encoded_selector_offset as Word).to_be_bytes()); // 4. Fun. selector offset
        script_data.extend((encoded_args_offset as Word).to_be_bytes()); // 5. Calldata offset
        script_data.extend(call.encoded_selector.clone()); // 6. Encoded function selector

        let encoded_args = call
            .encoded_args
            .as_ref()
            .map_err(|e| error!(Codec, "cannot encode contract call arguments: {e}"))?;
        let encoded_args_len = encoded_args.len();

        script_data.extend(encoded_args); // 7. Encoded arguments

        let gas_forwarded_offset = call.call_parameters.gas_forwarded().map(|gf| {
            script_data.extend((gf as Word).to_be_bytes()); // 8. Gas to be forwarded - Optional

            encoded_args_offset + encoded_args_len
        });

        param_offsets.push(CallOpcodeParamsOffset {
            amount_offset,
            asset_id_offset,
            gas_forwarded_offset,
            call_data_offset,
        });

        // the data segment that holds the parameters for the next call
        // begins at the original offset + the data we added so far
        segment_offset = data_offset + script_data.len();
    }

    Ok((script_data, param_offsets))
}

/// Returns the VM instructions for calling a contract method
/// We use the [`Opcode`] to call a contract: [`CALL`](Opcode::CALL)
/// pointing at the following registers:
///
/// 0x10 Script data offset
/// 0x11 Coin amount
/// 0x12 Asset ID
/// 0x13 Gas forwarded
///
/// Note that these are soft rules as we're picking this addresses simply because they
/// non-reserved register.
pub(crate) fn get_single_call_instructions(
    offsets: &CallOpcodeParamsOffset,
    _output_param_type: &ParamType,
) -> Result<Vec<u8>> {
    let call_data_offset = offsets
        .call_data_offset
        .try_into()
        .expect("call_data_offset out of range");
    let amount_offset = offsets
        .amount_offset
        .try_into()
        .expect("amount_offset out of range");
    let asset_id_offset = offsets
        .asset_id_offset
        .try_into()
        .expect("asset_id_offset out of range");

    let mut instructions = [
        op::movi(0x10, call_data_offset),
        op::movi(0x11, amount_offset),
        op::lw(0x11, 0x11, 0),
        op::movi(0x12, asset_id_offset),
    ]
    .to_vec();

    match offsets.gas_forwarded_offset {
        Some(gas_forwarded_offset) => {
            let gas_forwarded_offset = gas_forwarded_offset
                .try_into()
                .expect("gas_forwarded_offset out of range");

            instructions.extend(&[
                op::movi(0x13, gas_forwarded_offset),
                op::lw(0x13, 0x13, 0),
                op::call(0x10, 0x11, 0x12, 0x13),
            ]);
        }
        // if `gas_forwarded` was not set use `REG_CGAS`
        None => instructions.push(op::call(0x10, 0x11, 0x12, RegId::CGAS)),
    };

    #[allow(clippy::iter_cloned_collect)]
    Ok(instructions.into_iter().collect::<Vec<u8>>())
}

/// Returns the assets and contracts that will be consumed ([`Input`]s)
/// and created ([`Output`]s) by the transaction
pub(crate) fn get_transaction_inputs_outputs(
    calls: &[ContractCall],
    asset_inputs: Vec<Input>,
    address: &Bech32Address,
    base_asset_id: AssetId,
) -> (Vec<Input>, Vec<Output>) {
    let asset_ids = extract_unique_asset_ids(&asset_inputs, base_asset_id);
    let contract_ids = extract_unique_contract_ids(calls);
    let num_of_contracts = contract_ids.len();

    let inputs = chain!(generate_contract_inputs(contract_ids), asset_inputs).collect();

    // Note the contract_outputs need to come first since the
    // contract_inputs are referencing them via `output_index`. The node
    // will, upon receiving our request, use `output_index` to index the
    // `inputs` array we've sent over.
    let outputs = chain!(
        generate_contract_outputs(num_of_contracts),
        generate_asset_change_outputs(address, asset_ids),
        generate_custom_outputs(calls),
    )
    .collect();

    (inputs, outputs)
}

fn generate_custom_outputs(calls: &[ContractCall]) -> Vec<Output> {
    calls
        .iter()
        .flat_map(|call| &call.custom_assets)
        .group_by(|custom| (custom.0 .0, custom.0 .1.clone()))
        .into_iter()
        .filter_map(|(asset_id_address, groups_w_same_asset_id_address)| {
            let total_amount_in_group = groups_w_same_asset_id_address
                .map(|(_, amount)| amount)
                .sum::<u64>();
            match asset_id_address.1 {
                Some(address) => Some(Output::coin(
                    address.into(),
                    total_amount_in_group,
                    asset_id_address.0,
                )),
                None => None,
            }
        })
        .collect::<Vec<_>>()
}

fn extract_unique_asset_ids(asset_inputs: &[Input], base_asset_id: AssetId) -> HashSet<AssetId> {
    asset_inputs
        .iter()
        .filter_map(|input| match input {
            Input::ResourceSigned { resource, .. } | Input::ResourcePredicate { resource, .. } => {
                Some(resource.coin_asset_id().unwrap_or(base_asset_id))
            }
            _ => None,
        })
        .collect()
}

fn generate_asset_change_outputs(
    wallet_address: &Bech32Address,
    asset_ids: HashSet<AssetId>,
) -> Vec<Output> {
    asset_ids
        .into_iter()
        .map(|asset_id| Output::change(wallet_address.into(), 0, asset_id))
        .collect()
}

pub(crate) fn generate_contract_outputs(num_of_contracts: usize) -> Vec<Output> {
    (0..num_of_contracts)
        .map(|idx| Output::contract(idx as u16, Bytes32::zeroed(), Bytes32::zeroed()))
        .collect()
}

pub(crate) fn generate_contract_inputs(contract_ids: HashSet<ContractId>) -> Vec<Input> {
    contract_ids
        .into_iter()
        .enumerate()
        .map(|(idx, contract_id)| {
            Input::contract(
                UtxoId::new(Bytes32::zeroed(), idx as u16),
                Bytes32::zeroed(),
                Bytes32::zeroed(),
                TxPointer::default(),
                contract_id,
            )
        })
        .collect()
}

fn extract_unique_contract_ids(calls: &[ContractCall]) -> HashSet<ContractId> {
    calls
        .iter()
        .flat_map(|call| {
            call.external_contracts
                .iter()
                .map(|bech32| bech32.into())
                .chain(iter::once((&call.contract_id).into()))
        })
        .collect()
}

pub fn is_missing_output_variables(receipts: &[Receipt]) -> bool {
    receipts.iter().any(
        |r| matches!(r, Receipt::Revert { ra, .. } if *ra == FAILED_TRANSFER_TO_ADDRESS_SIGNAL),
    )
}

pub fn find_id_of_missing_contract(receipts: &[Receipt]) -> Option<Bech32ContractId> {
    receipts.iter().find_map(|receipt| match receipt {
        Receipt::Panic {
            reason,
            contract_id,
            ..
        } if *reason.reason() == PanicReason::ContractNotInInputs => {
            let contract_id = contract_id
                .expect("panic caused by a contract not in inputs must have a contract id");
            Some(Bech32ContractId::from(contract_id))
        }
        _ => None,
    })
}

#[cfg(test)]
mod test {
    use std::slice;

    use fuels_accounts::wallet::WalletUnlocked;
    use fuels_core::types::{
        coin::{Coin, CoinStatus},
        coin_type::CoinType,
    };
    use rand::Rng;

    use super::*;
    use crate::contract::CallParameters;

    impl ContractCall {
        pub fn new_with_random_id() -> Self {
            ContractCall {
                contract_id: random_bech32_contract_id(),
                encoded_args: Ok(Default::default()),
                encoded_selector: [0; 8].to_vec(),
                call_parameters: Default::default(),
                external_contracts: Default::default(),
                output_param: ParamType::Unit,
                is_payable: false,
                custom_assets: Default::default(),
            }
        }
    }

    fn random_bech32_contract_id() -> Bech32ContractId {
        Bech32ContractId::new("fuel", rand::thread_rng().gen::<[u8; 32]>())
    }

    #[test]
    fn contract_input_present() {
        let call = ContractCall::new_with_random_id();

        let wallet = WalletUnlocked::new_random(None);

        let (inputs, _) = get_transaction_inputs_outputs(
            slice::from_ref(&call),
            Default::default(),
            wallet.address(),
            AssetId::zeroed(),
        );

        assert_eq!(
            inputs,
            vec![Input::contract(
                UtxoId::new(Bytes32::zeroed(), 0),
                Bytes32::zeroed(),
                Bytes32::zeroed(),
                TxPointer::default(),
                call.contract_id.into(),
            )]
        );
    }

    #[test]
    fn contract_input_is_not_duplicated() {
        let call = ContractCall::new_with_random_id();
        let call_w_same_contract =
            ContractCall::new_with_random_id().with_contract_id(call.contract_id.clone());

        let wallet = WalletUnlocked::new_random(None);

        let calls = [call, call_w_same_contract];

        let (inputs, _) = get_transaction_inputs_outputs(
            &calls,
            Default::default(),
            wallet.address(),
            AssetId::zeroed(),
        );

        assert_eq!(
            inputs,
            vec![Input::contract(
                UtxoId::new(Bytes32::zeroed(), 0),
                Bytes32::zeroed(),
                Bytes32::zeroed(),
                TxPointer::default(),
                calls[0].contract_id.clone().into(),
            )]
        );
    }

    #[test]
    fn contract_output_present() {
        let call = ContractCall::new_with_random_id();

        let wallet = WalletUnlocked::new_random(None);

        let (_, outputs) = get_transaction_inputs_outputs(
            &[call],
            Default::default(),
            wallet.address(),
            AssetId::zeroed(),
        );

        assert_eq!(
            outputs,
            vec![Output::contract(0, Bytes32::zeroed(), Bytes32::zeroed())]
        );
    }

    #[test]
    fn external_contract_input_present() {
        // given
        let external_contract_id = random_bech32_contract_id();
        let call = ContractCall::new_with_random_id()
            .with_external_contracts(vec![external_contract_id.clone()]);

        let wallet = WalletUnlocked::new_random(None);

        // when
        let (inputs, _) = get_transaction_inputs_outputs(
            slice::from_ref(&call),
            Default::default(),
            wallet.address(),
            AssetId::zeroed(),
        );

        // then
        let mut expected_contract_ids: HashSet<ContractId> =
            [call.contract_id.into(), external_contract_id.into()].into();

        for (index, input) in inputs.into_iter().enumerate() {
            match input {
                Input::Contract {
                    utxo_id,
                    balance_root,
                    state_root,
                    tx_pointer,
                    contract_id,
                } => {
                    assert_eq!(utxo_id, UtxoId::new(Bytes32::zeroed(), index as u16));
                    assert_eq!(balance_root, Bytes32::zeroed());
                    assert_eq!(state_root, Bytes32::zeroed());
                    assert_eq!(tx_pointer, TxPointer::default());
                    assert!(expected_contract_ids.contains(&contract_id));
                    expected_contract_ids.remove(&contract_id);
                }
                _ => {
                    panic!("expected only inputs of type `Input::Contract`");
                }
            }
        }
    }

    #[test]
    fn external_contract_output_present() {
        // given
        let external_contract_id = random_bech32_contract_id();
        let call =
            ContractCall::new_with_random_id().with_external_contracts(vec![external_contract_id]);

        let wallet = WalletUnlocked::new_random(None);

        // when
        let (_, outputs) = get_transaction_inputs_outputs(
            &[call],
            Default::default(),
            wallet.address(),
            AssetId::zeroed(),
        );

        // then
        let expected_outputs = (0..=1)
            .map(|i| Output::contract(i, Bytes32::zeroed(), Bytes32::zeroed()))
            .collect::<Vec<_>>();

        assert_eq!(outputs, expected_outputs);
    }

    #[test]
    fn change_per_asset_id_added() {
        // given
        let asset_ids = [AssetId::zeroed(), AssetId::from([1; 32])];

        let coins = asset_ids
            .into_iter()
            .map(|asset_id| {
                let coin = CoinType::Coin(Coin {
                    amount: 100,
                    block_created: 0u32,
                    asset_id,
                    utxo_id: Default::default(),
                    owner: Default::default(),
                    status: CoinStatus::Unspent,
                });
                Input::resource_signed(coin)
            })
            .collect();
        let call = ContractCall::new_with_random_id();

        let wallet = WalletUnlocked::new_random(None);

        // when
        let (_, outputs) =
            get_transaction_inputs_outputs(&[call], coins, wallet.address(), AssetId::zeroed());

        // then
        let change_outputs: HashSet<Output> = outputs[1..].iter().cloned().collect();

        let expected_change_outputs = asset_ids
            .into_iter()
            .map(|asset_id| Output::Change {
                to: wallet.address().into(),
                amount: 0,
                asset_id,
            })
            .collect();

        assert_eq!(change_outputs, expected_change_outputs);
    }

    #[test]
    fn will_collate_same_asset_ids() {
        let asset_id_1 = AssetId::from([1; 32]);
        let asset_id_2 = AssetId::from([2; 32]);

        let calls = [
            (asset_id_1, 100),
            (asset_id_2, 200),
            (asset_id_1, 300),
            (asset_id_2, 400),
        ]
        .map(|(asset_id, amount)| {
            CallParameters::default()
                .with_amount(amount)
                .with_asset_id(asset_id)
        })
        .map(|call_parameters| {
            ContractCall::new_with_random_id().with_call_parameters(call_parameters)
        });

        let asset_id_amounts = calculate_required_asset_amounts(&calls, AssetId::zeroed());

        let expected_asset_id_amounts = [(asset_id_1, 400), (asset_id_2, 600)].into();

        assert_eq!(
            asset_id_amounts.into_iter().collect::<HashSet<_>>(),
            expected_asset_id_amounts
        )
    }

    mod compute_calls_instructions_len {
        use fuel_asm::Instruction;
        use fuels_core::types::param_types::{EnumVariants, ParamType};

        use crate::{call_utils::compute_calls_instructions_len, contract::ContractCall};

        // movi, movi, lw, movi + call (for gas)
        const BASE_INSTRUCTION_COUNT: usize = 5;
        // 2 instructions (movi and lw) added in get_single_call_instructions when gas_offset is set
        const GAS_OFFSET_INSTRUCTION_COUNT: usize = 2;

        #[test]
        fn test_simple() {
            let call = ContractCall::new_with_random_id();
            let instructions_len = compute_calls_instructions_len(&[call]).unwrap();
            assert_eq!(instructions_len, Instruction::SIZE * BASE_INSTRUCTION_COUNT);
        }

        #[test]
        fn test_with_gas_offset() {
            let mut call = ContractCall::new_with_random_id();
            call.call_parameters = call.call_parameters.with_gas_forwarded(0);
            let instructions_len = compute_calls_instructions_len(&[call]).unwrap();
            assert_eq!(
                instructions_len,
                Instruction::SIZE * (BASE_INSTRUCTION_COUNT + GAS_OFFSET_INSTRUCTION_COUNT)
            );
        }

        #[test]
        fn test_with_enum_with_only_non_heap_variants() {
            let mut call = ContractCall::new_with_random_id();
            call.output_param = ParamType::Enum {
                name: "".to_string(),
                enum_variants: EnumVariants::new(vec![
                    ("".to_string(), ParamType::Bool),
                    ("".to_string(), ParamType::U8),
                ])
                .unwrap(),
                generics: Vec::new(),
            };
            let instructions_len = compute_calls_instructions_len(&[call]).unwrap();
            assert_eq!(
                instructions_len,
                // no extra instructions if there are no heap type variants
                Instruction::SIZE * BASE_INSTRUCTION_COUNT
            );
        }
    }
}<|MERGE_RESOLUTION|>--- conflicted
+++ resolved
@@ -16,12 +16,8 @@
         param_types::ParamType,
         transaction::{ScriptTransaction, TxPolicies},
         transaction_builders::{
-<<<<<<< HEAD
             BuildableTransaction, ScriptContext, ScriptTransactionBuilder, TransactionBuilder,
-=======
-            BuildableTransaction, ScriptTransactionBuilder, TransactionBuilder,
             VariableOutputPolicy,
->>>>>>> 4f31c59a
         },
     },
 };
@@ -37,9 +33,9 @@
     #[default]
     Realistic,
     /// Most validation is disabled. Witnesses are replaced with fake ones, fake base assets are
-    /// added if necessary. Useful for fetching state without having to have an account
+    /// added if necessary. Unused outputs are filled with variable outputs. Useful for fetching state without needing an account
     /// with base assets.
-    UnfundedStateRead,
+    StateReadOnly,
 }
 
 #[derive(Default)]
