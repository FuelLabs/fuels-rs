use itertools::{chain, Itertools};
use std::{collections::HashSet, iter, vec};

use fuel_tx::{
    AssetId, Bytes32, ContractId, Output, Receipt, ScriptExecutionResult, TxPointer, UtxoId,
};
use fuel_types::Word;
use fuel_vm::fuel_asm::{op, RegId};

use fuels_signers::{provider::Provider, Account};
use fuels_types::input::Input;
use fuels_types::offsets::call_script_data_offset;
use fuels_types::transaction::ScriptTransaction;
use fuels_types::transaction_builders::ScriptTransactionBuilder;

use fuels_types::{
    bech32::Bech32Address,
    constants::WORD_SIZE,
    errors::{Error, Result},
    param_types::ParamType,
<<<<<<< HEAD
    parameters::TxParameters,
    transaction::Transaction,
=======
    resource::Resource,
    transaction::{ScriptTransaction, Transaction, TxParameters},
>>>>>>> 5fb0fd13
};

use crate::contract::ContractCall;

#[derive(Default)]
/// Specifies offsets of [`Instruction::CALL`] parameters stored in the script
/// data from which they can be loaded into registers
pub(crate) struct CallOpcodeParamsOffset {
    pub asset_id_offset: usize,
    pub amount_offset: usize,
    pub gas_forwarded_offset: usize,
    pub call_data_offset: usize,
}

/// Creates a [`ScriptTransaction`] from contract calls. The internal [Transaction] is
/// initialized with the actual script instructions, script data needed to perform the call and
/// transaction inputs/outputs consisting of assets and contracts.
<<<<<<< HEAD
pub async fn build_tx_from_contract_calls<T: Account>(
    calls: &[ContractCall],
    tx_parameters: &TxParameters,
    account: &T,
=======
pub(crate) async fn build_tx_from_contract_calls(
    calls: &[ContractCall],
    tx_parameters: TxParameters,
    wallet: &WalletUnlocked,
>>>>>>> 5fb0fd13
) -> Result<ScriptTransaction> {
    let consensus_parameters = account.provider()?.consensus_parameters().await?;

    let calls_instructions_len = compute_calls_instructions_len(calls);
    let data_offset = call_script_data_offset(&consensus_parameters, calls_instructions_len);

    let (script_data, call_param_offsets) =
        build_script_data_from_contract_calls(calls, data_offset, tx_parameters.gas_limit());

    let script = get_instructions(calls, call_param_offsets);

    let required_asset_amounts = calculate_required_asset_amounts(calls);

    let mut asset_inputs = vec![];

    // Find the spendable resources required for those calls
    for (asset_id, amount) in &required_asset_amounts {
        let resources = account
            .get_asset_inputs_for_amount(*asset_id, *amount, None)
            .await?;
        asset_inputs.extend(resources);
    }

    let (inputs, outputs) = get_transaction_inputs_outputs(calls, asset_inputs, account);

<<<<<<< HEAD
    let tb = ScriptTransactionBuilder::prepare_transfer(inputs, outputs, *tx_parameters)
        .set_script(script)
        .set_script_data(script_data.clone());
=======
    let mut tx = ScriptTransaction::new(inputs, outputs, tx_parameters)
        .with_script(script)
        .with_script_data(script_data);
>>>>>>> 5fb0fd13

    let base_asset_amount = required_asset_amounts
        .iter()
        .find(|(asset_id, _)| *asset_id == AssetId::default());
    let tx = match base_asset_amount {
        Some((_, base_amount)) => account.add_fee_resources(tb, *base_amount, None).await?,
        None => account.add_fee_resources(tb, 0, None).await?,
    };

    Ok(tx)
}

/// Compute the length of the calling scripts for the two types of contract calls.
/// Use placeholder for `call_param_offsets` and `output_param_type`, because the length of the
/// calling script doesn't depend on the underlying type, just on whether or not the contract call
/// output is a vector.
fn compute_calls_instructions_len(calls: &[ContractCall]) -> usize {
    let n_vectors_calls = calls.iter().filter(|c| c.output_param.is_vector()).count();

    let calls_instructions_len_no_vectors =
        get_single_call_instructions(&CallOpcodeParamsOffset::default(), &ParamType::U64).len()
            * (calls.len() - n_vectors_calls);
    let calls_instructions_len_vectors = get_single_call_instructions(
        &CallOpcodeParamsOffset::default(),
        &ParamType::Vector(Box::from(ParamType::U64)),
    )
    .len()
        * n_vectors_calls;
    calls_instructions_len_no_vectors + calls_instructions_len_vectors
}

/// Compute how much of each asset is required based on all `CallParameters` of the `ContractCalls`
pub(crate) fn calculate_required_asset_amounts(calls: &[ContractCall]) -> Vec<(AssetId, u64)> {
    let call_param_assets = calls
        .iter()
        .map(|call| {
            (
                call.call_parameters.asset_id(),
                call.call_parameters.amount(),
            )
        })
        .collect::<Vec<_>>();

    let custom_assets = calls
        .iter()
        .flat_map(|call| call.custom_assets.iter().collect::<Vec<_>>())
        .group_by(|custom| custom.0 .0)
        .into_iter()
        .map(|(asset_id, groups_w_same_asset_id)| {
            let total_amount_in_group = groups_w_same_asset_id.map(|(_, amount)| amount).sum();
            (asset_id, total_amount_in_group)
        })
        .collect::<Vec<_>>();

    let merged_assets = chain!(call_param_assets, custom_assets).collect::<Vec<_>>();

    sum_up_amounts_for_each_asset_id(merged_assets)
}

/// Sum up the amounts required in each call for each asset ID, so you can get a total for each
/// asset over all calls.
fn sum_up_amounts_for_each_asset_id(
    amounts_per_asset_id: Vec<(AssetId, u64)>,
) -> Vec<(AssetId, u64)> {
    amounts_per_asset_id
        .into_iter()
        .sorted_by_key(|(asset_id, _)| *asset_id)
        .group_by(|(asset_id, _)| *asset_id)
        .into_iter()
        .map(|(asset_id, groups_w_same_asset_id)| {
            let total_amount_in_group = groups_w_same_asset_id.map(|(_, amount)| amount).sum();
            (asset_id, total_amount_in_group)
        })
        .collect()
}

/// Given a list of contract calls, create the actual opcodes used to call the contract
pub(crate) fn get_instructions(
    calls: &[ContractCall],
    offsets: Vec<CallOpcodeParamsOffset>,
) -> Vec<u8> {
    calls
        .iter()
        .zip(&offsets)
        .flat_map(|(call, offset)| get_single_call_instructions(offset, &call.output_param))
        .chain(op::ret(RegId::ONE).to_bytes().into_iter())
        .collect()
}

/// Returns script data, consisting of the following items in the given order:
/// 1. Asset ID to be forwarded ([`AssetId::LEN`])
/// 2. Amount to be forwarded `(1 * `[`WORD_SIZE`]`)`
/// 3. Gas to be forwarded `(1 * `[`WORD_SIZE`]`)`
/// 4. Contract ID ([`ContractId::LEN`]);
/// 5. Function selector `(1 * `[`WORD_SIZE`]`)`
/// 6. Calldata offset (optional) `(1 * `[`WORD_SIZE`]`)`
/// 7. Encoded arguments (optional) (variable length)
pub(crate) fn build_script_data_from_contract_calls(
    calls: &[ContractCall],
    data_offset: usize,
    gas_limit: u64,
) -> (Vec<u8>, Vec<CallOpcodeParamsOffset>) {
    let mut script_data = vec![];
    let mut param_offsets = vec![];

    // The data for each call is ordered into segments
    let mut segment_offset = data_offset;

    for call in calls {
        let call_param_offsets = CallOpcodeParamsOffset {
            asset_id_offset: segment_offset,
            amount_offset: segment_offset + AssetId::LEN,
            gas_forwarded_offset: segment_offset + AssetId::LEN + WORD_SIZE,
            call_data_offset: segment_offset + AssetId::LEN + 2 * WORD_SIZE,
        };
        param_offsets.push(call_param_offsets);

        script_data.extend(call.call_parameters.asset_id().iter());

        script_data.extend(call.call_parameters.amount().to_be_bytes());

        // If gas_forwarded is not set, use the transaction gas limit
        let gas_forwarded = call.call_parameters.gas_forwarded().unwrap_or(gas_limit);
        script_data.extend(gas_forwarded.to_be_bytes());

        script_data.extend(call.contract_id.hash().as_ref());

        script_data.extend(call.encoded_selector);

        // If the method call takes custom inputs or has more than
        // one argument, we need to calculate the `call_data_offset`,
        // which points to where the data for the custom types start in the
        // transaction. If it doesn't take any custom inputs, this isn't necessary.
        let encoded_args_start_offset = if call.compute_custom_input_offset {
            // Custom inputs are stored after the previously added parameters,
            // including custom_input_offset
            let custom_input_offset =
                segment_offset + AssetId::LEN + 2 * WORD_SIZE + ContractId::LEN + 2 * WORD_SIZE;
            script_data.extend((custom_input_offset as Word).to_be_bytes());
            custom_input_offset
        } else {
            segment_offset
        };

        let bytes = call.encoded_args.resolve(encoded_args_start_offset as u64);
        script_data.extend(bytes);

        // the data segment that holds the parameters for the next call
        // begins at the original offset + the data we added so far
        segment_offset = data_offset + script_data.len();
    }

    (script_data, param_offsets)
}

/// Returns the VM instructions for calling a contract method
/// We use the [`Opcode`] to call a contract: [`CALL`](Opcode::CALL)
/// pointing at the following registers:
///
/// 0x10 Script data offset
/// 0x11 Gas forwarded
/// 0x12 Coin amount
/// 0x13 Asset ID
///
/// Note that these are soft rules as we're picking this addresses simply because they
/// non-reserved register.
pub(crate) fn get_single_call_instructions(
    offsets: &CallOpcodeParamsOffset,
    output_param_type: &ParamType,
) -> Vec<u8> {
    let call_data_offset = offsets
        .call_data_offset
        .try_into()
        .expect("call_data_offset out of range");
    let gas_forwarded_offset = offsets
        .gas_forwarded_offset
        .try_into()
        .expect("gas_forwarded_offset out of range");
    let amount_offset = offsets
        .amount_offset
        .try_into()
        .expect("amount_offset out of range");
    let asset_id_offset = offsets
        .asset_id_offset
        .try_into()
        .expect("asset_id_offset out of range");

    let mut instructions = [
        op::movi(0x10, call_data_offset),
        op::movi(0x11, gas_forwarded_offset),
        op::lw(0x11, 0x11, 0),
        op::movi(0x12, amount_offset),
        op::lw(0x12, 0x12, 0),
        op::movi(0x13, asset_id_offset),
        op::call(0x10, 0x12, 0x13, 0x11),
    ]
    .to_vec();
    // The instructions are different if you want to return data that was on the heap
    if let ParamType::Vector(inner_param_type) = output_param_type {
        let inner_type_byte_size: u16 =
            (inner_param_type.compute_encoding_width() * WORD_SIZE) as u16;
        instructions.extend([
            // The RET register contains the pointer address of the `CALL` return (a stack
            // address).
            // The RETL register contains the length of the `CALL` return (=24 because the vec
            // struct takes 3 WORDs). We don't actually need it unless the vec struct encoding
            // changes in the compiler.
            // Load the word located at the address contained in RET, it's a word that
            // translates to a heap address. 0x15 is a free register.
            op::lw(0x15, RegId::RET, 0),
            // We know a vector struct has its third byte contain the length of the vector, so
            // use a 2 offset to store the vector length in 0x16, which is a free register.
            op::lw(0x16, RegId::RET, 2),
            // The in-memory size of the vector is (in-memory size of the inner type) * length
            op::muli(0x16, 0x16, inner_type_byte_size),
            op::retd(0x15, 0x16),
        ]);
    }

    #[allow(clippy::iter_cloned_collect)]
    instructions.into_iter().collect::<Vec<u8>>()
}

/// Returns the assets and contracts that will be consumed ([`Input`]s)
/// and created ([`Output`]s) by the transaction
pub(crate) fn get_transaction_inputs_outputs<T: Account>(
    calls: &[ContractCall],
    asset_inputs: Vec<Input>,
    account: &T,
) -> (Vec<Input>, Vec<Output>) {
    let asset_ids = extract_unique_asset_ids(&asset_inputs);
    let contract_ids = extract_unique_contract_ids(calls);
    let num_of_contracts = contract_ids.len();

    let inputs = chain!(generate_contract_inputs(contract_ids), asset_inputs).collect();

    // Note the contract_outputs need to come first since the
    // contract_inputs are referencing them via `output_index`. The node
    // will, upon receiving our request, use `output_index` to index the
    // `inputs` array we've sent over.
    let outputs = chain!(
        generate_contract_outputs(num_of_contracts),
        generate_asset_change_outputs(account.address(), asset_ids),
        generate_custom_outputs(calls),
        extract_variable_outputs(calls),
        extract_message_outputs(calls)
    )
    .collect();
    (inputs, outputs)
}

fn generate_custom_outputs(calls: &[ContractCall]) -> Vec<Output> {
    calls
        .iter()
        .flat_map(|call| &call.custom_assets)
        .group_by(|custom| (custom.0 .0, custom.0 .1.clone()))
        .into_iter()
        .filter_map(|(asset_id_address, groups_w_same_asset_id_address)| {
            let total_amount_in_group = groups_w_same_asset_id_address
                .map(|(_, amount)| amount)
                .sum::<u64>();
            match asset_id_address.1 {
                Some(address) => Some(Output::coin(
                    address.into(),
                    total_amount_in_group,
                    asset_id_address.0,
                )),
                None => None,
            }
        })
        .collect::<Vec<_>>()
}

fn extract_unique_asset_ids(asset_inputs: &[Input]) -> HashSet<AssetId> {
    asset_inputs
        .iter()
        .filter_map(|input| match input {
            Input::ResourceSigned { resource, .. } | Input::ResourcePredicate { resource, .. } => {
                Some(resource.asset_id())
            }
            _ => None,
        })
        .collect()
}

fn extract_variable_outputs(calls: &[ContractCall]) -> Vec<Output> {
    calls
        .iter()
        .filter_map(|call| call.variable_outputs.clone())
        .flatten()
        .collect()
}

fn extract_message_outputs(calls: &[ContractCall]) -> Vec<Output> {
    calls
        .iter()
        .filter_map(|call| call.message_outputs.clone())
        .flatten()
        .collect()
}

fn generate_asset_change_outputs(
    wallet_address: &Bech32Address,
    asset_ids: HashSet<AssetId>,
) -> Vec<Output> {
    asset_ids
        .into_iter()
        .map(|asset_id| Output::change(wallet_address.into(), 0, asset_id))
        .collect()
}

pub(crate) fn generate_contract_outputs(num_of_contracts: usize) -> Vec<Output> {
    (0..num_of_contracts)
        .map(|idx| Output::contract(idx as u8, Bytes32::zeroed(), Bytes32::zeroed()))
        .collect()
}

pub(crate) fn generate_contract_inputs(contract_ids: HashSet<ContractId>) -> Vec<Input> {
    contract_ids
        .into_iter()
        .enumerate()
        .map(|(idx, contract_id)| {
            Input::contract(
                UtxoId::new(Bytes32::zeroed(), idx as u8),
                Bytes32::zeroed(),
                Bytes32::zeroed(),
                TxPointer::default(),
                contract_id,
            )
        })
        .collect()
}

fn extract_unique_contract_ids(calls: &[ContractCall]) -> HashSet<ContractId> {
    calls
        .iter()
        .flat_map(|call| {
            call.external_contracts
                .iter()
                .map(|bech32| bech32.into())
                .chain(iter::once((&call.contract_id).into()))
        })
        .collect()
}

/// Execute the transaction in a simulated manner, not modifying blockchain state
pub async fn simulate_and_check_success<T: Transaction + Clone>(
    provider: &Provider,
    tx: &T,
) -> Result<Vec<Receipt>> {
    let receipts = provider.dry_run(tx).await?;
    has_script_succeeded(&receipts)?;

    Ok(receipts)
}

fn has_script_succeeded(receipts: &[Receipt]) -> Result<()> {
    receipts
        .iter()
        .find_map(|receipt| match receipt {
            Receipt::ScriptResult { result, .. } if *result != ScriptExecutionResult::Success => {
                Some(format!("{result:?}"))
            }
            _ => None,
        })
        .map(|error_message| {
            Err(Error::RevertTransactionError {
                reason: error_message,
                revert_id: 0,
                receipts: receipts.to_owned(),
            })
        })
        .unwrap_or(Ok(()))
}

#[cfg(test)]
mod test {
    use std::slice;

    use fuels_core::abi_encoder::ABIEncoder;
    use fuels_signers::WalletUnlocked;
    use fuels_types::resource::Resource;
    use fuels_types::{
        bech32::Bech32ContractId,
        coin::{Coin, CoinStatus},
        param_types::ParamType,
        Token,
    };
    use rand::Rng;

    use super::*;
    use crate::contract::CallParameters;

    impl ContractCall {
        pub fn new_with_random_id() -> Self {
            ContractCall {
                contract_id: random_bech32_contract_id(),
                encoded_args: Default::default(),
                encoded_selector: [0; 8],
                call_parameters: Default::default(),
                compute_custom_input_offset: false,
                variable_outputs: None,
                external_contracts: Default::default(),
                output_param: ParamType::Unit,
                message_outputs: None,
                is_payable: false,
                custom_assets: Default::default(),
            }
        }
    }

    fn random_bech32_addr() -> Bech32Address {
        Bech32Address::new("fuel", rand::thread_rng().gen::<[u8; 32]>())
    }

    fn random_bech32_contract_id() -> Bech32ContractId {
        Bech32ContractId::new("fuel", rand::thread_rng().gen::<[u8; 32]>())
    }

    #[tokio::test]
    async fn test_script_data() {
        // Arrange
        const SELECTOR_LEN: usize = WORD_SIZE;
        const NUM_CALLS: usize = 3;

        let contract_ids = vec![
            Bech32ContractId::new("test", Bytes32::new([1u8; 32])),
            Bech32ContractId::new("test", Bytes32::new([1u8; 32])),
            Bech32ContractId::new("test", Bytes32::new([1u8; 32])),
        ];

        let asset_ids = vec![
            AssetId::from([4u8; 32]),
            AssetId::from([5u8; 32]),
            AssetId::from([6u8; 32]),
        ];

        let selectors = vec![[7u8; 8], [8u8; 8], [9u8; 8]];

        // Call 2 has multiple inputs, compute_custom_input_offset will be true

        let args = [Token::U8(1), Token::U16(2), Token::U8(3)]
            .map(|token| ABIEncoder::encode(&[token]).unwrap())
            .to_vec();

        let calls: Vec<ContractCall> = (0..NUM_CALLS)
            .map(|i| ContractCall {
                contract_id: contract_ids[i].clone(),
                encoded_selector: selectors[i],
                encoded_args: args[i].clone(),
                call_parameters: CallParameters::new(i as u64, asset_ids[i], i as u64),
                compute_custom_input_offset: i == 1,
                variable_outputs: None,
                message_outputs: None,
                external_contracts: vec![],
                output_param: ParamType::Unit,
                is_payable: false,
                custom_assets: Default::default(),
            })
            .collect();

        // Act
        let (script_data, param_offsets) = build_script_data_from_contract_calls(&calls, 0, 0);

        // Assert
        assert_eq!(param_offsets.len(), NUM_CALLS);
        for (idx, offsets) in param_offsets.iter().enumerate() {
            let asset_id = script_data
                [offsets.asset_id_offset..offsets.asset_id_offset + AssetId::LEN]
                .to_vec();
            assert_eq!(asset_id, asset_ids[idx].to_vec());

            let amount =
                script_data[offsets.amount_offset..offsets.amount_offset + WORD_SIZE].to_vec();
            assert_eq!(amount, idx.to_be_bytes());

            let gas = script_data
                [offsets.gas_forwarded_offset..offsets.gas_forwarded_offset + WORD_SIZE]
                .to_vec();
            assert_eq!(gas, idx.to_be_bytes().to_vec());

            let contract_id =
                &script_data[offsets.call_data_offset..offsets.call_data_offset + ContractId::LEN];
            let expected_contract_id = contract_ids[idx].hash();
            assert_eq!(contract_id, expected_contract_id.as_slice());

            let selector_offset = offsets.call_data_offset + ContractId::LEN;
            let selector = script_data[selector_offset..selector_offset + SELECTOR_LEN].to_vec();
            assert_eq!(selector, selectors[idx].to_vec());
        }

        // Calls 1 and 3 have their input arguments after the selector
        let call_1_arg_offset = param_offsets[0].call_data_offset + ContractId::LEN + SELECTOR_LEN;
        let call_1_arg = script_data[call_1_arg_offset..call_1_arg_offset + WORD_SIZE].to_vec();
        assert_eq!(call_1_arg, args[0].resolve(0));

        let call_3_arg_offset = param_offsets[2].call_data_offset + ContractId::LEN + SELECTOR_LEN;
        let call_3_arg = script_data[call_3_arg_offset..call_3_arg_offset + WORD_SIZE].to_vec();
        assert_eq!(call_3_arg, args[2].resolve(0));

        // Call 2 has custom inputs and custom_input_offset
        let call_2_arg_offset = param_offsets[1].call_data_offset + ContractId::LEN + SELECTOR_LEN;
        let custom_input_offset =
            script_data[call_2_arg_offset..call_2_arg_offset + WORD_SIZE].to_vec();
        assert_eq!(
            custom_input_offset,
            (call_2_arg_offset + WORD_SIZE).to_be_bytes()
        );

        let custom_input_offset =
            param_offsets[1].call_data_offset + ContractId::LEN + SELECTOR_LEN + WORD_SIZE;
        let custom_input =
            script_data[custom_input_offset..custom_input_offset + WORD_SIZE].to_vec();
        assert_eq!(custom_input, args[1].resolve(0));
    }

    #[test]
    fn contract_input_present() {
        let call = ContractCall::new_with_random_id();

        let wallet = WalletUnlocked::new_random(None);

        let (inputs, _) =
            get_transaction_inputs_outputs(slice::from_ref(&call), Default::default(), &wallet);

        assert_eq!(
            inputs,
            vec![Input::contract(
                UtxoId::new(Bytes32::zeroed(), 0),
                Bytes32::zeroed(),
                Bytes32::zeroed(),
                TxPointer::default(),
                call.contract_id.into(),
            )]
        );
    }

    #[test]
    fn contract_input_is_not_duplicated() {
        let call = ContractCall::new_with_random_id();
        let call_w_same_contract =
            ContractCall::new_with_random_id().with_contract_id(call.contract_id.clone());

        let wallet = WalletUnlocked::new_random(None);

        let calls = [call, call_w_same_contract];

        let (inputs, _) = get_transaction_inputs_outputs(&calls, Default::default(), &wallet);

        assert_eq!(
            inputs,
            vec![Input::contract(
                UtxoId::new(Bytes32::zeroed(), 0),
                Bytes32::zeroed(),
                Bytes32::zeroed(),
                TxPointer::default(),
                calls[0].contract_id.clone().into(),
            )]
        );
    }

    #[test]
    fn contract_output_present() {
        let call = ContractCall::new_with_random_id();

        let wallet = WalletUnlocked::new_random(None);

        let (_, outputs) = get_transaction_inputs_outputs(&[call], Default::default(), &wallet);

        assert_eq!(
            outputs,
            vec![Output::contract(0, Bytes32::zeroed(), Bytes32::zeroed())]
        );
    }

    #[test]
    fn external_contract_input_present() {
        // given
        let external_contract_id = random_bech32_contract_id();
        let call = ContractCall::new_with_random_id()
            .with_external_contracts(vec![external_contract_id.clone()]);

        let wallet = WalletUnlocked::new_random(None);

        // when
        let (inputs, _) =
            get_transaction_inputs_outputs(slice::from_ref(&call), Default::default(), &wallet);

        // then
        let mut expected_contract_ids: HashSet<ContractId> =
            [call.contract_id.into(), external_contract_id.into()].into();

        for (index, input) in inputs.into_iter().enumerate() {
            match input {
                Input::Contract {
                    utxo_id,
                    balance_root,
                    state_root,
                    tx_pointer,
                    contract_id,
                } => {
                    assert_eq!(utxo_id, UtxoId::new(Bytes32::zeroed(), index as u8));
                    assert_eq!(balance_root, Bytes32::zeroed());
                    assert_eq!(state_root, Bytes32::zeroed());
                    assert_eq!(tx_pointer, TxPointer::default());
                    assert!(expected_contract_ids.contains(&contract_id));
                    expected_contract_ids.remove(&contract_id);
                }
                _ => {
                    panic!("Expected only inputs of type Input::Contract");
                }
            }
        }
    }

    #[test]
    fn external_contract_output_present() {
        // given
        let external_contract_id = random_bech32_contract_id();
        let call =
            ContractCall::new_with_random_id().with_external_contracts(vec![external_contract_id]);

        let wallet = WalletUnlocked::new_random(None);

        // when
        let (_, outputs) = get_transaction_inputs_outputs(&[call], Default::default(), &wallet);

        // then
        let expected_outputs = (0..=1)
            .map(|i| Output::contract(i, Bytes32::zeroed(), Bytes32::zeroed()))
            .collect::<Vec<_>>();

        assert_eq!(outputs, expected_outputs);
    }

    #[test]
    fn change_per_asset_id_added() {
        // given
        let asset_ids = [AssetId::default(), AssetId::from([1; 32])];

        let coins = asset_ids
            .into_iter()
            .map(|asset_id| {
                let coin = Resource::Coin(Coin {
                    amount: 100,
                    block_created: 0,
                    asset_id,
                    utxo_id: Default::default(),
                    maturity: 0,
                    owner: Default::default(),
                    status: CoinStatus::Unspent,
                });
                Input::resource_signed(coin, 0)
            })
            .collect();
        let call = ContractCall::new_with_random_id();

        let wallet = WalletUnlocked::new_random(None);

        // when
        let (_, outputs) = get_transaction_inputs_outputs(&[call], coins, &wallet);

        // then
        let change_outputs: HashSet<Output> = outputs[1..].iter().cloned().collect();

        let expected_change_outputs = asset_ids
            .into_iter()
            .map(|asset_id| Output::Change {
                to: wallet.address().into(),
                amount: 0,
                asset_id,
            })
            .collect();

        assert_eq!(change_outputs, expected_change_outputs);
    }

    #[test]
    fn variable_outputs_appended_to_outputs() {
        // given
        let variable_outputs = [100, 200].map(|amount| {
            Output::variable(random_bech32_addr().into(), amount, Default::default())
        });

        let calls = variable_outputs
            .iter()
            .cloned()
            .map(|variable_output| {
                ContractCall::new_with_random_id().with_variable_outputs(vec![variable_output])
            })
            .collect::<Vec<_>>();

        let wallet = WalletUnlocked::new_random(None);

        // when
        let (_, outputs) = get_transaction_inputs_outputs(&calls, Default::default(), &wallet);

        // then
        let actual_variable_outputs: HashSet<Output> = outputs[2..].iter().cloned().collect();
        let expected_outputs: HashSet<Output> = variable_outputs.into();

        assert_eq!(expected_outputs, actual_variable_outputs);
    }

    #[test]
    fn message_outputs_appended_to_outputs() {
        // given
        let message_outputs =
            [100, 200].map(|amount| Output::message(random_bech32_addr().into(), amount));

        let calls = message_outputs
            .iter()
            .cloned()
            .map(|message_output| {
                ContractCall::new_with_random_id().with_message_outputs(vec![message_output])
            })
            .collect::<Vec<_>>();

        let wallet = WalletUnlocked::new_random(None);

        // when
        let (_, outputs) = get_transaction_inputs_outputs(&calls, Default::default(), &wallet);

        // then
        let actual_message_outputs: HashSet<Output> = outputs[2..].iter().cloned().collect();
        let expected_outputs: HashSet<Output> = message_outputs.into();

        assert_eq!(expected_outputs, actual_message_outputs);
    }

    #[test]
    fn will_collate_same_asset_ids() {
        let asset_id_1 = AssetId::from([1; 32]);
        let asset_id_2 = AssetId::from([2; 32]);

        let calls = [
            (asset_id_1, 100),
            (asset_id_2, 200),
            (asset_id_1, 300),
            (asset_id_2, 400),
        ]
        .map(|(asset_id, amount)| {
            CallParameters::default()
                .set_amount(amount)
                .set_asset_id(asset_id)
        })
        .map(|call_parameters| {
            ContractCall::new_with_random_id().with_call_parameters(call_parameters)
        });

        let asset_id_amounts = calculate_required_asset_amounts(&calls);

        let expected_asset_id_amounts = [(asset_id_1, 400), (asset_id_2, 600)].into();

        assert_eq!(
            asset_id_amounts.into_iter().collect::<HashSet<_>>(),
            expected_asset_id_amounts
        )
    }
}<|MERGE_RESOLUTION|>--- conflicted
+++ resolved
@@ -10,7 +10,6 @@
 use fuels_signers::{provider::Provider, Account};
 use fuels_types::input::Input;
 use fuels_types::offsets::call_script_data_offset;
-use fuels_types::transaction::ScriptTransaction;
 use fuels_types::transaction_builders::ScriptTransactionBuilder;
 
 use fuels_types::{
@@ -18,13 +17,8 @@
     constants::WORD_SIZE,
     errors::{Error, Result},
     param_types::ParamType,
-<<<<<<< HEAD
-    parameters::TxParameters,
-    transaction::Transaction,
-=======
     resource::Resource,
     transaction::{ScriptTransaction, Transaction, TxParameters},
->>>>>>> 5fb0fd13
 };
 
 use crate::contract::ContractCall;
@@ -42,17 +36,10 @@
 /// Creates a [`ScriptTransaction`] from contract calls. The internal [Transaction] is
 /// initialized with the actual script instructions, script data needed to perform the call and
 /// transaction inputs/outputs consisting of assets and contracts.
-<<<<<<< HEAD
 pub async fn build_tx_from_contract_calls<T: Account>(
     calls: &[ContractCall],
     tx_parameters: &TxParameters,
     account: &T,
-=======
-pub(crate) async fn build_tx_from_contract_calls(
-    calls: &[ContractCall],
-    tx_parameters: TxParameters,
-    wallet: &WalletUnlocked,
->>>>>>> 5fb0fd13
 ) -> Result<ScriptTransaction> {
     let consensus_parameters = account.provider()?.consensus_parameters().await?;
 
@@ -78,15 +65,9 @@
 
     let (inputs, outputs) = get_transaction_inputs_outputs(calls, asset_inputs, account);
 
-<<<<<<< HEAD
     let tb = ScriptTransactionBuilder::prepare_transfer(inputs, outputs, *tx_parameters)
         .set_script(script)
         .set_script_data(script_data.clone());
-=======
-    let mut tx = ScriptTransaction::new(inputs, outputs, tx_parameters)
-        .with_script(script)
-        .with_script_data(script_data);
->>>>>>> 5fb0fd13
 
     let base_asset_amount = required_asset_amounts
         .iter()
