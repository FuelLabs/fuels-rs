use std::{collections::HashSet, iter, vec};

use fuel_abi_types::error_codes::FAILED_TRANSFER_TO_ADDRESS_SIGNAL;
use fuel_asm::{op, RegId};
use fuel_tx::{AssetId, Bytes32, ContractId, Output, PanicReason, Receipt, TxPointer, UtxoId};
use fuel_types::{Address, Word};
use fuels_accounts::Account;
use fuels_core::{
    constants::WORD_SIZE,
    offsets::call_script_data_offset,
    types::{
        bech32::{Bech32Address, Bech32ContractId},
        errors::{Error as FuelsError, Result},
        input::Input,
        param_types::ParamType,
        transaction::{ScriptTransaction, TxParameters},
        transaction_builders::ScriptTransactionBuilder,
    },
};
use itertools::{chain, Itertools};

use crate::contract::ContractCall;

#[derive(Default)]
/// Specifies offsets of [`Opcode::CALL`][`fuel_asm::Opcode::CALL`] parameters stored in the script
/// data from which they can be loaded into registers
pub(crate) struct CallOpcodeParamsOffset {
    pub call_data_offset: usize,
    pub amount_offset: usize,
    pub asset_id_offset: usize,
    pub gas_forwarded_offset: Option<usize>,
}

/// How many times to attempt to resolve missing tx dependencies.
pub const DEFAULT_TX_DEP_ESTIMATION_ATTEMPTS: u64 = 10;

#[async_trait::async_trait]
pub trait TxDependencyExtension: Sized {
    async fn simulate(&mut self) -> Result<()>;

    /// Appends `num` [`fuel_tx::Output::Variable`]s to the transaction.
    /// Note that this is a builder method, i.e. use it as a chain:
    ///
    /// ```ignore
    /// my_contract_instance.my_method(...).append_variable_outputs(num).call()
    /// my_script_instance.main(...).append_variable_outputs(num).call()
    /// ```
    ///
    /// [`Output::Variable`]: fuel_tx::Output::Variable
    fn append_variable_outputs(self, num: u64) -> Self;

    /// Appends additional external contracts as dependencies to this call.
    /// Effectively, this will be used to create additional
    /// [`fuel_tx::Input::Contract`]/[`fuel_tx::Output::Contract`]
    /// pairs and set them into the transaction. Note that this is a builder
    /// method, i.e. use it as a chain:
    ///
    /// ```ignore
    /// my_contract_instance.my_method(...).append_contract(additional_contract_id).call()
    /// my_script_instance.main(...).append_contract(additional_contract_id).call()
    /// ```
    ///
    /// [`Input::Contract`]: fuel_tx::Input::Contract
    /// [`Output::Contract`]: fuel_tx::Output::Contract
    fn append_contract(self, contract_id: Bech32ContractId) -> Self;

    fn append_missing_dependencies(mut self, receipts: &[Receipt]) -> Self {
        if is_missing_output_variables(receipts) {
            self = self.append_variable_outputs(1);
        }
        if let Some(contract_id) = find_id_of_missing_contract(receipts) {
            self = self.append_contract(contract_id);
        }

        self
    }

    /// Simulates the call and attempts to resolve missing tx dependencies.
    /// Forwards the received error if it cannot be fixed.
    async fn estimate_tx_dependencies(mut self, max_attempts: Option<u64>) -> Result<Self> {
        let attempts = max_attempts.unwrap_or(DEFAULT_TX_DEP_ESTIMATION_ATTEMPTS);

        for _ in 0..attempts {
            match self.simulate().await {
                Ok(_) => return Ok(self),

                Err(FuelsError::RevertTransactionError { ref receipts, .. }) => {
                    self = self.append_missing_dependencies(receipts);
                }

                Err(other_error) => return Err(other_error),
            }
        }

        self.simulate().await.map(|_| self)
    }
}

/// Creates a [`ScriptTransaction`] from contract calls. The internal [Transaction] is
/// initialized with the actual script instructions, script data needed to perform the call and
/// transaction inputs/outputs consisting of assets and contracts.
pub(crate) async fn build_tx_from_contract_calls(
    calls: &[ContractCall],
    tx_parameters: TxParameters,
    account: &impl Account,
) -> Result<ScriptTransaction> {
    let consensus_parameters = account.try_provider()?.consensus_parameters();

    let calls_instructions_len = compute_calls_instructions_len(calls)?;
    let data_offset = call_script_data_offset(&consensus_parameters, calls_instructions_len);

    let (script_data, call_param_offsets) =
        build_script_data_from_contract_calls(calls, data_offset);

    let script = get_instructions(calls, call_param_offsets)?;

    let required_asset_amounts = calculate_required_asset_amounts(calls);

    let mut asset_inputs = vec![];

    // Find the spendable resources required for those calls
    for (asset_id, amount) in &required_asset_amounts {
        let resources = account
            .get_asset_inputs_for_amount(*asset_id, *amount)
            .await?;
        asset_inputs.extend(resources);
    }

    let (inputs, outputs) = get_transaction_inputs_outputs(calls, asset_inputs, account);

    let network_info = account.try_provider()?.network_info().await?;
    let tb =
        ScriptTransactionBuilder::prepare_transfer(inputs, outputs, tx_parameters, network_info)
            .with_script(script)
            .with_script_data(script_data.clone());

    let base_asset_amount = required_asset_amounts
        .iter()
        .find_map(|(asset_id, amount)| (*asset_id == AssetId::default()).then_some(*amount))
        .unwrap_or_default();

    account.add_fee_resources(tb, base_asset_amount).await
}

/// Compute the length of the calling scripts for the two types of contract calls: those that return
/// a heap type, and those that don't.
fn compute_calls_instructions_len(calls: &[ContractCall]) -> Result<usize> {
    calls
        .iter()
        .map(|c| {
            // Use placeholder for `call_param_offsets` and `output_param_type`, because the length of
            // the calling script doesn't depend on the underlying type, just on whether or not
            // gas was forwarded or contract call output type is a heap type.

            let mut call_opcode_params = CallOpcodeParamsOffset::default();

            if c.call_parameters.gas_forwarded().is_some() {
                call_opcode_params.gas_forwarded_offset = Some(0);
            }

            get_single_call_instructions(&call_opcode_params, &c.output_param)
                .map(|instructions| instructions.len())
        })
        .process_results(|c| c.sum())
}

/// Compute how much of each asset is required based on all `CallParameters` of the `ContractCalls`
pub(crate) fn calculate_required_asset_amounts(calls: &[ContractCall]) -> Vec<(AssetId, u64)> {
    let call_param_assets = calls
        .iter()
        .map(|call| {
            (
                call.call_parameters.asset_id(),
                call.call_parameters.amount(),
            )
        })
        .collect::<Vec<_>>();

    let custom_assets = calls
        .iter()
        .flat_map(|call| call.custom_assets.iter().collect::<Vec<_>>())
        .group_by(|custom| custom.0 .0)
        .into_iter()
        .map(|(asset_id, groups_w_same_asset_id)| {
            let total_amount_in_group = groups_w_same_asset_id.map(|(_, amount)| amount).sum();
            (asset_id, total_amount_in_group)
        })
        .collect::<Vec<_>>();

    let merged_assets = chain!(call_param_assets, custom_assets).collect::<Vec<_>>();

    sum_up_amounts_for_each_asset_id(merged_assets)
}

/// Sum up the amounts required in each call for each asset ID, so you can get a total for each
/// asset over all calls.
fn sum_up_amounts_for_each_asset_id(
    amounts_per_asset_id: Vec<(AssetId, u64)>,
) -> Vec<(AssetId, u64)> {
    amounts_per_asset_id
        .into_iter()
        .sorted_by_key(|(asset_id, _)| *asset_id)
        .group_by(|(asset_id, _)| *asset_id)
        .into_iter()
        .map(|(asset_id, groups_w_same_asset_id)| {
            let total_amount_in_group = groups_w_same_asset_id.map(|(_, amount)| amount).sum();
            (asset_id, total_amount_in_group)
        })
        .collect()
}

/// Given a list of contract calls, create the actual opcodes used to call the contract
pub(crate) fn get_instructions(
    calls: &[ContractCall],
    offsets: Vec<CallOpcodeParamsOffset>,
) -> Result<Vec<u8>> {
    calls
        .iter()
        .zip(&offsets)
        .map(|(call, offset)| get_single_call_instructions(offset, &call.output_param))
        .process_results(|iter| iter.flatten().collect::<Vec<_>>())
        .map(|mut bytes| {
            bytes.extend(op::ret(RegId::ONE).to_bytes());
            bytes
        })
}

/// Returns script data, consisting of the following items in the given order:
/// 1. Amount to be forwarded `(1 * `[`WORD_SIZE`]`)`
/// 2. Asset ID to be forwarded ([`AssetId::LEN`])
/// 3. Contract ID ([`ContractId::LEN`]);
/// 4. Function selector `(1 * `[`WORD_SIZE`]`)`
/// 5. Gas to be forwarded `(1 * `[`WORD_SIZE`]`)`
/// 6. Calldata offset (optional) `(1 * `[`WORD_SIZE`]`)`
/// 7. Encoded arguments (optional) (variable length)
pub(crate) fn build_script_data_from_contract_calls(
    calls: &[ContractCall],
    data_offset: usize,
) -> (Vec<u8>, Vec<CallOpcodeParamsOffset>) {
    let mut script_data = vec![];
    let mut param_offsets = vec![];

    // The data for each call is ordered into segments
    let mut segment_offset = data_offset;

    for call in calls {
        let gas_forwarded = call.call_parameters.gas_forwarded();

        let call_param_offsets = CallOpcodeParamsOffset {
            amount_offset: segment_offset,
            asset_id_offset: segment_offset + WORD_SIZE,
            call_data_offset: segment_offset + WORD_SIZE + AssetId::LEN,
            gas_forwarded_offset: gas_forwarded
                .map(|_| segment_offset + WORD_SIZE + AssetId::LEN + ContractId::LEN + WORD_SIZE),
        };
        param_offsets.push(call_param_offsets);

        script_data.extend(call.call_parameters.amount().to_be_bytes());
        script_data.extend(call.call_parameters.asset_id().iter());
        script_data.extend(call.contract_id.hash().as_ref());
        script_data.extend(call.encoded_selector);

        let gas_forwarded_size = gas_forwarded
            .map(|gf| {
                script_data.extend(gf.to_be_bytes());

                WORD_SIZE
            })
            .unwrap_or_default();

        // If the method call takes custom inputs or has more than
        // one argument, we need to calculate the `call_data_offset`,
        // which points to where the data for the custom types start in the
        // transaction. If it doesn't take any custom inputs, this isn't necessary.
        let encoded_args_start_offset = if call.compute_custom_input_offset {
            // Custom inputs are stored after the previously added parameters,
            // including custom_input_offset
            let custom_input_offset = segment_offset
                + WORD_SIZE // amount size
                + AssetId::LEN
                + ContractId::LEN
                + WORD_SIZE // encoded_selector size
                + gas_forwarded_size
                + WORD_SIZE; // custom_input_offset size
            script_data.extend((custom_input_offset as Word).to_be_bytes());

            custom_input_offset
        } else {
            segment_offset
        };

        let bytes = call.encoded_args.resolve(encoded_args_start_offset as u64);
        script_data.extend(bytes);

        // the data segment that holds the parameters for the next call
        // begins at the original offset + the data we added so far
        segment_offset = data_offset + script_data.len();
    }

    (script_data, param_offsets)
}

/// Returns the VM instructions for calling a contract method
/// We use the [`Opcode`] to call a contract: [`CALL`](Opcode::CALL)
/// pointing at the following registers:
///
/// 0x10 Script data offset
/// 0x11 Coin amount
/// 0x12 Asset ID
/// 0x13 Gas forwarded
///
/// Note that these are soft rules as we're picking this addresses simply because they
/// non-reserved register.
pub(crate) fn get_single_call_instructions(
    offsets: &CallOpcodeParamsOffset,
    output_param_type: &ParamType,
) -> Result<Vec<u8>> {
    let call_data_offset = offsets
        .call_data_offset
        .try_into()
        .expect("call_data_offset out of range");
    let amount_offset = offsets
        .amount_offset
        .try_into()
        .expect("amount_offset out of range");
    let asset_id_offset = offsets
        .asset_id_offset
        .try_into()
        .expect("asset_id_offset out of range");

    let mut instructions = [
        op::movi(0x10, call_data_offset),
        op::movi(0x11, amount_offset),
        op::lw(0x11, 0x11, 0),
        op::movi(0x12, asset_id_offset),
    ]
    .to_vec();

    match offsets.gas_forwarded_offset {
        Some(gas_forwarded_offset) => {
            let gas_forwarded_offset = gas_forwarded_offset
                .try_into()
                .expect("gas_forwarded_offset out of range");

            instructions.extend(&[
                op::movi(0x13, gas_forwarded_offset),
                op::lw(0x13, 0x13, 0),
                op::call(0x10, 0x11, 0x12, 0x13),
            ]);
        }
        // If `gas_forwarded` was not set use `REG_CGAS`
        None => instructions.push(op::call(0x10, 0x11, 0x12, RegId::CGAS)),
    };

    instructions.extend(extract_heap_data(output_param_type)?);

    #[allow(clippy::iter_cloned_collect)]
    Ok(instructions.into_iter().collect::<Vec<u8>>())
}

fn extract_heap_data(param_type: &ParamType) -> Result<Vec<fuel_asm::Instruction>> {
    match param_type {
        ParamType::Enum { variants, .. } => {
            let Some((discriminant, heap_type)) = variants.heap_type_variant() else {
                return Ok(vec![]);
            };

<<<<<<< HEAD
            let ptr_offset = (param_type.compute_encoding_width()? - 3) as u16;
=======
            let ptr_offset =
                (param_type.compute_encoding_width() - heap_type.compute_encoding_width()) as u16;
>>>>>>> 7534c128

            Ok([
                vec![
                    // All the registers 0x15-0x18 are free
                    // Load the selected discriminant to a free register
                    op::movi(0x17, discriminant as u32),
                    // the first word of the CALL return is the enum discriminant. It is safe to load
                    // because the offset is 0.
                    op::lw(0x18, RegId::RET, 0),
                    // If the discriminant is not the one from the heap type, then jump ahead and
                    // return an empty receipt. Otherwise return heap data with the right length.
                    // Jump by (last argument + 1) instructions according to specs
                    op::jnef(0x17, 0x18, RegId::ZERO, 3),
                ],
                // ================= EXECUTED IF THE DISCRIMINANT POINTS TO A HEAP TYPE
                extract_data_receipt(ptr_offset, false, heap_type)?,
                // ================= EXECUTED IF THE DISCRIMINANT DOESN'T POINT TO A HEAP TYPE
                vec![op::retd(0x15, RegId::ZERO)],
            ]
            .concat())
        }
        _ => extract_data_receipt(0, true, param_type),
    }
}

fn extract_data_receipt(
    ptr_offset: u16,
    top_level_type: bool,
    param_type: &ParamType,
) -> Result<Vec<fuel_asm::Instruction>> {
    let Some(inner_type_byte_size) = param_type.heap_inner_element_size(top_level_type)? else {
        return Ok(vec![]);
    };

    let len_offset = match (top_level_type, param_type) {
        // Nested `RawSlice` or `str` show up as ptr, len
        (false, ParamType::RawSlice) => 1,
        (false, ParamType::StringSlice) => 1,
        // Every other heap type (currently) shows up as ptr, cap, len
        _ => 2,
    };

    Ok(vec![
        op::lw(0x15, RegId::RET, ptr_offset),
        op::lw(0x16, RegId::RET, ptr_offset + len_offset),
        op::muli(0x16, 0x16, inner_type_byte_size as u16),
        op::retd(0x15, 0x16),
    ])
}

/// Returns the assets and contracts that will be consumed ([`Input`]s)
/// and created ([`Output`]s) by the transaction
pub(crate) fn get_transaction_inputs_outputs(
    calls: &[ContractCall],
    asset_inputs: Vec<Input>,
    account: &impl Account,
) -> (Vec<Input>, Vec<Output>) {
    let asset_ids = extract_unique_asset_ids(&asset_inputs);
    let contract_ids = extract_unique_contract_ids(calls);
    let num_of_contracts = contract_ids.len();

    let inputs = chain!(generate_contract_inputs(contract_ids), asset_inputs).collect();

    // Note the contract_outputs need to come first since the
    // contract_inputs are referencing them via `output_index`. The node
    // will, upon receiving our request, use `output_index` to index the
    // `inputs` array we've sent over.
    let outputs = chain!(
        generate_contract_outputs(num_of_contracts),
        generate_asset_change_outputs(account.address(), asset_ids),
        generate_custom_outputs(calls),
        extract_variable_outputs(calls)
    )
    .collect();
    (inputs, outputs)
}

fn generate_custom_outputs(calls: &[ContractCall]) -> Vec<Output> {
    calls
        .iter()
        .flat_map(|call| &call.custom_assets)
        .group_by(|custom| (custom.0 .0, custom.0 .1.clone()))
        .into_iter()
        .filter_map(|(asset_id_address, groups_w_same_asset_id_address)| {
            let total_amount_in_group = groups_w_same_asset_id_address
                .map(|(_, amount)| amount)
                .sum::<u64>();
            match asset_id_address.1 {
                Some(address) => Some(Output::coin(
                    address.into(),
                    total_amount_in_group,
                    asset_id_address.0,
                )),
                None => None,
            }
        })
        .collect::<Vec<_>>()
}

fn extract_unique_asset_ids(asset_inputs: &[Input]) -> HashSet<AssetId> {
    asset_inputs
        .iter()
        .filter_map(|input| match input {
            Input::ResourceSigned { resource, .. } | Input::ResourcePredicate { resource, .. } => {
                Some(resource.asset_id())
            }
            _ => None,
        })
        .collect()
}

fn extract_variable_outputs(calls: &[ContractCall]) -> Vec<Output> {
    calls
        .iter()
        .flat_map(|call| call.variable_outputs.clone())
        .collect()
}

fn generate_asset_change_outputs(
    wallet_address: &Bech32Address,
    asset_ids: HashSet<AssetId>,
) -> Vec<Output> {
    asset_ids
        .into_iter()
        .map(|asset_id| Output::change(wallet_address.into(), 0, asset_id))
        .collect()
}

pub(crate) fn generate_contract_outputs(num_of_contracts: usize) -> Vec<Output> {
    (0..num_of_contracts)
        .map(|idx| Output::contract(idx as u8, Bytes32::zeroed(), Bytes32::zeroed()))
        .collect()
}

pub(crate) fn generate_contract_inputs(contract_ids: HashSet<ContractId>) -> Vec<Input> {
    contract_ids
        .into_iter()
        .enumerate()
        .map(|(idx, contract_id)| {
            Input::contract(
                UtxoId::new(Bytes32::zeroed(), idx as u8),
                Bytes32::zeroed(),
                Bytes32::zeroed(),
                TxPointer::default(),
                contract_id,
            )
        })
        .collect()
}

fn extract_unique_contract_ids(calls: &[ContractCall]) -> HashSet<ContractId> {
    calls
        .iter()
        .flat_map(|call| {
            call.external_contracts
                .iter()
                .map(|bech32| bech32.into())
                .chain(iter::once((&call.contract_id).into()))
        })
        .collect()
}

pub fn is_missing_output_variables(receipts: &[Receipt]) -> bool {
    receipts.iter().any(
        |r| matches!(r, Receipt::Revert { ra, .. } if *ra == FAILED_TRANSFER_TO_ADDRESS_SIGNAL),
    )
}

pub fn find_id_of_missing_contract(receipts: &[Receipt]) -> Option<Bech32ContractId> {
    receipts.iter().find_map(|receipt| match receipt {
        Receipt::Panic {
            reason,
            contract_id,
            ..
        } if *reason.reason() == PanicReason::ContractNotInInputs => {
            let contract_id = contract_id
                .expect("panic caused by a contract not in inputs must have a contract id");
            Some(Bech32ContractId::from(contract_id))
        }
        _ => None,
    })
}

pub fn new_variable_outputs(num: usize) -> Vec<Output> {
    vec![
        Output::Variable {
            amount: 0,
            to: Address::zeroed(),
            asset_id: AssetId::default(),
        };
        num
    ]
}

#[cfg(test)]
mod test {
    use std::slice;

    use fuels_accounts::wallet::WalletUnlocked;
    use fuels_core::{
        codec::ABIEncoder,
        types::{
            bech32::Bech32ContractId,
            coin::{Coin, CoinStatus},
            coin_type::CoinType,
            Token,
        },
    };
    use rand::Rng;

    use super::*;
    use crate::contract::CallParameters;

    impl ContractCall {
        pub fn new_with_random_id() -> Self {
            ContractCall {
                contract_id: random_bech32_contract_id(),
                encoded_args: Default::default(),
                encoded_selector: [0; 8],
                call_parameters: Default::default(),
                compute_custom_input_offset: false,
                variable_outputs: vec![],
                external_contracts: Default::default(),
                output_param: ParamType::Unit,
                is_payable: false,
                custom_assets: Default::default(),
            }
        }
    }

    fn random_bech32_addr() -> Bech32Address {
        Bech32Address::new("fuel", rand::thread_rng().gen::<[u8; 32]>())
    }

    fn random_bech32_contract_id() -> Bech32ContractId {
        Bech32ContractId::new("fuel", rand::thread_rng().gen::<[u8; 32]>())
    }

    #[tokio::test]
    async fn test_script_data() {
        // Arrange
        const SELECTOR_LEN: usize = WORD_SIZE;
        const GAS_FORWARDED_SIZE: usize = WORD_SIZE;
        const NUM_CALLS: usize = 3;

        let contract_ids = vec![
            Bech32ContractId::new("test", Bytes32::new([1u8; 32])),
            Bech32ContractId::new("test", Bytes32::new([1u8; 32])),
            Bech32ContractId::new("test", Bytes32::new([1u8; 32])),
        ];

        let asset_ids = [
            AssetId::from([4u8; 32]),
            AssetId::from([5u8; 32]),
            AssetId::from([6u8; 32]),
        ];

        let selectors = [[7u8; 8], [8u8; 8], [9u8; 8]];

        // Call 2 has multiple inputs, compute_custom_input_offset will be true

        let args = [Token::U8(1), Token::U16(2), Token::U8(3)]
            .map(|token| ABIEncoder::encode(&[token]).unwrap())
            .to_vec();

        let calls: Vec<ContractCall> = (0..NUM_CALLS)
            .map(|i| ContractCall {
                contract_id: contract_ids[i].clone(),
                encoded_selector: selectors[i],
                encoded_args: args[i].clone(),
                call_parameters: CallParameters::new(i as u64, asset_ids[i], i as u64),
                compute_custom_input_offset: i == 1,
                variable_outputs: vec![],
                external_contracts: vec![],
                output_param: ParamType::Unit,
                is_payable: false,
                custom_assets: Default::default(),
            })
            .collect();

        // Act
        let (script_data, param_offsets) = build_script_data_from_contract_calls(&calls, 0);

        // Assert
        assert_eq!(param_offsets.len(), NUM_CALLS);
        for (idx, offsets) in param_offsets.iter().enumerate() {
            let asset_id = script_data
                [offsets.asset_id_offset..offsets.asset_id_offset + AssetId::LEN]
                .to_vec();
            assert_eq!(asset_id, asset_ids[idx].to_vec());

            let amount =
                script_data[offsets.amount_offset..offsets.amount_offset + WORD_SIZE].to_vec();
            assert_eq!(amount, idx.to_be_bytes());

            let gas_forwarded_offset = offsets.gas_forwarded_offset.expect("is set");

            let gas = script_data[gas_forwarded_offset..gas_forwarded_offset + WORD_SIZE].to_vec();
            assert_eq!(gas, idx.to_be_bytes().to_vec());

            let contract_id =
                &script_data[offsets.call_data_offset..offsets.call_data_offset + ContractId::LEN];
            let expected_contract_id = contract_ids[idx].hash();
            assert_eq!(contract_id, expected_contract_id.as_slice());

            let selector_offset = offsets.call_data_offset + ContractId::LEN;
            let selector = script_data[selector_offset..selector_offset + SELECTOR_LEN].to_vec();
            assert_eq!(selector, selectors[idx].to_vec());
        }

        // Calls 1 and 3 have their input arguments after the selector
        let call_1_arg_offset =
            param_offsets[0].call_data_offset + ContractId::LEN + SELECTOR_LEN + GAS_FORWARDED_SIZE;
        let call_1_arg = script_data[call_1_arg_offset..call_1_arg_offset + WORD_SIZE].to_vec();
        assert_eq!(call_1_arg, args[0].resolve(0));

        let call_3_arg_offset =
            param_offsets[2].call_data_offset + ContractId::LEN + SELECTOR_LEN + GAS_FORWARDED_SIZE;
        let call_3_arg = script_data[call_3_arg_offset..call_3_arg_offset + WORD_SIZE].to_vec();
        assert_eq!(call_3_arg, args[2].resolve(0));

        // Call 2 has custom inputs and custom_input_offset
        let call_2_arg_offset =
            param_offsets[1].call_data_offset + ContractId::LEN + SELECTOR_LEN + GAS_FORWARDED_SIZE;
        let custom_input_offset =
            script_data[call_2_arg_offset..call_2_arg_offset + WORD_SIZE].to_vec();
        assert_eq!(
            custom_input_offset,
            (call_2_arg_offset + WORD_SIZE).to_be_bytes()
        );

        let custom_input_offset = param_offsets[1].call_data_offset
            + ContractId::LEN
            + SELECTOR_LEN
            + GAS_FORWARDED_SIZE
            + WORD_SIZE;
        let custom_input =
            script_data[custom_input_offset..custom_input_offset + WORD_SIZE].to_vec();
        assert_eq!(custom_input, args[1].resolve(0));
    }

    #[test]
    fn contract_input_present() {
        let call = ContractCall::new_with_random_id();

        let wallet = WalletUnlocked::new_random(None);

        let (inputs, _) =
            get_transaction_inputs_outputs(slice::from_ref(&call), Default::default(), &wallet);

        assert_eq!(
            inputs,
            vec![Input::contract(
                UtxoId::new(Bytes32::zeroed(), 0),
                Bytes32::zeroed(),
                Bytes32::zeroed(),
                TxPointer::default(),
                call.contract_id.into(),
            )]
        );
    }

    #[test]
    fn contract_input_is_not_duplicated() {
        let call = ContractCall::new_with_random_id();
        let call_w_same_contract =
            ContractCall::new_with_random_id().with_contract_id(call.contract_id.clone());

        let wallet = WalletUnlocked::new_random(None);

        let calls = [call, call_w_same_contract];

        let (inputs, _) = get_transaction_inputs_outputs(&calls, Default::default(), &wallet);

        assert_eq!(
            inputs,
            vec![Input::contract(
                UtxoId::new(Bytes32::zeroed(), 0),
                Bytes32::zeroed(),
                Bytes32::zeroed(),
                TxPointer::default(),
                calls[0].contract_id.clone().into(),
            )]
        );
    }

    #[test]
    fn contract_output_present() {
        let call = ContractCall::new_with_random_id();

        let wallet = WalletUnlocked::new_random(None);

        let (_, outputs) = get_transaction_inputs_outputs(&[call], Default::default(), &wallet);

        assert_eq!(
            outputs,
            vec![Output::contract(0, Bytes32::zeroed(), Bytes32::zeroed())]
        );
    }

    #[test]
    fn external_contract_input_present() {
        // given
        let external_contract_id = random_bech32_contract_id();
        let call = ContractCall::new_with_random_id()
            .with_external_contracts(vec![external_contract_id.clone()]);

        let wallet = WalletUnlocked::new_random(None);

        // when
        let (inputs, _) =
            get_transaction_inputs_outputs(slice::from_ref(&call), Default::default(), &wallet);

        // then
        let mut expected_contract_ids: HashSet<ContractId> =
            [call.contract_id.into(), external_contract_id.into()].into();

        for (index, input) in inputs.into_iter().enumerate() {
            match input {
                Input::Contract {
                    utxo_id,
                    balance_root,
                    state_root,
                    tx_pointer,
                    contract_id,
                } => {
                    assert_eq!(utxo_id, UtxoId::new(Bytes32::zeroed(), index as u8));
                    assert_eq!(balance_root, Bytes32::zeroed());
                    assert_eq!(state_root, Bytes32::zeroed());
                    assert_eq!(tx_pointer, TxPointer::default());
                    assert!(expected_contract_ids.contains(&contract_id));
                    expected_contract_ids.remove(&contract_id);
                }
                _ => {
                    panic!("Expected only inputs of type Input::Contract");
                }
            }
        }
    }

    #[test]
    fn external_contract_output_present() {
        // given
        let external_contract_id = random_bech32_contract_id();
        let call =
            ContractCall::new_with_random_id().with_external_contracts(vec![external_contract_id]);

        let wallet = WalletUnlocked::new_random(None);

        // when
        let (_, outputs) = get_transaction_inputs_outputs(&[call], Default::default(), &wallet);

        // then
        let expected_outputs = (0..=1)
            .map(|i| Output::contract(i, Bytes32::zeroed(), Bytes32::zeroed()))
            .collect::<Vec<_>>();

        assert_eq!(outputs, expected_outputs);
    }

    #[test]
    fn change_per_asset_id_added() {
        // given
        let asset_ids = [AssetId::default(), AssetId::from([1; 32])];

        let coins = asset_ids
            .into_iter()
            .map(|asset_id| {
                let coin = CoinType::Coin(Coin {
                    amount: 100,
                    block_created: 0u32,
                    asset_id,
                    utxo_id: Default::default(),
                    maturity: 0u32,
                    owner: Default::default(),
                    status: CoinStatus::Unspent,
                });
                Input::resource_signed(coin)
            })
            .collect();
        let call = ContractCall::new_with_random_id();

        let wallet = WalletUnlocked::new_random(None);

        // when
        let (_, outputs) = get_transaction_inputs_outputs(&[call], coins, &wallet);

        // then
        let change_outputs: HashSet<Output> = outputs[1..].iter().cloned().collect();

        let expected_change_outputs = asset_ids
            .into_iter()
            .map(|asset_id| Output::Change {
                to: wallet.address().into(),
                amount: 0,
                asset_id,
            })
            .collect();

        assert_eq!(change_outputs, expected_change_outputs);
    }

    #[test]
    fn variable_outputs_appended_to_outputs() {
        // given
        let variable_outputs = [100, 200].map(|amount| {
            Output::variable(random_bech32_addr().into(), amount, Default::default())
        });

        let calls = variable_outputs
            .iter()
            .cloned()
            .map(|variable_output| {
                ContractCall::new_with_random_id().with_variable_outputs(vec![variable_output])
            })
            .collect::<Vec<_>>();

        let wallet = WalletUnlocked::new_random(None);

        // when
        let (_, outputs) = get_transaction_inputs_outputs(&calls, Default::default(), &wallet);

        // then
        let actual_variable_outputs: HashSet<Output> = outputs[2..].iter().cloned().collect();
        let expected_outputs: HashSet<Output> = variable_outputs.into();

        assert_eq!(expected_outputs, actual_variable_outputs);
    }

    #[test]
    fn will_collate_same_asset_ids() {
        let asset_id_1 = AssetId::from([1; 32]);
        let asset_id_2 = AssetId::from([2; 32]);

        let calls = [
            (asset_id_1, 100),
            (asset_id_2, 200),
            (asset_id_1, 300),
            (asset_id_2, 400),
        ]
        .map(|(asset_id, amount)| {
            CallParameters::default()
                .with_amount(amount)
                .with_asset_id(asset_id)
        })
        .map(|call_parameters| {
            ContractCall::new_with_random_id().with_call_parameters(call_parameters)
        });

        let asset_id_amounts = calculate_required_asset_amounts(&calls);

        let expected_asset_id_amounts = [(asset_id_1, 400), (asset_id_2, 600)].into();

        assert_eq!(
            asset_id_amounts.into_iter().collect::<HashSet<_>>(),
            expected_asset_id_amounts
        )
    }
}<|MERGE_RESOLUTION|>--- conflicted
+++ resolved
@@ -365,12 +365,8 @@
                 return Ok(vec![]);
             };
 
-<<<<<<< HEAD
-            let ptr_offset = (param_type.compute_encoding_width()? - 3) as u16;
-=======
             let ptr_offset =
-                (param_type.compute_encoding_width() - heap_type.compute_encoding_width()) as u16;
->>>>>>> 7534c128
+                (param_type.compute_encoding_width()? - heap_type.compute_encoding_width()?) as u16;
 
             Ok([
                 vec![
