--- conflicted
+++ resolved
@@ -345,11 +345,8 @@
                 external_contracts: Default::default(),
                 output_param: ParamType::Unit,
                 message_outputs: None,
-<<<<<<< HEAD
                 is_payable: false,
-=======
                 custom_assets: Default::default(),
->>>>>>> 42d1c89e
             }
         }
     }
@@ -403,11 +400,8 @@
                 message_outputs: None,
                 external_contracts: vec![],
                 output_param: ParamType::Unit,
-<<<<<<< HEAD
                 is_payable: false,
-=======
                 custom_assets: Default::default(),
->>>>>>> 42d1c89e
             })
             .collect();
 
