--- conflicted
+++ resolved
@@ -409,14 +409,7 @@
 mod test {
     use std::slice;
 
-<<<<<<< HEAD
     use fuels_accounts::wallet::WalletUnlocked;
-    use fuels_core::abi_encoder::ABIEncoder;
-    use fuels_types::coin::CoinStatus;
-    use fuels_types::{
-        bech32::Bech32ContractId, coin::Coin, coin_type::CoinType, param_types::ParamType, Token,
-=======
-    use fuels_accounts::WalletUnlocked;
     use fuels_core::{
         codec::ABIEncoder,
         types::{
@@ -425,7 +418,6 @@
             coin_type::CoinType,
             Token,
         },
->>>>>>> 002bc8f1
     };
     use rand::Rng;
 
