--- conflicted
+++ resolved
@@ -410,21 +410,14 @@
     use std::slice;
 
     use fuels_accounts::WalletUnlocked;
-<<<<<<< HEAD
     use fuels_core::{
         codec::ABIEncoder,
         types::{
             bech32::Bech32ContractId,
             coin::{Coin, CoinStatus},
-            resource::Resource,
+            coin_type::CoinType,
             Token,
         },
-=======
-    use fuels_core::abi_encoder::ABIEncoder;
-    use fuels_types::coin::CoinStatus;
-    use fuels_types::{
-        bech32::Bech32ContractId, coin::Coin, coin_type::CoinType, param_types::ParamType, Token,
->>>>>>> bd258b2e
     };
     use rand::Rng;
 
