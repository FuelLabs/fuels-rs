--- conflicted
+++ resolved
@@ -158,18 +158,8 @@
                 call_opcode_params.gas_forwarded_offset = Some(0);
             }
 
-<<<<<<< HEAD
-            let param_type = if c.output_param.is_vm_heap_type() {
-                ParamType::Vector(Box::from(ParamType::U64))
-            } else {
-                ParamType::U64
-            };
-
-            get_single_call_instructions(&call_opcode_params, &param_type)
+            get_single_call_instructions(&call_opcode_params, &c.output_param)
                 .map(|instructions| instructions.len())
-=======
-            get_single_call_instructions(&call_opcode_params, &c.output_param).len()
->>>>>>> f51e76fa
         })
         .process_results(|c| c.sum())
 }
@@ -362,46 +352,22 @@
         None => instructions.push(op::call(0x10, 0x11, 0x12, RegId::CGAS)),
     };
 
-<<<<<<< HEAD
-    // The instructions are different if you want to return data that was on the heap
-    if let Some(inner_type_byte_size) = output_param_type.heap_inner_element_size()? {
-        instructions.extend([
-            // The RET register contains the pointer address of the `CALL` return (a stack
-            // address).
-            // The RETL register contains the length of the `CALL` return (=24 because the
-            // Vec/Bytes/String struct takes 3 WORDs).
-            // We don't actually need it unless the Vec/Bytes/String struct encoding changes in the
-            // compiler.
-            // Load the word located at the address contained in RET, it's a word that
-            // translates to a heap address. 0x15 is a free register.
-            op::lw(0x15, RegId::RET, 0),
-            // We know a Vec/Bytes/String struct has its third WORD contain the length of the
-            // underlying vector, so use a 2 offset to store the length in 0x16, which is a free
-            // register.
-            op::lw(0x16, RegId::RET, 2),
-            // The in-memory size of the type is (in-memory size of the inner type) * length
-            op::muli(0x16, 0x16, inner_type_byte_size as u16),
-            op::retd(0x15, 0x16),
-        ]);
-    }
-=======
-    instructions.extend(extract_heap_data(output_param_type));
->>>>>>> f51e76fa
+    instructions.extend(extract_heap_data(output_param_type)?);
 
     #[allow(clippy::iter_cloned_collect)]
     Ok(instructions.into_iter().collect::<Vec<u8>>())
 }
 
-fn extract_heap_data(param_type: &ParamType) -> Vec<fuel_asm::Instruction> {
+fn extract_heap_data(param_type: &ParamType) -> Result<Vec<fuel_asm::Instruction>> {
     match param_type {
         ParamType::Enum { variants, .. } => {
             let Some((discriminant, heap_type)) = variants.heap_type_variant() else {
-                return vec![];
+                return Ok(vec![]);
             };
 
-            let ptr_offset = (param_type.compute_encoding_width() - 3) as u16;
-
-            [
+            let ptr_offset = (param_type.compute_encoding_width()? - 3) as u16;
+
+            Ok([
                 vec![
                     // All the registers 0x15-0x18 are free
                     // Load the selected discriminant to a free register
@@ -415,11 +381,11 @@
                     op::jnef(0x17, 0x18, RegId::ZERO, 3),
                 ],
                 // ================= EXECUTED IF THE DISCRIMINANT POINTS TO A HEAP TYPE
-                extract_data_receipt(ptr_offset, false, heap_type),
+                extract_data_receipt(ptr_offset, false, heap_type)?,
                 // ================= EXECUTED IF THE DISCRIMINANT DOESN'T POINT TO A HEAP TYPE
                 vec![op::retd(0x15, RegId::ZERO)],
             ]
-            .concat()
+            .concat())
         }
         _ => extract_data_receipt(0, true, param_type),
     }
@@ -429,9 +395,9 @@
     ptr_offset: u16,
     top_level_type: bool,
     param_type: &ParamType,
-) -> Vec<fuel_asm::Instruction> {
-    let Some(inner_type_byte_size) = param_type.heap_inner_element_size(top_level_type) else {
-        return vec![];
+) -> Result<Vec<fuel_asm::Instruction>> {
+    let Some(inner_type_byte_size) = param_type.heap_inner_element_size(top_level_type)? else {
+        return Ok(vec![]);
     };
 
     let len_offset = match (top_level_type, param_type) {
@@ -441,12 +407,12 @@
         _ => 2,
     };
 
-    vec![
+    Ok(vec![
         op::lw(0x15, RegId::RET, ptr_offset),
         op::lw(0x16, RegId::RET, ptr_offset + len_offset),
         op::muli(0x16, 0x16, inner_type_byte_size as u16),
         op::retd(0x15, 0x16),
-    ]
+    ])
 }
 
 /// Returns the assets and contracts that will be consumed ([`Input`]s)
