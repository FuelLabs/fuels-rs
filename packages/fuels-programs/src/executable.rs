use fuels_core::{
    types::{
        errors::Result,
        transaction_builders::{Blob, BlobTransactionBuilder},
    },
    Configurables,
};

use crate::assembly::script_and_predicate_loader::{
    extract_data_offset, has_configurables_section_offset,
};
use crate::{
    assembly::script_and_predicate_loader::{extract_configurables_offset, LoaderCode},
    DEFAULT_MAX_FEE_ESTIMATION_TOLERANCE,
};

/// This struct represents a standard executable with its associated bytecode and configurables.
#[derive(Debug, Clone, PartialEq)]
pub struct Regular {
    code: Vec<u8>,
    configurables: Configurables,
}

impl Regular {
    pub fn new(code: Vec<u8>, configurables: Configurables) -> Self {
        Self {
            code,
            configurables,
        }
    }
}

/// Used to transform Script or Predicate code into a loader variant, where the code is uploaded as
/// a blob and the binary itself is substituted with code that will load the blob code and apply
/// the given configurables to the Script/Predicate.
#[derive(Debug, Clone, PartialEq)]
pub struct Executable<State> {
    state: State,
}

impl Executable<Regular> {
    pub fn from_bytes(code: Vec<u8>) -> Self {
        Executable {
            state: Regular::new(code, Default::default()),
        }
    }

    /// Loads an `Executable<Regular>` from a file at the given path.
    ///
    /// # Parameters
    ///
    /// - `path`: The file path to load the executable from.
    ///
    /// # Returns
    ///
    /// A `Result` containing the `Executable<Regular>` or an error if loading fails.
    pub fn load_from(path: &str) -> Result<Executable<Regular>> {
        let code = std::fs::read(path)?;

        Ok(Executable {
            state: Regular::new(code, Default::default()),
        })
    }

    pub fn with_configurables(self, configurables: impl Into<Configurables>) -> Self {
        Executable {
            state: Regular {
                configurables: configurables.into(),
                ..self.state
            },
        }
    }

    pub fn data_offset_in_code(&self) -> Result<usize> {
        extract_data_offset(&self.state.code)
    }

    pub fn configurables_offset_in_code(&self) -> Result<Option<usize>> {
        if has_configurables_section_offset(&self.state.code)? {
            Ok(Some(extract_configurables_offset(&self.state.code)?))
        } else {
            Ok(None)
        }
    }

    /// Returns the code of the executable with configurables applied.
    ///
    /// # Returns
    ///
    /// The bytecode of the executable with configurables updated.
    pub fn code(&self) -> Result<Vec<u8>> {
        let mut code = self.state.code.clone();
        self.state.configurables.update_constants_in(&mut code)?;

        Ok(code)
    }

    /// Converts the `Executable<Regular>` into an `Executable<Loader>`.
    ///
    /// # Returns
    ///
    /// A `Result` containing the `Executable<Loader>` or an error if loader code cannot be
    /// generated for the given binary.
    pub fn convert_to_loader(self) -> Result<Executable<Loader>> {
        validate_loader_can_be_made_from_code(
            self.state.code.clone(),
            self.state.configurables.clone(),
        )?;

        Ok(Executable {
            state: Loader {
                code: self.state.code,
                configurables: self.state.configurables,
            },
        })
    }
}

pub struct Loader {
    code: Vec<u8>,
    configurables: Configurables,
}

impl Executable<Loader> {
    pub fn with_configurables(self, configurables: impl Into<Configurables>) -> Self {
        Executable {
            state: Loader {
                configurables: configurables.into(),
                ..self.state
            },
        }
    }

    #[deprecated(note = "Use `configurables_offset_in_code` instead")]
<<<<<<< HEAD
    pub fn data_offset_in_code(&self) -> Result<usize> {
        Ok(self.loader_code()?.data_section_offset())

    pub fn configurables_offset_in_code(&self) -> Result<usize> {
        self.loader_code()?.configurables_section_offset()
=======
    pub fn data_offset_in_code(&self) -> usize {
        self.loader_code().configurables_section_offset()
    }

    pub fn configurables_offset_in_code(&self) -> usize {
        self.loader_code().configurables_section_offset()
>>>>>>> 6ac963b8
    }

    fn loader_code(&self) -> Result<LoaderCode> {
        let mut code = self.state.code.clone();

        self.state.configurables.update_constants_in(&mut code)?;

        LoaderCode::from_normal_binary(code)
    }

    /// Returns the code of the loader executable with configurables applied.
    pub fn code(&self) -> Result<Vec<u8>> {
        Ok(self.loader_code()?.as_bytes().to_vec())
    }

    /// A Blob containing the original executable code minus the data section.
    pub fn blob(&self) -> Blob {
        // we don't apply configurables because they touch the data section which isn't part of the
        // blob
        LoaderCode::extract_blob(&self.state.code)
            .expect("checked before turning into a Executable<Loader>")
    }

    /// Uploads a blob containing the original executable code minus the data section.
    pub async fn upload_blob(&self, account: impl fuels_accounts::Account) -> Result<()> {
        let blob = self.blob();
        let provider = account.try_provider()?;

        if provider.blob_exists(blob.id()).await? {
            return Ok(());
        }

        let mut tb = BlobTransactionBuilder::default()
            .with_blob(self.blob())
            .with_max_fee_estimation_tolerance(DEFAULT_MAX_FEE_ESTIMATION_TOLERANCE);

        account.adjust_for_fee(&mut tb, 0).await?;

        account.add_witnesses(&mut tb)?;

        let tx = tb.build(provider).await?;

        provider
            .send_transaction_and_await_commit(tx)
            .await?
            .check(None)?;

        Ok(())
    }
}

fn validate_loader_can_be_made_from_code(
    mut code: Vec<u8>,
    configurables: Configurables,
) -> Result<()> {
    configurables.update_constants_in(&mut code)?;

    let _ = LoaderCode::from_normal_binary(code)?;

    Ok(())
}

#[cfg(test)]
mod tests {
    use super::*;
    use fuels_core::Configurables;
    use std::io::Write;
    use tempfile::NamedTempFile;

    fn legacy_indicating_instruction() -> Vec<u8> {
        fuel_asm::op::jmpf(0x0, 0x02).to_bytes().to_vec()
    }

    #[test]
    fn test_executable_regular_from_bytes() {
        // Given: Some bytecode
        let code = vec![1u8, 2, 3, 4];

        // When: Creating an Executable<Regular> from bytes
        let executable = Executable::<Regular>::from_bytes(code.clone());

        // Then: The executable should have the given code and default configurables
        assert_eq!(executable.state.code, code);
        assert_eq!(executable.state.configurables, Default::default());
    }

    #[test]
    fn test_executable_regular_load_from() {
        // Given: A temporary file containing some bytecode
        let code = vec![5u8, 6, 7, 8];
        let mut temp_file = NamedTempFile::new().expect("Failed to create temp file");
        temp_file
            .write_all(&code)
            .expect("Failed to write to temp file");
        let path = temp_file.path().to_str().unwrap();

        // When: Loading an Executable<Regular> from the file
        let executable_result = Executable::<Regular>::load_from(path);

        // Then: The executable should be created successfully with the correct code
        assert!(executable_result.is_ok());
        let executable = executable_result.unwrap();
        assert_eq!(executable.state.code, code);
        assert_eq!(executable.state.configurables, Default::default());
    }

    #[test]
    fn test_executable_regular_load_from_invalid_path() {
        // Given: An invalid file path
        let invalid_path = "/nonexistent/path/to/file";

        // When: Attempting to load an Executable<Regular> from the invalid path
        let executable_result = Executable::<Regular>::load_from(invalid_path);

        // Then: The operation should fail with an error
        assert!(executable_result.is_err());
    }

    #[test]
    fn test_executable_regular_with_configurables() {
        // Given: An Executable<Regular> and some configurables
        let code = vec![1u8, 2, 3, 4];
        let executable = Executable::<Regular>::from_bytes(code);
        let configurables = Configurables::new(vec![(2, vec![1])], vec![]);

        // When: Setting new configurables
        let new_executable = executable.with_configurables(configurables.clone());

        // Then: The executable should have the new configurables
        assert_eq!(new_executable.state.configurables, configurables);
    }

    #[test]
    fn test_executable_regular_code() {
        // Given: An Executable<Regular> with some code and configurables
        let code = vec![1u8, 2, 3, 4];
        let configurables = Configurables::new(vec![(1, vec![1])], vec![]);
        let executable =
            Executable::<Regular>::from_bytes(code.clone()).with_configurables(configurables);

        // When: Retrieving the code after applying configurables
        let modified_code = executable.code().unwrap();

        assert_eq!(modified_code, vec![1, 1, 3, 4]);
    }

    #[test]
    fn test_loader_extracts_code_and_data_section_legacy_format() {
        let padding = vec![0; 4];
        let jmpf = legacy_indicating_instruction();
        let data_offset = 28u64.to_be_bytes().to_vec();
        let remaining_padding = vec![0; 8];
        let some_random_instruction = vec![1, 2, 3, 4];
        let data_section = vec![5, 6, 7, 8];

        let code = [
            padding.clone(),
            jmpf.clone(),
            data_offset.clone(),
            remaining_padding.clone(),
            some_random_instruction.clone(),
            data_section.clone(),
        ]
        .concat();

        let executable = Executable::<Regular>::from_bytes(code.clone());

        let loader = executable.convert_to_loader().unwrap();

        let blob = loader.blob();
        let data_stripped_code = [
            padding,
            jmpf.clone(),
            data_offset,
            remaining_padding.clone(),
            some_random_instruction,
        ]
        .concat();
        assert_eq!(blob.as_ref(), data_stripped_code);

        // And: Loader code should match expected binary
<<<<<<< HEAD
        let loader_code = loader.code().unwrap();

=======
        let loader_code = loader.code();

        assert_eq!(
            loader_code,
            LoaderCode::from_normal_binary(code).unwrap().as_bytes()
        );
    }

    #[test]
    fn test_loader_extracts_code_and_configurable_section_new_format() {
        let padding = vec![0; 4];
        let jmpf = legacy_indicating_instruction();
        let data_offset = 28u64.to_be_bytes().to_vec();
        let configurable_offset = vec![0; 8];
        let data_section = vec![5, 6, 7, 8];
        let configurable_section = vec![9, 9, 9, 9];

        let code = [
            padding.clone(),
            jmpf.clone(),
            data_offset.clone(),
            configurable_offset.clone(),
            data_section.clone(),
            configurable_section,
        ]
        .concat();

        let executable = Executable::<Regular>::from_bytes(code.clone());

        let loader = executable.convert_to_loader().unwrap();

        let blob = loader.blob();
        let configurable_stripped_code = [
            padding,
            jmpf,
            data_offset,
            configurable_offset,
            data_section,
        ]
        .concat();
        assert_eq!(blob.as_ref(), configurable_stripped_code);

        // And: Loader code should match expected binary
        let loader_code = loader.code();
>>>>>>> 6ac963b8
        assert_eq!(
            loader_code,
            LoaderCode::from_normal_binary(code).unwrap().as_bytes()
        );
<<<<<<< HEAD
    }

    #[test]
    fn test_loader_extracts_code_and_configurable_section_new_format() {
        let padding = vec![0; 4];
        let jmpf = legacy_indicating_instruction();
        let data_offset = 28u64.to_be_bytes().to_vec();
        let configurable_offset = vec![0; 8];
        let data_section = vec![5, 6, 7, 8];
        let configurable_section = vec![9, 9, 9, 9];

        let code = [
            padding.clone(),
            jmpf.clone(),
            data_offset.clone(),
            configurable_offset.clone(),
            data_section.clone(),
            configurable_section,
        ]
        .concat();

        let executable = Executable::<Regular>::from_bytes(code.clone());

        let loader = executable.convert_to_loader().unwrap();

        let blob = loader.blob();
        let configurable_stripped_code = [
            padding,
            jmpf,
            data_offset,
            configurable_offset,
            data_section,
        ]
        .concat();
        assert_eq!(blob.as_ref(), configurable_stripped_code);

        // And: Loader code should match expected binary
        let loader_code = loader.code().unwrap();
        assert_eq!(
            loader_code,
            LoaderCode::from_normal_binary(code).unwrap().as_bytes()
        );
=======
>>>>>>> 6ac963b8
    }

    #[test]
    fn test_executable_regular_convert_to_loader_with_invalid_code() {
        // Given: An Executable<Regular> with invalid code (too short)
        let code = vec![1u8, 2]; // Insufficient length for a valid data offset
        let executable = Executable::<Regular>::from_bytes(code);

        // When: Attempting to convert to a loader
        let result = executable.convert_to_loader();

        // Then: The conversion should fail with an error
        assert!(result.is_err());
    }

    #[test]
    fn executable_with_no_data_section() {
        // to skip over the first 2 half words and skip over the offset itself, basically stating
        // that there is no data section
        let data_section_offset = 16u64;

        let jmpf = legacy_indicating_instruction();
        let mut initial_bytes = vec![0; 16];
        initial_bytes[4..8].copy_from_slice(&jmpf);

        let code = [initial_bytes, data_section_offset.to_be_bytes().to_vec()].concat();

        Executable::from_bytes(code).convert_to_loader().unwrap();
    }
}<|MERGE_RESOLUTION|>--- conflicted
+++ resolved
@@ -132,20 +132,12 @@
     }
 
     #[deprecated(note = "Use `configurables_offset_in_code` instead")]
-<<<<<<< HEAD
     pub fn data_offset_in_code(&self) -> Result<usize> {
-        Ok(self.loader_code()?.data_section_offset())
+        Ok(self.loader_code()?.configurables_section_offset())
+    }
 
     pub fn configurables_offset_in_code(&self) -> Result<usize> {
-        self.loader_code()?.configurables_section_offset()
-=======
-    pub fn data_offset_in_code(&self) -> usize {
-        self.loader_code().configurables_section_offset()
-    }
-
-    pub fn configurables_offset_in_code(&self) -> usize {
-        self.loader_code().configurables_section_offset()
->>>>>>> 6ac963b8
+        Ok(self.loader_code()?.configurables_section_offset())
     }
 
     fn loader_code(&self) -> Result<LoaderCode> {
@@ -327,11 +319,7 @@
         assert_eq!(blob.as_ref(), data_stripped_code);
 
         // And: Loader code should match expected binary
-<<<<<<< HEAD
         let loader_code = loader.code().unwrap();
-
-=======
-        let loader_code = loader.code();
 
         assert_eq!(
             loader_code,
@@ -374,57 +362,11 @@
         assert_eq!(blob.as_ref(), configurable_stripped_code);
 
         // And: Loader code should match expected binary
-        let loader_code = loader.code();
->>>>>>> 6ac963b8
-        assert_eq!(
-            loader_code,
-            LoaderCode::from_normal_binary(code).unwrap().as_bytes()
-        );
-<<<<<<< HEAD
-    }
-
-    #[test]
-    fn test_loader_extracts_code_and_configurable_section_new_format() {
-        let padding = vec![0; 4];
-        let jmpf = legacy_indicating_instruction();
-        let data_offset = 28u64.to_be_bytes().to_vec();
-        let configurable_offset = vec![0; 8];
-        let data_section = vec![5, 6, 7, 8];
-        let configurable_section = vec![9, 9, 9, 9];
-
-        let code = [
-            padding.clone(),
-            jmpf.clone(),
-            data_offset.clone(),
-            configurable_offset.clone(),
-            data_section.clone(),
-            configurable_section,
-        ]
-        .concat();
-
-        let executable = Executable::<Regular>::from_bytes(code.clone());
-
-        let loader = executable.convert_to_loader().unwrap();
-
-        let blob = loader.blob();
-        let configurable_stripped_code = [
-            padding,
-            jmpf,
-            data_offset,
-            configurable_offset,
-            data_section,
-        ]
-        .concat();
-        assert_eq!(blob.as_ref(), configurable_stripped_code);
-
-        // And: Loader code should match expected binary
         let loader_code = loader.code().unwrap();
         assert_eq!(
             loader_code,
             LoaderCode::from_normal_binary(code).unwrap().as_bytes()
         );
-=======
->>>>>>> 6ac963b8
     }
 
     #[test]
