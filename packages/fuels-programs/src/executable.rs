--- conflicted
+++ resolved
@@ -1,9 +1,4 @@
 use fuels_core::{
-<<<<<<< HEAD
-    constants::WORD_SIZE,
-    offsets::extract_data_offset,
-=======
->>>>>>> 6e1b2c9d
     types::{
         errors::Result,
         transaction_builders::{Blob, BlobTransactionBuilder},
@@ -123,41 +118,21 @@
         }
     }
 
-<<<<<<< HEAD
     pub fn data_offset_in_code(&self) -> Result<usize> {
-        Ok(self.code_with_offset()?.1)
-    }
-
-    fn code_with_offset(&self) -> Result<(Vec<u8>, usize)> {
-=======
-    pub fn data_offset_in_code(&self) -> usize {
-        self.loader_code().data_section_offset()
-    }
-
-    fn loader_code(&self) -> LoaderCode {
->>>>>>> 6e1b2c9d
+        Ok(self.loader_code()?.data_section_offset())
+    }
+
+    fn loader_code(&self) -> Result<LoaderCode> {
         let mut code = self.state.code.clone();
 
         self.state.configurables.update_constants_in(&mut code)?;
 
-<<<<<<< HEAD
-        let blob_id = self.blob().id();
-
-        transform_into_configurable_loader(code, &blob_id)
+        LoaderCode::from_normal_binary(code)
     }
 
     /// Returns the code of the loader executable with configurables applied.
     pub fn code(&self) -> Result<Vec<u8>> {
-        Ok(self.code_with_offset()?.0)
-=======
-        LoaderCode::from_normal_binary(code)
-            .expect("checked before turning into a Executable<Loader>")
-    }
-
-    /// Returns the code of the loader executable with configurables applied.
-    pub fn code(&self) -> Vec<u8> {
-        self.loader_code().as_bytes().to_vec()
->>>>>>> 6e1b2c9d
+        Ok(self.loader_code()?.as_bytes().to_vec())
     }
 
     /// A Blob containing the original executable code minus the data section.
@@ -194,170 +169,6 @@
     }
 }
 
-<<<<<<< HEAD
-fn transform_into_configurable_loader(
-    binary: Vec<u8>,
-    blob_id: &BlobId,
-) -> Result<(Vec<u8>, usize)> {
-    // The final code is going to have this structure (if the data section is non-empty):
-    // 1. loader instructions
-    // 2. blob id
-    // 3. length_of_data_section
-    // 4. the data_section (updated with configurables as needed)
-    const BLOB_ID_SIZE: u16 = 32;
-    const REG_ADDRESS_OF_DATA_AFTER_CODE: u8 = 0x10;
-    const REG_START_OF_LOADED_CODE: u8 = 0x11;
-    const REG_GENERAL_USE: u8 = 0x12;
-    let get_instructions = |num_of_instructions| {
-        // There are 3 main steps:
-        // 1. Load the blob content into memory
-        // 2. Load the data section right after the blob
-        // 3. Jump to the beginning of the memory where the blob was loaded
-        [
-            // 1. Load the blob content into memory
-            // Find the start of the hardcoded blob ID, which is located after the loader code ends.
-            op::move_(REG_ADDRESS_OF_DATA_AFTER_CODE, RegId::PC),
-            // hold the address of the blob ID.
-            op::addi(
-                REG_ADDRESS_OF_DATA_AFTER_CODE,
-                REG_ADDRESS_OF_DATA_AFTER_CODE,
-                num_of_instructions * Instruction::SIZE as u16,
-            ),
-            // The code is going to be loaded from the current value of SP onwards, save
-            // the location into REG_START_OF_LOADED_CODE so we can jump into it at the end.
-            op::move_(REG_START_OF_LOADED_CODE, RegId::SP),
-            // REG_GENERAL_USE to hold the size of the blob.
-            op::bsiz(REG_GENERAL_USE, REG_ADDRESS_OF_DATA_AFTER_CODE),
-            // Push the blob contents onto the stack.
-            op::ldc(REG_ADDRESS_OF_DATA_AFTER_CODE, 0, REG_GENERAL_USE, 1),
-            // Move on to the data section length
-            op::addi(
-                REG_ADDRESS_OF_DATA_AFTER_CODE,
-                REG_ADDRESS_OF_DATA_AFTER_CODE,
-                BLOB_ID_SIZE,
-            ),
-            // load the size of the data section into REG_GENERAL_USE
-            op::lw(REG_GENERAL_USE, REG_ADDRESS_OF_DATA_AFTER_CODE, 0),
-            // after we have read the length of the data section, we move the pointer to the actual
-            // data by skipping WORD_SIZE B.
-            op::addi(
-                REG_ADDRESS_OF_DATA_AFTER_CODE,
-                REG_ADDRESS_OF_DATA_AFTER_CODE,
-                WORD_SIZE as u16,
-            ),
-            // load the data section of the executable
-            op::ldc(REG_ADDRESS_OF_DATA_AFTER_CODE, 0, REG_GENERAL_USE, 2),
-            // Jump into the memory where the contract is loaded.
-            // What follows is called _jmp_mem by the sway compiler.
-            // Subtract the address contained in IS because jmp will add it back.
-            op::sub(
-                REG_START_OF_LOADED_CODE,
-                REG_START_OF_LOADED_CODE,
-                RegId::IS,
-            ),
-            // jmp will multiply by 4, so we need to divide to cancel that out.
-            op::divi(REG_START_OF_LOADED_CODE, REG_START_OF_LOADED_CODE, 4),
-            // Jump to the start of the contract we loaded.
-            op::jmp(REG_START_OF_LOADED_CODE),
-        ]
-    };
-
-    let get_instructions_no_data_section = |num_of_instructions| {
-        // There are 2 main steps:
-        // 1. Load the blob content into memory
-        // 2. Jump to the beginning of the memory where the blob was loaded
-        [
-            // 1. Load the blob content into memory
-            // Find the start of the hardcoded blob ID, which is located after the loader code ends.
-            op::move_(REG_ADDRESS_OF_DATA_AFTER_CODE, RegId::PC),
-            // hold the address of the blob ID.
-            op::addi(
-                REG_ADDRESS_OF_DATA_AFTER_CODE,
-                REG_ADDRESS_OF_DATA_AFTER_CODE,
-                num_of_instructions * Instruction::SIZE as u16,
-            ),
-            // The code is going to be loaded from the current value of SP onwards, save
-            // the location into REG_START_OF_LOADED_CODE so we can jump into it at the end.
-            op::move_(REG_START_OF_LOADED_CODE, RegId::SP),
-            // REG_GENERAL_USE to hold the size of the blob.
-            op::bsiz(REG_GENERAL_USE, REG_ADDRESS_OF_DATA_AFTER_CODE),
-            // Push the blob contents onto the stack.
-            op::ldc(REG_ADDRESS_OF_DATA_AFTER_CODE, 0, REG_GENERAL_USE, 1),
-            // Jump into the memory where the contract is loaded.
-            // What follows is called _jmp_mem by the sway compiler.
-            // Subtract the address contained in IS because jmp will add it back.
-            op::sub(
-                REG_START_OF_LOADED_CODE,
-                REG_START_OF_LOADED_CODE,
-                RegId::IS,
-            ),
-            // jmp will multiply by 4, so we need to divide to cancel that out.
-            op::divi(REG_START_OF_LOADED_CODE, REG_START_OF_LOADED_CODE, 4),
-            // Jump to the start of the contract we loaded.
-            op::jmp(REG_START_OF_LOADED_CODE),
-        ]
-    };
-
-    let offset = extract_data_offset(&binary)?;
-
-    if binary.len() < offset {
-        return Err(fuels_core::error!(
-            Other,
-            "data section offset is out of bounds, offset: {offset}, binary len: {}",
-            binary.len()
-        ));
-    }
-
-    let data_section = binary[offset..].to_vec();
-
-    if !data_section.is_empty() {
-        let num_of_instructions = u16::try_from(get_instructions(0).len())
-            .expect("to never have more than u16::MAX instructions");
-
-        let instruction_bytes = get_instructions(num_of_instructions)
-            .into_iter()
-            .flat_map(|instruction| instruction.to_bytes())
-            .collect_vec();
-
-        let blob_bytes = blob_id.iter().copied().collect_vec();
-
-        let original_data_section_len_encoded = u64::try_from(data_section.len())
-            .expect("data section to be less than u64::MAX")
-            .to_be_bytes();
-
-        // The data section is placed after all of the instructions, the BlobId, and the number representing
-        // how big the data section is.
-        let new_data_section_offset =
-            instruction_bytes.len() + blob_bytes.len() + original_data_section_len_encoded.len();
-
-        let code = instruction_bytes
-            .into_iter()
-            .chain(blob_bytes)
-            .chain(original_data_section_len_encoded)
-            .chain(data_section)
-            .collect();
-
-        Ok((code, new_data_section_offset))
-    } else {
-        let num_of_instructions = u16::try_from(get_instructions_no_data_section(0).len())
-            .expect("to never have more than u16::MAX instructions");
-
-        let instruction_bytes = get_instructions_no_data_section(num_of_instructions)
-            .into_iter()
-            .flat_map(|instruction| instruction.to_bytes());
-
-        let blob_bytes = blob_id.iter().copied();
-
-        let code = instruction_bytes.chain(blob_bytes).collect_vec();
-        // there is no data section, so we point the offset to the end of the file
-        let new_data_section_offset = code.len();
-
-        Ok((code, new_data_section_offset))
-    }
-}
-
-=======
->>>>>>> 6e1b2c9d
 fn validate_loader_can_be_made_from_code(
     mut code: Vec<u8>,
     configurables: Configurables,
@@ -472,12 +283,7 @@
         let data_stripped_code = [padding, offset, some_random_instruction].concat();
         assert_eq!(blob.as_ref(), data_stripped_code);
 
-<<<<<<< HEAD
         let loader_code = loader.code().unwrap();
-        let blob_id = blob.id();
-=======
-        let loader_code = loader.code();
->>>>>>> 6e1b2c9d
         assert_eq!(
             loader_code,
             LoaderCode::from_normal_binary(code).unwrap().as_bytes()
