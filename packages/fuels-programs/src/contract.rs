--- conflicted
+++ resolved
@@ -1,27 +1,9 @@
 mod storage;
 
-<<<<<<< HEAD
-use std::{
-    fmt::Debug,
-    fs,
-    path::{self, Path, PathBuf},
-};
+use std::fmt::Debug;
 
 use fuel_tx::{Bytes32, Contract as FuelContract, ContractId, Salt, StorageSlot};
-use fuels_accounts::Account;
-use fuels_core::types::{
-    bech32::Bech32ContractId,
-    errors::{error, Result},
-    transaction::TxPolicies,
-    transaction_builders::CreateTransactionBuilder,
-};
-pub use load::*;
 use path_clean::PathClean;
-=======
-use std::fmt::Debug;
-
-use fuel_tx::{Bytes32, Contract as FuelContract, ContractId, Salt, StorageSlot};
->>>>>>> 59617c3b
 pub use storage::*;
 
 /// Represents a contract that can be deployed either directly ([`Contract::regular`]) or through a loader [`Contract::convert_to_loader`].
@@ -50,89 +32,9 @@
         &self.storage_slots
     }
 
-<<<<<<< HEAD
-    pub fn code_root(&self) -> Bytes32 {
-        self.code_root
-    }
-
-    /// Deploys a compiled contract to a running node
-    /// To deploy a contract, you need an account with enough assets to pay for deployment.
-    /// This account will also receive the change.
-    pub async fn deploy(
-        self,
-        account: &impl Account,
-        tx_policies: TxPolicies,
-    ) -> Result<Bech32ContractId> {
-        let mut tb = CreateTransactionBuilder::prepare_contract_deployment(
-            self.binary,
-            self.contract_id,
-            self.state_root,
-            self.salt,
-            self.storage_slots,
-            tx_policies,
-        )
-        .with_max_fee_estimation_tolerance(0.05);
-
-        account.add_witnesses(&mut tb)?;
-        account.adjust_for_fee(&mut tb, 0).await?;
-
-        let provider = account.try_provider()?;
-
-        let tx = tb.build(provider).await?;
-
-        provider
-            .send_transaction_and_await_commit(tx)
-            .await?
-            .check(None)?;
-
-        Ok(self.contract_id.into())
-    }
-
-    pub fn load_from(binary_filepath: impl AsRef<Path>, config: LoadConfiguration) -> Result<Self> {
-        let clean_binary_filepath = binary_filepath.as_ref().clean();
-        let absolute_binary_filepath = path::absolute(&clean_binary_filepath).map_err(|e| {
-            std::io::Error::new(
-                e.kind(),
-                format!("failed to canonicalize path: {clean_binary_filepath:?}: {e}"),
-            )
-        })?;
-        validate_path_and_extension(absolute_binary_filepath.as_ref(), "bin")?;
-
-        let mut binary = fs::read(&absolute_binary_filepath).map_err(|e| {
-            std::io::Error::new(
-                e.kind(),
-                format!("failed to read binary: {absolute_binary_filepath:?}: {e}"),
-            )
-        })?;
-
-        config.configurables.update_constants_in(&mut binary);
-
-        let storage_slots =
-            Self::determine_storage_slots(config.storage, &absolute_binary_filepath)?;
-
-        Ok(Self::new(binary, config.salt, storage_slots))
-    }
-
-    fn determine_storage_slots(
-        storage_config: StorageConfiguration,
-        binary_filepath: &Path,
-    ) -> Result<Vec<StorageSlot>> {
-        let autoload_enabled = storage_config.autoload_enabled();
-        let user_overrides = storage_config.into_slots().collect::<Vec<_>>();
-        let slots = if autoload_enabled {
-            let mut slots = autoload_storage_slots(binary_filepath)?;
-            slots.add_overrides(user_overrides);
-            slots.into_iter().collect()
-        } else {
-            user_overrides
-        };
-
-        Ok(slots)
-=======
     pub fn with_storage_slots(mut self, storage_slots: Vec<StorageSlot>) -> Self {
         self.storage_slots = storage_slots;
         self
->>>>>>> 59617c3b
     }
 }
 
