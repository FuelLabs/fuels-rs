use std::any::Any;
use std::{
    collections::{HashMap, HashSet},
    fmt::Debug,
    fs,
    marker::PhantomData,
    panic,
    path::Path,
    str::FromStr,
};

use fuel_tx::{
    Address, AssetId, Bytes32, Contract as FuelContract, ContractId, Create, FormatValidityChecks,
    Output, Receipt, Salt, StorageSlot, Transaction,
};
use fuel_vm::fuel_asm::PanicReason;
use fuels_core::{
    abi_decoder::ABIDecoder,
    abi_encoder::{ABIEncoder, UnresolvedBytes},
    constants::FAILED_TRANSFER_TO_ADDRESS_SIGNAL,
    parameters::{CallParameters, StorageConfiguration, TxParameters},
};
use fuels_signers::{
    provider::{Provider, TransactionCost},
    Account, PayFee, Signer, WalletUnlocked,
};
use fuels_types::errors::Error::{ProviderError, WalletError};
use fuels_types::{
    bech32::{Bech32Address, Bech32ContractId},
    errors::{error, Error, Result},
    param_types::{ParamType, ReturnLocation},
    traits::{Parameterize, Tokenizable},
    Selector, Token,
};

use crate::{
    call_response::FuelCallResponse,
    execution_script::ExecutableFuelCall,
    logs::{decode_revert_error, LogDecoder},
};

/// How many times to attempt to resolve missing tx dependencies.
pub const DEFAULT_TX_DEP_ESTIMATION_ATTEMPTS: u64 = 10;

// Trait implemented by contract instances so that
// they can be passed to the `set_contracts` method
pub trait SettableContract {
    fn id(&self) -> Bech32ContractId;
    fn log_decoder(&self) -> LogDecoder;
}

/// A compiled representation of a contract.
#[derive(Debug, Clone, Default)]
pub struct CompiledContract {
    pub raw: Vec<u8>,
    pub salt: Salt,
    pub storage_slots: Vec<StorageSlot>,
}

/// [`Contract`] is a struct to interface with a contract. That includes things such as
/// compiling, deploying, and running transactions against a contract.
/// The contract has a wallet attribute, used to pay for transactions and sign them.
/// It allows doing calls without passing a wallet/signer each time.
pub struct Contract<T> {
    pub compiled_contract: CompiledContract,
    pub account: T,
}

impl<T: Account + PayFee + Clone> Contract<T> {
    pub fn new(compiled_contract: CompiledContract, account: T) -> Self {
        Self {
            compiled_contract,
            account,
        }
    }

    pub fn compute_contract_id_and_state_root(
        compiled_contract: &CompiledContract,
    ) -> (ContractId, Bytes32) {
        let fuel_contract = FuelContract::from(compiled_contract.raw.clone());
        let root = fuel_contract.root();
        let state_root = FuelContract::initial_state_root(compiled_contract.storage_slots.iter());

        let contract_id = fuel_contract.id(&compiled_contract.salt, &root, &state_root);

        (contract_id, state_root)
    }

    /// Creates an ABI call based on a function [selector](Selector) and
    /// the encoding of its call arguments, which is a slice of [`Token`]s.
    /// It returns a prepared [`ContractCall`] that can further be used to
    /// make the actual transaction.
    /// This method is the underlying implementation of the functions
    /// generated from an ABI JSON spec, i.e, this is what's generated:
    ///
    /// ```ignore
    /// quote! {
    ///     #doc
    ///     pub fn #name(&self #input) -> #result {
    ///         Contract::method_hash(#tokenized_signature, #arg)
    ///     }
    /// }
    /// ```
    ///
    /// For more details see `code_gen` in `fuels-core`.
    ///
    /// Note that this needs a wallet because the contract instance needs a wallet for the calls
    pub fn method_hash<D: Tokenizable + Parameterize + Debug>(
        provider: &Provider,
        contract_id: Bech32ContractId,
        account: &T,
        signature: Selector,
        args: &[Token],
        log_decoder: LogDecoder,
<<<<<<< HEAD
    ) -> Result<ContractCallHandler<T, D>> {
=======
        is_payable: bool,
    ) -> Result<ContractCallHandler<D>> {
>>>>>>> 1eebf81b
        let encoded_selector = signature;

        let tx_parameters = TxParameters::default();
        let call_parameters = CallParameters::default();

        let compute_custom_input_offset = Contract::<T>::should_compute_custom_input_offset(args);

        let unresolved_bytes = ABIEncoder::encode(args)?;

        let contract_call = ContractCall {
            contract_id,
            encoded_selector,
            encoded_args: unresolved_bytes,
            call_parameters,
            compute_custom_input_offset,
            variable_outputs: None,
            message_outputs: None,
            external_contracts: vec![],
            output_param: D::param_type(),
            is_payable,
            custom_assets: Default::default(),
        };

        Ok(ContractCallHandler {
            contract_call,
            tx_parameters,
            account: account.clone(),
            provider: provider.clone(),
            datatype: PhantomData,
            log_decoder,
        })
    }

    // If the data passed into the contract method is an integer or a
    // boolean, then the data itself should be passed. Otherwise, it
    // should simply pass a pointer to the data in memory.
    fn should_compute_custom_input_offset(args: &[Token]) -> bool {
        args.len() > 1
            || args.iter().any(|t| {
                matches!(
                    t,
                    Token::String(_)
                        | Token::Struct(_)
                        | Token::Enum(_)
                        | Token::B256(_)
                        | Token::Tuple(_)
                        | Token::Array(_)
                        | Token::Byte(_)
                        | Token::Vector(_)
                )
            })
    }

    /// Loads a compiled contract and deploys it to a running node
    pub async fn deploy(
        binary_filepath: &str,
        wallet: &T,
        params: TxParameters,
        storage_configuration: StorageConfiguration,
    ) -> Result<Bech32ContractId> {
        let mut compiled_contract =
            Contract::<T>::load_contract(binary_filepath, &storage_configuration.storage_path)?;

        Self::merge_storage_vectors(&storage_configuration, &mut compiled_contract);

        Self::deploy_loaded(&(compiled_contract), wallet, params).await
    }

    /// Loads a compiled contract with salt and deploys it to a running node
    pub async fn deploy_with_parameters(
        binary_filepath: &str,
        wallet: &T,
        params: TxParameters,
        storage_configuration: StorageConfiguration,
        salt: Salt,
    ) -> Result<Bech32ContractId> {
        let mut compiled_contract = Contract::<T>::load_contract_with_parameters(
            binary_filepath,
            &storage_configuration.storage_path,
            salt,
        )?;

        Self::merge_storage_vectors(&storage_configuration, &mut compiled_contract);

        Self::deploy_loaded(&(compiled_contract), wallet, params).await
    }

    fn merge_storage_vectors(
        storage_configuration: &StorageConfiguration,
        compiled_contract: &mut CompiledContract,
    ) {
        match &storage_configuration.manual_storage_vec {
            Some(storage) if !storage.is_empty() => {
                compiled_contract.storage_slots =
                    Self::merge_storage_slots(storage, &compiled_contract.storage_slots);
            }
            _ => {}
        }
    }

    /// Deploys a compiled contract to a running node
    /// To deploy a contract, you need a wallet with enough assets to pay for deployment. This
    /// wallet will also receive the change.
    pub async fn deploy_loaded(
        compiled_contract: &CompiledContract,
        account: &T,
        params: TxParameters,
    ) -> Result<Bech32ContractId> {
        let (mut tx, contract_id) =
            Self::contract_deployment_transaction(compiled_contract, params).await?;

        account
            .pay_fee_resources(&mut tx, 0, 1)
            .await
            .map_err(|err| ProviderError(format!("{}", err)))?;

        let provider = Account::get_provider(account)
            .map_err(|_| error!(ProviderError, "Failed to get_provider"))?;
        let chain_info = provider.chain_info().await?;

        tx.check_without_signatures(
            chain_info.latest_block.header.height,
            &chain_info.consensus_parameters,
        )?;
        provider.send_transaction(&tx).await?;
        Ok(contract_id)
    }

    pub fn load_contract(
        binary_filepath: &str,
        storage_path: &Option<String>,
    ) -> Result<CompiledContract> {
        Self::load_contract_with_parameters(binary_filepath, storage_path, Salt::from([0u8; 32]))
    }

    pub fn load_contract_with_parameters(
        binary_filepath: &str,
        storage_path: &Option<String>,
        salt: Salt,
    ) -> Result<CompiledContract> {
        let extension = Path::new(binary_filepath)
            .extension()
            .expect("Could not extract extension from file path");
        if extension != "bin" {
            return Err(error!(
                InvalidData,
                "The file extension '{}' is not recognized. Did you mean '.bin'?",
                extension
                    .to_str()
                    .expect("Could not convert extension to &str")
            ));
        }

        let bin = std::fs::read(binary_filepath).map_err(|_| {
            error!(
                InvalidData,
                "Failed to read binary file with path '{}'", &binary_filepath
            )
        })?;

        let storage = match storage_path {
            Some(path) if Path::new(&path).exists() => Self::get_storage_vec(path),
            Some(path) if !Path::new(&path).exists() => {
                return Err(Error::InvalidData(path.to_owned()));
            }
            _ => {
                vec![]
            }
        };

        Ok(CompiledContract {
            raw: bin,
            salt,
            storage_slots: storage,
        })
    }

    fn merge_storage_slots(
        manual_storage: &[StorageSlot],
        contract_storage: &[StorageSlot],
    ) -> Vec<StorageSlot> {
        let mut return_storage: Vec<StorageSlot> = manual_storage.to_owned();
        let keys: HashSet<Bytes32> = manual_storage.iter().map(|slot| *slot.key()).collect();

        contract_storage.iter().for_each(|slot| {
            if !keys.contains(slot.key()) {
                return_storage.push(slot.clone())
            }
        });

        return_storage
    }

    /// Crafts a transaction used to deploy a contract
    pub async fn contract_deployment_transaction(
        compiled_contract: &CompiledContract,
        params: TxParameters,
    ) -> Result<(Create, Bech32ContractId)> {
        let bytecode_witness_index = 0;
        let storage_slots: Vec<StorageSlot> = compiled_contract.storage_slots.clone();
        let witnesses = vec![compiled_contract.raw.clone().into()];

        let (contract_id, state_root) = Self::compute_contract_id_and_state_root(compiled_contract);

        let outputs = vec![Output::contract_created(contract_id, state_root)];

        let tx = Transaction::create(
            params.gas_price,
            params.gas_limit,
            params.maturity,
            bytecode_witness_index,
            compiled_contract.salt,
            storage_slots,
            vec![],
            outputs,
            witnesses,
        );

        Ok((tx, contract_id.into()))
    }

    fn get_storage_vec(storage_path: &str) -> Vec<StorageSlot> {
        let mut return_storage: Vec<StorageSlot> = vec![];

        let storage_json_string = fs::read_to_string(storage_path).expect("Unable to read file");

        let storage: serde_json::Value = serde_json::from_str(storage_json_string.as_str())
            .expect("JSON was not well-formatted");

        for slot in storage.as_array().unwrap() {
            return_storage.push(StorageSlot::new(
                Bytes32::from_str(slot["key"].as_str().unwrap()).unwrap(),
                Bytes32::from_str(slot["value"].as_str().unwrap()).unwrap(),
            ));
        }

        return_storage
    }
}

#[derive(Debug)]
/// Contains all data relevant to a single contract call
pub struct ContractCall {
    pub contract_id: Bech32ContractId,
    pub encoded_args: UnresolvedBytes,
    pub encoded_selector: Selector,
    pub call_parameters: CallParameters,
    pub compute_custom_input_offset: bool,
    pub variable_outputs: Option<Vec<Output>>,
    pub message_outputs: Option<Vec<Output>>,
    pub external_contracts: Vec<Bech32ContractId>,
    pub output_param: ParamType,
    pub is_payable: bool,
    pub custom_assets: HashMap<(AssetId, Option<Bech32Address>), u64>,
}

impl ContractCall {
    pub fn with_contract_id(self, contract_id: Bech32ContractId) -> Self {
        ContractCall {
            contract_id,
            ..self
        }
    }

    pub fn with_external_contracts(
        self,
        external_contracts: Vec<Bech32ContractId>,
    ) -> ContractCall {
        ContractCall {
            external_contracts,
            ..self
        }
    }

    pub fn with_variable_outputs(self, variable_outputs: Vec<Output>) -> ContractCall {
        ContractCall {
            variable_outputs: Some(variable_outputs),
            ..self
        }
    }

    pub fn with_message_outputs(self, message_outputs: Vec<Output>) -> ContractCall {
        ContractCall {
            message_outputs: Some(message_outputs),
            ..self
        }
    }

    pub fn with_call_parameters(self, call_parameters: CallParameters) -> ContractCall {
        ContractCall {
            call_parameters,
            ..self
        }
    }

    pub fn append_variable_outputs(&mut self, num: u64) {
        let new_variable_outputs = vec![
            Output::Variable {
                amount: 0,
                to: Address::zeroed(),
                asset_id: AssetId::default(),
            };
            num as usize
        ];

        match self.variable_outputs {
            Some(ref mut outputs) => outputs.extend(new_variable_outputs),
            None => self.variable_outputs = Some(new_variable_outputs),
        }
    }

    pub fn append_external_contracts(&mut self, contract_id: Bech32ContractId) {
        self.external_contracts.push(contract_id)
    }

    pub fn append_message_outputs(&mut self, num: u64) {
        let new_message_outputs = vec![
            Output::Message {
                recipient: Address::zeroed(),
                amount: 0,
            };
            num as usize
        ];

        match self.message_outputs {
            Some(ref mut outputs) => outputs.extend(new_message_outputs),
            None => self.message_outputs = Some(new_message_outputs),
        }
    }

    fn is_missing_output_variables(receipts: &[Receipt]) -> bool {
        receipts.iter().any(
            |r| matches!(r, Receipt::Revert { ra, .. } if *ra == FAILED_TRANSFER_TO_ADDRESS_SIGNAL),
        )
    }

    fn find_contract_not_in_inputs(receipts: &[Receipt]) -> Option<&Receipt> {
        receipts.iter().find(
            |r| matches!(r, Receipt::Panic { reason, .. } if *reason.reason() == PanicReason::ContractNotInInputs ),
        )
    }

    pub fn add_custom_asset(&mut self, asset_id: AssetId, amount: u64, to: Option<Bech32Address>) {
        *self.custom_assets.entry((asset_id, to)).or_default() += amount;
    }
}

/// Based on the receipts returned by the call, the contract ID (which is null in the case of a
/// script), and the output param, decode the values and return them.
pub fn get_decoded_output(
    receipts: &[Receipt],
    contract_id: Option<&Bech32ContractId>,
    output_param: &ParamType,
) -> Result<Token> {
    // Multiple returns are handled as one `Tuple` (which has its own `ParamType`)
    let contract_id: ContractId = match contract_id {
        Some(contract_id) => contract_id.into(),
        // During a script execution, the script's contract id is the **null** contract id
        None => ContractId::new([0u8; 32]),
    };
    let encoded_value = match output_param.get_return_location() {
        ReturnLocation::ReturnData => receipts
            .iter()
            .find(|receipt| {
                matches!(receipt,
                    Receipt::ReturnData { id, data, .. } if *id == contract_id && !data.is_empty())
            })
            .map(|receipt| {
                receipt
                    .data()
                    .expect("ReturnData should have data")
                    .to_vec()
            }),
        ReturnLocation::Return => receipts
            .iter()
            .find(|receipt| {
                matches!(receipt,
                    Receipt::Return { id, ..} if *id == contract_id)
            })
            .map(|receipt| {
                receipt
                    .val()
                    .expect("Return should have val")
                    .to_be_bytes()
                    .to_vec()
            }),
    }
    .unwrap_or_default();

    let decoded_value = ABIDecoder::decode_single(output_param, &encoded_value)?;
    Ok(decoded_value)
}

#[derive(Debug)]
#[must_use = "contract calls do nothing unless you `call` them"]
/// Helper that handles submitting a call to a client and formatting the response
pub struct ContractCallHandler<T, D> {
    pub contract_call: ContractCall,
    pub tx_parameters: TxParameters,
    pub account: T,
    pub provider: Provider,
    pub datatype: PhantomData<D>,
    pub log_decoder: LogDecoder,
}

impl<T, D> ContractCallHandler<T, D>
where
    T: fuels_signers::Account + fuels_signers::PayFee,
    fuels_types::errors::Error: From<<T as PayFee>::Error>,
    D: Tokenizable + Debug,
{
    /// Sets external contracts as dependencies to this contract's call.
    /// Effectively, this will be used to create [`fuel_tx::Input::Contract`]/[`fuel_tx::Output::Contract`]
    /// pairs and set them into the transaction. Note that this is a builder
    /// method, i.e. use it as a chain:
    ///
    /// ```ignore
    /// my_contract_instance.my_method(...).set_contract_ids(&[another_contract_id]).call()
    /// ```
    ///
    /// [`Input::Contract`]: fuel_tx::Input::Contract
    /// [`Output::Contract`]: fuel_tx::Output::Contract
    pub fn set_contract_ids(mut self, contract_ids: &[Bech32ContractId]) -> Self {
        self.contract_call.external_contracts = contract_ids.to_vec();
        self
    }

    /// Sets external contract instances as dependencies to this contract's call.
    /// Effectively, this will be used to: merge `LogDecoder`s and create
    /// [`fuel_tx::Input::Contract`]/[`fuel_tx::Output::Contract`] pairs and set them into the transaction.
    /// Note that this is a builder method, i.e. use it as a chain:
    ///
    /// ```ignore
    /// my_contract_instance.my_method(...).set_contracts(&[another_contract_instance]).call()
    /// ```
    pub fn set_contracts(mut self, contracts: &[&dyn SettableContract]) -> Self {
        self.contract_call.external_contracts = contracts.iter().map(|c| c.id()).collect();
        for c in contracts {
            self.log_decoder.merge(c.log_decoder());
        }
        self
    }

    /// Adds a custom `asset_id` with its `amount` and an optional `address` to be used for
    /// generating outputs to this contract's call.
    ///
    /// # Parameters
    /// - `asset_id`: The unique identifier of the asset being added.
    /// - `amount`: The amount of the asset being added.
    /// - `address`: The optional wallet address that the output amount will be sent to. If not provided, the asset will be sent to the users wallet address.
    /// Note that this is a builder method, i.e. use it as a chain:
    ///
    /// ```ignore
    /// let asset_id = AssetId::from([3u8; 32]);
    /// let amount = 5000;
    /// my_contract_instance.my_method(...).add_custom_asset(asset_id, amount, None).call()
    /// ```
    pub fn add_custom_asset(
        mut self,
        asset_id: AssetId,
        amount: u64,
        to: Option<Bech32Address>,
    ) -> Self {
        self.contract_call.add_custom_asset(asset_id, amount, to);
        self
    }

    /// Appends additional external contracts as dependencies to this contract's
    /// call. Effectively, this will be used to create additional
    /// [`fuel_tx::Input::Contract`]/[`fuel_tx::Output::Contract`]
    /// pairs and set them into the transaction. Note that this is a builder
    /// method, i.e. use it as a chain:
    ///
    /// ```ignore
    /// my_contract_instance.my_method(...).append_contracts(additional_contract_id).call()
    /// ```
    ///
    /// [`Input::Contract`]: fuel_tx::Input::Contract
    /// [`Output::Contract`]: fuel_tx::Output::Contract
    pub fn append_contract(mut self, contract_id: Bech32ContractId) -> Self {
        self.contract_call.append_external_contracts(contract_id);
        self
    }

    pub fn is_payable(&self) -> bool {
        self.contract_call.is_payable
    }

    /// Sets the transaction parameters for a given transaction.
    /// Note that this is a builder method, i.e. use it as a chain:

    /// ```ignore
    /// let params = TxParameters { gas_price: 100, gas_limit: 1000000 };
    /// my_contract_instance.my_method(...).tx_params(params).call()
    /// ```
    pub fn tx_params(mut self, params: TxParameters) -> Self {
        self.tx_parameters = params;
        self
    }

    /// Sets the call parameters for a given contract call.
    /// Note that this is a builder method, i.e. use it as a chain:
    ///
    /// ```ignore
    /// let params = CallParameters { amount: 1, asset_id: BASE_ASSET_ID };
    /// my_contract_instance.my_method(...).call_params(params).call()
    /// ```
    pub fn call_params(mut self, params: CallParameters) -> Result<Self> {
        if !self.is_payable() && params.amount > 0 {
            return Err(Error::AssetsForwardedToNonPayableMethod);
        }
        self.contract_call.call_parameters = params;
        Ok(self)
    }

    /// Appends `num` [`fuel_tx::Output::Variable`]s to the transaction.
    /// Note that this is a builder method, i.e. use it as a chain:
    ///
    /// ```ignore
    /// my_contract_instance.my_method(...).add_variable_outputs(num).call()
    /// ```
    ///
    /// [`Output::Variable`]: fuel_tx::Output::Variable
    pub fn append_variable_outputs(mut self, num: u64) -> Self {
        self.contract_call.append_variable_outputs(num);
        self
    }

    /// Appends `num` [`fuel_tx::Output::Message`]s to the transaction.
    /// Note that this is a builder method, i.e. use it as a chain:
    ///
    /// ```ignore
    /// my_contract_instance.my_method(...).add_message_outputs(num).call()
    /// ```
    ///
    /// [`Output::Message`]: fuel_tx::Output::Message
    pub fn append_message_outputs(mut self, num: u64) -> Self {
        self.contract_call.append_message_outputs(num);
        self
    }

    /// Call a contract's method on the node. If `simulate == true`, then the call is done in a
    /// read-only manner, using a `dry-run`. The [`FuelCallResponse`] struct contains the method's
    /// value in its `value` field as an actual typed value `D` (if your method returns `bool`,
    /// it will be a bool, works also for structs thanks to the `abigen!()`).
    /// The other field of [`FuelCallResponse`], `receipts`, contains the receipts of the transaction.
    async fn call_or_simulate(&self, simulate: bool) -> Result<FuelCallResponse<D>> {
        let script = self.get_executable_call().await?;

        let receipts = if simulate {
            script.simulate(&self.provider).await?
        } else {
            script.execute(&self.provider).await?
        };

        self.get_response(receipts)
    }

    /// Returns the script that executes the contract call
    pub async fn get_executable_call(&self) -> Result<ExecutableFuelCall<T>> {
        ExecutableFuelCall::from_contract_calls(
            std::slice::from_ref(&self.contract_call),
            &self.tx_parameters,
            &self.account,
        )
        .await
    }

    /// Call a contract's method on the node, in a state-modifying manner.
    pub async fn call(self) -> Result<FuelCallResponse<D>> {
        Self::call_or_simulate(&self, false)
            .await
            .map_err(|err| decode_revert_error(err, &self.log_decoder))
    }

    /// Call a contract's method on the node, in a simulated manner, meaning the state of the
    /// blockchain is *not* modified but simulated.
    /// It is the same as the [`call`] method because the API is more user-friendly this way.
    ///
    /// [`call`]: Self::call
    pub async fn simulate(self) -> Result<FuelCallResponse<D>> {
        Self::call_or_simulate(&self, true)
            .await
            .map_err(|err| decode_revert_error(err, &self.log_decoder))
    }

    /// Simulates a call without needing to resolve the generic for the return type
    async fn simulate_without_decode(&self) -> Result<()> {
        let script = self.get_executable_call().await?;
        let provider = Account::get_provider(&self.account)?;

        script.simulate(provider).await?;

        Ok(())
    }

    /// Simulates the call and attempts to resolve missing tx dependencies.
    /// Forwards the received error if it cannot be fixed.
    pub async fn estimate_tx_dependencies(mut self, max_attempts: Option<u64>) -> Result<Self> {
        let attempts = max_attempts.unwrap_or(DEFAULT_TX_DEP_ESTIMATION_ATTEMPTS);

        for _ in 0..attempts {
            let result = self.simulate_without_decode().await;

            match result {
                Err(Error::RevertTransactionError(_, receipts))
                    if ContractCall::is_missing_output_variables(&receipts) =>
                {
                    self = self.append_variable_outputs(1);
                }

                Err(Error::RevertTransactionError(_, ref receipts)) => {
                    if let Some(receipt) = ContractCall::find_contract_not_in_inputs(receipts) {
                        let contract_id = Bech32ContractId::from(*receipt.contract_id().unwrap());
                        self = self.append_contract(contract_id);
                    } else {
                        return Err(result.expect_err("Couldn't estimate tx dependencies because we couldn't find the missing contract input"));
                    }
                }

                Err(e) => return Err(e),
                _ => return Ok(self),
            }
        }

        // confirm if successful or propagate error
        match self.call_or_simulate(true).await {
            Ok(_) => Ok(self),
            Err(e) => Err(e),
        }
    }

    /// Get a contract's estimated cost
    pub async fn estimate_transaction_cost(
        &self,
        tolerance: Option<f64>,
    ) -> Result<TransactionCost> {
        let script = self.get_executable_call().await?;

        let transaction_cost = self
            .provider
            .estimate_transaction_cost(&script.tx, tolerance)
            .await?;

        Ok(transaction_cost)
    }

    /// Create a [`FuelCallResponse`] from call receipts
    pub fn get_response(&self, receipts: Vec<Receipt>) -> Result<FuelCallResponse<D>> {
        let token = get_decoded_output(
            &receipts,
            Some(&self.contract_call.contract_id),
            &self.contract_call.output_param,
        )?;
        Ok(FuelCallResponse::new(
            D::from_token(token)?,
            receipts,
            self.log_decoder.clone(),
        ))
    }
}

#[derive(Debug)]
#[must_use = "contract calls do nothing unless you `call` them"]
/// Helper that handles bundling multiple calls into a single transaction
pub struct MultiContractCallHandler<T> {
    pub contract_calls: Vec<ContractCall>,
    pub log_decoder: LogDecoder,
    pub tx_parameters: TxParameters,
    pub account: T,
}

impl<T: fuels_signers::Account + fuels_signers::PayFee> MultiContractCallHandler<T>
where
    // fuels_types::errors::Error: From<<T as Account>::Error>,
    fuels_types::errors::Error: From<<T as PayFee>::Error>,
{
    pub fn new(account: T) -> Self {
        Self {
            contract_calls: vec![],
            tx_parameters: TxParameters::default(),
            account,
            log_decoder: LogDecoder {
                type_lookup: HashMap::new(),
            },
        }
    }

    /// Adds a contract call to be bundled in the transaction
    /// Note that this is a builder method
    pub fn add_call<D: Tokenizable>(
        &mut self,
        call_handler: ContractCallHandler<T, D>,
    ) -> &mut Self {
        // Todo: Emir added D instead T for first
        self.log_decoder.merge(call_handler.log_decoder);
        self.contract_calls.push(call_handler.contract_call);
        self
    }

    /// Sets the transaction parameters for a given transaction.
    /// Note that this is a builder method
    pub fn tx_params(&mut self, params: TxParameters) -> &mut Self {
        self.tx_parameters = params;
        self
    }

    /// Returns the script that executes the contract calls
    pub async fn get_executable_call(&self) -> Result<ExecutableFuelCall<T>> {
        if self.contract_calls.is_empty() {
            panic!("No calls added. Have you used '.add_calls()'?");
        }

        ExecutableFuelCall::from_contract_calls(
            &self.contract_calls,
            &self.tx_parameters,
            &self.account,
        )
        .await
    }

    /// Call contract methods on the node, in a state-modifying manner.
    pub async fn call<D: Tokenizable + Debug>(&self) -> Result<FuelCallResponse<D>> {
        Self::call_or_simulate(self, false)
            .await
            .map_err(|err| decode_revert_error(err, &self.log_decoder))
    }

    /// Call contract methods on the node, in a simulated manner, meaning the state of the
    /// blockchain is *not* modified but simulated.
    /// It is the same as the [call] method because the API is more user-friendly this way.
    ///
    /// [call]: Self::call
    pub async fn simulate<D: Tokenizable + Debug>(&self) -> Result<FuelCallResponse<D>> {
        Self::call_or_simulate(self, true)
            .await
            .map_err(|err| decode_revert_error(err, &self.log_decoder))
    }

    async fn call_or_simulate<D: Tokenizable + Debug>(
        &self,
        simulate: bool,
    ) -> Result<FuelCallResponse<D>> {
        let script = self.get_executable_call().await?;

        let provider = Account::get_provider(&self.account)?;

        let receipts = if simulate {
            script.simulate(provider).await?
        } else {
            script.execute(provider).await?
        };

        self.get_response(receipts)
    }

    /// Simulates a call without needing to resolve the generic for the return type
    async fn simulate_without_decode(&self) -> Result<()> {
        let script = self.get_executable_call().await?;
        let provider = Account::get_provider(&self.account)?;

        script.simulate(provider).await?;

        Ok(())
    }

    /// Simulates the call and attempts to resolve missing tx dependencies.
    /// Forwards the received error if it cannot be fixed.
    pub async fn estimate_tx_dependencies(mut self, max_attempts: Option<u64>) -> Result<Self> {
        let attempts = max_attempts.unwrap_or(DEFAULT_TX_DEP_ESTIMATION_ATTEMPTS);

        for _ in 0..attempts {
            let result = self.simulate_without_decode().await;

            match result {
                Err(Error::RevertTransactionError(_, receipts))
                    if ContractCall::is_missing_output_variables(&receipts) =>
                {
                    self.contract_calls
                        .iter_mut()
                        .take(1)
                        .for_each(|call| call.append_variable_outputs(1));
                }

                Err(Error::RevertTransactionError(_, ref receipts)) => {
                    if let Some(receipt) = ContractCall::find_contract_not_in_inputs(receipts) {
                        let contract_id = Bech32ContractId::from(*receipt.contract_id().unwrap());
                        self.contract_calls
                            .iter_mut()
                            .take(1)
                            .for_each(|call| call.append_external_contracts(contract_id.clone()));
                    } else {
                        return Err(result.expect_err("Couldn't estimate tx dependencies because we couldn't find the missing contract input"));
                    }
                }

                Err(e) => return Err(e),
                _ => return Ok(self),
            }
        }

        Ok(self)
    }

    /// Get a contract's estimated cost
    pub async fn estimate_transaction_cost(
        &self,
        tolerance: Option<f64>,
    ) -> Result<TransactionCost> {
        let script = self.get_executable_call().await?;

        let transaction_cost = Account::get_provider(&self.account)?
            .estimate_transaction_cost(&script.tx, tolerance)
            .await?;

        Ok(transaction_cost)
    }

    /// Create a [`FuelCallResponse`] from call receipts
    pub fn get_response<D: Tokenizable + Debug>(
        &self,
        receipts: Vec<Receipt>,
    ) -> Result<FuelCallResponse<D>> {
        let mut final_tokens = vec![];

        for call in self.contract_calls.iter() {
            let decoded =
                get_decoded_output(&receipts, Some(&call.contract_id), &call.output_param)?;

            final_tokens.push(decoded.clone());
        }

        let tokens_as_tuple = Token::Tuple(final_tokens);
        let response = FuelCallResponse::<D>::new(
            D::from_token(tokens_as_tuple)?,
            receipts,
            self.log_decoder.clone(),
        );

        Ok(response)
    }
}

#[cfg(test)]
mod test {
    use fuels_test_helpers::launch_provider_and_get_wallet;

    use super::*;

    #[tokio::test]
    #[should_panic(expected = "The file extension 'json' is not recognized. Did you mean '.bin'?")]
    async fn deploy_panics_on_non_binary_file() {
        let wallet = launch_provider_and_get_wallet().await;

        // Should panic as we are passing in a JSON instead of BIN
        Contract::deploy(
            "tests/types/contract_output_test/out/debug/contract_output_test-abi.json",
            &wallet,
            TxParameters::default(),
            StorageConfiguration::default(),
        )
        .await
        .unwrap();
    }

    #[tokio::test]
    #[should_panic(expected = "The file extension 'json' is not recognized. Did you mean '.bin'?")]
    async fn deploy_with_salt_panics_on_non_binary_file() {
        let wallet = launch_provider_and_get_wallet().await;

        // Should panic as we are passing in a JSON instead of BIN
        Contract::deploy_with_parameters(
            "tests/types/contract_output_test/out/debug/contract_output_test-abi.json",
            &wallet,
            TxParameters::default(),
            StorageConfiguration::default(),
            Salt::default(),
        )
        .await
        .unwrap();
    }
}<|MERGE_RESOLUTION|>--- conflicted
+++ resolved
@@ -14,6 +14,7 @@
     Output, Receipt, Salt, StorageSlot, Transaction,
 };
 use fuel_vm::fuel_asm::PanicReason;
+
 use fuels_core::{
     abi_decoder::ABIDecoder,
     abi_encoder::{ABIEncoder, UnresolvedBytes},
@@ -21,17 +22,17 @@
     parameters::{CallParameters, StorageConfiguration, TxParameters},
 };
 use fuels_signers::{
-    provider::{Provider, TransactionCost},
-    Account, PayFee, Signer, WalletUnlocked,
+    Account,
+    PayFee, provider::{Provider, TransactionCost}, Signer, WalletUnlocked,
 };
-use fuels_types::errors::Error::{ProviderError, WalletError};
 use fuels_types::{
     bech32::{Bech32Address, Bech32ContractId},
     errors::{error, Error, Result},
     param_types::{ParamType, ReturnLocation},
-    traits::{Parameterize, Tokenizable},
-    Selector, Token,
+    Selector,
+    Token, traits::{Parameterize, Tokenizable},
 };
+use fuels_types::errors::Error::{ProviderError, WalletError};
 
 use crate::{
     call_response::FuelCallResponse,
@@ -112,12 +113,8 @@
         signature: Selector,
         args: &[Token],
         log_decoder: LogDecoder,
-<<<<<<< HEAD
+        is_payable: bool,
     ) -> Result<ContractCallHandler<T, D>> {
-=======
-        is_payable: bool,
-    ) -> Result<ContractCallHandler<D>> {
->>>>>>> 1eebf81b
         let encoded_selector = signature;
 
         let tx_parameters = TxParameters::default();
@@ -126,7 +123,6 @@
         let compute_custom_input_offset = Contract::<T>::should_compute_custom_input_offset(args);
 
         let unresolved_bytes = ABIEncoder::encode(args)?;
-
         let contract_call = ContractCall {
             contract_id,
             encoded_selector,
@@ -157,7 +153,7 @@
     fn should_compute_custom_input_offset(args: &[Token]) -> bool {
         args.len() > 1
             || args.iter().any(|t| {
-                matches!(
+            matches!(
                     t,
                     Token::String(_)
                         | Token::Struct(_)
@@ -168,7 +164,7 @@
                         | Token::Byte(_)
                         | Token::Vector(_)
                 )
-            })
+        })
     }
 
     /// Loads a compiled contract and deploys it to a running node
@@ -243,6 +239,7 @@
             &chain_info.consensus_parameters,
         )?;
         provider.send_transaction(&tx).await?;
+
         Ok(contract_id)
     }
 
@@ -420,7 +417,7 @@
                 to: Address::zeroed(),
                 asset_id: AssetId::default(),
             };
-            num as usize
+            num as usize,
         ];
 
         match self.variable_outputs {
@@ -439,7 +436,7 @@
                 recipient: Address::zeroed(),
                 amount: 0,
             };
-            num as usize
+            num as usize,
         ];
 
         match self.message_outputs {
@@ -505,7 +502,7 @@
                     .to_vec()
             }),
     }
-    .unwrap_or_default();
+        .unwrap_or_default();
 
     let decoded_value = ABIDecoder::decode_single(output_param, &encoded_value)?;
     Ok(decoded_value)
@@ -524,10 +521,10 @@
 }
 
 impl<T, D> ContractCallHandler<T, D>
-where
-    T: fuels_signers::Account + fuels_signers::PayFee,
-    fuels_types::errors::Error: From<<T as PayFee>::Error>,
-    D: Tokenizable + Debug,
+    where
+        T: fuels_signers::Account + fuels_signers::PayFee,
+        fuels_types::errors::Error: From<<T as PayFee>::Error>,
+        D: Tokenizable + Debug,
 {
     /// Sets external contracts as dependencies to this contract's call.
     /// Effectively, this will be used to create [`fuel_tx::Input::Contract`]/[`fuel_tx::Output::Contract`]
@@ -683,7 +680,7 @@
             &self.tx_parameters,
             &self.account,
         )
-        .await
+            .await
     }
 
     /// Call a contract's method on the node, in a state-modifying manner.
@@ -724,10 +721,10 @@
 
             match result {
                 Err(Error::RevertTransactionError(_, receipts))
-                    if ContractCall::is_missing_output_variables(&receipts) =>
-                {
-                    self = self.append_variable_outputs(1);
-                }
+                if ContractCall::is_missing_output_variables(&receipts) =>
+                    {
+                        self = self.append_variable_outputs(1);
+                    }
 
                 Err(Error::RevertTransactionError(_, ref receipts)) => {
                     if let Some(receipt) = ContractCall::find_contract_not_in_inputs(receipts) {
@@ -791,9 +788,9 @@
 }
 
 impl<T: fuels_signers::Account + fuels_signers::PayFee> MultiContractCallHandler<T>
-where
+    where
     // fuels_types::errors::Error: From<<T as Account>::Error>,
-    fuels_types::errors::Error: From<<T as PayFee>::Error>,
+        fuels_types::errors::Error: From<<T as PayFee>::Error>,
 {
     pub fn new(account: T) -> Self {
         Self {
@@ -812,7 +809,6 @@
         &mut self,
         call_handler: ContractCallHandler<T, D>,
     ) -> &mut Self {
-        // Todo: Emir added D instead T for first
         self.log_decoder.merge(call_handler.log_decoder);
         self.contract_calls.push(call_handler.contract_call);
         self
@@ -836,7 +832,7 @@
             &self.tx_parameters,
             &self.account,
         )
-        .await
+            .await
     }
 
     /// Call contract methods on the node, in a state-modifying manner.
@@ -894,13 +890,13 @@
 
             match result {
                 Err(Error::RevertTransactionError(_, receipts))
-                    if ContractCall::is_missing_output_variables(&receipts) =>
-                {
-                    self.contract_calls
-                        .iter_mut()
-                        .take(1)
-                        .for_each(|call| call.append_variable_outputs(1));
-                }
+                if ContractCall::is_missing_output_variables(&receipts) =>
+                    {
+                        self.contract_calls
+                            .iter_mut()
+                            .take(1)
+                            .for_each(|call| call.append_variable_outputs(1));
+                    }
 
                 Err(Error::RevertTransactionError(_, ref receipts)) => {
                     if let Some(receipt) = ContractCall::find_contract_not_in_inputs(receipts) {
@@ -979,8 +975,8 @@
             TxParameters::default(),
             StorageConfiguration::default(),
         )
-        .await
-        .unwrap();
+            .await
+            .unwrap();
     }
 
     #[tokio::test]
@@ -996,7 +992,7 @@
             StorageConfiguration::default(),
             Salt::default(),
         )
-        .await
-        .unwrap();
+            .await
+            .unwrap();
     }
 }