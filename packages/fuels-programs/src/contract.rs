--- conflicted
+++ resolved
@@ -7,45 +7,13 @@
     path::{Path, PathBuf},
 };
 
-<<<<<<< HEAD
-use fuel_tx::{AssetId, Bytes32, Contract as FuelContract, ContractId, Receipt, Salt, StorageSlot};
-use fuels_accounts::{provider::TransactionCost, Account};
-use fuels_core::{
-    codec::{ABIEncoder, DecoderConfig, EncoderConfig, LogDecoder},
-    constants::DEFAULT_CALL_PARAMS_AMOUNT,
-    traits::{Parameterize, Tokenizable},
-    types::{
-        bech32::{Bech32Address, Bech32ContractId},
-        errors::{error, Result},
-        param_types::ParamType,
-        transaction::{ScriptTransaction, Transaction, TxPolicies},
-        transaction_builders::{
-            BuildableTransaction, Context, CreateTransactionBuilder, ScriptContext,
-            ScriptTransactionBuilder, VariableOutputPolicy,
-        },
-        tx_status::TxStatus,
-        Selector, Token,
-    },
-    Configurables,
-};
-
-use crate::{
-    call_response::FuelCallResponse,
-    call_utils::{
-        build_tx_from_contract_calls, sealed, transaction_builder_from_contract_calls, Execution,
-        TxDependencyExtension,
-    },
-    receipt_parser::ReceiptParser,
-    submit_response::{SubmitResponse, SubmitResponseMultiple},
-=======
 use fuel_tx::{Bytes32, Contract as FuelContract, ContractId, Salt, StorageSlot};
 use fuels_accounts::Account;
 use fuels_core::types::{
     bech32::Bech32ContractId,
     errors::{error, Result},
     transaction::TxPolicies,
-    transaction_builders::CreateTransactionBuilder,
->>>>>>> 80fe445b
+    transaction_builders::{Context, CreateTransactionBuilder},
 };
 pub use load::*;
 pub use storage::*;
@@ -192,596 +160,6 @@
     Some(dir.join(format!("{binary_filename}-storage_slots.json")))
 }
 
-<<<<<<< HEAD
-fn validate_path_and_extension(file_path: &Path, extension: &str) -> Result<()> {
-    if !file_path.exists() {
-        return Err(error!(IO, "file {file_path:?} does not exist"));
-    }
-
-    let path_extension = file_path
-        .extension()
-        .ok_or_else(|| error!(Other, "could not extract extension from: {file_path:?}"))?;
-
-    if extension != path_extension {
-        return Err(error!(
-            Other,
-            "expected {file_path:?} to have '.{extension}' extension"
-        ));
-    }
-
-    Ok(())
-}
-
-#[derive(Debug)]
-/// Contains all data relevant to a single contract call
-pub struct ContractCall {
-    pub contract_id: Bech32ContractId,
-    pub encoded_args: Result<Vec<u8>>,
-    pub encoded_selector: Selector,
-    pub call_parameters: CallParameters,
-    pub external_contracts: Vec<Bech32ContractId>,
-    pub output_param: ParamType,
-    pub is_payable: bool,
-    pub custom_assets: HashMap<(AssetId, Option<Bech32Address>), u64>,
-}
-
-impl ContractCall {
-    pub fn with_contract_id(self, contract_id: Bech32ContractId) -> Self {
-        ContractCall {
-            contract_id,
-            ..self
-        }
-    }
-
-    pub fn with_external_contracts(
-        self,
-        external_contracts: Vec<Bech32ContractId>,
-    ) -> ContractCall {
-        ContractCall {
-            external_contracts,
-            ..self
-        }
-    }
-
-    pub fn with_call_parameters(self, call_parameters: CallParameters) -> ContractCall {
-        ContractCall {
-            call_parameters,
-            ..self
-        }
-    }
-
-    pub fn append_external_contracts(&mut self, contract_id: Bech32ContractId) {
-        self.external_contracts.push(contract_id)
-    }
-
-    pub fn add_custom_asset(&mut self, asset_id: AssetId, amount: u64, to: Option<Bech32Address>) {
-        *self.custom_assets.entry((asset_id, to)).or_default() += amount;
-    }
-}
-
-#[derive(Debug)]
-#[must_use = "contract calls do nothing unless you `call` them"]
-/// Helper that handles submitting a call to a client and formatting the response
-pub struct ContractCallHandler<T: Account, D> {
-    pub contract_call: ContractCall,
-    pub tx_policies: TxPolicies,
-    decoder_config: DecoderConfig,
-    // Initially `None`, gets set to the right tx id after the transaction is submitted
-    cached_tx_id: Option<Bytes32>,
-    pub account: T,
-    pub datatype: PhantomData<D>,
-    pub log_decoder: LogDecoder,
-    variable_output_policy: VariableOutputPolicy,
-}
-
-impl<T, D> ContractCallHandler<T, D>
-where
-    T: Account,
-    D: Tokenizable + Parameterize + Debug,
-{
-    /// Sets external contracts as dependencies to this contract's call.
-    /// Effectively, this will be used to create [`fuel_tx::Input::Contract`]/[`fuel_tx::Output::Contract`]
-    /// pairs and set them into the transaction. Note that this is a builder
-    /// method, i.e. use it as a chain:
-    ///
-    /// ```ignore
-    /// my_contract_instance.my_method(...).with_contract_ids(&[another_contract_id]).call()
-    /// ```
-    ///
-    /// [`Input::Contract`]: fuel_tx::Input::Contract
-    /// [`Output::Contract`]: fuel_tx::Output::Contract
-    pub fn with_contract_ids(mut self, contract_ids: &[Bech32ContractId]) -> Self {
-        self.contract_call.external_contracts = contract_ids.to_vec();
-        self
-    }
-
-    /// If this method is not called, the default policy is to not add any variable outputs.
-    ///
-    /// # Parameters
-    /// - `variable_outputs`: The [`VariableOutputPolicy`] to apply for the contract call.
-    ///
-    /// # Returns
-    /// - `Self`: The updated SDK configuration.
-    pub fn with_variable_output_policy(mut self, variable_outputs: VariableOutputPolicy) -> Self {
-        self.variable_output_policy = variable_outputs;
-        self
-    }
-
-    /// Sets external contract instances as dependencies to this contract's call.
-    /// Effectively, this will be used to: merge `LogDecoder`s and create
-    /// [`fuel_tx::Input::Contract`]/[`fuel_tx::Output::Contract`] pairs and set them into the transaction.
-    /// Note that this is a builder method, i.e. use it as a chain:
-    ///
-    /// ```ignore
-    /// my_contract_instance.my_method(...).with_contracts(&[another_contract_instance]).call()
-    /// ```
-    pub fn with_contracts(mut self, contracts: &[&dyn SettableContract]) -> Self {
-        self.contract_call.external_contracts = contracts.iter().map(|c| c.id()).collect();
-        for c in contracts {
-            self.log_decoder.merge(c.log_decoder());
-        }
-        self
-    }
-
-    /// Adds a custom `asset_id` with its `amount` and an optional `address` to be used for
-    /// generating outputs to this contract's call.
-    ///
-    /// # Parameters
-    /// - `asset_id`: The unique identifier of the asset being added.
-    /// - `amount`: The amount of the asset being added.
-    /// - `address`: The optional account address that the output amount will be sent to.
-    ///              If not provided, the asset will be sent to the users account address.
-    /// Note that this is a builder method, i.e. use it as a chain:
-    ///
-    /// ```ignore
-    /// let asset_id = AssetId::from([3u8; 32]);
-    /// let amount = 5000;
-    /// my_contract_instance.my_method(...).add_custom_asset(asset_id, amount, None).call()
-    /// ```
-    pub fn add_custom_asset(
-        mut self,
-        asset_id: AssetId,
-        amount: u64,
-        to: Option<Bech32Address>,
-    ) -> Self {
-        self.contract_call.add_custom_asset(asset_id, amount, to);
-        self
-    }
-
-    pub fn is_payable(&self) -> bool {
-        self.contract_call.is_payable
-    }
-
-    /// Sets the transaction policies for a given transaction.
-    /// Note that this is a builder method, i.e. use it as a chain:
-    /// ```ignore
-    /// let tx_policies = TxPolicies::default().with_gas_price(100);
-    /// my_contract_instance.my_method(...).with_tx_policies(tx_policies).call()
-    /// ```
-    pub fn with_tx_policies(mut self, tx_policies: TxPolicies) -> Self {
-        self.tx_policies = tx_policies;
-        self
-    }
-
-    pub fn with_decoder_config(mut self, decoder_config: DecoderConfig) -> Self {
-        self.decoder_config = decoder_config;
-        self.log_decoder.set_decoder_config(decoder_config);
-        self
-    }
-
-    /// Sets the call parameters for a given contract call.
-    /// Note that this is a builder method, i.e. use it as a chain:
-    ///
-    /// ```ignore
-    /// let params = CallParameters { amount: 1, asset_id: AssetId::zeroed() };
-    /// my_contract_instance.my_method(...).call_params(params).call()
-    /// ```
-    pub fn call_params(mut self, params: CallParameters) -> Result<Self> {
-        if !self.is_payable() && params.amount > 0 {
-            return Err(error!(Other, "assets forwarded to non-payable method"));
-        }
-        self.contract_call.call_parameters = params;
-        Ok(self)
-    }
-
-    pub async fn transaction_builder(&self) -> Result<ScriptTransactionBuilder> {
-        transaction_builder_from_contract_calls(
-            std::slice::from_ref(&self.contract_call),
-            self.tx_policies,
-            &self.account,
-        )
-        .await
-    }
-
-    /// Returns the script that executes the contract call
-    pub async fn build_tx(&self) -> Result<ScriptTransaction> {
-        build_tx_from_contract_calls(
-            std::slice::from_ref(&self.contract_call),
-            self.tx_policies,
-            &self.account,
-            self.variable_output_policy,
-        )
-        .await
-    }
-
-    /// Call a contract's method on the node, in a state-modifying manner.
-    pub async fn call(mut self) -> Result<FuelCallResponse<D>> {
-        let tx = self.build_tx().await?;
-        let provider = self.account.try_provider()?;
-
-        self.cached_tx_id = Some(tx.id(provider.chain_id()));
-
-        let tx_status = provider.send_transaction_and_await_commit(tx).await?;
-
-        let receipts = tx_status.take_receipts_checked(Some(&self.log_decoder))?;
-
-        self.get_response(receipts)
-    }
-
-    pub async fn submit(mut self) -> Result<SubmitResponse<T, D>> {
-        let tx = self.build_tx().await?;
-        let provider = self.account.try_provider()?;
-
-        let tx_id = provider.send_transaction(tx.clone()).await?;
-        self.cached_tx_id = Some(tx_id);
-
-        Ok(SubmitResponse::new(tx_id, self))
-    }
-
-    /// Call a contract's method on the node, in a simulated manner, meaning the state of the
-    /// blockchain is *not* modified but simulated.
-    pub async fn simulate(&mut self, execution: Execution) -> Result<FuelCallResponse<D>> {
-        let provider = self.account.try_provider()?;
-
-        let tx_status = if let Execution::StateReadOnly = execution {
-            let tx = self
-                .transaction_builder()
-                .await?
-                .build(provider, ScriptContext::StateReadOnly)
-                .await?;
-
-            provider.dry_run_opt(tx, false, None).await?
-        } else {
-            let tx = self.build_tx().await?;
-            provider.dry_run(tx).await?
-        };
-        let receipts = tx_status.take_receipts_checked(Some(&self.log_decoder))?;
-
-        self.get_response(receipts)
-    }
-
-    /// Get a contract's estimated cost
-    pub async fn estimate_transaction_cost(
-        &self,
-        tolerance: Option<f64>,
-        block_horizon: Option<u32>,
-    ) -> Result<TransactionCost> {
-        let script = self.build_tx().await?;
-        let provider = self.account.try_provider()?;
-
-        let transaction_cost = provider
-            .estimate_transaction_cost(script, tolerance, block_horizon)
-            .await?;
-
-        Ok(transaction_cost)
-    }
-
-    /// Create a [`FuelCallResponse`] from call receipts
-    pub fn get_response(&self, receipts: Vec<Receipt>) -> Result<FuelCallResponse<D>> {
-        let token = ReceiptParser::new(&receipts, self.decoder_config)
-            .parse_call(&self.contract_call.contract_id, &D::param_type())?;
-
-        Ok(FuelCallResponse::new(
-            D::from_token(token)?,
-            receipts,
-            self.log_decoder.clone(),
-            self.cached_tx_id,
-        ))
-    }
-
-    /// Create a [`FuelCallResponse`] from `TxStatus`
-    pub fn get_response_from(&self, tx_status: TxStatus) -> Result<FuelCallResponse<D>> {
-        let receipts = tx_status.take_receipts_checked(Some(&self.log_decoder))?;
-
-        self.get_response(receipts)
-    }
-}
-
-impl<T: Account, D> sealed::Sealed for ContractCallHandler<T, D> {}
-
-#[async_trait::async_trait]
-impl<T, D> TxDependencyExtension for ContractCallHandler<T, D>
-where
-    T: Account,
-    D: Tokenizable + Parameterize + Debug + Send + Sync,
-{
-    async fn simulate(&mut self) -> Result<()> {
-        self.simulate(Execution::Realistic).await?;
-        Ok(())
-    }
-
-    fn append_contract(mut self, contract_id: Bech32ContractId) -> Self {
-        self.contract_call.append_external_contracts(contract_id);
-        self
-    }
-}
-
-/// Creates an ABI call based on a function [selector](Selector) and
-/// the encoding of its call arguments, which is a slice of [`Token`]s.
-/// It returns a prepared [`ContractCall`] that can further be used to
-/// make the actual transaction.
-/// This method is the underlying implementation of the functions
-/// generated from an ABI JSON spec, i.e, this is what's generated:
-///
-/// ```ignore
-/// quote! {
-///     #doc
-///     pub fn #name(&self #input) -> #result {
-///         contract::method_hash(#tokenized_signature, #arg)
-///     }
-/// }
-/// ```
-///
-/// For more details see `code_gen` in `fuels-core`.
-///
-/// Note that this needs an account because the contract instance needs an account for the calls
-pub fn method_hash<D: Tokenizable + Parameterize + Debug, T: Account>(
-    contract_id: Bech32ContractId,
-    account: T,
-    encoded_selector: Selector,
-    args: &[Token],
-    log_decoder: LogDecoder,
-    is_payable: bool,
-    encoder_config: EncoderConfig,
-) -> ContractCallHandler<T, D> {
-    let contract_call = ContractCall {
-        contract_id,
-        encoded_selector,
-        encoded_args: ABIEncoder::new(encoder_config).encode(args),
-        call_parameters: CallParameters::default(),
-        external_contracts: vec![],
-        output_param: D::param_type(),
-        is_payable,
-        custom_assets: Default::default(),
-    };
-
-    ContractCallHandler {
-        contract_call,
-        tx_policies: TxPolicies::default(),
-        cached_tx_id: None,
-        account,
-        datatype: PhantomData,
-        log_decoder,
-        decoder_config: DecoderConfig::default(),
-        variable_output_policy: VariableOutputPolicy::default(),
-    }
-}
-
-#[derive(Debug)]
-#[must_use = "contract calls do nothing unless you `call` them"]
-/// Helper that handles bundling multiple calls into a single transaction
-pub struct MultiContractCallHandler<T: Account> {
-    pub contract_calls: Vec<ContractCall>,
-    pub log_decoder: LogDecoder,
-    pub tx_policies: TxPolicies,
-    // Initially `None`, gets set to the right tx id after the transaction is submitted
-    cached_tx_id: Option<Bytes32>,
-    decoder_config: DecoderConfig,
-    pub account: T,
-    variable_output_policy: VariableOutputPolicy,
-}
-
-impl<T: Account> MultiContractCallHandler<T> {
-    pub fn new(account: T) -> Self {
-        Self {
-            contract_calls: vec![],
-            tx_policies: TxPolicies::default(),
-            cached_tx_id: None,
-            account,
-            log_decoder: LogDecoder::new(Default::default()),
-            decoder_config: DecoderConfig::default(),
-            variable_output_policy: VariableOutputPolicy::default(),
-        }
-    }
-
-    pub fn with_decoder_config(&mut self, decoder_config: DecoderConfig) -> &mut Self {
-        self.decoder_config = decoder_config;
-        self.log_decoder.set_decoder_config(decoder_config);
-        self
-    }
-
-    /// Adds a contract call to be bundled in the transaction
-    /// Note that this is a builder method
-    pub fn add_call(
-        &mut self,
-        call_handler: ContractCallHandler<impl Account, impl Tokenizable>,
-    ) -> &mut Self {
-        self.log_decoder.merge(call_handler.log_decoder);
-        self.contract_calls.push(call_handler.contract_call);
-        self
-    }
-
-    /// Sets the transaction policies for a given transaction.
-    /// Note that this is a builder method
-    pub fn with_tx_policies(mut self, tx_policies: TxPolicies) -> Self {
-        self.tx_policies = tx_policies;
-        self
-    }
-
-    /// If this method is not called, the default policy is to not add any variable outputs.
-    ///
-    /// # Parameters
-    /// - `variable_outputs`: The [`VariableOutputPolicy`] to apply for the contract multi-call.
-    ///
-    /// # Returns
-    /// - `Self`: The updated SDK configuration.
-    pub fn with_variable_output_policy(mut self, variable_outputs: VariableOutputPolicy) -> Self {
-        self.variable_output_policy = variable_outputs;
-        self
-    }
-
-    fn validate_contract_calls(&self) -> Result<()> {
-        if self.contract_calls.is_empty() {
-            return Err(error!(
-                Other,
-                "no calls added. Have you used '.add_calls()'?"
-            ));
-        }
-
-        Ok(())
-    }
-
-    pub async fn transaction_builder(&self) -> Result<ScriptTransactionBuilder> {
-        self.validate_contract_calls()?;
-
-        transaction_builder_from_contract_calls(
-            &self.contract_calls,
-            self.tx_policies,
-            &self.account,
-        )
-        .await
-    }
-
-    /// Returns the script that executes the contract calls
-    pub async fn build_tx(&self) -> Result<ScriptTransaction> {
-        self.validate_contract_calls()?;
-
-        build_tx_from_contract_calls(
-            &self.contract_calls,
-            self.tx_policies,
-            &self.account,
-            self.variable_output_policy,
-        )
-        .await
-    }
-
-    /// Call contract methods on the node, in a state-modifying manner.
-    pub async fn call<D: Tokenizable + Debug>(&mut self) -> Result<FuelCallResponse<D>> {
-        let tx = self.build_tx().await?;
-
-        let provider = self.account.try_provider()?;
-
-        self.cached_tx_id = Some(tx.id(provider.chain_id()));
-
-        let tx_status = provider.send_transaction_and_await_commit(tx).await?;
-
-        let receipts = tx_status.take_receipts_checked(Some(&self.log_decoder))?;
-        self.get_response(receipts)
-    }
-
-    pub async fn submit(mut self) -> Result<SubmitResponseMultiple<T>> {
-        let tx = self.build_tx().await?;
-        let provider = self.account.try_provider()?;
-
-        let tx_id = provider.send_transaction(tx).await?;
-        self.cached_tx_id = Some(tx_id);
-
-        Ok(SubmitResponseMultiple::new(tx_id, self))
-    }
-
-    /// Call contract methods on the node, in a simulated manner, meaning the state of the
-    /// blockchain is *not* modified but simulated.
-    /// It is the same as the [call] method because the API is more user-friendly this way.
-    ///
-    /// [call]: Self::call
-    pub async fn simulate<D: Tokenizable + Debug>(
-        &mut self,
-        execution: Execution,
-    ) -> Result<FuelCallResponse<D>> {
-        let provider = self.account.try_provider()?;
-
-        let tx_status = if let Execution::StateReadOnly = execution {
-            let tx = self
-                .transaction_builder()
-                .await?
-                .build(provider, ScriptContext::StateReadOnly)
-                .await?;
-
-            provider.dry_run_opt(tx, false, None).await?
-        } else {
-            let tx = self.build_tx().await?;
-            provider.dry_run(tx).await?
-        };
-        let receipts = tx_status.take_receipts_checked(Some(&self.log_decoder))?;
-
-        self.get_response(receipts)
-    }
-
-    /// Simulates a call without needing to resolve the generic for the return type
-    async fn simulate_without_decode(&self) -> Result<()> {
-        let provider = self.account.try_provider()?;
-        let tx = self.build_tx().await?;
-
-        provider.dry_run(tx).await?.check(None)?;
-
-        Ok(())
-    }
-
-    /// Get a contract's estimated cost
-    pub async fn estimate_transaction_cost(
-        &self,
-        tolerance: Option<f64>,
-        block_horizon: Option<u32>,
-    ) -> Result<TransactionCost> {
-        let script = self.build_tx().await?;
-
-        let transaction_cost = self
-            .account
-            .try_provider()?
-            .estimate_transaction_cost(script, tolerance, block_horizon)
-            .await?;
-
-        Ok(transaction_cost)
-    }
-
-    /// Create a [`FuelCallResponse`] from call receipts
-    pub fn get_response<D: Tokenizable + Debug>(
-        &self,
-        receipts: Vec<Receipt>,
-    ) -> Result<FuelCallResponse<D>> {
-        let mut receipt_parser = ReceiptParser::new(&receipts, self.decoder_config);
-
-        let final_tokens = self
-            .contract_calls
-            .iter()
-            .map(|call| receipt_parser.parse_call(&call.contract_id, &call.output_param))
-            .collect::<Result<Vec<_>>>()?;
-
-        let tokens_as_tuple = Token::Tuple(final_tokens);
-        let response = FuelCallResponse::<D>::new(
-            D::from_token(tokens_as_tuple)?,
-            receipts,
-            self.log_decoder.clone(),
-            self.cached_tx_id,
-        );
-
-        Ok(response)
-    }
-}
-
-impl<T: Account> sealed::Sealed for MultiContractCallHandler<T> {}
-
-#[async_trait::async_trait]
-impl<T> TxDependencyExtension for MultiContractCallHandler<T>
-where
-    T: Account,
-{
-    async fn simulate(&mut self) -> Result<()> {
-        self.simulate_without_decode().await?;
-        Ok(())
-    }
-
-    fn append_contract(mut self, contract_id: Bech32ContractId) -> Self {
-        self.contract_calls
-            .iter_mut()
-            .take(1)
-            .for_each(|call| call.append_external_contracts(contract_id.clone()));
-        self
-    }
-}
-
-=======
->>>>>>> 80fe445b
 #[cfg(test)]
 mod tests {
     use fuels_core::types::errors::Error;
