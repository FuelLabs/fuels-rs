use std::{
    collections::HashMap,
    fmt::Debug,
    fs,
    marker::PhantomData,
    path::{Path, PathBuf},
};

use fuel_tx::{
    AssetId, Bytes32, Contract as FuelContract, ContractId, Output, Receipt, Salt, StorageSlot,
};
use fuels_accounts::{provider::TransactionCost, Account};
use fuels_core::{
    codec::{ABIEncoder, DecoderConfig, LogDecoder},
    constants::{BASE_ASSET_ID, DEFAULT_CALL_PARAMS_AMOUNT},
    traits::{Parameterize, Tokenizable},
    types::{
        bech32::{Bech32Address, Bech32ContractId},
        errors::{error, Error, Result},
        param_types::ParamType,
        transaction::{ScriptTransaction, Transaction, TxParameters},
        transaction_builders::CreateTransactionBuilder,
        unresolved_bytes::UnresolvedBytes,
        Selector, Token,
    },
    Configurables,
};

use crate::{
    call_response::FuelCallResponse,
    call_utils::{build_tx_from_contract_calls, new_variable_outputs, TxDependencyExtension},
    receipt_parser::ReceiptParser,
    submit_response::{SubmitResponse, SubmitResponseMultiple},
};

#[derive(Debug, Clone)]
pub struct CallParameters {
    amount: u64,
    asset_id: AssetId,
    gas_forwarded: Option<u64>,
}

impl CallParameters {
    pub fn new(amount: u64, asset_id: AssetId, gas_forwarded: u64) -> Self {
        Self {
            amount,
            asset_id,
            gas_forwarded: Some(gas_forwarded),
        }
    }

    pub fn with_amount(mut self, amount: u64) -> Self {
        self.amount = amount;
        self
    }

    pub fn amount(&self) -> u64 {
        self.amount
    }

    pub fn with_asset_id(mut self, asset_id: AssetId) -> Self {
        self.asset_id = asset_id;
        self
    }

    pub fn asset_id(&self) -> AssetId {
        self.asset_id
    }

    pub fn with_gas_forwarded(mut self, gas_forwarded: u64) -> Self {
        self.gas_forwarded = Some(gas_forwarded);
        self
    }

    pub fn gas_forwarded(&self) -> Option<u64> {
        self.gas_forwarded
    }
}

impl Default for CallParameters {
    fn default() -> Self {
        Self {
            amount: DEFAULT_CALL_PARAMS_AMOUNT,
            asset_id: BASE_ASSET_ID,
            gas_forwarded: None,
        }
    }
}

// Trait implemented by contract instances so that
// they can be passed to the `with_contracts` method
pub trait SettableContract {
    fn id(&self) -> Bech32ContractId;
    fn log_decoder(&self) -> LogDecoder;
}

/// Configuration for contract storage
#[derive(Debug, Clone)]
pub struct StorageConfiguration {
    autoload_storage: bool,
    slot_overrides: StorageSlots,
}

impl Default for StorageConfiguration {
    fn default() -> Self {
        Self {
            autoload_storage: true,
            slot_overrides: Default::default(),
        }
    }
}

impl StorageConfiguration {
    pub fn new(autoload_enabled: bool, slots: impl IntoIterator<Item = StorageSlot>) -> Self {
        let config = Self {
            autoload_storage: autoload_enabled,
            slot_overrides: Default::default(),
        };

        config.add_slot_overrides(slots)
    }

    /// If enabled will try to automatically discover and load the storage configuration from the
    /// storage config json file.
    pub fn with_autoload(mut self, enabled: bool) -> Self {
        self.autoload_storage = enabled;
        self
    }

    pub fn autoload_enabled(&self) -> bool {
        self.autoload_storage
    }

    /// Slots added via [`add_slot_overrides`] will override any
    /// existing slots with matching keys.
    pub fn add_slot_overrides(
        mut self,
        storage_slots: impl IntoIterator<Item = StorageSlot>,
    ) -> Self {
        self.slot_overrides.add_overrides(storage_slots);
        self
    }

    /// Slots added via [`add_slot_overrides_from_file`] will override any
    /// existing slots with matching keys.
    ///
    /// `path` - path to a JSON file containing the storage slots.
    pub fn add_slot_overrides_from_file(mut self, path: impl AsRef<Path>) -> Result<Self> {
        let slots = StorageSlots::load_from_file(path.as_ref())?;
        self.slot_overrides.add_overrides(slots.into_iter());
        Ok(self)
    }

    pub fn into_slots(self) -> impl Iterator<Item = StorageSlot> {
        self.slot_overrides.into_iter()
    }
}

#[derive(Debug, Clone, Default)]
struct StorageSlots {
    storage_slots: HashMap<Bytes32, StorageSlot>,
}

impl StorageSlots {
    fn from(storage_slots: impl IntoIterator<Item = StorageSlot>) -> Self {
        let pairs = storage_slots.into_iter().map(|slot| (*slot.key(), slot));
        Self {
            storage_slots: pairs.collect(),
        }
    }

    fn add_overrides(&mut self, storage_slots: impl IntoIterator<Item = StorageSlot>) -> &mut Self {
        let pairs = storage_slots.into_iter().map(|slot| (*slot.key(), slot));
        self.storage_slots.extend(pairs);
        self
    }

    fn load_from_file(storage_path: impl AsRef<Path>) -> Result<Self> {
        let storage_path = storage_path.as_ref();
        validate_path_and_extension(storage_path, "json")?;

        let storage_json_string = std::fs::read_to_string(storage_path).map_err(|e| {
            error!(
                InvalidData,
                "failed to read storage slots from: {storage_path:?}. Reason: {e}"
            )
        })?;

        let decoded_slots = serde_json::from_str::<Vec<StorageSlot>>(&storage_json_string)?;

        Ok(StorageSlots::from(decoded_slots))
    }

    fn into_iter(self) -> impl Iterator<Item = StorageSlot> {
        self.storage_slots.into_values()
    }
}

/// Configuration for contract deployment
#[derive(Debug, Clone, Default)]
pub struct LoadConfiguration {
    storage: StorageConfiguration,
    configurables: Configurables,
    salt: Salt,
}

impl LoadConfiguration {
    pub fn new(
        storage: StorageConfiguration,
        configurables: impl Into<Configurables>,
        salt: impl Into<Salt>,
    ) -> Self {
        Self {
            storage,
            configurables: configurables.into(),
            salt: salt.into(),
        }
    }

    pub fn with_storage_configuration(mut self, storage: StorageConfiguration) -> Self {
        self.storage = storage;
        self
    }

    pub fn with_configurables(mut self, configurables: impl Into<Configurables>) -> Self {
        self.configurables = configurables.into();
        self
    }

    pub fn with_salt(mut self, salt: impl Into<Salt>) -> Self {
        self.salt = salt.into();
        self
    }
}

/// [`Contract`] is a struct to interface with a contract. That includes things such as
/// compiling, deploying, and running transactions against a contract.
#[derive(Debug)]
pub struct Contract {
    binary: Vec<u8>,
    salt: Salt,
    storage_slots: Vec<StorageSlot>,
    contract_id: ContractId,
    code_root: Bytes32,
    state_root: Bytes32,
}

impl Contract {
    pub fn new(binary: Vec<u8>, salt: Salt, storage_slots: Vec<StorageSlot>) -> Self {
        let (contract_id, code_root, state_root) =
            Self::compute_contract_id_and_state_root(&binary, &salt, &storage_slots);

        Self {
            binary,
            salt,
            storage_slots,
            contract_id,
            code_root,
            state_root,
        }
    }

    fn compute_contract_id_and_state_root(
        binary: &[u8],
        salt: &Salt,
        storage_slots: &[StorageSlot],
    ) -> (ContractId, Bytes32, Bytes32) {
        let fuel_contract = FuelContract::from(binary);
        let code_root = fuel_contract.root();
        let state_root = FuelContract::initial_state_root(storage_slots.iter());

        let contract_id = fuel_contract.id(salt, &code_root, &state_root);

        (contract_id, code_root, state_root)
    }

    pub fn with_salt(self, salt: impl Into<Salt>) -> Self {
        Self::new(self.binary, salt.into(), self.storage_slots)
    }

    pub fn contract_id(&self) -> ContractId {
        self.contract_id
    }

    pub fn state_root(&self) -> Bytes32 {
        self.state_root
    }

    pub fn code_root(&self) -> Bytes32 {
        self.code_root
    }

    /// Deploys a compiled contract to a running node
    /// To deploy a contract, you need an account with enough assets to pay for deployment.
    /// This account will also receive the change.
    pub async fn deploy(
        self,
        account: &impl Account,
        tx_parameters: TxParameters,
    ) -> Result<Bech32ContractId> {
        let network_info = account.try_provider()?.network_info().await?;

        let tb = CreateTransactionBuilder::prepare_contract_deployment(
            self.binary,
            self.contract_id,
            self.state_root,
            self.salt,
            self.storage_slots,
            tx_parameters,
            network_info,
        );

        let tx = account
            .add_fee_resources(tb, 0)
            .await
            .map_err(|err| error!(ProviderError, "{err}"))?;

        let provider = account
            .try_provider()
            .map_err(|_| error!(ProviderError, "Failed to get_provider"))?;

<<<<<<< HEAD
        provider.send_transaction_and_await_commit(tx).await?;
=======
        let tx_id = provider.send_transaction_and_await_commit(tx).await?;
        provider.tx_status(&tx_id).await?.check(None)?;
>>>>>>> cb2efdc4

        Ok(self.contract_id.into())
    }

    pub fn load_from(binary_filepath: impl AsRef<Path>, config: LoadConfiguration) -> Result<Self> {
        let binary_filepath = binary_filepath.as_ref();
        validate_path_and_extension(binary_filepath, "bin")?;

        let mut binary = fs::read(binary_filepath)
            .map_err(|_| error!(InvalidData, "failed to read binary: {binary_filepath:?}"))?;

        config.configurables.update_constants_in(&mut binary);

        let storage_slots = Self::determine_storage_slots(config.storage, binary_filepath)?;

        Ok(Self::new(binary, config.salt, storage_slots))
    }

    fn determine_storage_slots(
        storage_config: StorageConfiguration,
        binary_filepath: &Path,
    ) -> Result<Vec<StorageSlot>> {
        let autoload_enabled = storage_config.autoload_enabled();
        let user_overrides = storage_config.into_slots().collect::<Vec<_>>();
        let slots = if autoload_enabled {
            let mut slots = autoload_storage_slots(binary_filepath)?;
            slots.add_overrides(user_overrides);
            slots.into_iter().collect()
        } else {
            user_overrides
        };

        Ok(slots)
    }
}

fn autoload_storage_slots(contract_binary: &Path) -> Result<StorageSlots> {
    let storage_file = expected_storage_slots_filepath(contract_binary)
        .ok_or_else(|| error!(InvalidData, "Could not determine storage slots file"))?;

    StorageSlots::load_from_file(&storage_file)
                .map_err(|_| error!(InvalidData, "Could not autoload storage slots from file: {storage_file:?}. Either provide the file or disable autoloading in StorageConfiguration"))
}

fn expected_storage_slots_filepath(contract_binary: &Path) -> Option<PathBuf> {
    let dir = contract_binary.parent()?;

    let binary_filename = contract_binary.file_stem()?.to_str()?;

    Some(dir.join(format!("{binary_filename}-storage_slots.json")))
}

fn validate_path_and_extension(file_path: &Path, extension: &str) -> Result<()> {
    if !file_path.exists() {
        return Err(error!(InvalidData, "file {file_path:?} does not exist"));
    }

    let path_extension = file_path.extension().ok_or_else(|| {
        error!(
            InvalidData,
            "could not extract extension from: {file_path:?}"
        )
    })?;

    if extension != path_extension {
        return Err(error!(
            InvalidData,
            "expected {file_path:?} to have '.{extension}' extension"
        ));
    }

    Ok(())
}

#[derive(Debug)]
/// Contains all data relevant to a single contract call
pub struct ContractCall {
    pub contract_id: Bech32ContractId,
    pub encoded_args: UnresolvedBytes,
    pub encoded_selector: Selector,
    pub call_parameters: CallParameters,
    pub compute_custom_input_offset: bool,
    pub variable_outputs: Vec<Output>,
    pub external_contracts: Vec<Bech32ContractId>,
    pub output_param: ParamType,
    pub is_payable: bool,
    pub custom_assets: HashMap<(AssetId, Option<Bech32Address>), u64>,
}

impl ContractCall {
    pub fn with_contract_id(self, contract_id: Bech32ContractId) -> Self {
        ContractCall {
            contract_id,
            ..self
        }
    }

    pub fn with_external_contracts(
        self,
        external_contracts: Vec<Bech32ContractId>,
    ) -> ContractCall {
        ContractCall {
            external_contracts,
            ..self
        }
    }

    pub fn with_variable_outputs(self, variable_outputs: Vec<Output>) -> ContractCall {
        ContractCall {
            variable_outputs,
            ..self
        }
    }

    pub fn with_call_parameters(self, call_parameters: CallParameters) -> ContractCall {
        ContractCall {
            call_parameters,
            ..self
        }
    }

    pub fn append_variable_outputs(&mut self, num: u64) {
        self.variable_outputs
            .extend(new_variable_outputs(num as usize));
    }

    pub fn append_external_contracts(&mut self, contract_id: Bech32ContractId) {
        self.external_contracts.push(contract_id)
    }

    pub fn add_custom_asset(&mut self, asset_id: AssetId, amount: u64, to: Option<Bech32Address>) {
        *self.custom_assets.entry((asset_id, to)).or_default() += amount;
    }
}

#[derive(Debug)]
#[must_use = "contract calls do nothing unless you `call` them"]
/// Helper that handles submitting a call to a client and formatting the response
pub struct ContractCallHandler<T: Account, D> {
    pub contract_call: ContractCall,
    pub tx_parameters: TxParameters,
    decoder_config: DecoderConfig,
    // Initially `None`, gets set to the right tx id after the transaction is submitted
    cached_tx_id: Option<Bytes32>,
    pub account: T,
    pub datatype: PhantomData<D>,
    pub log_decoder: LogDecoder,
}

impl<T, D> ContractCallHandler<T, D>
where
    T: Account,
    D: Tokenizable + Parameterize + Debug,
{
    /// Sets external contracts as dependencies to this contract's call.
    /// Effectively, this will be used to create [`fuel_tx::Input::Contract`]/[`fuel_tx::Output::Contract`]
    /// pairs and set them into the transaction. Note that this is a builder
    /// method, i.e. use it as a chain:
    ///
    /// ```ignore
    /// my_contract_instance.my_method(...).with_contract_ids(&[another_contract_id]).call()
    /// ```
    ///
    /// [`Input::Contract`]: fuel_tx::Input::Contract
    /// [`Output::Contract`]: fuel_tx::Output::Contract
    pub fn with_contract_ids(mut self, contract_ids: &[Bech32ContractId]) -> Self {
        self.contract_call.external_contracts = contract_ids.to_vec();
        self
    }

    /// Sets external contract instances as dependencies to this contract's call.
    /// Effectively, this will be used to: merge `LogDecoder`s and create
    /// [`fuel_tx::Input::Contract`]/[`fuel_tx::Output::Contract`] pairs and set them into the transaction.
    /// Note that this is a builder method, i.e. use it as a chain:
    ///
    /// ```ignore
    /// my_contract_instance.my_method(...).with_contracts(&[another_contract_instance]).call()
    /// ```
    pub fn with_contracts(mut self, contracts: &[&dyn SettableContract]) -> Self {
        self.contract_call.external_contracts = contracts.iter().map(|c| c.id()).collect();
        for c in contracts {
            self.log_decoder.merge(c.log_decoder());
        }
        self
    }

    /// Adds a custom `asset_id` with its `amount` and an optional `address` to be used for
    /// generating outputs to this contract's call.
    ///
    /// # Parameters
    /// - `asset_id`: The unique identifier of the asset being added.
    /// - `amount`: The amount of the asset being added.
    /// - `address`: The optional account address that the output amount will be sent to.
    ///              If not provided, the asset will be sent to the users account address.
    /// Note that this is a builder method, i.e. use it as a chain:
    ///
    /// ```ignore
    /// let asset_id = AssetId::from([3u8; 32]);
    /// let amount = 5000;
    /// my_contract_instance.my_method(...).add_custom_asset(asset_id, amount, None).call()
    /// ```
    pub fn add_custom_asset(
        mut self,
        asset_id: AssetId,
        amount: u64,
        to: Option<Bech32Address>,
    ) -> Self {
        self.contract_call.add_custom_asset(asset_id, amount, to);
        self
    }

    pub fn is_payable(&self) -> bool {
        self.contract_call.is_payable
    }

    /// Sets the transaction parameters for a given transaction.
    /// Note that this is a builder method, i.e. use it as a chain:

    /// ```ignore
    /// let params = TxParameters { gas_price: 100, gas_limit: 1000000 };
    /// my_contract_instance.my_method(...).tx_params(params).call()
    /// ```
    pub fn tx_params(mut self, params: TxParameters) -> Self {
        self.tx_parameters = params;
        self
    }

    pub fn with_decoder_config(mut self, decoder_config: DecoderConfig) -> Self {
        self.decoder_config = decoder_config;
        self.log_decoder.set_decoder_config(decoder_config);
        self
    }

    /// Sets the call parameters for a given contract call.
    /// Note that this is a builder method, i.e. use it as a chain:
    ///
    /// ```ignore
    /// let params = CallParameters { amount: 1, asset_id: BASE_ASSET_ID };
    /// my_contract_instance.my_method(...).call_params(params).call()
    /// ```
    pub fn call_params(mut self, params: CallParameters) -> Result<Self> {
        if !self.is_payable() && params.amount > 0 {
            return Err(Error::AssetsForwardedToNonPayableMethod);
        }
        self.contract_call.call_parameters = params;
        Ok(self)
    }

    /// Returns the script that executes the contract call
    pub async fn build_tx(&self) -> Result<ScriptTransaction> {
        build_tx_from_contract_calls(
            std::slice::from_ref(&self.contract_call),
            self.tx_parameters,
            &self.account,
        )
        .await
    }

    /// Call a contract's method on the node, in a state-modifying manner.
    pub async fn call(mut self) -> Result<FuelCallResponse<D>> {
        self.call_or_simulate(false).await
    }

    pub async fn submit(mut self) -> Result<SubmitResponse<T, D>> {
        let tx = self.build_tx().await?;
        let provider = self.account.try_provider()?;

        let tx_id = provider.send_transaction(tx.clone()).await?;
        self.cached_tx_id = Some(tx_id);

        Ok(SubmitResponse::new(tx_id, self))
    }

    pub async fn response(self) -> Result<FuelCallResponse<D>> {
        let provider = self.account.try_provider()?;
        let tx_id = self.cached_tx_id.expect("Cached tx_id is missing");

        let receipts = provider
            .tx_status(&tx_id)
            .await?
            .take_receipts_checked(Some(&self.log_decoder))?;

        self.get_response(receipts)
    }

    /// Call a contract's method on the node, in a simulated manner, meaning the state of the
    /// blockchain is *not* modified but simulated.
    ///
    pub async fn simulate(&mut self) -> Result<FuelCallResponse<D>> {
        self.call_or_simulate(true).await
    }

    async fn call_or_simulate(&mut self, simulate: bool) -> Result<FuelCallResponse<D>> {
        let tx = self.build_tx().await?;
        let provider = self.account.try_provider()?;

        self.cached_tx_id = Some(tx.id(provider.chain_id()));

        let tx_status = if simulate {
            provider.checked_dry_run(tx).await?
        } else {
            let tx_id = provider.send_transaction_and_await_commit(tx).await?;
            provider.tx_status(&tx_id).await?
        };
        let receipts = tx_status.take_receipts_checked(Some(&self.log_decoder))?;

        self.get_response(receipts)
    }

    /// Get a contract's estimated cost
    pub async fn estimate_transaction_cost(
        &self,
        tolerance: Option<f64>,
    ) -> Result<TransactionCost> {
        let script = self.build_tx().await?;
        let provider = self.account.try_provider()?;

        let transaction_cost = provider
            .estimate_transaction_cost(script, tolerance)
            .await?;

        Ok(transaction_cost)
    }

    /// Create a [`FuelCallResponse`] from call receipts
    pub fn get_response(&self, receipts: Vec<Receipt>) -> Result<FuelCallResponse<D>> {
        let token = ReceiptParser::new(&receipts, self.decoder_config).parse(
            Some(&self.contract_call.contract_id),
            &self.contract_call.output_param,
        )?;
        Ok(FuelCallResponse::new(
            D::from_token(token)?,
            receipts,
            self.log_decoder.clone(),
            self.cached_tx_id,
        ))
    }
}

#[async_trait::async_trait]
impl<T, D> TxDependencyExtension for ContractCallHandler<T, D>
where
    T: Account,
    D: Tokenizable + Parameterize + Debug + Send + Sync,
{
    async fn simulate(&mut self) -> Result<()> {
        self.simulate().await?;
        Ok(())
    }

    fn append_variable_outputs(mut self, num: u64) -> Self {
        self.contract_call.append_variable_outputs(num);
        self
    }

    fn append_contract(mut self, contract_id: Bech32ContractId) -> Self {
        self.contract_call.append_external_contracts(contract_id);
        self
    }
}

/// Creates an ABI call based on a function [selector](Selector) and
/// the encoding of its call arguments, which is a slice of [`Token`]s.
/// It returns a prepared [`ContractCall`] that can further be used to
/// make the actual transaction.
/// This method is the underlying implementation of the functions
/// generated from an ABI JSON spec, i.e, this is what's generated:
///
/// ```ignore
/// quote! {
///     #doc
///     pub fn #name(&self #input) -> #result {
///         contract::method_hash(#tokenized_signature, #arg)
///     }
/// }
/// ```
///
/// For more details see `code_gen` in `fuels-core`.
///
/// Note that this needs an account because the contract instance needs an account for the calls
pub fn method_hash<D: Tokenizable + Parameterize + Debug, T: Account>(
    contract_id: Bech32ContractId,
    account: T,
    signature: Selector,
    args: &[Token],
    log_decoder: LogDecoder,
    is_payable: bool,
) -> Result<ContractCallHandler<T, D>> {
    let encoded_selector = signature;

    let tx_parameters = TxParameters::default();
    let call_parameters = CallParameters::default();

    let compute_custom_input_offset = should_compute_custom_input_offset(args);

    let unresolved_bytes = ABIEncoder::encode(args)?;
    let contract_call = ContractCall {
        contract_id,
        encoded_selector,
        encoded_args: unresolved_bytes,
        call_parameters,
        compute_custom_input_offset,
        variable_outputs: vec![],
        external_contracts: vec![],
        output_param: D::param_type(),
        is_payable,
        custom_assets: Default::default(),
    };

    Ok(ContractCallHandler {
        contract_call,
        tx_parameters,
        cached_tx_id: None,
        account,
        datatype: PhantomData,
        log_decoder,
        decoder_config: Default::default(),
    })
}

// If the data passed into the contract method is an integer or a
// boolean, then the data itself should be passed. Otherwise, it
// should simply pass a pointer to the data in memory.
fn should_compute_custom_input_offset(args: &[Token]) -> bool {
    args.len() > 1
        || args.iter().any(|t| {
            matches!(
                t,
                Token::Array(_)
                    | Token::B256(_)
                    | Token::Bytes(_)
                    | Token::Enum(_)
                    | Token::RawSlice(_)
                    | Token::Struct(_)
                    | Token::Tuple(_)
                    | Token::U128(_)
                    | Token::U256(_)
                    | Token::Vector(_)
                    | Token::StringArray(_)
                    | Token::StringSlice(_)
                    | Token::String(_)
            )
        })
}

#[derive(Debug)]
#[must_use = "contract calls do nothing unless you `call` them"]
/// Helper that handles bundling multiple calls into a single transaction
pub struct MultiContractCallHandler<T: Account> {
    pub contract_calls: Vec<ContractCall>,
    pub log_decoder: LogDecoder,
    pub tx_parameters: TxParameters,
    // Initially `None`, gets set to the right tx id after the transaction is submitted
    cached_tx_id: Option<Bytes32>,
    decoder_config: DecoderConfig,
    pub account: T,
}

impl<T: Account> MultiContractCallHandler<T> {
    pub fn new(account: T) -> Self {
        Self {
            contract_calls: vec![],
            tx_parameters: TxParameters::default(),
            cached_tx_id: None,
            account,
            log_decoder: LogDecoder::new(Default::default()),
            decoder_config: DecoderConfig::default(),
        }
    }

    pub fn with_decoder_config(&mut self, decoder_config: DecoderConfig) -> &mut Self {
        self.decoder_config = decoder_config;
        self.log_decoder.set_decoder_config(decoder_config);
        self
    }

    /// Adds a contract call to be bundled in the transaction
    /// Note that this is a builder method
    pub fn add_call(
        &mut self,
        call_handler: ContractCallHandler<impl Account, impl Tokenizable>,
    ) -> &mut Self {
        self.log_decoder.merge(call_handler.log_decoder);
        self.contract_calls.push(call_handler.contract_call);
        self
    }

    /// Sets the transaction parameters for a given transaction.
    /// Note that this is a builder method
    pub fn tx_params(mut self, params: TxParameters) -> Self {
        self.tx_parameters = params;
        self
    }

    fn validate_contract_calls(&self) -> Result<()> {
        if self.contract_calls.is_empty() {
            return Err(error!(
                InvalidData,
                "No calls added. Have you used '.add_calls()'?"
            ));
        }

        let number_of_heap_type_calls = self
            .contract_calls
            .iter()
            .filter(|cc| cc.output_param.is_vm_heap_type())
            .count();

        match number_of_heap_type_calls {
            0 => Ok(()),
            1 => {
                if self
                    .contract_calls
                    .last()
                    .expect("is not empty")
                    .output_param
                    .is_vm_heap_type()
                {
                    Ok(())
                } else {
                    Err(error!(
                        InvalidData,
                        "The contract call with the heap type return must be at the last position"
                    ))
                }
            }
            _ => Err(error!(
                InvalidData,
                "`MultiContractCallHandler` can have only one call that returns a heap type"
            )),
        }
    }

    /// Returns the script that executes the contract calls
    pub async fn build_tx(&self) -> Result<ScriptTransaction> {
        self.validate_contract_calls()?;

        build_tx_from_contract_calls(&self.contract_calls, self.tx_parameters, &self.account).await
    }

    /// Call contract methods on the node, in a state-modifying manner.
    pub async fn call<D: Tokenizable + Debug>(&mut self) -> Result<FuelCallResponse<D>> {
        self.call_or_simulate(false).await
    }

    pub async fn submit(mut self) -> Result<SubmitResponseMultiple<T>> {
        let tx = self.build_tx().await?;
        let provider = self.account.try_provider()?;

        let tx_id = provider.send_transaction(tx).await?;
        self.cached_tx_id = Some(tx_id);

        Ok(SubmitResponseMultiple::new(tx_id, self))
    }

    pub async fn response<D: Tokenizable + Debug>(self) -> Result<FuelCallResponse<D>> {
        let provider = self.account.try_provider()?;
        let tx_id = self.cached_tx_id.expect("Cached tx_id is missing");

        let receipts = provider
            .tx_status(&tx_id)
            .await?
            .take_receipts_checked(Some(&self.log_decoder))?;

        self.get_response(receipts)
    }

    /// Call contract methods on the node, in a simulated manner, meaning the state of the
    /// blockchain is *not* modified but simulated.
    /// It is the same as the [call] method because the API is more user-friendly this way.
    ///
    /// [call]: Self::call
    pub async fn simulate<D: Tokenizable + Debug>(&mut self) -> Result<FuelCallResponse<D>> {
        self.call_or_simulate(true).await
    }

    async fn call_or_simulate<D: Tokenizable + Debug>(
        &mut self,
        simulate: bool,
    ) -> Result<FuelCallResponse<D>> {
        let tx = self.build_tx().await?;
        let provider = self.account.try_provider()?;

        self.cached_tx_id = Some(tx.id(provider.chain_id()));

        let tx_status = if simulate {
            provider.checked_dry_run(tx).await?
        } else {
            let tx_id = provider.send_transaction_and_await_commit(tx).await?;
            provider.tx_status(&tx_id).await?
        };
        let receipts = tx_status.take_receipts_checked(Some(&self.log_decoder))?;

        self.get_response(receipts)
    }

    /// Simulates a call without needing to resolve the generic for the return type
    async fn simulate_without_decode(&self) -> Result<()> {
        let provider = self.account.try_provider()?;
        let tx = self.build_tx().await?;

        provider.checked_dry_run(tx).await?.check(None)?;

        Ok(())
    }

    /// Get a contract's estimated cost
    pub async fn estimate_transaction_cost(
        &self,
        tolerance: Option<f64>,
    ) -> Result<TransactionCost> {
        let script = self.build_tx().await?;

        let transaction_cost = self
            .account
            .try_provider()?
            .estimate_transaction_cost(script, tolerance)
            .await?;

        Ok(transaction_cost)
    }

    /// Create a [`FuelCallResponse`] from call receipts
    pub fn get_response<D: Tokenizable + Debug>(
        &self,
        receipts: Vec<Receipt>,
    ) -> Result<FuelCallResponse<D>> {
        let mut receipt_parser = ReceiptParser::new(&receipts, self.decoder_config);

        let final_tokens = self
            .contract_calls
            .iter()
            .map(|call| receipt_parser.parse(Some(&call.contract_id), &call.output_param))
            .collect::<Result<Vec<_>>>()?;

        let tokens_as_tuple = Token::Tuple(final_tokens);
        let response = FuelCallResponse::<D>::new(
            D::from_token(tokens_as_tuple)?,
            receipts,
            self.log_decoder.clone(),
            self.cached_tx_id,
        );

        Ok(response)
    }
}

#[async_trait::async_trait]
impl<T> TxDependencyExtension for MultiContractCallHandler<T>
where
    T: Account,
{
    async fn simulate(&mut self) -> Result<()> {
        self.simulate_without_decode().await?;
        Ok(())
    }

    fn append_variable_outputs(mut self, num: u64) -> Self {
        self.contract_calls
            .iter_mut()
            .take(1)
            .for_each(|call| call.append_variable_outputs(num));

        self
    }

    fn append_contract(mut self, contract_id: Bech32ContractId) -> Self {
        self.contract_calls
            .iter_mut()
            .take(1)
            .for_each(|call| call.append_external_contracts(contract_id.clone()));
        self
    }
}

#[cfg(test)]
mod tests {
    use std::collections::HashSet;

    use tempfile::tempdir;

    use super::*;

    #[test]
    fn merging_overrides_storage_slots() {
        // given
        let make_slot = |id, value| StorageSlot::new([id; 32].into(), [value; 32].into());

        let slots = (1..3).map(|id| make_slot(id, 100));
        let original_config = StorageConfiguration::new(false, slots);

        let overlapping_slots = (2..4).map(|id| make_slot(id, 200));

        // when
        let original_config = original_config.add_slot_overrides(overlapping_slots);

        // then
        assert_eq!(
            HashSet::from_iter(original_config.slot_overrides.into_iter()),
            HashSet::from([make_slot(1, 100), make_slot(2, 200), make_slot(3, 200)])
        );
    }

    #[test]
    fn autoload_storage_slots() {
        // given
        let temp_dir = tempdir().unwrap();
        let contract_bin = temp_dir.path().join("my_contract.bin");
        std::fs::write(&contract_bin, "").unwrap();

        let storage_file = temp_dir.path().join("my_contract-storage_slots.json");

        let expected_storage_slots = vec![StorageSlot::new([1; 32].into(), [2; 32].into())];
        save_slots(&expected_storage_slots, &storage_file);

        let storage_config = StorageConfiguration::new(true, vec![]);
        let load_config = LoadConfiguration::default().with_storage_configuration(storage_config);

        // when
        let loaded_contract = Contract::load_from(&contract_bin, load_config).unwrap();

        // then
        assert_eq!(loaded_contract.storage_slots, expected_storage_slots);
    }

    #[test]
    fn autoload_fails_if_file_missing() {
        // given
        let temp_dir = tempdir().unwrap();
        let contract_bin = temp_dir.path().join("my_contract.bin");
        std::fs::write(&contract_bin, "").unwrap();

        let storage_config = StorageConfiguration::new(true, vec![]);
        let load_config = LoadConfiguration::default().with_storage_configuration(storage_config);

        // when
        let error = Contract::load_from(&contract_bin, load_config)
            .expect_err("Should have failed because the storage slots file is missing");

        // then
        let storage_slots_path = temp_dir.path().join("my_contract-storage_slots.json");
        let Error::InvalidData(msg) = error else {
            panic!("Expected an error of type InvalidData");
        };
        assert_eq!(msg, format!("Could not autoload storage slots from file: {storage_slots_path:?}. Either provide the file or disable autoloading in StorageConfiguration"));
    }

    fn save_slots(slots: &Vec<StorageSlot>, path: &Path) {
        std::fs::write(
            path,
            serde_json::to_string::<Vec<StorageSlot>>(slots).unwrap(),
        )
        .unwrap()
    }
}<|MERGE_RESOLUTION|>--- conflicted
+++ resolved
@@ -319,12 +319,8 @@
             .try_provider()
             .map_err(|_| error!(ProviderError, "Failed to get_provider"))?;
 
-<<<<<<< HEAD
-        provider.send_transaction_and_await_commit(tx).await?;
-=======
         let tx_id = provider.send_transaction_and_await_commit(tx).await?;
         provider.tx_status(&tx_id).await?.check(None)?;
->>>>>>> cb2efdc4
 
         Ok(self.contract_id.into())
     }
