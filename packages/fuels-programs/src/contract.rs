use std::{
    collections::{HashMap, HashSet},
    fmt::Debug,
    fs,
    marker::PhantomData,
    panic,
    path::Path,
    str::FromStr,
};

use fuel_abi_types::error_codes::FAILED_TRANSFER_TO_ADDRESS_SIGNAL;
use fuel_tx::{
    Address, AssetId, Bytes32, Contract as FuelContract, ContractId, Output, Receipt, Salt,
    StorageSlot, Transaction as FuelTransaction,
};
use fuel_vm::fuel_asm::PanicReason;

use fuels_core::{
    abi_decoder::ABIDecoder,
    abi_encoder::{ABIEncoder, UnresolvedBytes},
};
use fuels_signers::{
    provider::{Provider, TransactionCost},
    Account, PayFee,
};
use fuels_types::errors::Error::ProviderError;
use fuels_types::{
    bech32::{Bech32Address, Bech32ContractId},
    errors::{error, Error, Result},
    param_types::{ParamType, ReturnLocation},
    parameters::{CallParameters, StorageConfiguration, TxParameters},
    traits::{Parameterize, Tokenizable},
    transaction::{CreateTransaction, ScriptTransaction, Transaction},
    Selector, Token,
};

use crate::{
    call_response::FuelCallResponse,
    call_utils::{build_tx_from_contract_calls, simulate_and_check_success},
    logs::{map_revert_error, LogDecoder},
};

/// How many times to attempt to resolve missing tx dependencies.
pub const DEFAULT_TX_DEP_ESTIMATION_ATTEMPTS: u64 = 10;

// Trait implemented by contract instances so that
// they can be passed to the `set_contracts` method
pub trait SettableContract {
    fn id(&self) -> Bech32ContractId;
    fn log_decoder(&self) -> LogDecoder;
}

/// A compiled representation of a contract.
#[derive(Debug, Clone, Default)]
pub struct CompiledContract {
    pub raw: Vec<u8>,
    pub salt: Salt,
    pub storage_slots: Vec<StorageSlot>,
}

/// [`Contract`] is a struct to interface with a contract. That includes things such as
/// compiling, deploying, and running transactions against a contract.
/// The contract has a wallet attribute, used to pay for transactions and sign them.
/// It allows doing calls without passing a wallet/signer each time.
pub struct Contract<T> {
    pub compiled_contract: CompiledContract,
    pub account: T,
}

impl<T: Account + PayFee + Clone> Contract<T> {
    pub fn new(compiled_contract: CompiledContract, account: T) -> Self {
        Self {
            compiled_contract,
            account,
        }
    }

    pub fn compute_contract_id_and_state_root(
        compiled_contract: &CompiledContract,
    ) -> (ContractId, Bytes32) {
        let fuel_contract = FuelContract::from(compiled_contract.raw.clone());
        let root = fuel_contract.root();
        let state_root = FuelContract::initial_state_root(compiled_contract.storage_slots.iter());

        let contract_id = fuel_contract.id(&compiled_contract.salt, &root, &state_root);

        (contract_id, state_root)
    }

    /// Creates an ABI call based on a function [selector](Selector) and
    /// the encoding of its call arguments, which is a slice of [`Token`]s.
    /// It returns a prepared [`ContractCall`] that can further be used to
    /// make the actual transaction.
    /// This method is the underlying implementation of the functions
    /// generated from an ABI JSON spec, i.e, this is what's generated:
    ///
    /// ```ignore
    /// quote! {
    ///     #doc
    ///     pub fn #name(&self #input) -> #result {
    ///         Contract::method_hash(#tokenized_signature, #arg)
    ///     }
    /// }
    /// ```
    ///
    /// For more details see `code_gen` in `fuels-core`.
    ///
    /// Note that this needs a wallet because the contract instance needs a wallet for the calls
    pub fn method_hash<D: Tokenizable + Parameterize + Debug>(
        provider: &Provider,
        contract_id: Bech32ContractId,
        account: &T,
        signature: Selector,
        args: &[Token],
        log_decoder: LogDecoder,
        is_payable: bool,
    ) -> Result<ContractCallHandler<T, D>> {
        let encoded_selector = signature;

        let tx_parameters = TxParameters::default();
        let call_parameters = CallParameters::default();

        let compute_custom_input_offset = Contract::<T>::should_compute_custom_input_offset(args);

        let unresolved_bytes = ABIEncoder::encode(args)?;
        let contract_call = ContractCall {
            contract_id,
            encoded_selector,
            encoded_args: unresolved_bytes,
            call_parameters,
            compute_custom_input_offset,
            variable_outputs: None,
            message_outputs: None,
            external_contracts: vec![],
            output_param: D::param_type(),
            is_payable,
            custom_assets: Default::default(),
        };

        Ok(ContractCallHandler {
            contract_call,
            tx_parameters,
            account: account.clone(),
            provider: provider.clone(),
            datatype: PhantomData,
            log_decoder,
        })
    }

    // If the data passed into the contract method is an integer or a
    // boolean, then the data itself should be passed. Otherwise, it
    // should simply pass a pointer to the data in memory.
    fn should_compute_custom_input_offset(args: &[Token]) -> bool {
        args.len() > 1
            || args.iter().any(|t| {
                matches!(
                    t,
                    Token::String(_)
                        | Token::Struct(_)
                        | Token::Enum(_)
                        | Token::B256(_)
                        | Token::Tuple(_)
                        | Token::Array(_)
                        | Token::Byte(_)
                        | Token::Vector(_)
                )
            })
    }

    /// Loads a compiled contract and deploys it to a running node
    pub async fn deploy(
        binary_filepath: &str,
        wallet: &T,
        params: TxParameters,
        storage_configuration: StorageConfiguration,
    ) -> Result<Bech32ContractId> {
        let mut compiled_contract =
            Contract::<T>::load_contract(binary_filepath, &storage_configuration.storage_path)?;

        Self::merge_storage_vectors(&storage_configuration, &mut compiled_contract);

        Self::deploy_loaded(&(compiled_contract), wallet, params).await
    }

    /// Loads a compiled contract with salt and deploys it to a running node
    pub async fn deploy_with_parameters(
        binary_filepath: &str,
        wallet: &T,
        params: TxParameters,
        storage_configuration: StorageConfiguration,
        salt: Salt,
    ) -> Result<Bech32ContractId> {
        let mut compiled_contract = Contract::<T>::load_contract_with_parameters(
            binary_filepath,
            &storage_configuration.storage_path,
            salt,
        )?;

        Self::merge_storage_vectors(&storage_configuration, &mut compiled_contract);

        Self::deploy_loaded(&(compiled_contract), wallet, params).await
    }

    fn merge_storage_vectors(
        storage_configuration: &StorageConfiguration,
        compiled_contract: &mut CompiledContract,
    ) {
        match &storage_configuration.manual_storage_vec {
            Some(storage) if !storage.is_empty() => {
                compiled_contract.storage_slots =
                    Self::merge_storage_slots(storage, &compiled_contract.storage_slots);
            }
            _ => {}
        }
    }

    /// Deploys a compiled contract to a running node
    /// To deploy a contract, you need a wallet with enough assets to pay for deployment. This
    /// wallet will also receive the change.
    pub async fn deploy_loaded(
        compiled_contract: &CompiledContract,
        account: &T,
        params: TxParameters,
    ) -> Result<Bech32ContractId> {
        let (mut tx, contract_id) =
            Self::contract_deployment_transaction(compiled_contract, params).await?;

        account
            .pay_fee_resources(&mut tx, 0, 1)
            .await
            .map_err(|err| ProviderError(format!("{err}")))?;

        let provider = account
            .get_provider()
            .map_err(|_| error!(ProviderError, "Failed to get_provider"))?;
        let chain_info = provider.chain_info().await?;

        tx.check_without_signatures(
            chain_info.latest_block.header.height,
            &chain_info.consensus_parameters,
        )?;
        provider.send_transaction(&tx).await?;

        Ok(contract_id)
    }

    pub fn load_contract(
        binary_filepath: &str,
        storage_path: &Option<String>,
    ) -> Result<CompiledContract> {
        Self::load_contract_with_parameters(binary_filepath, storage_path, Salt::from([0u8; 32]))
    }

    pub fn load_contract_with_parameters(
        binary_filepath: &str,
        storage_path: &Option<String>,
        salt: Salt,
    ) -> Result<CompiledContract> {
        let extension = Path::new(binary_filepath)
            .extension()
            .expect("Could not extract extension from file path");
        if extension != "bin" {
            return Err(error!(
                InvalidData,
                "The file extension '{}' is not recognized. Did you mean '.bin'?",
                extension
                    .to_str()
                    .expect("Could not convert extension to &str")
            ));
        }

        let bin = std::fs::read(binary_filepath).map_err(|_| {
            error!(
                InvalidData,
                "Failed to read binary file with path '{}'", &binary_filepath
            )
        })?;

        let storage = match storage_path {
            Some(path) if Path::new(&path).exists() => Self::get_storage_vec(path),
            Some(path) if !Path::new(&path).exists() => {
                return Err(Error::InvalidData(path.to_owned()));
            }
            _ => {
                vec![]
            }
        };

        Ok(CompiledContract {
            raw: bin,
            salt,
            storage_slots: storage,
        })
    }

    fn merge_storage_slots(
        manual_storage: &[StorageSlot],
        contract_storage: &[StorageSlot],
    ) -> Vec<StorageSlot> {
        let mut return_storage: Vec<StorageSlot> = manual_storage.to_owned();
        let keys: HashSet<Bytes32> = manual_storage.iter().map(|slot| *slot.key()).collect();

        contract_storage.iter().for_each(|slot| {
            if !keys.contains(slot.key()) {
                return_storage.push(slot.clone())
            }
        });

        return_storage
    }

    /// Crafts a transaction used to deploy a contract
    pub async fn contract_deployment_transaction(
        compiled_contract: &CompiledContract,
        params: TxParameters,
    ) -> Result<(CreateTransaction, Bech32ContractId)> {
        let bytecode_witness_index = 0;
        let storage_slots: Vec<StorageSlot> = compiled_contract.storage_slots.clone();
        let witnesses = vec![compiled_contract.raw.clone().into()];

        let (contract_id, state_root) = Self::compute_contract_id_and_state_root(compiled_contract);

        let outputs = vec![Output::contract_created(contract_id, state_root)];

        let tx = FuelTransaction::create(
            params.gas_price,
            params.gas_limit,
            params.maturity,
            bytecode_witness_index,
            compiled_contract.salt,
            storage_slots,
            vec![],
            outputs,
            witnesses,
        );

        Ok((tx.into(), contract_id.into()))
    }

    fn get_storage_vec(storage_path: &str) -> Vec<StorageSlot> {
        let mut return_storage: Vec<StorageSlot> = vec![];

        let storage_json_string = fs::read_to_string(storage_path).expect("Unable to read file");

        let storage: serde_json::Value = serde_json::from_str(storage_json_string.as_str())
            .expect("JSON was not well-formatted");

        for slot in storage.as_array().unwrap() {
            return_storage.push(StorageSlot::new(
                Bytes32::from_str(slot["key"].as_str().unwrap()).unwrap(),
                Bytes32::from_str(slot["value"].as_str().unwrap()).unwrap(),
            ));
        }

        return_storage
    }
}

#[derive(Debug)]
/// Contains all data relevant to a single contract call
pub struct ContractCall {
    pub contract_id: Bech32ContractId,
    pub encoded_args: UnresolvedBytes,
    pub encoded_selector: Selector,
    pub call_parameters: CallParameters,
    pub compute_custom_input_offset: bool,
    pub variable_outputs: Option<Vec<Output>>,
    pub message_outputs: Option<Vec<Output>>,
    pub external_contracts: Vec<Bech32ContractId>,
    pub output_param: ParamType,
    pub is_payable: bool,
    pub custom_assets: HashMap<(AssetId, Option<Bech32Address>), u64>,
}

impl ContractCall {
    pub fn with_contract_id(self, contract_id: Bech32ContractId) -> Self {
        ContractCall {
            contract_id,
            ..self
        }
    }

    pub fn with_external_contracts(
        self,
        external_contracts: Vec<Bech32ContractId>,
    ) -> ContractCall {
        ContractCall {
            external_contracts,
            ..self
        }
    }

    pub fn with_variable_outputs(self, variable_outputs: Vec<Output>) -> ContractCall {
        ContractCall {
            variable_outputs: Some(variable_outputs),
            ..self
        }
    }

    pub fn with_message_outputs(self, message_outputs: Vec<Output>) -> ContractCall {
        ContractCall {
            message_outputs: Some(message_outputs),
            ..self
        }
    }

    pub fn with_call_parameters(self, call_parameters: CallParameters) -> ContractCall {
        ContractCall {
            call_parameters,
            ..self
        }
    }

    pub fn append_variable_outputs(&mut self, num: u64) {
        let new_variable_outputs = vec![
            Output::Variable {
                amount: 0,
                to: Address::zeroed(),
                asset_id: AssetId::default(),
            };
            num as usize
        ];

        match self.variable_outputs {
            Some(ref mut outputs) => outputs.extend(new_variable_outputs),
            None => self.variable_outputs = Some(new_variable_outputs),
        }
    }

    pub fn append_external_contracts(&mut self, contract_id: Bech32ContractId) {
        self.external_contracts.push(contract_id)
    }

    pub fn append_message_outputs(&mut self, num: u64) {
        let new_message_outputs = vec![
            Output::Message {
                recipient: Address::zeroed(),
                amount: 0,
            };
            num as usize
        ];

        match self.message_outputs {
            Some(ref mut outputs) => outputs.extend(new_message_outputs),
            None => self.message_outputs = Some(new_message_outputs),
        }
    }

    fn is_missing_output_variables(receipts: &[Receipt]) -> bool {
        receipts.iter().any(
            |r| matches!(r, Receipt::Revert { ra, .. } if *ra == FAILED_TRANSFER_TO_ADDRESS_SIGNAL),
        )
    }

    fn find_contract_not_in_inputs(receipts: &[Receipt]) -> Option<&Receipt> {
        receipts.iter().find(
            |r| matches!(r, Receipt::Panic { reason, .. } if *reason.reason() == PanicReason::ContractNotInInputs ),
        )
    }

    pub fn add_custom_asset(&mut self, asset_id: AssetId, amount: u64, to: Option<Bech32Address>) {
        *self.custom_assets.entry((asset_id, to)).or_default() += amount;
    }
}

/// Based on the receipts returned by the call, the contract ID (which is null in the case of a
/// script), and the output param, decode the values and return them.
pub fn get_decoded_output(
    receipts: &[Receipt],
    contract_id: Option<&Bech32ContractId>,
    output_param: &ParamType,
) -> Result<Token> {
    // Multiple returns are handled as one `Tuple` (which has its own `ParamType`)
    let contract_id: ContractId = match contract_id {
        Some(contract_id) => contract_id.into(),
        // During a script execution, the script's contract id is the **null** contract id
        None => ContractId::new([0u8; 32]),
    };
    let encoded_value = match output_param.get_return_location() {
        ReturnLocation::ReturnData => receipts
            .iter()
            .find(|receipt| {
                matches!(receipt,
                    Receipt::ReturnData { id, data, .. } if *id == contract_id && !data.is_empty())
            })
            .map(|receipt| {
                receipt
                    .data()
                    .expect("ReturnData should have data")
                    .to_vec()
            }),
        ReturnLocation::Return => receipts
            .iter()
            .find(|receipt| {
                matches!(receipt,
                    Receipt::Return { id, ..} if *id == contract_id)
            })
            .map(|receipt| {
                receipt
                    .val()
                    .expect("Return should have val")
                    .to_be_bytes()
                    .to_vec()
            }),
    }
    .unwrap_or_default();

    let decoded_value = ABIDecoder::decode_single(output_param, &encoded_value)?;
    Ok(decoded_value)
}

#[derive(Debug)]
#[must_use = "contract calls do nothing unless you `call` them"]
/// Helper that handles submitting a call to a client and formatting the response
pub struct ContractCallHandler<T, D> {
    pub contract_call: ContractCall,
    pub tx_parameters: TxParameters,
    pub account: T,
    pub provider: Provider,
    pub datatype: PhantomData<D>,
    pub log_decoder: LogDecoder,
}

impl<T, D> ContractCallHandler<T, D>
where
    T: fuels_signers::Account + fuels_signers::PayFee,
    fuels_types::errors::Error: From<<T as Account>::Error>,
    D: Tokenizable + Debug,
{
    /// Sets external contracts as dependencies to this contract's call.
    /// Effectively, this will be used to create [`fuel_tx::Input::Contract`]/[`fuel_tx::Output::Contract`]
    /// pairs and set them into the transaction. Note that this is a builder
    /// method, i.e. use it as a chain:
    ///
    /// ```ignore
    /// my_contract_instance.my_method(...).set_contract_ids(&[another_contract_id]).call()
    /// ```
    ///
    /// [`Input::Contract`]: fuel_tx::Input::Contract
    /// [`Output::Contract`]: fuel_tx::Output::Contract
    pub fn set_contract_ids(mut self, contract_ids: &[Bech32ContractId]) -> Self {
        self.contract_call.external_contracts = contract_ids.to_vec();
        self
    }

    /// Sets external contract instances as dependencies to this contract's call.
    /// Effectively, this will be used to: merge `LogDecoder`s and create
    /// [`fuel_tx::Input::Contract`]/[`fuel_tx::Output::Contract`] pairs and set them into the transaction.
    /// Note that this is a builder method, i.e. use it as a chain:
    ///
    /// ```ignore
    /// my_contract_instance.my_method(...).set_contracts(&[another_contract_instance]).call()
    /// ```
    pub fn set_contracts(mut self, contracts: &[&dyn SettableContract]) -> Self {
        self.contract_call.external_contracts = contracts.iter().map(|c| c.id()).collect();
        for c in contracts {
            self.log_decoder.merge(c.log_decoder());
        }
        self
    }

    /// Adds a custom `asset_id` with its `amount` and an optional `address` to be used for
    /// generating outputs to this contract's call.
    ///
    /// # Parameters
    /// - `asset_id`: The unique identifier of the asset being added.
    /// - `amount`: The amount of the asset being added.
    /// - `address`: The optional wallet address that the output amount will be sent to. If not provided, the asset will be sent to the users wallet address.
    /// Note that this is a builder method, i.e. use it as a chain:
    ///
    /// ```ignore
    /// let asset_id = AssetId::from([3u8; 32]);
    /// let amount = 5000;
    /// my_contract_instance.my_method(...).add_custom_asset(asset_id, amount, None).call()
    /// ```
    pub fn add_custom_asset(
        mut self,
        asset_id: AssetId,
        amount: u64,
        to: Option<Bech32Address>,
    ) -> Self {
        self.contract_call.add_custom_asset(asset_id, amount, to);
        self
    }

    /// Appends additional external contracts as dependencies to this contract's
    /// call. Effectively, this will be used to create additional
    /// [`fuel_tx::Input::Contract`]/[`fuel_tx::Output::Contract`]
    /// pairs and set them into the transaction. Note that this is a builder
    /// method, i.e. use it as a chain:
    ///
    /// ```ignore
    /// my_contract_instance.my_method(...).append_contracts(additional_contract_id).call()
    /// ```
    ///
    /// [`Input::Contract`]: fuel_tx::Input::Contract
    /// [`Output::Contract`]: fuel_tx::Output::Contract
    pub fn append_contract(mut self, contract_id: Bech32ContractId) -> Self {
        self.contract_call.append_external_contracts(contract_id);
        self
    }

    pub fn is_payable(&self) -> bool {
        self.contract_call.is_payable
    }

    /// Sets the transaction parameters for a given transaction.
    /// Note that this is a builder method, i.e. use it as a chain:

    /// ```ignore
    /// let params = TxParameters { gas_price: 100, gas_limit: 1000000 };
    /// my_contract_instance.my_method(...).tx_params(params).call()
    /// ```
    pub fn tx_params(mut self, params: TxParameters) -> Self {
        self.tx_parameters = params;
        self
    }

    /// Sets the call parameters for a given contract call.
    /// Note that this is a builder method, i.e. use it as a chain:
    ///
    /// ```ignore
    /// let params = CallParameters { amount: 1, asset_id: BASE_ASSET_ID };
    /// my_contract_instance.my_method(...).call_params(params).call()
    /// ```
    pub fn call_params(mut self, params: CallParameters) -> Result<Self> {
        if !self.is_payable() && params.amount > 0 {
            return Err(Error::AssetsForwardedToNonPayableMethod);
        }
        self.contract_call.call_parameters = params;
        Ok(self)
    }

    /// Appends `num` [`fuel_tx::Output::Variable`]s to the transaction.
    /// Note that this is a builder method, i.e. use it as a chain:
    ///
    /// ```ignore
    /// my_contract_instance.my_method(...).add_variable_outputs(num).call()
    /// ```
    ///
    /// [`Output::Variable`]: fuel_tx::Output::Variable
    pub fn append_variable_outputs(mut self, num: u64) -> Self {
        self.contract_call.append_variable_outputs(num);
        self
    }

    /// Appends `num` [`fuel_tx::Output::Message`]s to the transaction.
    /// Note that this is a builder method, i.e. use it as a chain:
    ///
    /// ```ignore
    /// my_contract_instance.my_method(...).add_message_outputs(num).call()
    /// ```
    ///
    /// [`Output::Message`]: fuel_tx::Output::Message
    pub fn append_message_outputs(mut self, num: u64) -> Self {
        self.contract_call.append_message_outputs(num);
        self
    }

    /// Returns the script that executes the contract call
<<<<<<< HEAD
    pub async fn get_executable_call(&self) -> Result<ExecutableFuelCall<T>> {
        ExecutableFuelCall::from_contract_calls(
=======
    pub async fn build_tx(&self) -> Result<ScriptTransaction> {
        build_tx_from_contract_calls(
>>>>>>> d19e4b4d
            std::slice::from_ref(&self.contract_call),
            &self.tx_parameters,
            &self.account,
        )
        .await
    }

    /// Call a contract's method on the node, in a state-modifying manner.
    pub async fn call(self) -> Result<FuelCallResponse<D>> {
        self.call_or_simulate(false)
            .await
            .map_err(|err| map_revert_error(err, &self.log_decoder))
    }

    /// Call a contract's method on the node, in a simulated manner, meaning the state of the
    /// blockchain is *not* modified but simulated.
    ///
    pub async fn simulate(&self) -> Result<FuelCallResponse<D>> {
        self.call_or_simulate(true)
            .await
            .map_err(|err| map_revert_error(err, &self.log_decoder))
    }

<<<<<<< HEAD
    /// Simulates a call without needing to resolve the generic for the return type
    async fn simulate_without_decode(&self) -> Result<()> {
        let script = self.get_executable_call().await?;
        let provider = self.account.get_provider()?;
=======
    async fn call_or_simulate(&self, simulate: bool) -> Result<FuelCallResponse<D>> {
        let tx = self.build_tx().await?;
>>>>>>> d19e4b4d

        let receipts = if simulate {
            simulate_and_check_success(&self.provider, &tx).await?
        } else {
            self.provider.send_transaction(&tx).await?
        };

        self.get_response(receipts)
    }

    /// Simulates the call and attempts to resolve missing tx dependencies.
    /// Forwards the received error if it cannot be fixed.
    pub async fn estimate_tx_dependencies(mut self, max_attempts: Option<u64>) -> Result<Self> {
        let attempts = max_attempts.unwrap_or(DEFAULT_TX_DEP_ESTIMATION_ATTEMPTS);

        for _ in 0..attempts {
            let result = self.simulate().await;

            match result {
                Err(Error::RevertTransactionError { receipts, .. })
                    if ContractCall::is_missing_output_variables(&receipts) =>
                {
                    self = self.append_variable_outputs(1);
                }

                Err(Error::RevertTransactionError { ref receipts, .. }) => {
                    if let Some(receipt) = ContractCall::find_contract_not_in_inputs(receipts) {
                        let contract_id = Bech32ContractId::from(*receipt.contract_id().unwrap());
                        self = self.append_contract(contract_id);
                    } else {
                        return Err(result.expect_err("Couldn't estimate tx dependencies because we couldn't find the missing contract input"));
                    }
                }

                Err(e) => return Err(e),
                _ => return Ok(self),
            }
        }

        // confirm if successful or propagate error
        match self.simulate().await {
            Ok(_) => Ok(self),
            Err(e) => Err(e),
        }
    }

    /// Get a contract's estimated cost
    pub async fn estimate_transaction_cost(
        &self,
        tolerance: Option<f64>,
    ) -> Result<TransactionCost> {
        let script = self.build_tx().await?;

        let transaction_cost = self
            .provider
            .estimate_transaction_cost(&script, tolerance)
            .await?;

        Ok(transaction_cost)
    }

    /// Create a [`FuelCallResponse`] from call receipts
    pub fn get_response(&self, receipts: Vec<Receipt>) -> Result<FuelCallResponse<D>> {
        let token = get_decoded_output(
            &receipts,
            Some(&self.contract_call.contract_id),
            &self.contract_call.output_param,
        )?;
        Ok(FuelCallResponse::new(
            D::from_token(token)?,
            receipts,
            self.log_decoder.clone(),
        ))
    }
}

#[derive(Debug)]
#[must_use = "contract calls do nothing unless you `call` them"]
/// Helper that handles bundling multiple calls into a single transaction
pub struct MultiContractCallHandler<T> {
    pub contract_calls: Vec<ContractCall>,
    pub log_decoder: LogDecoder,
    pub tx_parameters: TxParameters,
    pub account: T,
}

impl<T: fuels_signers::Account + fuels_signers::PayFee> MultiContractCallHandler<T>
where
    fuels_types::errors::Error: From<<T as Account>::Error>,
{
    pub fn new(account: T) -> Self {
        Self {
            contract_calls: vec![],
            tx_parameters: TxParameters::default(),
            account,
            log_decoder: LogDecoder {
                type_lookup: HashMap::new(),
            },
        }
    }

    /// Adds a contract call to be bundled in the transaction
    /// Note that this is a builder method
    pub fn add_call<D: Tokenizable>(
        &mut self,
        call_handler: ContractCallHandler<T, D>,
    ) -> &mut Self {
        self.log_decoder.merge(call_handler.log_decoder);
        self.contract_calls.push(call_handler.contract_call);
        self
    }

    /// Sets the transaction parameters for a given transaction.
    /// Note that this is a builder method
    pub fn tx_params(&mut self, params: TxParameters) -> &mut Self {
        self.tx_parameters = params;
        self
    }

    /// Returns the script that executes the contract calls
<<<<<<< HEAD
    pub async fn get_executable_call(&self) -> Result<ExecutableFuelCall<T>> {
=======
    pub async fn build_tx(&self) -> Result<ScriptTransaction> {
>>>>>>> d19e4b4d
        if self.contract_calls.is_empty() {
            panic!("No calls added. Have you used '.add_calls()'?");
        }

<<<<<<< HEAD
        ExecutableFuelCall::from_contract_calls(
            &self.contract_calls,
            &self.tx_parameters,
            &self.account,
        )
        .await
=======
        build_tx_from_contract_calls(&self.contract_calls, &self.tx_parameters, &self.wallet).await
>>>>>>> d19e4b4d
    }

    /// Call contract methods on the node, in a state-modifying manner.
    pub async fn call<D: Tokenizable + Debug>(&self) -> Result<FuelCallResponse<D>> {
        self.call_or_simulate(false)
            .await
            .map_err(|err| map_revert_error(err, &self.log_decoder))
    }

    /// Call contract methods on the node, in a simulated manner, meaning the state of the
    /// blockchain is *not* modified but simulated.
    /// It is the same as the [call] method because the API is more user-friendly this way.
    ///
    /// [call]: Self::call
    pub async fn simulate<D: Tokenizable + Debug>(&self) -> Result<FuelCallResponse<D>> {
        self.call_or_simulate(true)
            .await
            .map_err(|err| map_revert_error(err, &self.log_decoder))
    }

    async fn call_or_simulate<D: Tokenizable + Debug>(
        &self,
        simulate: bool,
    ) -> Result<FuelCallResponse<D>> {
<<<<<<< HEAD
        let script = self.get_executable_call().await?;

        let provider = self.account.get_provider()?;
=======
        let provider = self.wallet.get_provider()?;
        let tx = self.build_tx().await?;
>>>>>>> d19e4b4d

        let receipts = if simulate {
            simulate_and_check_success(provider, &tx).await?
        } else {
            provider.send_transaction(&tx).await?
        };

        self.get_response(receipts)
    }

    /// Simulates a call without needing to resolve the generic for the return type
    async fn simulate_without_decode(&self) -> Result<()> {
<<<<<<< HEAD
        let script = self.get_executable_call().await?;
        let provider = self.account.get_provider()?;
=======
        let provider = self.wallet.get_provider()?;
        let tx = self.build_tx().await?;
>>>>>>> d19e4b4d

        simulate_and_check_success(provider, &tx).await?;

        Ok(())
    }

    /// Simulates the call and attempts to resolve missing tx dependencies.
    /// Forwards the received error if it cannot be fixed.
    pub async fn estimate_tx_dependencies(mut self, max_attempts: Option<u64>) -> Result<Self> {
        let attempts = max_attempts.unwrap_or(DEFAULT_TX_DEP_ESTIMATION_ATTEMPTS);

        for _ in 0..attempts {
            let result = self.simulate_without_decode().await;

            match result {
                Err(Error::RevertTransactionError { receipts, .. })
                    if ContractCall::is_missing_output_variables(&receipts) =>
                {
                    self.contract_calls
                        .iter_mut()
                        .take(1)
                        .for_each(|call| call.append_variable_outputs(1));
                }

                Err(Error::RevertTransactionError { ref receipts, .. }) => {
                    if let Some(receipt) = ContractCall::find_contract_not_in_inputs(receipts) {
                        let contract_id = Bech32ContractId::from(*receipt.contract_id().unwrap());
                        self.contract_calls
                            .iter_mut()
                            .take(1)
                            .for_each(|call| call.append_external_contracts(contract_id.clone()));
                    } else {
                        return Err(result.expect_err("Couldn't estimate tx dependencies because we couldn't find the missing contract input"));
                    }
                }

                Err(e) => return Err(e),
                _ => return Ok(self),
            }
        }

        Ok(self)
    }

    /// Get a contract's estimated cost
    pub async fn estimate_transaction_cost(
        &self,
        tolerance: Option<f64>,
    ) -> Result<TransactionCost> {
        let script = self.build_tx().await?;

        let transaction_cost = self
            .account
            .get_provider()?
            .estimate_transaction_cost(&script, tolerance)
            .await?;

        Ok(transaction_cost)
    }

    /// Create a [`FuelCallResponse`] from call receipts
    pub fn get_response<D: Tokenizable + Debug>(
        &self,
        receipts: Vec<Receipt>,
    ) -> Result<FuelCallResponse<D>> {
        let mut final_tokens = vec![];

        for call in self.contract_calls.iter() {
            let decoded =
                get_decoded_output(&receipts, Some(&call.contract_id), &call.output_param)?;

            final_tokens.push(decoded.clone());
        }

        let tokens_as_tuple = Token::Tuple(final_tokens);
        let response = FuelCallResponse::<D>::new(
            D::from_token(tokens_as_tuple)?,
            receipts,
            self.log_decoder.clone(),
        );

        Ok(response)
    }
}

#[cfg(test)]
mod test {
    use fuels_test_helpers::launch_provider_and_get_wallet;

    use super::*;

    #[tokio::test]
    #[should_panic(expected = "The file extension 'json' is not recognized. Did you mean '.bin'?")]
    async fn deploy_panics_on_non_binary_file() {
        let wallet = launch_provider_and_get_wallet().await;

        // Should panic as we are passing in a JSON instead of BIN
        Contract::deploy(
            "tests/types/contract_output_test/out/debug/contract_output_test-abi.json",
            &wallet,
            TxParameters::default(),
            StorageConfiguration::default(),
        )
        .await
        .unwrap();
    }

    #[tokio::test]
    #[should_panic(expected = "The file extension 'json' is not recognized. Did you mean '.bin'?")]
    async fn deploy_with_salt_panics_on_non_binary_file() {
        let wallet = launch_provider_and_get_wallet().await;

        // Should panic as we are passing in a JSON instead of BIN
        Contract::deploy_with_parameters(
            "tests/types/contract_output_test/out/debug/contract_output_test-abi.json",
            &wallet,
            TxParameters::default(),
            StorageConfiguration::default(),
            Salt::default(),
        )
        .await
        .unwrap();
    }
}<|MERGE_RESOLUTION|>--- conflicted
+++ resolved
@@ -19,6 +19,7 @@
     abi_decoder::ABIDecoder,
     abi_encoder::{ABIEncoder, UnresolvedBytes},
 };
+use fuels_core::parameters::{CallParameters, StorageConfiguration, TxParameters};
 use fuels_signers::{
     provider::{Provider, TransactionCost},
     Account, PayFee,
@@ -658,13 +659,8 @@
     }
 
     /// Returns the script that executes the contract call
-<<<<<<< HEAD
-    pub async fn get_executable_call(&self) -> Result<ExecutableFuelCall<T>> {
-        ExecutableFuelCall::from_contract_calls(
-=======
     pub async fn build_tx(&self) -> Result<ScriptTransaction> {
         build_tx_from_contract_calls(
->>>>>>> d19e4b4d
             std::slice::from_ref(&self.contract_call),
             &self.tx_parameters,
             &self.account,
@@ -688,15 +684,8 @@
             .map_err(|err| map_revert_error(err, &self.log_decoder))
     }
 
-<<<<<<< HEAD
-    /// Simulates a call without needing to resolve the generic for the return type
-    async fn simulate_without_decode(&self) -> Result<()> {
-        let script = self.get_executable_call().await?;
-        let provider = self.account.get_provider()?;
-=======
     async fn call_or_simulate(&self, simulate: bool) -> Result<FuelCallResponse<D>> {
         let tx = self.build_tx().await?;
->>>>>>> d19e4b4d
 
         let receipts = if simulate {
             simulate_and_check_success(&self.provider, &tx).await?
@@ -817,25 +806,12 @@
     }
 
     /// Returns the script that executes the contract calls
-<<<<<<< HEAD
-    pub async fn get_executable_call(&self) -> Result<ExecutableFuelCall<T>> {
-=======
     pub async fn build_tx(&self) -> Result<ScriptTransaction> {
->>>>>>> d19e4b4d
         if self.contract_calls.is_empty() {
             panic!("No calls added. Have you used '.add_calls()'?");
         }
 
-<<<<<<< HEAD
-        ExecutableFuelCall::from_contract_calls(
-            &self.contract_calls,
-            &self.tx_parameters,
-            &self.account,
-        )
-        .await
-=======
         build_tx_from_contract_calls(&self.contract_calls, &self.tx_parameters, &self.wallet).await
->>>>>>> d19e4b4d
     }
 
     /// Call contract methods on the node, in a state-modifying manner.
@@ -860,14 +836,8 @@
         &self,
         simulate: bool,
     ) -> Result<FuelCallResponse<D>> {
-<<<<<<< HEAD
-        let script = self.get_executable_call().await?;
-
         let provider = self.account.get_provider()?;
-=======
-        let provider = self.wallet.get_provider()?;
         let tx = self.build_tx().await?;
->>>>>>> d19e4b4d
 
         let receipts = if simulate {
             simulate_and_check_success(provider, &tx).await?
@@ -880,13 +850,8 @@
 
     /// Simulates a call without needing to resolve the generic for the return type
     async fn simulate_without_decode(&self) -> Result<()> {
-<<<<<<< HEAD
-        let script = self.get_executable_call().await?;
         let provider = self.account.get_provider()?;
-=======
-        let provider = self.wallet.get_provider()?;
         let tx = self.build_tx().await?;
->>>>>>> d19e4b4d
 
         simulate_and_check_success(provider, &tx).await?;
 
