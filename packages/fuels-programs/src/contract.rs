use std::{
    collections::{HashMap, HashSet},
    fmt::Debug,
    fs,
    marker::PhantomData,
    panic,
    path::Path,
    str::FromStr,
};

use fuel_tx::{
    Address, AssetId, Bytes32, Contract as FuelContract, ContractId, Output, Receipt, Salt,
    StorageSlot, Transaction as FuelTransaction,
};
use fuel_vm::fuel_asm::PanicReason;
use fuels_core::{
    abi_decoder::ABIDecoder,
    abi_encoder::{ABIEncoder, UnresolvedBytes},
<<<<<<< HEAD
=======
    parameters::{CallParameters, StorageConfiguration, TxParameters},
>>>>>>> 4cb767e4
};
use fuels_signers::{
    provider::{Provider, TransactionCost},
    Signer, WalletUnlocked,
};
use fuels_types::{
    bech32::{Bech32Address, Bech32ContractId},
    constants::FAILED_TRANSFER_TO_ADDRESS_SIGNAL,
    errors::{error, Error, Result},
    param_types::{ParamType, ReturnLocation},
    parameters::{CallParameters, StorageConfiguration, TxParameters},
    script_transaction::{CreateTransaction, ScriptTransaction, Transaction},
    traits::{Parameterize, Tokenizable},
    Selector, Token,
};

use crate::{
    call_response::FuelCallResponse,
<<<<<<< HEAD
    call_utils::build_tx_contract_calls,
    logs::{decode_revert_error, LogDecoder},
=======
    constants::FAILED_TRANSFER_TO_ADDRESS_SIGNAL,
    execution_script::ExecutableFuelCall,
    logs::{map_revert_error, LogDecoder},
>>>>>>> 4cb767e4
};

/// How many times to attempt to resolve missing tx dependencies.
pub const DEFAULT_TX_DEP_ESTIMATION_ATTEMPTS: u64 = 10;

// Trait implemented by contract instances so that
// they can be passed to the `set_contracts` method
pub trait SettableContract {
    fn id(&self) -> Bech32ContractId;
    fn log_decoder(&self) -> LogDecoder;
}

/// A compiled representation of a contract.
#[derive(Debug, Clone, Default)]
pub struct CompiledContract {
    pub raw: Vec<u8>,
    pub salt: Salt,
    pub storage_slots: Vec<StorageSlot>,
}

/// [`Contract`] is a struct to interface with a contract. That includes things such as
/// compiling, deploying, and running transactions against a contract.
/// The contract has a wallet attribute, used to pay for transactions and sign them.
/// It allows doing calls without passing a wallet/signer each time.
pub struct Contract {
    pub compiled_contract: CompiledContract,
    pub wallet: WalletUnlocked,
}

impl Contract {
    pub fn new(compiled_contract: CompiledContract, wallet: WalletUnlocked) -> Self {
        Self {
            compiled_contract,
            wallet,
        }
    }

    pub fn compute_contract_id_and_state_root(
        compiled_contract: &CompiledContract,
    ) -> (ContractId, Bytes32) {
        let fuel_contract = FuelContract::from(compiled_contract.raw.clone());
        let root = fuel_contract.root();
        let state_root = FuelContract::initial_state_root(compiled_contract.storage_slots.iter());

        let contract_id = fuel_contract.id(&compiled_contract.salt, &root, &state_root);

        (contract_id, state_root)
    }

    /// Creates an ABI call based on a function [selector](Selector) and
    /// the encoding of its call arguments, which is a slice of [`Token`]s.
    /// It returns a prepared [`ContractCall`] that can further be used to
    /// make the actual transaction.
    /// This method is the underlying implementation of the functions
    /// generated from an ABI JSON spec, i.e, this is what's generated:
    ///
    /// ```ignore
    /// quote! {
    ///     #doc
    ///     pub fn #name(&self #input) -> #result {
    ///         Contract::method_hash(#tokenized_signature, #arg)
    ///     }
    /// }
    /// ```
    ///
    /// For more details see `code_gen` in `fuels-core`.
    ///
    /// Note that this needs a wallet because the contract instance needs a wallet for the calls
    pub fn method_hash<D: Tokenizable + Parameterize + Debug>(
        provider: &Provider,
        contract_id: Bech32ContractId,
        wallet: &WalletUnlocked,
        signature: Selector,
        args: &[Token],
        log_decoder: LogDecoder,
        is_payable: bool,
    ) -> Result<ContractCallHandler<D>> {
        let encoded_selector = signature;

        let tx_parameters = TxParameters::default();
        let call_parameters = CallParameters::default();

        let compute_custom_input_offset = Contract::should_compute_custom_input_offset(args);

        let unresolved_bytes = ABIEncoder::encode(args)?;
        let contract_call = ContractCall {
            contract_id,
            encoded_selector,
            encoded_args: unresolved_bytes,
            call_parameters,
            compute_custom_input_offset,
            variable_outputs: None,
            message_outputs: None,
            external_contracts: vec![],
            output_param: D::param_type(),
            is_payable,
            custom_assets: Default::default(),
        };

        Ok(ContractCallHandler {
            contract_call,
            tx_parameters,
            wallet: wallet.clone(),
            provider: provider.clone(),
            datatype: PhantomData,
            log_decoder,
        })
    }

    // If the data passed into the contract method is an integer or a
    // boolean, then the data itself should be passed. Otherwise, it
    // should simply pass a pointer to the data in memory.
    fn should_compute_custom_input_offset(args: &[Token]) -> bool {
        args.len() > 1
            || args.iter().any(|t| {
                matches!(
                    t,
                    Token::String(_)
                        | Token::Struct(_)
                        | Token::Enum(_)
                        | Token::B256(_)
                        | Token::Tuple(_)
                        | Token::Array(_)
                        | Token::Byte(_)
                        | Token::Vector(_)
                )
            })
    }

    /// Loads a compiled contract and deploys it to a running node
    pub async fn deploy(
        binary_filepath: &str,
        wallet: &WalletUnlocked,
        params: TxParameters,
        storage_configuration: StorageConfiguration,
    ) -> Result<Bech32ContractId> {
        let mut compiled_contract =
            Contract::load_contract(binary_filepath, &storage_configuration.storage_path)?;

        Self::merge_storage_vectors(&storage_configuration, &mut compiled_contract);

        Self::deploy_loaded(&(compiled_contract), wallet, params).await
    }

    /// Loads a compiled contract with salt and deploys it to a running node
    pub async fn deploy_with_parameters(
        binary_filepath: &str,
        wallet: &WalletUnlocked,
        params: TxParameters,
        storage_configuration: StorageConfiguration,
        salt: Salt,
    ) -> Result<Bech32ContractId> {
        let mut compiled_contract = Contract::load_contract_with_parameters(
            binary_filepath,
            &storage_configuration.storage_path,
            salt,
        )?;

        Self::merge_storage_vectors(&storage_configuration, &mut compiled_contract);

        Self::deploy_loaded(&(compiled_contract), wallet, params).await
    }

    fn merge_storage_vectors(
        storage_configuration: &StorageConfiguration,
        compiled_contract: &mut CompiledContract,
    ) {
        match &storage_configuration.manual_storage_vec {
            Some(storage) if !storage.is_empty() => {
                compiled_contract.storage_slots =
                    Self::merge_storage_slots(storage, &compiled_contract.storage_slots);
            }
            _ => {}
        }
    }

    /// Deploys a compiled contract to a running node
    /// To deploy a contract, you need a wallet with enough assets to pay for deployment. This
    /// wallet will also receive the change.
    pub async fn deploy_loaded(
        compiled_contract: &CompiledContract,
        wallet: &WalletUnlocked,
        params: TxParameters,
    ) -> Result<Bech32ContractId> {
        let (mut tx, contract_id) =
            Self::contract_deployment_transaction(compiled_contract, params).await?;

        // The first witness is the bytecode we're deploying.
        // The signature will be appended at position 1 of
        // the witness list
        wallet.add_fee_resources(&mut tx, 0, 1).await?;
        wallet.sign_transaction(&mut tx).await?;

        let provider = wallet.get_provider()?;
        let chain_info = provider.chain_info().await?;

        tx.check_without_signatures(
            chain_info.latest_block.header.height,
            &chain_info.consensus_parameters,
        )?;
        provider.send_transaction(&tx).await?;

        Ok(contract_id)
    }

    pub fn load_contract(
        binary_filepath: &str,
        storage_path: &Option<String>,
    ) -> Result<CompiledContract> {
        Self::load_contract_with_parameters(binary_filepath, storage_path, Salt::from([0u8; 32]))
    }

    pub fn load_contract_with_parameters(
        binary_filepath: &str,
        storage_path: &Option<String>,
        salt: Salt,
    ) -> Result<CompiledContract> {
        let extension = Path::new(binary_filepath)
            .extension()
            .expect("Could not extract extension from file path");
        if extension != "bin" {
            return Err(error!(
                InvalidData,
                "The file extension '{}' is not recognized. Did you mean '.bin'?",
                extension
                    .to_str()
                    .expect("Could not convert extension to &str")
            ));
        }

        let bin = std::fs::read(binary_filepath).map_err(|_| {
            error!(
                InvalidData,
                "Failed to read binary file with path '{}'", &binary_filepath
            )
        })?;

        let storage = match storage_path {
            Some(path) if Path::new(&path).exists() => Self::get_storage_vec(path),
            Some(path) if !Path::new(&path).exists() => {
                return Err(Error::InvalidData(path.to_owned()));
            }
            _ => {
                vec![]
            }
        };

        Ok(CompiledContract {
            raw: bin,
            salt,
            storage_slots: storage,
        })
    }

    fn merge_storage_slots(
        manual_storage: &[StorageSlot],
        contract_storage: &[StorageSlot],
    ) -> Vec<StorageSlot> {
        let mut return_storage: Vec<StorageSlot> = manual_storage.to_owned();
        let keys: HashSet<Bytes32> = manual_storage.iter().map(|slot| *slot.key()).collect();

        contract_storage.iter().for_each(|slot| {
            if !keys.contains(slot.key()) {
                return_storage.push(slot.clone())
            }
        });

        return_storage
    }

    /// Crafts a transaction used to deploy a contract
    pub async fn contract_deployment_transaction(
        compiled_contract: &CompiledContract,
        params: TxParameters,
    ) -> Result<(CreateTransaction, Bech32ContractId)> {
        let bytecode_witness_index = 0;
        let storage_slots: Vec<StorageSlot> = compiled_contract.storage_slots.clone();
        let witnesses = vec![compiled_contract.raw.clone().into()];

        let (contract_id, state_root) = Self::compute_contract_id_and_state_root(compiled_contract);

        let outputs = vec![Output::contract_created(contract_id, state_root)];

        let tx = FuelTransaction::create(
            params.gas_price,
            params.gas_limit,
            params.maturity,
            bytecode_witness_index,
            compiled_contract.salt,
            storage_slots,
            vec![],
            outputs,
            witnesses,
        );

        Ok((tx.into(), contract_id.into()))
    }

    fn get_storage_vec(storage_path: &str) -> Vec<StorageSlot> {
        let mut return_storage: Vec<StorageSlot> = vec![];

        let storage_json_string = fs::read_to_string(storage_path).expect("Unable to read file");

        let storage: serde_json::Value = serde_json::from_str(storage_json_string.as_str())
            .expect("JSON was not well-formatted");

        for slot in storage.as_array().unwrap() {
            return_storage.push(StorageSlot::new(
                Bytes32::from_str(slot["key"].as_str().unwrap()).unwrap(),
                Bytes32::from_str(slot["value"].as_str().unwrap()).unwrap(),
            ));
        }

        return_storage
    }
}

#[derive(Debug)]
/// Contains all data relevant to a single contract call
pub struct ContractCall {
    pub contract_id: Bech32ContractId,
    pub encoded_args: UnresolvedBytes,
    pub encoded_selector: Selector,
    pub call_parameters: CallParameters,
    pub compute_custom_input_offset: bool,
    pub variable_outputs: Option<Vec<Output>>,
    pub message_outputs: Option<Vec<Output>>,
    pub external_contracts: Vec<Bech32ContractId>,
    pub output_param: ParamType,
    pub is_payable: bool,
    pub custom_assets: HashMap<(AssetId, Option<Bech32Address>), u64>,
}

impl ContractCall {
    pub fn with_contract_id(self, contract_id: Bech32ContractId) -> Self {
        ContractCall {
            contract_id,
            ..self
        }
    }

    pub fn with_external_contracts(
        self,
        external_contracts: Vec<Bech32ContractId>,
    ) -> ContractCall {
        ContractCall {
            external_contracts,
            ..self
        }
    }

    pub fn with_variable_outputs(self, variable_outputs: Vec<Output>) -> ContractCall {
        ContractCall {
            variable_outputs: Some(variable_outputs),
            ..self
        }
    }

    pub fn with_message_outputs(self, message_outputs: Vec<Output>) -> ContractCall {
        ContractCall {
            message_outputs: Some(message_outputs),
            ..self
        }
    }

    pub fn with_call_parameters(self, call_parameters: CallParameters) -> ContractCall {
        ContractCall {
            call_parameters,
            ..self
        }
    }

    pub fn append_variable_outputs(&mut self, num: u64) {
        let new_variable_outputs = vec![
            Output::Variable {
                amount: 0,
                to: Address::zeroed(),
                asset_id: AssetId::default(),
            };
            num as usize
        ];

        match self.variable_outputs {
            Some(ref mut outputs) => outputs.extend(new_variable_outputs),
            None => self.variable_outputs = Some(new_variable_outputs),
        }
    }

    pub fn append_external_contracts(&mut self, contract_id: Bech32ContractId) {
        self.external_contracts.push(contract_id)
    }

    pub fn append_message_outputs(&mut self, num: u64) {
        let new_message_outputs = vec![
            Output::Message {
                recipient: Address::zeroed(),
                amount: 0,
            };
            num as usize
        ];

        match self.message_outputs {
            Some(ref mut outputs) => outputs.extend(new_message_outputs),
            None => self.message_outputs = Some(new_message_outputs),
        }
    }

    fn is_missing_output_variables(receipts: &[Receipt]) -> bool {
        receipts.iter().any(
            |r| matches!(r, Receipt::Revert { ra, .. } if *ra == FAILED_TRANSFER_TO_ADDRESS_SIGNAL),
        )
    }

    fn find_contract_not_in_inputs(receipts: &[Receipt]) -> Option<&Receipt> {
        receipts.iter().find(
            |r| matches!(r, Receipt::Panic { reason, .. } if *reason.reason() == PanicReason::ContractNotInInputs ),
        )
    }

    pub fn add_custom_asset(&mut self, asset_id: AssetId, amount: u64, to: Option<Bech32Address>) {
        *self.custom_assets.entry((asset_id, to)).or_default() += amount;
    }
}

/// Based on the receipts returned by the call, the contract ID (which is null in the case of a
/// script), and the output param, decode the values and return them.
pub fn get_decoded_output(
    receipts: &[Receipt],
    contract_id: Option<&Bech32ContractId>,
    output_param: &ParamType,
) -> Result<Token> {
    // Multiple returns are handled as one `Tuple` (which has its own `ParamType`)
    let contract_id: ContractId = match contract_id {
        Some(contract_id) => contract_id.into(),
        // During a script execution, the script's contract id is the **null** contract id
        None => ContractId::new([0u8; 32]),
    };
    let encoded_value = match output_param.get_return_location() {
        ReturnLocation::ReturnData => receipts
            .iter()
            .find(|receipt| {
                matches!(receipt,
                    Receipt::ReturnData { id, data, .. } if *id == contract_id && !data.is_empty())
            })
            .map(|receipt| {
                receipt
                    .data()
                    .expect("ReturnData should have data")
                    .to_vec()
            }),
        ReturnLocation::Return => receipts
            .iter()
            .find(|receipt| {
                matches!(receipt,
                    Receipt::Return { id, ..} if *id == contract_id)
            })
            .map(|receipt| {
                receipt
                    .val()
                    .expect("Return should have val")
                    .to_be_bytes()
                    .to_vec()
            }),
    }
    .unwrap_or_default();

    let decoded_value = ABIDecoder::decode_single(output_param, &encoded_value)?;
    Ok(decoded_value)
}

#[derive(Debug)]
#[must_use = "contract calls do nothing unless you `call` them"]
/// Helper that handles submitting a call to a client and formatting the response
pub struct ContractCallHandler<D> {
    pub contract_call: ContractCall,
    pub tx_parameters: TxParameters,
    pub wallet: WalletUnlocked,
    pub provider: Provider,
    pub datatype: PhantomData<D>,
    pub log_decoder: LogDecoder,
}

impl<D> ContractCallHandler<D>
where
    D: Tokenizable + Debug,
{
    /// Sets external contracts as dependencies to this contract's call.
    /// Effectively, this will be used to create [`fuel_tx::Input::Contract`]/[`fuel_tx::Output::Contract`]
    /// pairs and set them into the transaction. Note that this is a builder
    /// method, i.e. use it as a chain:
    ///
    /// ```ignore
    /// my_contract_instance.my_method(...).set_contract_ids(&[another_contract_id]).call()
    /// ```
    ///
    /// [`Input::Contract`]: fuel_tx::Input::Contract
    /// [`Output::Contract`]: fuel_tx::Output::Contract
    pub fn set_contract_ids(mut self, contract_ids: &[Bech32ContractId]) -> Self {
        self.contract_call.external_contracts = contract_ids.to_vec();
        self
    }

    /// Sets external contract instances as dependencies to this contract's call.
    /// Effectively, this will be used to: merge `LogDecoder`s and create
    /// [`fuel_tx::Input::Contract`]/[`fuel_tx::Output::Contract`] pairs and set them into the transaction.
    /// Note that this is a builder method, i.e. use it as a chain:
    ///
    /// ```ignore
    /// my_contract_instance.my_method(...).set_contracts(&[another_contract_instance]).call()
    /// ```
    pub fn set_contracts(mut self, contracts: &[&dyn SettableContract]) -> Self {
        self.contract_call.external_contracts = contracts.iter().map(|c| c.id()).collect();
        for c in contracts {
            self.log_decoder.merge(c.log_decoder());
        }
        self
    }

    /// Adds a custom `asset_id` with its `amount` and an optional `address` to be used for
    /// generating outputs to this contract's call.
    ///
    /// # Parameters
    /// - `asset_id`: The unique identifier of the asset being added.
    /// - `amount`: The amount of the asset being added.
    /// - `address`: The optional wallet address that the output amount will be sent to. If not provided, the asset will be sent to the users wallet address.
    /// Note that this is a builder method, i.e. use it as a chain:
    ///
    /// ```ignore
    /// let asset_id = AssetId::from([3u8; 32]);
    /// let amount = 5000;
    /// my_contract_instance.my_method(...).add_custom_asset(asset_id, amount, None).call()
    /// ```
    pub fn add_custom_asset(
        mut self,
        asset_id: AssetId,
        amount: u64,
        to: Option<Bech32Address>,
    ) -> Self {
        self.contract_call.add_custom_asset(asset_id, amount, to);
        self
    }

    /// Appends additional external contracts as dependencies to this contract's
    /// call. Effectively, this will be used to create additional
    /// [`fuel_tx::Input::Contract`]/[`fuel_tx::Output::Contract`]
    /// pairs and set them into the transaction. Note that this is a builder
    /// method, i.e. use it as a chain:
    ///
    /// ```ignore
    /// my_contract_instance.my_method(...).append_contracts(additional_contract_id).call()
    /// ```
    ///
    /// [`Input::Contract`]: fuel_tx::Input::Contract
    /// [`Output::Contract`]: fuel_tx::Output::Contract
    pub fn append_contract(mut self, contract_id: Bech32ContractId) -> Self {
        self.contract_call.append_external_contracts(contract_id);
        self
    }

    pub fn is_payable(&self) -> bool {
        self.contract_call.is_payable
    }

    /// Sets the transaction parameters for a given transaction.
    /// Note that this is a builder method, i.e. use it as a chain:

    /// ```ignore
    /// let params = TxParameters { gas_price: 100, gas_limit: 1000000 };
    /// my_contract_instance.my_method(...).tx_params(params).call()
    /// ```
    pub fn tx_params(mut self, params: TxParameters) -> Self {
        self.tx_parameters = params;
        self
    }

    /// Sets the call parameters for a given contract call.
    /// Note that this is a builder method, i.e. use it as a chain:
    ///
    /// ```ignore
    /// let params = CallParameters { amount: 1, asset_id: BASE_ASSET_ID };
    /// my_contract_instance.my_method(...).call_params(params).call()
    /// ```
    pub fn call_params(mut self, params: CallParameters) -> Result<Self> {
        if !self.is_payable() && params.amount > 0 {
            return Err(Error::AssetsForwardedToNonPayableMethod);
        }
        self.contract_call.call_parameters = params;
        Ok(self)
    }

    /// Appends `num` [`fuel_tx::Output::Variable`]s to the transaction.
    /// Note that this is a builder method, i.e. use it as a chain:
    ///
    /// ```ignore
    /// my_contract_instance.my_method(...).add_variable_outputs(num).call()
    /// ```
    ///
    /// [`Output::Variable`]: fuel_tx::Output::Variable
    pub fn append_variable_outputs(mut self, num: u64) -> Self {
        self.contract_call.append_variable_outputs(num);
        self
    }

    /// Appends `num` [`fuel_tx::Output::Message`]s to the transaction.
    /// Note that this is a builder method, i.e. use it as a chain:
    ///
    /// ```ignore
    /// my_contract_instance.my_method(...).add_message_outputs(num).call()
    /// ```
    ///
    /// [`Output::Message`]: fuel_tx::Output::Message
    pub fn append_message_outputs(mut self, num: u64) -> Self {
        self.contract_call.append_message_outputs(num);
        self
    }

    /// Returns the script that executes the contract call
    pub async fn get_tx(&self) -> Result<ScriptTransaction> {
        build_tx_contract_calls(
            std::slice::from_ref(&self.contract_call),
            &self.tx_parameters,
            &self.wallet,
        )
        .await
    }

    /// Call a contract's method on the node, in a state-modifying manner.
    pub async fn call(self) -> Result<FuelCallResponse<D>> {
        self.call_or_simulate(false)
            .await
            .map_err(|err| map_revert_error(err, &self.log_decoder))
    }

    /// Call a contract's method on the node, in a simulated manner, meaning the state of the
    /// blockchain is *not* modified but simulated.
    ///
    pub async fn simulate(&self) -> Result<FuelCallResponse<D>> {
        self.call_or_simulate(true)
            .await
            .map_err(|err| map_revert_error(err, &self.log_decoder))
    }

    async fn call_or_simulate(&self, simulate: bool) -> Result<FuelCallResponse<D>> {
        let tx = self.get_tx().await?;

        let receipts = if simulate {
            self.provider.dry_run(&tx).await?
        } else {
            self.provider.send_transaction(&tx).await?
        };

        self.get_response(receipts)
    }

    /// Simulates the call and attempts to resolve missing tx dependencies.
    /// Forwards the received error if it cannot be fixed.
    pub async fn estimate_tx_dependencies(mut self, max_attempts: Option<u64>) -> Result<Self> {
        let attempts = max_attempts.unwrap_or(DEFAULT_TX_DEP_ESTIMATION_ATTEMPTS);

        for _ in 0..attempts {
            let result = self.simulate().await;

            match result {
                Err(Error::RevertTransactionError { receipts, .. })
                    if ContractCall::is_missing_output_variables(&receipts) =>
                {
                    self = self.append_variable_outputs(1);
                }

                Err(Error::RevertTransactionError { ref receipts, .. }) => {
                    if let Some(receipt) = ContractCall::find_contract_not_in_inputs(receipts) {
                        let contract_id = Bech32ContractId::from(*receipt.contract_id().unwrap());
                        self = self.append_contract(contract_id);
                    } else {
                        return Err(result.expect_err("Couldn't estimate tx dependencies because we couldn't find the missing contract input"));
                    }
                }

                Err(e) => return Err(e),
                _ => return Ok(self),
            }
        }

        // confirm if successful or propagate error
        match self.simulate().await {
            Ok(_) => Ok(self),
            Err(e) => Err(e),
        }
    }

    /// Get a contract's estimated cost
    pub async fn estimate_transaction_cost(
        &self,
        tolerance: Option<f64>,
    ) -> Result<TransactionCost> {
        let script = self.get_tx().await?;

        let transaction_cost = self
            .provider
            .estimate_transaction_cost(&script, tolerance)
            .await?;

        Ok(transaction_cost)
    }

    /// Create a [`FuelCallResponse`] from call receipts
    pub fn get_response(&self, receipts: Vec<Receipt>) -> Result<FuelCallResponse<D>> {
        let token = get_decoded_output(
            &receipts,
            Some(&self.contract_call.contract_id),
            &self.contract_call.output_param,
        )?;
        Ok(FuelCallResponse::new(
            D::from_token(token)?,
            receipts,
            self.log_decoder.clone(),
        ))
    }
}

#[derive(Debug)]
#[must_use = "contract calls do nothing unless you `call` them"]
/// Helper that handles bundling multiple calls into a single transaction
pub struct MultiContractCallHandler {
    pub contract_calls: Vec<ContractCall>,
    pub log_decoder: LogDecoder,
    pub tx_parameters: TxParameters,
    pub wallet: WalletUnlocked,
}

impl MultiContractCallHandler {
    pub fn new(wallet: WalletUnlocked) -> Self {
        Self {
            contract_calls: vec![],
            tx_parameters: TxParameters::default(),
            wallet,
            log_decoder: LogDecoder {
                type_lookup: HashMap::new(),
            },
        }
    }

    /// Adds a contract call to be bundled in the transaction
    /// Note that this is a builder method
    pub fn add_call<D: Tokenizable>(&mut self, call_handler: ContractCallHandler<D>) -> &mut Self {
        self.log_decoder.merge(call_handler.log_decoder);
        self.contract_calls.push(call_handler.contract_call);
        self
    }

    /// Sets the transaction parameters for a given transaction.
    /// Note that this is a builder method
    pub fn tx_params(&mut self, params: TxParameters) -> &mut Self {
        self.tx_parameters = params;
        self
    }

    /// Returns the script that executes the contract calls
    pub async fn get_tx(&self) -> Result<ScriptTransaction> {
        if self.contract_calls.is_empty() {
            panic!("No calls added. Have you used '.add_calls()'?");
        }

        build_tx_contract_calls(&self.contract_calls, &self.tx_parameters, &self.wallet).await
    }

    /// Call contract methods on the node, in a state-modifying manner.
    pub async fn call<D: Tokenizable + Debug>(&self) -> Result<FuelCallResponse<D>> {
        self.call_or_simulate(false)
            .await
            .map_err(|err| map_revert_error(err, &self.log_decoder))
    }

    /// Call contract methods on the node, in a simulated manner, meaning the state of the
    /// blockchain is *not* modified but simulated.
    /// It is the same as the [call] method because the API is more user-friendly this way.
    ///
    /// [call]: Self::call
    pub async fn simulate<D: Tokenizable + Debug>(&self) -> Result<FuelCallResponse<D>> {
        self.call_or_simulate(true)
            .await
            .map_err(|err| map_revert_error(err, &self.log_decoder))
    }

    async fn call_or_simulate<D: Tokenizable + Debug>(
        &self,
        simulate: bool,
    ) -> Result<FuelCallResponse<D>> {
        let provider = self.wallet.get_provider()?;
        let tx = self.get_tx().await?;

        let receipts = if simulate {
            provider.dry_run(&tx).await?
        } else {
            provider.send_transaction(&tx).await?
        };

        self.get_response(receipts)
    }

    /// Simulates a call without needing to resolve the generic for the return type
    async fn simulate_without_decode(&self) -> Result<()> {
        let provider = self.wallet.get_provider()?;
        let tx = self.get_tx().await?;

        provider.dry_run(&tx).await?;

        Ok(())
    }

    /// Simulates the call and attempts to resolve missing tx dependencies.
    /// Forwards the received error if it cannot be fixed.
    pub async fn estimate_tx_dependencies(mut self, max_attempts: Option<u64>) -> Result<Self> {
        let attempts = max_attempts.unwrap_or(DEFAULT_TX_DEP_ESTIMATION_ATTEMPTS);

        for _ in 0..attempts {
            let result = self.simulate_without_decode().await;

            match result {
                Err(Error::RevertTransactionError { receipts, .. })
                    if ContractCall::is_missing_output_variables(&receipts) =>
                {
                    self.contract_calls
                        .iter_mut()
                        .take(1)
                        .for_each(|call| call.append_variable_outputs(1));
                }

                Err(Error::RevertTransactionError { ref receipts, .. }) => {
                    if let Some(receipt) = ContractCall::find_contract_not_in_inputs(receipts) {
                        let contract_id = Bech32ContractId::from(*receipt.contract_id().unwrap());
                        self.contract_calls
                            .iter_mut()
                            .take(1)
                            .for_each(|call| call.append_external_contracts(contract_id.clone()));
                    } else {
                        return Err(result.expect_err("Couldn't estimate tx dependencies because we couldn't find the missing contract input"));
                    }
                }

                Err(e) => return Err(e),
                _ => return Ok(self),
            }
        }

        Ok(self)
    }

    /// Get a contract's estimated cost
    pub async fn estimate_transaction_cost(
        &self,
        tolerance: Option<f64>,
    ) -> Result<TransactionCost> {
        let script = self.get_tx().await?;

        let transaction_cost = self
            .wallet
            .get_provider()?
            .estimate_transaction_cost(&script, tolerance)
            .await?;

        Ok(transaction_cost)
    }

    /// Create a [`FuelCallResponse`] from call receipts
    pub fn get_response<D: Tokenizable + Debug>(
        &self,
        receipts: Vec<Receipt>,
    ) -> Result<FuelCallResponse<D>> {
        let mut final_tokens = vec![];

        for call in self.contract_calls.iter() {
            let decoded =
                get_decoded_output(&receipts, Some(&call.contract_id), &call.output_param)?;

            final_tokens.push(decoded.clone());
        }

        let tokens_as_tuple = Token::Tuple(final_tokens);
        let response = FuelCallResponse::<D>::new(
            D::from_token(tokens_as_tuple)?,
            receipts,
            self.log_decoder.clone(),
        );

        Ok(response)
    }
}

#[cfg(test)]
mod test {
    use fuels_test_helpers::launch_provider_and_get_wallet;

    use super::*;

    #[tokio::test]
    #[should_panic(expected = "The file extension 'json' is not recognized. Did you mean '.bin'?")]
    async fn deploy_panics_on_non_binary_file() {
        let wallet = launch_provider_and_get_wallet().await;

        // Should panic as we are passing in a JSON instead of BIN
        Contract::deploy(
            "tests/types/contract_output_test/out/debug/contract_output_test-abi.json",
            &wallet,
            TxParameters::default(),
            StorageConfiguration::default(),
        )
        .await
        .unwrap();
    }

    #[tokio::test]
    #[should_panic(expected = "The file extension 'json' is not recognized. Did you mean '.bin'?")]
    async fn deploy_with_salt_panics_on_non_binary_file() {
        let wallet = launch_provider_and_get_wallet().await;

        // Should panic as we are passing in a JSON instead of BIN
        Contract::deploy_with_parameters(
            "tests/types/contract_output_test/out/debug/contract_output_test-abi.json",
            &wallet,
            TxParameters::default(),
            StorageConfiguration::default(),
            Salt::default(),
        )
        .await
        .unwrap();
    }
}<|MERGE_RESOLUTION|>--- conflicted
+++ resolved
@@ -16,10 +16,6 @@
 use fuels_core::{
     abi_decoder::ABIDecoder,
     abi_encoder::{ABIEncoder, UnresolvedBytes},
-<<<<<<< HEAD
-=======
-    parameters::{CallParameters, StorageConfiguration, TxParameters},
->>>>>>> 4cb767e4
 };
 use fuels_signers::{
     provider::{Provider, TransactionCost},
@@ -38,14 +34,9 @@
 
 use crate::{
     call_response::FuelCallResponse,
-<<<<<<< HEAD
+    constants::FAILED_TRANSFER_TO_ADDRESS_SIGNAL,
     call_utils::build_tx_contract_calls,
-    logs::{decode_revert_error, LogDecoder},
-=======
-    constants::FAILED_TRANSFER_TO_ADDRESS_SIGNAL,
-    execution_script::ExecutableFuelCall,
     logs::{map_revert_error, LogDecoder},
->>>>>>> 4cb767e4
 };
 
 /// How many times to attempt to resolve missing tx dependencies.
