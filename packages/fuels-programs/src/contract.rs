use std::{
    collections::HashMap,
    fmt::Debug,
    fs,
    marker::PhantomData,
    path::{Path, PathBuf},
};

use fuel_tx::{
    AssetId, Bytes32, Contract as FuelContract, ContractId, Output, Receipt, Salt, StorageSlot,
};
use fuels_accounts::{provider::TransactionCost, Account};
use fuels_core::{
    codec::{map_revert_error, ABIEncoder, DecoderConfig, LogDecoder},
    constants::{BASE_ASSET_ID, DEFAULT_CALL_PARAMS_AMOUNT},
    traits::{Parameterize, Tokenizable},
    types::{
        bech32::{Bech32Address, Bech32ContractId},
        errors::{error, Error, Result},
        param_types::ParamType,
        transaction::{ScriptTransaction, Transaction, TxParameters},
        transaction_builders::CreateTransactionBuilder,
        unresolved_bytes::UnresolvedBytes,
        Selector, Token,
    },
    Configurables,
};

use crate::{
    call_response::FuelCallResponse,
    call_utils::{build_tx_from_contract_calls, new_variable_outputs, TxDependencyExtension},
    receipt_parser::ReceiptParser,
    submit_response::{SubmitResponse, SubmitResponseMultiple},
};

#[derive(Debug, Clone)]
pub struct CallParameters {
    amount: u64,
    asset_id: AssetId,
    gas_forwarded: Option<u64>,
}

impl CallParameters {
    pub fn new(amount: u64, asset_id: AssetId, gas_forwarded: u64) -> Self {
        Self {
            amount,
            asset_id,
            gas_forwarded: Some(gas_forwarded),
        }
    }

    pub fn with_amount(mut self, amount: u64) -> Self {
        self.amount = amount;
        self
    }

    pub fn amount(&self) -> u64 {
        self.amount
    }

    pub fn with_asset_id(mut self, asset_id: AssetId) -> Self {
        self.asset_id = asset_id;
        self
    }

    pub fn asset_id(&self) -> AssetId {
        self.asset_id
    }

    pub fn with_gas_forwarded(mut self, gas_forwarded: u64) -> Self {
        self.gas_forwarded = Some(gas_forwarded);
        self
    }

    pub fn gas_forwarded(&self) -> Option<u64> {
        self.gas_forwarded
    }
}

impl Default for CallParameters {
    fn default() -> Self {
        Self {
            amount: DEFAULT_CALL_PARAMS_AMOUNT,
            asset_id: BASE_ASSET_ID,
            gas_forwarded: None,
        }
    }
}

// Trait implemented by contract instances so that
// they can be passed to the `with_contracts` method
pub trait SettableContract {
    fn id(&self) -> Bech32ContractId;
    fn log_decoder(&self) -> LogDecoder;
}

/// Configuration for contract storage
#[derive(Debug, Clone)]
pub struct StorageConfiguration {
    autoload_storage: bool,
    slot_overrides: StorageSlots,
}

impl Default for StorageConfiguration {
    fn default() -> Self {
        Self {
            autoload_storage: true,
            slot_overrides: Default::default(),
        }
    }
}

impl StorageConfiguration {
    pub fn new(autoload_enabled: bool, slots: impl IntoIterator<Item = StorageSlot>) -> Self {
        let config = Self {
            autoload_storage: autoload_enabled,
            slot_overrides: Default::default(),
        };

        config.add_slot_overrides(slots)
    }

    /// If enabled will try to automatically discover and load the storage configuration from the
    /// storage config json file.
    pub fn with_autoload(mut self, enabled: bool) -> Self {
        self.autoload_storage = enabled;
        self
    }

    pub fn autoload_enabled(&self) -> bool {
        self.autoload_storage
    }

    /// Slots added via [`add_slot_overrides`] will override any
    /// existing slots with matching keys.
    pub fn add_slot_overrides(
        mut self,
        storage_slots: impl IntoIterator<Item = StorageSlot>,
    ) -> Self {
        self.slot_overrides.add_overrides(storage_slots);
        self
    }

    /// Slots added via [`add_slot_overrides_from_file`] will override any
    /// existing slots with matching keys.
    ///
    /// `path` - path to a JSON file containing the storage slots.
    pub fn add_slot_overrides_from_file(mut self, path: impl AsRef<Path>) -> Result<Self> {
        let slots = StorageSlots::load_from_file(path.as_ref())?;
        self.slot_overrides.add_overrides(slots.into_iter());
        Ok(self)
    }

    pub fn into_slots(self) -> impl Iterator<Item = StorageSlot> {
        self.slot_overrides.into_iter()
    }
}

#[derive(Debug, Clone, Default)]
struct StorageSlots {
    storage_slots: HashMap<Bytes32, StorageSlot>,
}

impl StorageSlots {
    fn from(storage_slots: impl IntoIterator<Item = StorageSlot>) -> Self {
        let pairs = storage_slots.into_iter().map(|slot| (*slot.key(), slot));
        Self {
            storage_slots: pairs.collect(),
        }
    }

    fn add_overrides(&mut self, storage_slots: impl IntoIterator<Item = StorageSlot>) -> &mut Self {
        let pairs = storage_slots.into_iter().map(|slot| (*slot.key(), slot));
        self.storage_slots.extend(pairs);
        self
    }

    fn load_from_file(storage_path: impl AsRef<Path>) -> Result<Self> {
        let storage_path = storage_path.as_ref();
        validate_path_and_extension(storage_path, "json")?;

        let storage_json_string = std::fs::read_to_string(storage_path).map_err(|e| {
            error!(
                InvalidData,
                "failed to read storage slots from: {storage_path:?}. Reason: {e}"
            )
        })?;

        let decoded_slots = serde_json::from_str::<Vec<StorageSlot>>(&storage_json_string)?;

        Ok(StorageSlots::from(decoded_slots))
    }

    fn into_iter(self) -> impl Iterator<Item = StorageSlot> {
        self.storage_slots.into_values()
    }
}

/// Configuration for contract deployment
#[derive(Debug, Clone, Default)]
pub struct LoadConfiguration {
    storage: StorageConfiguration,
    configurables: Configurables,
    salt: Salt,
}

impl LoadConfiguration {
    pub fn new(
        storage: StorageConfiguration,
        configurables: impl Into<Configurables>,
        salt: impl Into<Salt>,
    ) -> Self {
        Self {
            storage,
            configurables: configurables.into(),
            salt: salt.into(),
        }
    }

    pub fn with_storage_configuration(mut self, storage: StorageConfiguration) -> Self {
        self.storage = storage;
        self
    }

    pub fn with_configurables(mut self, configurables: impl Into<Configurables>) -> Self {
        self.configurables = configurables.into();
        self
    }

    pub fn with_salt(mut self, salt: impl Into<Salt>) -> Self {
        self.salt = salt.into();
        self
    }
}

/// [`Contract`] is a struct to interface with a contract. That includes things such as
/// compiling, deploying, and running transactions against a contract.
#[derive(Debug)]
pub struct Contract {
    binary: Vec<u8>,
    salt: Salt,
    storage_slots: Vec<StorageSlot>,
    contract_id: ContractId,
    code_root: Bytes32,
    state_root: Bytes32,
}

impl Contract {
    pub fn new(binary: Vec<u8>, salt: Salt, storage_slots: Vec<StorageSlot>) -> Self {
        let (contract_id, code_root, state_root) =
            Self::compute_contract_id_and_state_root(&binary, &salt, &storage_slots);

        Self {
            binary,
            salt,
            storage_slots,
            contract_id,
            code_root,
            state_root,
        }
    }

    fn compute_contract_id_and_state_root(
        binary: &[u8],
        salt: &Salt,
        storage_slots: &[StorageSlot],
    ) -> (ContractId, Bytes32, Bytes32) {
        let fuel_contract = FuelContract::from(binary);
        let code_root = fuel_contract.root();
        let state_root = FuelContract::initial_state_root(storage_slots.iter());

        let contract_id = fuel_contract.id(salt, &code_root, &state_root);

        (contract_id, code_root, state_root)
    }

    pub fn with_salt(self, salt: impl Into<Salt>) -> Self {
        Self::new(self.binary, salt.into(), self.storage_slots)
    }

    pub fn contract_id(&self) -> ContractId {
        self.contract_id
    }

    pub fn state_root(&self) -> Bytes32 {
        self.state_root
    }

    pub fn code_root(&self) -> Bytes32 {
        self.code_root
    }

    /// Deploys a compiled contract to a running node
    /// To deploy a contract, you need an account with enough assets to pay for deployment.
    /// This account will also receive the change.
    pub async fn deploy(
        self,
        account: &impl Account,
        tx_parameters: TxParameters,
    ) -> Result<Bech32ContractId> {
        let network_info = account.try_provider()?.network_info().await?;

        let tb = CreateTransactionBuilder::prepare_contract_deployment(
            self.binary,
            self.contract_id,
            self.state_root,
            self.salt,
            self.storage_slots,
            tx_parameters,
            network_info,
        );

        let tx = account
            .add_fee_resources(tb, 0)
            .await
            .map_err(|err| error!(ProviderError, "{err}"))?;

        let provider = account
            .try_provider()
            .map_err(|_| error!(ProviderError, "Failed to get_provider"))?;
<<<<<<< HEAD
        let chain_id = provider.chain_id();
        provider.send_transaction(tx.clone()).await?;
        account.cache(&tx, chain_id);
=======
        provider.send_transaction_and_await_commit(tx).await?;
>>>>>>> 3b87f37d

        Ok(self.contract_id.into())
    }

    pub fn load_from(binary_filepath: impl AsRef<Path>, config: LoadConfiguration) -> Result<Self> {
        let binary_filepath = binary_filepath.as_ref();
        validate_path_and_extension(binary_filepath, "bin")?;

        let mut binary = fs::read(binary_filepath)
            .map_err(|_| error!(InvalidData, "failed to read binary: {binary_filepath:?}"))?;

        config.configurables.update_constants_in(&mut binary);

        let storage_slots = Self::determine_storage_slots(config.storage, binary_filepath)?;

        Ok(Self::new(binary, config.salt, storage_slots))
    }

    fn determine_storage_slots(
        storage_config: StorageConfiguration,
        binary_filepath: &Path,
    ) -> Result<Vec<StorageSlot>> {
        let autoload_enabled = storage_config.autoload_enabled();
        let user_overrides = storage_config.into_slots().collect::<Vec<_>>();
        let slots = if autoload_enabled {
            let mut slots = autoload_storage_slots(binary_filepath)?;
            slots.add_overrides(user_overrides);
            slots.into_iter().collect()
        } else {
            user_overrides
        };

        Ok(slots)
    }
}

fn autoload_storage_slots(contract_binary: &Path) -> Result<StorageSlots> {
    let storage_file = expected_storage_slots_filepath(contract_binary)
        .ok_or_else(|| error!(InvalidData, "Could not determine storage slots file"))?;

    StorageSlots::load_from_file(&storage_file)
                .map_err(|_| error!(InvalidData, "Could not autoload storage slots from file: {storage_file:?}. Either provide the file or disable autoloading in StorageConfiguration"))
}

fn expected_storage_slots_filepath(contract_binary: &Path) -> Option<PathBuf> {
    let dir = contract_binary.parent()?;

    let binary_filename = contract_binary.file_stem()?.to_str()?;

    Some(dir.join(format!("{binary_filename}-storage_slots.json")))
}

fn validate_path_and_extension(file_path: &Path, extension: &str) -> Result<()> {
    if !file_path.exists() {
        return Err(error!(InvalidData, "file {file_path:?} does not exist"));
    }

    let path_extension = file_path.extension().ok_or_else(|| {
        error!(
            InvalidData,
            "could not extract extension from: {file_path:?}"
        )
    })?;

    if extension != path_extension {
        return Err(error!(
            InvalidData,
            "expected {file_path:?} to have '.{extension}' extension"
        ));
    }

    Ok(())
}

#[derive(Debug)]
/// Contains all data relevant to a single contract call
pub struct ContractCall {
    pub contract_id: Bech32ContractId,
    pub encoded_args: UnresolvedBytes,
    pub encoded_selector: Selector,
    pub call_parameters: CallParameters,
    pub compute_custom_input_offset: bool,
    pub variable_outputs: Vec<Output>,
    pub external_contracts: Vec<Bech32ContractId>,
    pub output_param: ParamType,
    pub is_payable: bool,
    pub custom_assets: HashMap<(AssetId, Option<Bech32Address>), u64>,
}

impl ContractCall {
    pub fn with_contract_id(self, contract_id: Bech32ContractId) -> Self {
        ContractCall {
            contract_id,
            ..self
        }
    }

    pub fn with_external_contracts(
        self,
        external_contracts: Vec<Bech32ContractId>,
    ) -> ContractCall {
        ContractCall {
            external_contracts,
            ..self
        }
    }

    pub fn with_variable_outputs(self, variable_outputs: Vec<Output>) -> ContractCall {
        ContractCall {
            variable_outputs,
            ..self
        }
    }

    pub fn with_call_parameters(self, call_parameters: CallParameters) -> ContractCall {
        ContractCall {
            call_parameters,
            ..self
        }
    }

    pub fn append_variable_outputs(&mut self, num: u64) {
        self.variable_outputs
            .extend(new_variable_outputs(num as usize));
    }

    pub fn append_external_contracts(&mut self, contract_id: Bech32ContractId) {
        self.external_contracts.push(contract_id)
    }

    pub fn add_custom_asset(&mut self, asset_id: AssetId, amount: u64, to: Option<Bech32Address>) {
        *self.custom_assets.entry((asset_id, to)).or_default() += amount;
    }
}

#[derive(Debug)]
#[must_use = "contract calls do nothing unless you `call` them"]
/// Helper that handles submitting a call to a client and formatting the response
pub struct ContractCallHandler<T: Account, D> {
    pub contract_call: ContractCall,
    pub tx_parameters: TxParameters,
    decoder_config: DecoderConfig,
    // Initially `None`, gets set to the right tx id after the transaction is submitted
    cached_tx_id: Option<Bytes32>,
    pub account: T,
    pub datatype: PhantomData<D>,
    pub log_decoder: LogDecoder,
}

impl<T, D> ContractCallHandler<T, D>
where
    T: Account,
    D: Tokenizable + Parameterize + Debug,
{
    /// Sets external contracts as dependencies to this contract's call.
    /// Effectively, this will be used to create [`fuel_tx::Input::Contract`]/[`fuel_tx::Output::Contract`]
    /// pairs and set them into the transaction. Note that this is a builder
    /// method, i.e. use it as a chain:
    ///
    /// ```ignore
    /// my_contract_instance.my_method(...).with_contract_ids(&[another_contract_id]).call()
    /// ```
    ///
    /// [`Input::Contract`]: fuel_tx::Input::Contract
    /// [`Output::Contract`]: fuel_tx::Output::Contract
    pub fn with_contract_ids(mut self, contract_ids: &[Bech32ContractId]) -> Self {
        self.contract_call.external_contracts = contract_ids.to_vec();
        self
    }

    /// Sets external contract instances as dependencies to this contract's call.
    /// Effectively, this will be used to: merge `LogDecoder`s and create
    /// [`fuel_tx::Input::Contract`]/[`fuel_tx::Output::Contract`] pairs and set them into the transaction.
    /// Note that this is a builder method, i.e. use it as a chain:
    ///
    /// ```ignore
    /// my_contract_instance.my_method(...).with_contracts(&[another_contract_instance]).call()
    /// ```
    pub fn with_contracts(mut self, contracts: &[&dyn SettableContract]) -> Self {
        self.contract_call.external_contracts = contracts.iter().map(|c| c.id()).collect();
        for c in contracts {
            self.log_decoder.merge(c.log_decoder());
        }
        self
    }

    /// Adds a custom `asset_id` with its `amount` and an optional `address` to be used for
    /// generating outputs to this contract's call.
    ///
    /// # Parameters
    /// - `asset_id`: The unique identifier of the asset being added.
    /// - `amount`: The amount of the asset being added.
    /// - `address`: The optional account address that the output amount will be sent to.
    ///              If not provided, the asset will be sent to the users account address.
    /// Note that this is a builder method, i.e. use it as a chain:
    ///
    /// ```ignore
    /// let asset_id = AssetId::from([3u8; 32]);
    /// let amount = 5000;
    /// my_contract_instance.my_method(...).add_custom_asset(asset_id, amount, None).call()
    /// ```
    pub fn add_custom_asset(
        mut self,
        asset_id: AssetId,
        amount: u64,
        to: Option<Bech32Address>,
    ) -> Self {
        self.contract_call.add_custom_asset(asset_id, amount, to);
        self
    }

    pub fn is_payable(&self) -> bool {
        self.contract_call.is_payable
    }

    /// Sets the transaction parameters for a given transaction.
    /// Note that this is a builder method, i.e. use it as a chain:

    /// ```ignore
    /// let params = TxParameters { gas_price: 100, gas_limit: 1000000 };
    /// my_contract_instance.my_method(...).tx_params(params).call()
    /// ```
    pub fn tx_params(mut self, params: TxParameters) -> Self {
        self.tx_parameters = params;
        self
    }

    pub fn with_decoder_config(mut self, decoder_config: DecoderConfig) -> Self {
        self.decoder_config = decoder_config;
        self.log_decoder.set_decoder_config(decoder_config);
        self
    }

    /// Sets the call parameters for a given contract call.
    /// Note that this is a builder method, i.e. use it as a chain:
    ///
    /// ```ignore
    /// let params = CallParameters { amount: 1, asset_id: BASE_ASSET_ID };
    /// my_contract_instance.my_method(...).call_params(params).call()
    /// ```
    pub fn call_params(mut self, params: CallParameters) -> Result<Self> {
        if !self.is_payable() && params.amount > 0 {
            return Err(Error::AssetsForwardedToNonPayableMethod);
        }
        self.contract_call.call_parameters = params;
        Ok(self)
    }

    /// Returns the script that executes the contract call
    pub async fn build_tx(&self) -> Result<ScriptTransaction> {
        build_tx_from_contract_calls(
            std::slice::from_ref(&self.contract_call),
            self.tx_parameters,
            &self.account,
        )
        .await
    }

    /// Call a contract's method on the node, in a state-modifying manner.
    pub async fn call(mut self) -> Result<FuelCallResponse<D>> {
        self.call_or_simulate(false)
            .await
            .map_err(|err| map_revert_error(err, &self.log_decoder))
    }

    pub async fn submit(mut self) -> Result<SubmitResponse<T, D>> {
        let tx = self.build_tx().await?;
        let provider = self.account.try_provider()?;

        let tx_id = provider.send_transaction(tx.clone()).await?;
        self.cached_tx_id = Some(tx_id);

        Ok(SubmitResponse::new(tx_id, self))
    }

    pub async fn response(self) -> Result<FuelCallResponse<D>> {
        let provider = self.account.try_provider()?;
        let tx_id = self.cached_tx_id.expect("Cached tx_id is missing");

        let receipts = provider
            .tx_status(&tx_id)
            .await?
            .take_receipts_checked(Some(&self.log_decoder))?;

        self.get_response(receipts)
    }

    /// Call a contract's method on the node, in a simulated manner, meaning the state of the
    /// blockchain is *not* modified but simulated.
    ///
    pub async fn simulate(&mut self) -> Result<FuelCallResponse<D>> {
        self.call_or_simulate(true)
            .await
            .map_err(|err| map_revert_error(err, &self.log_decoder))
    }

    async fn call_or_simulate(&mut self, simulate: bool) -> Result<FuelCallResponse<D>> {
        let tx = self.build_tx().await?;
        let provider = self.account.try_provider()?;

        let chain_id = provider.chain_id();
        self.cached_tx_id = Some(tx.id(chain_id));

<<<<<<< HEAD
        let receipts = match simulate {
            true => provider.checked_dry_run(tx).await?,
            false => {
                let tx_id = provider.send_transaction(tx.clone()).await?;
                self.account.cache(&tx, chain_id);
                provider.get_receipts(&tx_id).await?
            }
=======
        let receipts = if simulate {
            provider.checked_dry_run(tx).await?
        } else {
            let tx_id = provider.send_transaction_and_await_commit(tx).await?;
            provider
                .tx_status(&tx_id)
                .await?
                .take_receipts_checked(Some(&self.log_decoder))?
>>>>>>> 3b87f37d
        };

        self.get_response(receipts)
    }

    /// Get a contract's estimated cost
    pub async fn estimate_transaction_cost(
        &self,
        tolerance: Option<f64>,
    ) -> Result<TransactionCost> {
        let script = self.build_tx().await?;
        let provider = self.account.try_provider()?;

        let transaction_cost = provider
            .estimate_transaction_cost(script, tolerance)
            .await?;

        Ok(transaction_cost)
    }

    /// Create a [`FuelCallResponse`] from call receipts
    pub fn get_response(&self, receipts: Vec<Receipt>) -> Result<FuelCallResponse<D>> {
        let token = ReceiptParser::new(&receipts, self.decoder_config).parse(
            Some(&self.contract_call.contract_id),
            &self.contract_call.output_param,
        )?;
        Ok(FuelCallResponse::new(
            D::from_token(token)?,
            receipts,
            self.log_decoder.clone(),
            self.cached_tx_id,
        ))
    }
}

#[async_trait::async_trait]
impl<T, D> TxDependencyExtension for ContractCallHandler<T, D>
where
    T: Account,
    D: Tokenizable + Parameterize + Debug + Send + Sync,
{
    async fn simulate(&mut self) -> Result<()> {
        self.simulate().await?;
        Ok(())
    }

    fn append_variable_outputs(mut self, num: u64) -> Self {
        self.contract_call.append_variable_outputs(num);
        self
    }

    fn append_contract(mut self, contract_id: Bech32ContractId) -> Self {
        self.contract_call.append_external_contracts(contract_id);
        self
    }
}

/// Creates an ABI call based on a function [selector](Selector) and
/// the encoding of its call arguments, which is a slice of [`Token`]s.
/// It returns a prepared [`ContractCall`] that can further be used to
/// make the actual transaction.
/// This method is the underlying implementation of the functions
/// generated from an ABI JSON spec, i.e, this is what's generated:
///
/// ```ignore
/// quote! {
///     #doc
///     pub fn #name(&self #input) -> #result {
///         contract::method_hash(#tokenized_signature, #arg)
///     }
/// }
/// ```
///
/// For more details see `code_gen` in `fuels-core`.
///
/// Note that this needs an account because the contract instance needs an account for the calls
pub fn method_hash<D: Tokenizable + Parameterize + Debug, T: Account>(
    contract_id: Bech32ContractId,
    account: T,
    signature: Selector,
    args: &[Token],
    log_decoder: LogDecoder,
    is_payable: bool,
) -> Result<ContractCallHandler<T, D>> {
    let encoded_selector = signature;

    let tx_parameters = TxParameters::default();
    let call_parameters = CallParameters::default();

    let compute_custom_input_offset = should_compute_custom_input_offset(args);

    let unresolved_bytes = ABIEncoder::encode(args)?;
    let contract_call = ContractCall {
        contract_id,
        encoded_selector,
        encoded_args: unresolved_bytes,
        call_parameters,
        compute_custom_input_offset,
        variable_outputs: vec![],
        external_contracts: vec![],
        output_param: D::param_type(),
        is_payable,
        custom_assets: Default::default(),
    };

    Ok(ContractCallHandler {
        contract_call,
        tx_parameters,
        cached_tx_id: None,
        account,
        datatype: PhantomData,
        log_decoder,
        decoder_config: Default::default(),
    })
}

// If the data passed into the contract method is an integer or a
// boolean, then the data itself should be passed. Otherwise, it
// should simply pass a pointer to the data in memory.
fn should_compute_custom_input_offset(args: &[Token]) -> bool {
    args.len() > 1
        || args.iter().any(|t| {
            matches!(
                t,
                Token::Array(_)
                    | Token::B256(_)
                    | Token::Bytes(_)
                    | Token::Enum(_)
                    | Token::RawSlice(_)
                    | Token::Struct(_)
                    | Token::Tuple(_)
                    | Token::U128(_)
                    | Token::U256(_)
                    | Token::Vector(_)
                    | Token::StringArray(_)
                    | Token::StringSlice(_)
                    | Token::String(_)
            )
        })
}

#[derive(Debug)]
#[must_use = "contract calls do nothing unless you `call` them"]
/// Helper that handles bundling multiple calls into a single transaction
pub struct MultiContractCallHandler<T: Account> {
    pub contract_calls: Vec<ContractCall>,
    pub log_decoder: LogDecoder,
    pub tx_parameters: TxParameters,
    // Initially `None`, gets set to the right tx id after the transaction is submitted
    cached_tx_id: Option<Bytes32>,
    decoder_config: DecoderConfig,
    pub account: T,
}

impl<T: Account> MultiContractCallHandler<T> {
    pub fn new(account: T) -> Self {
        Self {
            contract_calls: vec![],
            tx_parameters: TxParameters::default(),
            cached_tx_id: None,
            account,
            log_decoder: LogDecoder::new(Default::default()),
            decoder_config: DecoderConfig::default(),
        }
    }

    pub fn with_decoder_config(&mut self, decoder_config: DecoderConfig) -> &mut Self {
        self.decoder_config = decoder_config;
        self.log_decoder.set_decoder_config(decoder_config);
        self
    }

    /// Adds a contract call to be bundled in the transaction
    /// Note that this is a builder method
    pub fn add_call(
        &mut self,
        call_handler: ContractCallHandler<impl Account, impl Tokenizable>,
    ) -> &mut Self {
        self.log_decoder.merge(call_handler.log_decoder);
        self.contract_calls.push(call_handler.contract_call);
        self
    }

    /// Sets the transaction parameters for a given transaction.
    /// Note that this is a builder method
    pub fn tx_params(mut self, params: TxParameters) -> Self {
        self.tx_parameters = params;
        self
    }

    fn validate_contract_calls(&self) -> Result<()> {
        if self.contract_calls.is_empty() {
            return Err(error!(
                InvalidData,
                "No calls added. Have you used '.add_calls()'?"
            ));
        }

        let number_of_heap_type_calls = self
            .contract_calls
            .iter()
            .filter(|cc| cc.output_param.is_vm_heap_type())
            .count();

        match number_of_heap_type_calls {
            0 => Ok(()),
            1 => {
                if self
                    .contract_calls
                    .last()
                    .expect("is not empty")
                    .output_param
                    .is_vm_heap_type()
                {
                    Ok(())
                } else {
                    Err(error!(
                        InvalidData,
                        "The contract call with the heap type return must be at the last position"
                    ))
                }
            }
            _ => Err(error!(
                InvalidData,
                "`MultiContractCallHandler` can have only one call that returns a heap type"
            )),
        }
    }

    /// Returns the script that executes the contract calls
    pub async fn build_tx(&self) -> Result<ScriptTransaction> {
        self.validate_contract_calls()?;

        build_tx_from_contract_calls(&self.contract_calls, self.tx_parameters, &self.account).await
    }

    /// Call contract methods on the node, in a state-modifying manner.
    pub async fn call<D: Tokenizable + Debug>(&mut self) -> Result<FuelCallResponse<D>> {
        self.call_or_simulate(false)
            .await
            .map_err(|err| map_revert_error(err, &self.log_decoder))
    }

    pub async fn submit(mut self) -> Result<SubmitResponseMultiple<T>> {
        let tx = self.build_tx().await?;
        let provider = self.account.try_provider()?;

        let tx_id = provider.send_transaction(tx).await?;
        self.cached_tx_id = Some(tx_id);

        Ok(SubmitResponseMultiple::new(tx_id, self))
    }

    pub async fn response<D: Tokenizable + Debug>(self) -> Result<FuelCallResponse<D>> {
        let provider = self.account.try_provider()?;
        let tx_id = self.cached_tx_id.expect("Cached tx_id is missing");

        let receipts = provider
            .tx_status(&tx_id)
            .await?
            .take_receipts_checked(Some(&self.log_decoder))?;

        self.get_response(receipts)
    }

    /// Call contract methods on the node, in a simulated manner, meaning the state of the
    /// blockchain is *not* modified but simulated.
    /// It is the same as the [call] method because the API is more user-friendly this way.
    ///
    /// [call]: Self::call
    pub async fn simulate<D: Tokenizable + Debug>(&mut self) -> Result<FuelCallResponse<D>> {
        self.call_or_simulate(true)
            .await
            .map_err(|err| map_revert_error(err, &self.log_decoder))
    }

    async fn call_or_simulate<D: Tokenizable + Debug>(
        &mut self,
        simulate: bool,
    ) -> Result<FuelCallResponse<D>> {
        let tx = self.build_tx().await?;
        let provider = self.account.try_provider()?;
<<<<<<< HEAD
        let chain_id = provider.chain_id();
        self.cached_tx_id = Some(tx.id(chain_id));

        let receipts = match simulate {
            true => provider.checked_dry_run(tx).await?,
            false => {
                let tx_id = provider.send_transaction(tx.clone()).await?;
                self.account.cache(&tx, chain_id);
                provider.get_receipts(&tx_id).await?
            }
=======

        self.cached_tx_id = Some(tx.id(provider.chain_id()));

        let receipts = if simulate {
            provider.checked_dry_run(tx).await?
        } else {
            let tx_id = provider.send_transaction_and_await_commit(tx).await?;
            provider
                .tx_status(&tx_id)
                .await?
                .take_receipts_checked(Some(&self.log_decoder))?
>>>>>>> 3b87f37d
        };

        self.get_response(receipts)
    }

    /// Simulates a call without needing to resolve the generic for the return type
    async fn simulate_without_decode(&self) -> Result<()> {
        let provider = self.account.try_provider()?;
        let tx = self.build_tx().await?;

        provider.checked_dry_run(tx).await?;

        Ok(())
    }

    /// Get a contract's estimated cost
    pub async fn estimate_transaction_cost(
        &self,
        tolerance: Option<f64>,
    ) -> Result<TransactionCost> {
        let script = self.build_tx().await?;

        let transaction_cost = self
            .account
            .try_provider()?
            .estimate_transaction_cost(script, tolerance)
            .await?;

        Ok(transaction_cost)
    }

    /// Create a [`FuelCallResponse`] from call receipts
    pub fn get_response<D: Tokenizable + Debug>(
        &self,
        receipts: Vec<Receipt>,
    ) -> Result<FuelCallResponse<D>> {
        let mut receipt_parser = ReceiptParser::new(&receipts, self.decoder_config);

        let final_tokens = self
            .contract_calls
            .iter()
            .map(|call| receipt_parser.parse(Some(&call.contract_id), &call.output_param))
            .collect::<Result<Vec<_>>>()?;

        let tokens_as_tuple = Token::Tuple(final_tokens);
        let response = FuelCallResponse::<D>::new(
            D::from_token(tokens_as_tuple)?,
            receipts,
            self.log_decoder.clone(),
            self.cached_tx_id,
        );

        Ok(response)
    }
}

#[async_trait::async_trait]
impl<T> TxDependencyExtension for MultiContractCallHandler<T>
where
    T: Account,
{
    async fn simulate(&mut self) -> Result<()> {
        self.simulate_without_decode().await?;
        Ok(())
    }

    fn append_variable_outputs(mut self, num: u64) -> Self {
        self.contract_calls
            .iter_mut()
            .take(1)
            .for_each(|call| call.append_variable_outputs(num));

        self
    }

    fn append_contract(mut self, contract_id: Bech32ContractId) -> Self {
        self.contract_calls
            .iter_mut()
            .take(1)
            .for_each(|call| call.append_external_contracts(contract_id.clone()));
        self
    }
}

#[cfg(test)]
mod tests {
    use std::collections::HashSet;

    use tempfile::tempdir;

    use super::*;

    #[test]
    fn merging_overrides_storage_slots() {
        // given
        let make_slot = |id, value| StorageSlot::new([id; 32].into(), [value; 32].into());

        let slots = (1..3).map(|id| make_slot(id, 100));
        let original_config = StorageConfiguration::new(false, slots);

        let overlapping_slots = (2..4).map(|id| make_slot(id, 200));

        // when
        let original_config = original_config.add_slot_overrides(overlapping_slots);

        // then
        assert_eq!(
            HashSet::from_iter(original_config.slot_overrides.into_iter()),
            HashSet::from([make_slot(1, 100), make_slot(2, 200), make_slot(3, 200)])
        );
    }

    #[test]
    fn autoload_storage_slots() {
        // given
        let temp_dir = tempdir().unwrap();
        let contract_bin = temp_dir.path().join("my_contract.bin");
        std::fs::write(&contract_bin, "").unwrap();

        let storage_file = temp_dir.path().join("my_contract-storage_slots.json");

        let expected_storage_slots = vec![StorageSlot::new([1; 32].into(), [2; 32].into())];
        save_slots(&expected_storage_slots, &storage_file);

        let storage_config = StorageConfiguration::new(true, vec![]);
        let load_config = LoadConfiguration::default().with_storage_configuration(storage_config);

        // when
        let loaded_contract = Contract::load_from(&contract_bin, load_config).unwrap();

        // then
        assert_eq!(loaded_contract.storage_slots, expected_storage_slots);
    }

    #[test]
    fn autoload_fails_if_file_missing() {
        // given
        let temp_dir = tempdir().unwrap();
        let contract_bin = temp_dir.path().join("my_contract.bin");
        std::fs::write(&contract_bin, "").unwrap();

        let storage_config = StorageConfiguration::new(true, vec![]);
        let load_config = LoadConfiguration::default().with_storage_configuration(storage_config);

        // when
        let error = Contract::load_from(&contract_bin, load_config)
            .expect_err("Should have failed because the storage slots file is missing");

        // then
        let storage_slots_path = temp_dir.path().join("my_contract-storage_slots.json");
        let Error::InvalidData(msg) = error else {
            panic!("Expected an error of type InvalidData");
        };
        assert_eq!(msg, format!("Could not autoload storage slots from file: {storage_slots_path:?}. Either provide the file or disable autoloading in StorageConfiguration"));
    }

    fn save_slots(slots: &Vec<StorageSlot>, path: &Path) {
        std::fs::write(
            path,
            serde_json::to_string::<Vec<StorageSlot>>(slots).unwrap(),
        )
        .unwrap()
    }
}<|MERGE_RESOLUTION|>--- conflicted
+++ resolved
@@ -318,13 +318,8 @@
         let provider = account
             .try_provider()
             .map_err(|_| error!(ProviderError, "Failed to get_provider"))?;
-<<<<<<< HEAD
-        let chain_id = provider.chain_id();
-        provider.send_transaction(tx.clone()).await?;
         account.cache(&tx, chain_id);
-=======
         provider.send_transaction_and_await_commit(tx).await?;
->>>>>>> 3b87f37d
 
         Ok(self.contract_id.into())
     }
@@ -628,24 +623,15 @@
         let chain_id = provider.chain_id();
         self.cached_tx_id = Some(tx.id(chain_id));
 
-<<<<<<< HEAD
-        let receipts = match simulate {
-            true => provider.checked_dry_run(tx).await?,
-            false => {
-                let tx_id = provider.send_transaction(tx.clone()).await?;
-                self.account.cache(&tx, chain_id);
-                provider.get_receipts(&tx_id).await?
-            }
-=======
         let receipts = if simulate {
             provider.checked_dry_run(tx).await?
         } else {
             let tx_id = provider.send_transaction_and_await_commit(tx).await?;
+            self.account.cache(&tx, chain_id);
             provider
                 .tx_status(&tx_id)
                 .await?
                 .take_receipts_checked(Some(&self.log_decoder))?
->>>>>>> 3b87f37d
         };
 
         self.get_response(receipts)
@@ -928,30 +914,17 @@
     ) -> Result<FuelCallResponse<D>> {
         let tx = self.build_tx().await?;
         let provider = self.account.try_provider()?;
-<<<<<<< HEAD
-        let chain_id = provider.chain_id();
-        self.cached_tx_id = Some(tx.id(chain_id));
-
-        let receipts = match simulate {
-            true => provider.checked_dry_run(tx).await?,
-            false => {
-                let tx_id = provider.send_transaction(tx.clone()).await?;
-                self.account.cache(&tx, chain_id);
-                provider.get_receipts(&tx_id).await?
-            }
-=======
-
         self.cached_tx_id = Some(tx.id(provider.chain_id()));
 
         let receipts = if simulate {
             provider.checked_dry_run(tx).await?
         } else {
             let tx_id = provider.send_transaction_and_await_commit(tx).await?;
+            self.account.cache(&tx, chain_id);
             provider
                 .tx_status(&tx_id)
                 .await?
                 .take_receipts_checked(Some(&self.log_decoder))?
->>>>>>> 3b87f37d
         };
 
         self.get_response(receipts)
