use std::{
    collections::HashMap,
    fmt::Debug,
    fs,
    marker::PhantomData,
    path::{Path, PathBuf},
};

use fuel_tx::{
    AssetId, Bytes32, Contract as FuelContract, ContractId, Output, Receipt, Salt, StorageSlot,
};
use fuels_accounts::{provider::TransactionCost, Account};
use fuels_core::{
    codec::{ABIEncoder, DecoderConfig, LogDecoder},
    constants::{BASE_ASSET_ID, DEFAULT_CALL_PARAMS_AMOUNT},
    traits::{Parameterize, Tokenizable},
    types::{
        bech32::{Bech32Address, Bech32ContractId},
        errors::{error, Error, Result},
        param_types::ParamType,
        transaction::{ScriptTransaction, Transaction, TxParameters},
        transaction_builders::CreateTransactionBuilder,
        unresolved_bytes::UnresolvedBytes,
        Selector, Token,
    },
    Configurables,
};

use crate::{
    call_response::FuelCallResponse,
    call_utils::{build_tx_from_contract_calls, new_variable_outputs, TxDependencyExtension},
    receipt_parser::ReceiptParser,
    submit_response::{SubmitResponse, SubmitResponseMultiple},
};

#[derive(Debug, Clone)]
pub struct CallParameters {
    amount: u64,
    asset_id: AssetId,
    gas_forwarded: Option<u64>,
}

impl CallParameters {
    pub fn new(amount: u64, asset_id: AssetId, gas_forwarded: u64) -> Self {
        Self {
            amount,
            asset_id,
            gas_forwarded: Some(gas_forwarded),
        }
    }

    pub fn with_amount(mut self, amount: u64) -> Self {
        self.amount = amount;
        self
    }

    pub fn amount(&self) -> u64 {
        self.amount
    }

    pub fn with_asset_id(mut self, asset_id: AssetId) -> Self {
        self.asset_id = asset_id;
        self
    }

    pub fn asset_id(&self) -> AssetId {
        self.asset_id
    }

    pub fn with_gas_forwarded(mut self, gas_forwarded: u64) -> Self {
        self.gas_forwarded = Some(gas_forwarded);
        self
    }

    pub fn gas_forwarded(&self) -> Option<u64> {
        self.gas_forwarded
    }
}

impl Default for CallParameters {
    fn default() -> Self {
        Self {
            amount: DEFAULT_CALL_PARAMS_AMOUNT,
            asset_id: BASE_ASSET_ID,
            gas_forwarded: None,
        }
    }
}

// Trait implemented by contract instances so that
// they can be passed to the `with_contracts` method
pub trait SettableContract {
    fn id(&self) -> Bech32ContractId;
    fn log_decoder(&self) -> LogDecoder;
}

/// Configuration for contract storage
#[derive(Debug, Clone)]
pub struct StorageConfiguration {
    autoload_storage: bool,
    slot_overrides: StorageSlots,
}

impl Default for StorageConfiguration {
    fn default() -> Self {
        Self {
            autoload_storage: true,
            slot_overrides: Default::default(),
        }
    }
}

impl StorageConfiguration {
    pub fn new(autoload_enabled: bool, slots: impl IntoIterator<Item = StorageSlot>) -> Self {
        let config = Self {
            autoload_storage: autoload_enabled,
            slot_overrides: Default::default(),
        };

        config.add_slot_overrides(slots)
    }

    /// If enabled will try to automatically discover and load the storage configuration from the
    /// storage config json file.
    pub fn with_autoload(mut self, enabled: bool) -> Self {
        self.autoload_storage = enabled;
        self
    }

    pub fn autoload_enabled(&self) -> bool {
        self.autoload_storage
    }

    /// Slots added via [`add_slot_overrides`] will override any
    /// existing slots with matching keys.
    pub fn add_slot_overrides(
        mut self,
        storage_slots: impl IntoIterator<Item = StorageSlot>,
    ) -> Self {
        self.slot_overrides.add_overrides(storage_slots);
        self
    }

    /// Slots added via [`add_slot_overrides_from_file`] will override any
    /// existing slots with matching keys.
    ///
    /// `path` - path to a JSON file containing the storage slots.
    pub fn add_slot_overrides_from_file(mut self, path: impl AsRef<Path>) -> Result<Self> {
        let slots = StorageSlots::load_from_file(path.as_ref())?;
        self.slot_overrides.add_overrides(slots.into_iter());
        Ok(self)
    }

    pub fn into_slots(self) -> impl Iterator<Item = StorageSlot> {
        self.slot_overrides.into_iter()
    }
}

#[derive(Debug, Clone, Default)]
struct StorageSlots {
    storage_slots: HashMap<Bytes32, StorageSlot>,
}

impl StorageSlots {
    fn from(storage_slots: impl IntoIterator<Item = StorageSlot>) -> Self {
        let pairs = storage_slots.into_iter().map(|slot| (*slot.key(), slot));
        Self {
            storage_slots: pairs.collect(),
        }
    }

    fn add_overrides(&mut self, storage_slots: impl IntoIterator<Item = StorageSlot>) -> &mut Self {
        let pairs = storage_slots.into_iter().map(|slot| (*slot.key(), slot));
        self.storage_slots.extend(pairs);
        self
    }

    fn load_from_file(storage_path: impl AsRef<Path>) -> Result<Self> {
        let storage_path = storage_path.as_ref();
        validate_path_and_extension(storage_path, "json")?;

        let storage_json_string = std::fs::read_to_string(storage_path).map_err(|e| {
            error!(
                InvalidData,
                "failed to read storage slots from: {storage_path:?}. Reason: {e}"
            )
        })?;

        let decoded_slots = serde_json::from_str::<Vec<StorageSlot>>(&storage_json_string)?;

        Ok(StorageSlots::from(decoded_slots))
    }

    fn into_iter(self) -> impl Iterator<Item = StorageSlot> {
        self.storage_slots.into_values()
    }
}

/// Configuration for contract deployment
#[derive(Debug, Clone, Default)]
pub struct LoadConfiguration {
    storage: StorageConfiguration,
    configurables: Configurables,
    salt: Salt,
}

impl LoadConfiguration {
    pub fn new(
        storage: StorageConfiguration,
        configurables: impl Into<Configurables>,
        salt: impl Into<Salt>,
    ) -> Self {
        Self {
            storage,
            configurables: configurables.into(),
            salt: salt.into(),
        }
    }

    pub fn with_storage_configuration(mut self, storage: StorageConfiguration) -> Self {
        self.storage = storage;
        self
    }

    pub fn with_configurables(mut self, configurables: impl Into<Configurables>) -> Self {
        self.configurables = configurables.into();
        self
    }

    pub fn with_salt(mut self, salt: impl Into<Salt>) -> Self {
        self.salt = salt.into();
        self
    }
}

/// [`Contract`] is a struct to interface with a contract. That includes things such as
/// compiling, deploying, and running transactions against a contract.
#[derive(Debug)]
pub struct Contract {
    binary: Vec<u8>,
    salt: Salt,
    storage_slots: Vec<StorageSlot>,
    contract_id: ContractId,
    code_root: Bytes32,
    state_root: Bytes32,
}

impl Contract {
    pub fn new(binary: Vec<u8>, salt: Salt, storage_slots: Vec<StorageSlot>) -> Self {
        let (contract_id, code_root, state_root) =
            Self::compute_contract_id_and_state_root(&binary, &salt, &storage_slots);

        Self {
            binary,
            salt,
            storage_slots,
            contract_id,
            code_root,
            state_root,
        }
    }

    fn compute_contract_id_and_state_root(
        binary: &[u8],
        salt: &Salt,
        storage_slots: &[StorageSlot],
    ) -> (ContractId, Bytes32, Bytes32) {
        let fuel_contract = FuelContract::from(binary);
        let code_root = fuel_contract.root();
        let state_root = FuelContract::initial_state_root(storage_slots.iter());

        let contract_id = fuel_contract.id(salt, &code_root, &state_root);

        (contract_id, code_root, state_root)
    }

    pub fn with_salt(self, salt: impl Into<Salt>) -> Self {
        Self::new(self.binary, salt.into(), self.storage_slots)
    }

    pub fn contract_id(&self) -> ContractId {
        self.contract_id
    }

    pub fn state_root(&self) -> Bytes32 {
        self.state_root
    }

    pub fn code_root(&self) -> Bytes32 {
        self.code_root
    }

    /// Deploys a compiled contract to a running node
    /// To deploy a contract, you need an account with enough assets to pay for deployment.
    /// This account will also receive the change.
    pub async fn deploy(
        self,
        account: &impl Account,
        tx_parameters: TxParameters,
    ) -> Result<Bech32ContractId> {
        let network_info = account.try_provider()?.network_info().await?;
        let _chain_id = network_info.chain_id();

        let mut tb = CreateTransactionBuilder::prepare_contract_deployment(
            self.binary,
            self.contract_id,
            self.state_root,
            self.salt,
            self.storage_slots,
            tx_parameters,
            network_info,
        );

        account
            .adjust_for_fee(&mut tb, 0)
            .await
            .map_err(|err| error!(ProviderError, "{err}"))?;
        let tx = account.finalize_tx(tb)?;

        let provider = account
            .try_provider()
            .map_err(|_| error!(ProviderError, "Failed to get_provider"))?;

<<<<<<< HEAD
        provider.send_transaction_and_await_commit(tx).await?;
=======
        let tx_id = provider.send_transaction_and_await_commit(tx).await?;
        provider.tx_status(&tx_id).await?.check(None)?;
>>>>>>> 2f6ed3a6

        Ok(self.contract_id.into())
    }

    pub fn load_from(binary_filepath: impl AsRef<Path>, config: LoadConfiguration) -> Result<Self> {
        let binary_filepath = binary_filepath.as_ref();
        validate_path_and_extension(binary_filepath, "bin")?;

        let mut binary = fs::read(binary_filepath)
            .map_err(|_| error!(InvalidData, "failed to read binary: {binary_filepath:?}"))?;

        config.configurables.update_constants_in(&mut binary);

        let storage_slots = Self::determine_storage_slots(config.storage, binary_filepath)?;

        Ok(Self::new(binary, config.salt, storage_slots))
    }

    fn determine_storage_slots(
        storage_config: StorageConfiguration,
        binary_filepath: &Path,
    ) -> Result<Vec<StorageSlot>> {
        let autoload_enabled = storage_config.autoload_enabled();
        let user_overrides = storage_config.into_slots().collect::<Vec<_>>();
        let slots = if autoload_enabled {
            let mut slots = autoload_storage_slots(binary_filepath)?;
            slots.add_overrides(user_overrides);
            slots.into_iter().collect()
        } else {
            user_overrides
        };

        Ok(slots)
    }
}

fn autoload_storage_slots(contract_binary: &Path) -> Result<StorageSlots> {
    let storage_file = expected_storage_slots_filepath(contract_binary)
        .ok_or_else(|| error!(InvalidData, "Could not determine storage slots file"))?;

    StorageSlots::load_from_file(&storage_file)
                .map_err(|_| error!(InvalidData, "Could not autoload storage slots from file: {storage_file:?}. Either provide the file or disable autoloading in StorageConfiguration"))
}

fn expected_storage_slots_filepath(contract_binary: &Path) -> Option<PathBuf> {
    let dir = contract_binary.parent()?;

    let binary_filename = contract_binary.file_stem()?.to_str()?;

    Some(dir.join(format!("{binary_filename}-storage_slots.json")))
}

fn validate_path_and_extension(file_path: &Path, extension: &str) -> Result<()> {
    if !file_path.exists() {
        return Err(error!(InvalidData, "file {file_path:?} does not exist"));
    }

    let path_extension = file_path.extension().ok_or_else(|| {
        error!(
            InvalidData,
            "could not extract extension from: {file_path:?}"
        )
    })?;

    if extension != path_extension {
        return Err(error!(
            InvalidData,
            "expected {file_path:?} to have '.{extension}' extension"
        ));
    }

    Ok(())
}

#[derive(Debug)]
/// Contains all data relevant to a single contract call
pub struct ContractCall {
    pub contract_id: Bech32ContractId,
    pub encoded_args: UnresolvedBytes,
    pub encoded_selector: Selector,
    pub call_parameters: CallParameters,
    pub compute_custom_input_offset: bool,
    pub variable_outputs: Vec<Output>,
    pub external_contracts: Vec<Bech32ContractId>,
    pub output_param: ParamType,
    pub is_payable: bool,
    pub custom_assets: HashMap<(AssetId, Option<Bech32Address>), u64>,
}

impl ContractCall {
    pub fn with_contract_id(self, contract_id: Bech32ContractId) -> Self {
        ContractCall {
            contract_id,
            ..self
        }
    }

    pub fn with_external_contracts(
        self,
        external_contracts: Vec<Bech32ContractId>,
    ) -> ContractCall {
        ContractCall {
            external_contracts,
            ..self
        }
    }

    pub fn with_variable_outputs(self, variable_outputs: Vec<Output>) -> ContractCall {
        ContractCall {
            variable_outputs,
            ..self
        }
    }

    pub fn with_call_parameters(self, call_parameters: CallParameters) -> ContractCall {
        ContractCall {
            call_parameters,
            ..self
        }
    }

    pub fn append_variable_outputs(&mut self, num: u64) {
        self.variable_outputs
            .extend(new_variable_outputs(num as usize));
    }

    pub fn append_external_contracts(&mut self, contract_id: Bech32ContractId) {
        self.external_contracts.push(contract_id)
    }

    pub fn add_custom_asset(&mut self, asset_id: AssetId, amount: u64, to: Option<Bech32Address>) {
        *self.custom_assets.entry((asset_id, to)).or_default() += amount;
    }
}

#[derive(Debug)]
#[must_use = "contract calls do nothing unless you `call` them"]
/// Helper that handles submitting a call to a client and formatting the response
pub struct ContractCallHandler<T: Account, D> {
    pub contract_call: ContractCall,
    pub tx_parameters: TxParameters,
    decoder_config: DecoderConfig,
    // Initially `None`, gets set to the right tx id after the transaction is submitted
    cached_tx_id: Option<Bytes32>,
    pub account: T,
    pub datatype: PhantomData<D>,
    pub log_decoder: LogDecoder,
}

impl<T, D> ContractCallHandler<T, D>
where
    T: Account,
    D: Tokenizable + Parameterize + Debug,
{
    /// Sets external contracts as dependencies to this contract's call.
    /// Effectively, this will be used to create [`fuel_tx::Input::Contract`]/[`fuel_tx::Output::Contract`]
    /// pairs and set them into the transaction. Note that this is a builder
    /// method, i.e. use it as a chain:
    ///
    /// ```ignore
    /// my_contract_instance.my_method(...).with_contract_ids(&[another_contract_id]).call()
    /// ```
    ///
    /// [`Input::Contract`]: fuel_tx::Input::Contract
    /// [`Output::Contract`]: fuel_tx::Output::Contract
    pub fn with_contract_ids(mut self, contract_ids: &[Bech32ContractId]) -> Self {
        self.contract_call.external_contracts = contract_ids.to_vec();
        self
    }

    /// Sets external contract instances as dependencies to this contract's call.
    /// Effectively, this will be used to: merge `LogDecoder`s and create
    /// [`fuel_tx::Input::Contract`]/[`fuel_tx::Output::Contract`] pairs and set them into the transaction.
    /// Note that this is a builder method, i.e. use it as a chain:
    ///
    /// ```ignore
    /// my_contract_instance.my_method(...).with_contracts(&[another_contract_instance]).call()
    /// ```
    pub fn with_contracts(mut self, contracts: &[&dyn SettableContract]) -> Self {
        self.contract_call.external_contracts = contracts.iter().map(|c| c.id()).collect();
        for c in contracts {
            self.log_decoder.merge(c.log_decoder());
        }
        self
    }

    /// Adds a custom `asset_id` with its `amount` and an optional `address` to be used for
    /// generating outputs to this contract's call.
    ///
    /// # Parameters
    /// - `asset_id`: The unique identifier of the asset being added.
    /// - `amount`: The amount of the asset being added.
    /// - `address`: The optional account address that the output amount will be sent to.
    ///              If not provided, the asset will be sent to the users account address.
    /// Note that this is a builder method, i.e. use it as a chain:
    ///
    /// ```ignore
    /// let asset_id = AssetId::from([3u8; 32]);
    /// let amount = 5000;
    /// my_contract_instance.my_method(...).add_custom_asset(asset_id, amount, None).call()
    /// ```
    pub fn add_custom_asset(
        mut self,
        asset_id: AssetId,
        amount: u64,
        to: Option<Bech32Address>,
    ) -> Self {
        self.contract_call.add_custom_asset(asset_id, amount, to);
        self
    }

    pub fn is_payable(&self) -> bool {
        self.contract_call.is_payable
    }

    /// Sets the transaction parameters for a given transaction.
    /// Note that this is a builder method, i.e. use it as a chain:

    /// ```ignore
    /// let params = TxParameters { gas_price: 100, gas_limit: 1000000 };
    /// my_contract_instance.my_method(...).tx_params(params).call()
    /// ```
    pub fn tx_params(mut self, params: TxParameters) -> Self {
        self.tx_parameters = params;
        self
    }

    pub fn with_decoder_config(mut self, decoder_config: DecoderConfig) -> Self {
        self.decoder_config = decoder_config;
        self.log_decoder.set_decoder_config(decoder_config);
        self
    }

    /// Sets the call parameters for a given contract call.
    /// Note that this is a builder method, i.e. use it as a chain:
    ///
    /// ```ignore
    /// let params = CallParameters { amount: 1, asset_id: BASE_ASSET_ID };
    /// my_contract_instance.my_method(...).call_params(params).call()
    /// ```
    pub fn call_params(mut self, params: CallParameters) -> Result<Self> {
        if !self.is_payable() && params.amount > 0 {
            return Err(Error::AssetsForwardedToNonPayableMethod);
        }
        self.contract_call.call_parameters = params;
        Ok(self)
    }

    /// Returns the script that executes the contract call
    pub async fn build_tx(&self) -> Result<ScriptTransaction> {
        build_tx_from_contract_calls(
            std::slice::from_ref(&self.contract_call),
            self.tx_parameters,
            &self.account,
        )
        .await
    }

    /// Call a contract's method on the node, in a state-modifying manner.
    pub async fn call(mut self) -> Result<FuelCallResponse<D>> {
        self.call_or_simulate(false).await
    }

    pub async fn submit(mut self) -> Result<SubmitResponse<T, D>> {
        let tx = self.build_tx().await?;
        let provider = self.account.try_provider()?;

        let tx_id = provider.send_transaction(tx.clone()).await?;
        self.cached_tx_id = Some(tx_id);

        Ok(SubmitResponse::new(tx_id, self))
    }

    pub async fn response(self) -> Result<FuelCallResponse<D>> {
        let provider = self.account.try_provider()?;
        let tx_id = self.cached_tx_id.expect("Cached tx_id is missing");

        let receipts = provider
            .tx_status(&tx_id)
            .await?
            .take_receipts_checked(Some(&self.log_decoder))?;

        self.get_response(receipts)
    }

    /// Call a contract's method on the node, in a simulated manner, meaning the state of the
    /// blockchain is *not* modified but simulated.
    ///
    pub async fn simulate(&mut self) -> Result<FuelCallResponse<D>> {
        self.call_or_simulate(true).await
    }

    async fn call_or_simulate(&mut self, simulate: bool) -> Result<FuelCallResponse<D>> {
        let tx = self.build_tx().await?;
        let provider = self.account.try_provider()?;

        let chain_id = provider.chain_id();
        self.cached_tx_id = Some(tx.id(chain_id));

        let tx_status = if simulate {
            provider.checked_dry_run(tx).await?
        } else {
            let tx_id = provider.send_transaction_and_await_commit(tx).await?;
<<<<<<< HEAD

            provider
                .tx_status(&tx_id)
                .await?
                .take_receipts_checked(Some(&self.log_decoder))?
=======
            provider.tx_status(&tx_id).await?
>>>>>>> 2f6ed3a6
        };
        let receipts = tx_status.take_receipts_checked(Some(&self.log_decoder))?;

        self.get_response(receipts)
    }

    /// Get a contract's estimated cost
    pub async fn estimate_transaction_cost(
        &self,
        tolerance: Option<f64>,
    ) -> Result<TransactionCost> {
        let script = self.build_tx().await?;
        let provider = self.account.try_provider()?;

        let transaction_cost = provider
            .estimate_transaction_cost(script, tolerance)
            .await?;

        Ok(transaction_cost)
    }

    /// Create a [`FuelCallResponse`] from call receipts
    pub fn get_response(&self, receipts: Vec<Receipt>) -> Result<FuelCallResponse<D>> {
        let token = ReceiptParser::new(&receipts, self.decoder_config).parse(
            Some(&self.contract_call.contract_id),
            &self.contract_call.output_param,
        )?;
        Ok(FuelCallResponse::new(
            D::from_token(token)?,
            receipts,
            self.log_decoder.clone(),
            self.cached_tx_id,
        ))
    }
}

#[async_trait::async_trait]
impl<T, D> TxDependencyExtension for ContractCallHandler<T, D>
where
    T: Account,
    D: Tokenizable + Parameterize + Debug + Send + Sync,
{
    async fn simulate(&mut self) -> Result<()> {
        self.simulate().await?;
        Ok(())
    }

    fn append_variable_outputs(mut self, num: u64) -> Self {
        self.contract_call.append_variable_outputs(num);
        self
    }

    fn append_contract(mut self, contract_id: Bech32ContractId) -> Self {
        self.contract_call.append_external_contracts(contract_id);
        self
    }
}

/// Creates an ABI call based on a function [selector](Selector) and
/// the encoding of its call arguments, which is a slice of [`Token`]s.
/// It returns a prepared [`ContractCall`] that can further be used to
/// make the actual transaction.
/// This method is the underlying implementation of the functions
/// generated from an ABI JSON spec, i.e, this is what's generated:
///
/// ```ignore
/// quote! {
///     #doc
///     pub fn #name(&self #input) -> #result {
///         contract::method_hash(#tokenized_signature, #arg)
///     }
/// }
/// ```
///
/// For more details see `code_gen` in `fuels-core`.
///
/// Note that this needs an account because the contract instance needs an account for the calls
pub fn method_hash<D: Tokenizable + Parameterize + Debug, T: Account>(
    contract_id: Bech32ContractId,
    account: T,
    signature: Selector,
    args: &[Token],
    log_decoder: LogDecoder,
    is_payable: bool,
) -> Result<ContractCallHandler<T, D>> {
    let encoded_selector = signature;

    let tx_parameters = TxParameters::default();
    let call_parameters = CallParameters::default();

    let compute_custom_input_offset = should_compute_custom_input_offset(args);

    let unresolved_bytes = ABIEncoder::encode(args)?;
    let contract_call = ContractCall {
        contract_id,
        encoded_selector,
        encoded_args: unresolved_bytes,
        call_parameters,
        compute_custom_input_offset,
        variable_outputs: vec![],
        external_contracts: vec![],
        output_param: D::param_type(),
        is_payable,
        custom_assets: Default::default(),
    };

    Ok(ContractCallHandler {
        contract_call,
        tx_parameters,
        cached_tx_id: None,
        account,
        datatype: PhantomData,
        log_decoder,
        decoder_config: Default::default(),
    })
}

// If the data passed into the contract method is an integer or a
// boolean, then the data itself should be passed. Otherwise, it
// should simply pass a pointer to the data in memory.
fn should_compute_custom_input_offset(args: &[Token]) -> bool {
    args.len() > 1
        || args.iter().any(|t| {
            matches!(
                t,
                Token::Array(_)
                    | Token::B256(_)
                    | Token::Bytes(_)
                    | Token::Enum(_)
                    | Token::RawSlice(_)
                    | Token::Struct(_)
                    | Token::Tuple(_)
                    | Token::U128(_)
                    | Token::U256(_)
                    | Token::Vector(_)
                    | Token::StringArray(_)
                    | Token::StringSlice(_)
                    | Token::String(_)
            )
        })
}

#[derive(Debug)]
#[must_use = "contract calls do nothing unless you `call` them"]
/// Helper that handles bundling multiple calls into a single transaction
pub struct MultiContractCallHandler<T: Account> {
    pub contract_calls: Vec<ContractCall>,
    pub log_decoder: LogDecoder,
    pub tx_parameters: TxParameters,
    // Initially `None`, gets set to the right tx id after the transaction is submitted
    cached_tx_id: Option<Bytes32>,
    decoder_config: DecoderConfig,
    pub account: T,
}

impl<T: Account> MultiContractCallHandler<T> {
    pub fn new(account: T) -> Self {
        Self {
            contract_calls: vec![],
            tx_parameters: TxParameters::default(),
            cached_tx_id: None,
            account,
            log_decoder: LogDecoder::new(Default::default()),
            decoder_config: DecoderConfig::default(),
        }
    }

    pub fn with_decoder_config(&mut self, decoder_config: DecoderConfig) -> &mut Self {
        self.decoder_config = decoder_config;
        self.log_decoder.set_decoder_config(decoder_config);
        self
    }

    /// Adds a contract call to be bundled in the transaction
    /// Note that this is a builder method
    pub fn add_call(
        &mut self,
        call_handler: ContractCallHandler<impl Account, impl Tokenizable>,
    ) -> &mut Self {
        self.log_decoder.merge(call_handler.log_decoder);
        self.contract_calls.push(call_handler.contract_call);
        self
    }

    /// Sets the transaction parameters for a given transaction.
    /// Note that this is a builder method
    pub fn tx_params(mut self, params: TxParameters) -> Self {
        self.tx_parameters = params;
        self
    }

    fn validate_contract_calls(&self) -> Result<()> {
        if self.contract_calls.is_empty() {
            return Err(error!(
                InvalidData,
                "No calls added. Have you used '.add_calls()'?"
            ));
        }

        let number_of_heap_type_calls = self
            .contract_calls
            .iter()
            .filter(|cc| cc.output_param.is_extra_receipt_needed(true))
            .count();

        match number_of_heap_type_calls {
            0 => Ok(()),
            1 => {
                if self
                    .contract_calls
                    .last()
                    .expect("is not empty")
                    .output_param
                    .is_extra_receipt_needed(true)
                {
                    Ok(())
                } else {
                    Err(error!(
                        InvalidData,
                        "The contract call with the heap type return must be at the last position"
                    ))
                }
            }
            _ => Err(error!(
                InvalidData,
                "`MultiContractCallHandler` can have only one call that returns a heap type"
            )),
        }
    }

    /// Returns the script that executes the contract calls
    pub async fn build_tx(&self) -> Result<ScriptTransaction> {
        self.validate_contract_calls()?;

        build_tx_from_contract_calls(&self.contract_calls, self.tx_parameters, &self.account).await
    }

    /// Call contract methods on the node, in a state-modifying manner.
    pub async fn call<D: Tokenizable + Debug>(&mut self) -> Result<FuelCallResponse<D>> {
        self.call_or_simulate(false).await
    }

    pub async fn submit(mut self) -> Result<SubmitResponseMultiple<T>> {
        let tx = self.build_tx().await?;
        let provider = self.account.try_provider()?;

        let tx_id = provider.send_transaction(tx).await?;
        self.cached_tx_id = Some(tx_id);

        Ok(SubmitResponseMultiple::new(tx_id, self))
    }

    pub async fn response<D: Tokenizable + Debug>(self) -> Result<FuelCallResponse<D>> {
        let provider = self.account.try_provider()?;
        let tx_id = self.cached_tx_id.expect("Cached tx_id is missing");

        let receipts = provider
            .tx_status(&tx_id)
            .await?
            .take_receipts_checked(Some(&self.log_decoder))?;

        self.get_response(receipts)
    }

    /// Call contract methods on the node, in a simulated manner, meaning the state of the
    /// blockchain is *not* modified but simulated.
    /// It is the same as the [call] method because the API is more user-friendly this way.
    ///
    /// [call]: Self::call
    pub async fn simulate<D: Tokenizable + Debug>(&mut self) -> Result<FuelCallResponse<D>> {
        self.call_or_simulate(true).await
    }

    async fn call_or_simulate<D: Tokenizable + Debug>(
        &mut self,
        simulate: bool,
    ) -> Result<FuelCallResponse<D>> {
        let tx = self.build_tx().await?;
        let provider = self.account.try_provider()?;
        let chain_id = provider.chain_id();

        self.cached_tx_id = Some(tx.id(chain_id));

        let tx_status = if simulate {
            provider.checked_dry_run(tx).await?
        } else {
            let tx_id = provider.send_transaction_and_await_commit(tx).await?;
<<<<<<< HEAD

            provider
                .tx_status(&tx_id)
                .await?
                .take_receipts_checked(Some(&self.log_decoder))?
=======
            provider.tx_status(&tx_id).await?
>>>>>>> 2f6ed3a6
        };
        let receipts = tx_status.take_receipts_checked(Some(&self.log_decoder))?;

        self.get_response(receipts)
    }

    /// Simulates a call without needing to resolve the generic for the return type
    async fn simulate_without_decode(&self) -> Result<()> {
        let provider = self.account.try_provider()?;
        let tx = self.build_tx().await?;

        provider.checked_dry_run(tx).await?.check(None)?;

        Ok(())
    }

    /// Get a contract's estimated cost
    pub async fn estimate_transaction_cost(
        &self,
        tolerance: Option<f64>,
    ) -> Result<TransactionCost> {
        let script = self.build_tx().await?;

        let transaction_cost = self
            .account
            .try_provider()?
            .estimate_transaction_cost(script, tolerance)
            .await?;

        Ok(transaction_cost)
    }

    /// Create a [`FuelCallResponse`] from call receipts
    pub fn get_response<D: Tokenizable + Debug>(
        &self,
        receipts: Vec<Receipt>,
    ) -> Result<FuelCallResponse<D>> {
        let mut receipt_parser = ReceiptParser::new(&receipts, self.decoder_config);

        let final_tokens = self
            .contract_calls
            .iter()
            .map(|call| receipt_parser.parse(Some(&call.contract_id), &call.output_param))
            .collect::<Result<Vec<_>>>()?;

        let tokens_as_tuple = Token::Tuple(final_tokens);
        let response = FuelCallResponse::<D>::new(
            D::from_token(tokens_as_tuple)?,
            receipts,
            self.log_decoder.clone(),
            self.cached_tx_id,
        );

        Ok(response)
    }
}

#[async_trait::async_trait]
impl<T> TxDependencyExtension for MultiContractCallHandler<T>
where
    T: Account,
{
    async fn simulate(&mut self) -> Result<()> {
        self.simulate_without_decode().await?;
        Ok(())
    }

    fn append_variable_outputs(mut self, num: u64) -> Self {
        self.contract_calls
            .iter_mut()
            .take(1)
            .for_each(|call| call.append_variable_outputs(num));

        self
    }

    fn append_contract(mut self, contract_id: Bech32ContractId) -> Self {
        self.contract_calls
            .iter_mut()
            .take(1)
            .for_each(|call| call.append_external_contracts(contract_id.clone()));
        self
    }
}

#[cfg(test)]
mod tests {
    use std::collections::HashSet;

    use tempfile::tempdir;

    use super::*;

    #[test]
    fn merging_overrides_storage_slots() {
        // given
        let make_slot = |id, value| StorageSlot::new([id; 32].into(), [value; 32].into());

        let slots = (1..3).map(|id| make_slot(id, 100));
        let original_config = StorageConfiguration::new(false, slots);

        let overlapping_slots = (2..4).map(|id| make_slot(id, 200));

        // when
        let original_config = original_config.add_slot_overrides(overlapping_slots);

        // then
        assert_eq!(
            HashSet::from_iter(original_config.slot_overrides.into_iter()),
            HashSet::from([make_slot(1, 100), make_slot(2, 200), make_slot(3, 200)])
        );
    }

    #[test]
    fn autoload_storage_slots() {
        // given
        let temp_dir = tempdir().unwrap();
        let contract_bin = temp_dir.path().join("my_contract.bin");
        std::fs::write(&contract_bin, "").unwrap();

        let storage_file = temp_dir.path().join("my_contract-storage_slots.json");

        let expected_storage_slots = vec![StorageSlot::new([1; 32].into(), [2; 32].into())];
        save_slots(&expected_storage_slots, &storage_file);

        let storage_config = StorageConfiguration::new(true, vec![]);
        let load_config = LoadConfiguration::default().with_storage_configuration(storage_config);

        // when
        let loaded_contract = Contract::load_from(&contract_bin, load_config).unwrap();

        // then
        assert_eq!(loaded_contract.storage_slots, expected_storage_slots);
    }

    #[test]
    fn autoload_fails_if_file_missing() {
        // given
        let temp_dir = tempdir().unwrap();
        let contract_bin = temp_dir.path().join("my_contract.bin");
        std::fs::write(&contract_bin, "").unwrap();

        let storage_config = StorageConfiguration::new(true, vec![]);
        let load_config = LoadConfiguration::default().with_storage_configuration(storage_config);

        // when
        let error = Contract::load_from(&contract_bin, load_config)
            .expect_err("Should have failed because the storage slots file is missing");

        // then
        let storage_slots_path = temp_dir.path().join("my_contract-storage_slots.json");
        let Error::InvalidData(msg) = error else {
            panic!("Expected an error of type InvalidData");
        };
        assert_eq!(msg, format!("Could not autoload storage slots from file: {storage_slots_path:?}. Either provide the file or disable autoloading in StorageConfiguration"));
    }

    fn save_slots(slots: &Vec<StorageSlot>, path: &Path) {
        std::fs::write(
            path,
            serde_json::to_string::<Vec<StorageSlot>>(slots).unwrap(),
        )
        .unwrap()
    }
}<|MERGE_RESOLUTION|>--- conflicted
+++ resolved
@@ -321,12 +321,8 @@
             .try_provider()
             .map_err(|_| error!(ProviderError, "Failed to get_provider"))?;
 
-<<<<<<< HEAD
-        provider.send_transaction_and_await_commit(tx).await?;
-=======
         let tx_id = provider.send_transaction_and_await_commit(tx).await?;
         provider.tx_status(&tx_id).await?.check(None)?;
->>>>>>> 2f6ed3a6
 
         Ok(self.contract_id.into())
     }
@@ -630,15 +626,7 @@
             provider.checked_dry_run(tx).await?
         } else {
             let tx_id = provider.send_transaction_and_await_commit(tx).await?;
-<<<<<<< HEAD
-
-            provider
-                .tx_status(&tx_id)
-                .await?
-                .take_receipts_checked(Some(&self.log_decoder))?
-=======
             provider.tx_status(&tx_id).await?
->>>>>>> 2f6ed3a6
         };
         let receipts = tx_status.take_receipts_checked(Some(&self.log_decoder))?;
 
@@ -926,15 +914,7 @@
             provider.checked_dry_run(tx).await?
         } else {
             let tx_id = provider.send_transaction_and_await_commit(tx).await?;
-<<<<<<< HEAD
-
-            provider
-                .tx_status(&tx_id)
-                .await?
-                .take_receipts_checked(Some(&self.log_decoder))?
-=======
             provider.tx_status(&tx_id).await?
->>>>>>> 2f6ed3a6
         };
         let receipts = tx_status.take_receipts_checked(Some(&self.log_decoder))?;
 
