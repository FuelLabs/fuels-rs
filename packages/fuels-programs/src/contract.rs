use std::{collections::HashMap, fmt::Debug, fs, marker::PhantomData, panic, path::Path};

use fuel_abi_types::error_codes::{FAILED_SEND_MESSAGE_SIGNAL, FAILED_TRANSFER_TO_ADDRESS_SIGNAL};
use fuel_tx::{
    Address, AssetId, Bytes32, Contract as FuelContract, ContractId, Output, Receipt, Salt,
    StorageSlot,
};
use fuel_vm::fuel_asm::PanicReason;
use fuels_accounts::{provider::TransactionCost, Account};
use fuels_core::{abi_decoder::ABIDecoder, abi_encoder::ABIEncoder};
use fuels_types::{
    bech32::{Bech32Address, Bech32ContractId},
    constants::{BASE_ASSET_ID, DEFAULT_CALL_PARAMS_AMOUNT},
    errors::{error, Error, Result},
    param_types::{ParamType, ReturnLocation},
    traits::{Parameterize, Tokenizable},
    transaction::{ScriptTransaction, Transaction, TxParameters},
    transaction_builders::{CreateTransactionBuilder, TransactionBuilder},
    unresolved_bytes::UnresolvedBytes,
    Selector, Token,
};
use itertools::Itertools;

use crate::{
    call_response::FuelCallResponse,
    call_utils::build_tx_from_contract_calls,
    logs::{map_revert_error, LogDecoder},
    Configurables,
};

#[derive(Debug, Clone)]
pub struct CallParameters {
    amount: u64,
    asset_id: AssetId,
    gas_forwarded: Option<u64>,
}

impl CallParameters {
    pub fn new(amount: u64, asset_id: AssetId, gas_forwarded: u64) -> Self {
        Self {
            amount,
            asset_id,
            gas_forwarded: Some(gas_forwarded),
        }
    }

    pub fn set_amount(mut self, amount: u64) -> Self {
        self.amount = amount;
        self
    }

    pub fn amount(&self) -> u64 {
        self.amount
    }

    pub fn set_asset_id(mut self, asset_id: AssetId) -> Self {
        self.asset_id = asset_id;
        self
    }

    pub fn asset_id(&self) -> AssetId {
        self.asset_id
    }

    pub fn set_gas_forwarded(mut self, gas_forwarded: u64) -> Self {
        self.gas_forwarded = Some(gas_forwarded);
        self
    }

    pub fn gas_forwarded(&self) -> Option<u64> {
        self.gas_forwarded
    }
}

impl Default for CallParameters {
    fn default() -> Self {
        Self {
            amount: DEFAULT_CALL_PARAMS_AMOUNT,
            asset_id: BASE_ASSET_ID,
            gas_forwarded: None,
        }
    }
}

/// How many times to attempt to resolve missing tx dependencies.
pub const DEFAULT_TX_DEP_ESTIMATION_ATTEMPTS: u64 = 10;

// Trait implemented by contract instances so that
// they can be passed to the `set_contracts` method
pub trait SettableContract {
    fn id(&self) -> Bech32ContractId;
    fn log_decoder(&self) -> LogDecoder;
}

/// Configuration for contract storage
#[derive(Debug, Clone, Default)]
pub struct StorageConfiguration {
    storage_path: String,
    manual_storage: Vec<StorageSlot>,
}

impl StorageConfiguration {
    pub fn new(storage_path: String, manual_storage: Vec<StorageSlot>) -> Self {
        Self {
            storage_path,
            manual_storage,
        }
    }

    pub fn set_storage_path(mut self, storage_path: String) -> Self {
        self.storage_path = storage_path;
        self
    }

    pub fn set_manual_storage(mut self, manual_storage: Vec<StorageSlot>) -> Self {
        self.manual_storage = manual_storage;
        self
    }
}

/// Configuration for contract deployment
#[derive(Debug, Clone, Default)]
pub struct DeployConfiguration {
    tx_parameters: TxParameters,
    storage: StorageConfiguration,
    configurables: Configurables,
    salt: Salt,
}

impl DeployConfiguration {
    pub fn new(
        tx_parameters: TxParameters,
        storage: StorageConfiguration,
        configurables: impl Into<Configurables>,
        salt: impl Into<Salt>,
    ) -> Self {
        Self {
            tx_parameters,
            storage,
            configurables: configurables.into(),
            salt: salt.into(),
        }
    }

    pub fn set_tx_parameters(mut self, tx_parameters: TxParameters) -> Self {
        self.tx_parameters = tx_parameters;
        self
    }

    pub fn set_storage_configuration(mut self, storage: StorageConfiguration) -> Self {
        self.storage = storage;
        self
    }

    pub fn set_configurables(mut self, configurables: impl Into<Configurables>) -> Self {
        self.configurables = configurables.into();
        self
    }

    pub fn set_salt(mut self, salt: impl Into<Salt>) -> Self {
        self.salt = salt.into();
        self
    }
}

/// [`Contract`] is a struct to interface with a contract. That includes things such as
/// compiling, deploying, and running transactions against a contract.
/// The contract has a wallet attribute, used to pay for transactions and sign them.
/// It allows doing calls without passing a wallet/signer each time.
<<<<<<< HEAD
pub struct Contract {
    binary: Vec<u8>,
    salt: Salt,
    storage_slots: Vec<StorageSlot>,
    contract_id: ContractId,
    state_root: Bytes32,
}

impl Contract {
    pub fn new(binary: Vec<u8>, salt: Salt, storage_slots: Vec<StorageSlot>) -> Self {
        let (contract_id, state_root) =
            Self::compute_contract_id_and_state_root(&binary, &salt, &storage_slots);

        Self {
            binary,
            salt,
            storage_slots,
            contract_id,
            state_root,
        }
    }

    pub fn contract_id(&self) -> ContractId {
        self.contract_id
    }

    pub fn state_root(&self) -> Bytes32 {
        self.state_root
    }

    fn compute_contract_id_and_state_root(
        binary: &[u8],
        salt: &Salt,
        storage_slots: &[StorageSlot],
=======
pub struct Contract;

impl Contract {
    pub fn compute_contract_id_and_state_root(
        compiled_contract: &CompiledContract,
>>>>>>> b5d146d5
    ) -> (ContractId, Bytes32) {
        let fuel_contract = FuelContract::from(binary);
        let root = fuel_contract.root();
        let state_root = FuelContract::initial_state_root(storage_slots.iter());

        let contract_id = fuel_contract.id(salt, &root, &state_root);

        (contract_id, state_root)
    }

    /// Creates an ABI call based on a function [selector](Selector) and
    /// the encoding of its call arguments, which is a slice of [`Token`]s.
    /// It returns a prepared [`ContractCall`] that can further be used to
    /// make the actual transaction.
    /// This method is the underlying implementation of the functions
    /// generated from an ABI JSON spec, i.e, this is what's generated:
    ///
    /// ```ignore
    /// quote! {
    ///     #doc
    ///     pub fn #name(&self #input) -> #result {
    ///         Contract::method_hash(#tokenized_signature, #arg)
    ///     }
    /// }
    /// ```
    ///
    /// For more details see `code_gen` in `fuels-core`.
    ///
    /// Note that this needs a wallet because the contract instance needs a wallet for the calls
    pub fn method_hash<D: Tokenizable + Parameterize + Debug, T: Account>(
        contract_id: Bech32ContractId,
        account: T,
        signature: Selector,
        args: &[Token],
        log_decoder: LogDecoder,
        is_payable: bool,
    ) -> Result<ContractCallHandler<T, D>> {
        let encoded_selector = signature;

        let tx_parameters = TxParameters::default();
        let call_parameters = CallParameters::default();

        let compute_custom_input_offset = Self::should_compute_custom_input_offset(args);

        let unresolved_bytes = ABIEncoder::encode(args)?;
        let contract_call = ContractCall {
            contract_id,
            encoded_selector,
            encoded_args: unresolved_bytes,
            call_parameters,
            compute_custom_input_offset,
            variable_outputs: None,
            message_outputs: None,
            external_contracts: vec![],
            output_param: D::param_type(),
            is_payable,
            custom_assets: Default::default(),
        };

        Ok(ContractCallHandler {
            contract_call,
            tx_parameters,
            account,
            datatype: PhantomData,
            log_decoder,
        })
    }

    // If the data passed into the contract method is an integer or a
    // boolean, then the data itself should be passed. Otherwise, it
    // should simply pass a pointer to the data in memory.
    fn should_compute_custom_input_offset(args: &[Token]) -> bool {
        args.len() > 1
            || args.iter().any(|t| {
                matches!(
                    t,
                    Token::String(_)
                        | Token::Struct(_)
                        | Token::Enum(_)
                        | Token::B256(_)
                        | Token::Tuple(_)
                        | Token::Array(_)
                        | Token::Vector(_)
                )
            })
    }

    /// Loads a compiled contract and deploys it to a running node
    pub async fn deploy(
        binary_filepath: &str,
        account: &impl Account,
        configuration: DeployConfiguration,
    ) -> Result<Bech32ContractId> {
        let DeployConfiguration {
            tx_parameters,
            storage,
            configurables,
            salt,
        } = configuration;

<<<<<<< HEAD
        let contract = Self::load_contract(binary_filepath, storage, configurables, salt)?;

        contract.deploy_loaded(wallet, tx_parameters).await
=======
        Self::deploy_loaded(compiled_contract, account, tx_parameters).await
>>>>>>> b5d146d5
    }

    /// Deploys a compiled contract to a running node
    /// To deploy a contract, you need a wallet with enough assets to pay for deployment. This
    /// wallet will also receive the change.
    async fn deploy_loaded(
<<<<<<< HEAD
        self,
        wallet: &WalletUnlocked,
        params: TxParameters,
    ) -> Result<Bech32ContractId> {
        let (mut tx, contract_id) = self.contract_deployment_transaction(params);
=======
        compiled_contract: CompiledContract,
        account: &impl Account,
        params: TxParameters,
    ) -> Result<Bech32ContractId> {
        let (tb, contract_id) = Self::contract_deployment_transaction(compiled_contract, params);
>>>>>>> b5d146d5

        let tx = account
            .add_fee_resources(tb, 0, Some(1))
            .await
            .map_err(|err| error!(ProviderError, "{err}"))?;

        let provider = account
            .try_provider()
            .map_err(|_| error!(ProviderError, "Failed to get_provider"))?;
        let chain_info = provider.chain_info().await?;

        tx.check_without_signatures(
            chain_info.latest_block.header.height,
            &chain_info.consensus_parameters,
        )?;
        provider.send_transaction(&tx).await?;

        Ok(contract_id)
    }

    pub fn load_contract(
        binary_filepath: &str,
        storage: StorageConfiguration,
        configurables: Configurables,
        salt: Salt,
    ) -> Result<Self> {
        Self::validate_path_and_extension(binary_filepath, "bin")?;

        let mut binary = fs::read(binary_filepath)
            .map_err(|_| error!(InvalidData, "failed to read binary: '{binary_filepath}'"))?;

        configurables.update_constants_in(&mut binary);

        let storage_slots = Self::get_storage_slots(storage)?;

        Ok(Self::new(binary, salt, storage_slots))
    }

    fn validate_path_and_extension(file_path: &str, extension: &str) -> Result<()> {
        let path = Path::new(file_path);

        if !path.exists() {
            return Err(error!(InvalidData, "file '{file_path}' does not exist"));
        }

        let path_extension = path
            .extension()
            .ok_or_else(|| error!(InvalidData, "could not extract extension from: {file_path}"))?;

        if extension != path_extension {
            return Err(error!(
                InvalidData,
                "expected `{file_path}` to have '.{extension}' extension"
            ));
        }

        Ok(())
    }

    /// Crafts a transaction used to deploy a contract
    fn contract_deployment_transaction(
        self,
        params: TxParameters,
<<<<<<< HEAD
    ) -> (CreateTransaction, Bech32ContractId) {
=======
    ) -> (CreateTransactionBuilder, Bech32ContractId) {
        let (contract_id, state_root) =
            Self::compute_contract_id_and_state_root(&compiled_contract);
>>>>>>> b5d146d5
        let bytecode_witness_index = 0;
        let outputs = vec![Output::contract_created(self.contract_id, self.state_root)];
        let witnesses = vec![self.binary.into()];

<<<<<<< HEAD
        let tx = CreateTransaction::build_contract_deployment_tx(
            bytecode_witness_index,
            outputs,
            witnesses,
            self.salt,
            self.storage_slots,
            params,
        );

        (tx, self.contract_id.into())
=======
        let tb = CreateTransactionBuilder::default()
            .set_tx_params(params)
            .set_bytecode_witness_index(bytecode_witness_index)
            .set_salt(compiled_contract.salt)
            .set_storage_slots(compiled_contract.storage_slots)
            .set_outputs(outputs)
            .set_witnesses(witnesses);

        (tb, contract_id.into())
>>>>>>> b5d146d5
    }

    fn get_storage_slots(configuration: StorageConfiguration) -> Result<Vec<StorageSlot>> {
        let StorageConfiguration {
            storage_path,
            manual_storage,
        } = configuration;

        if storage_path.is_empty() {
            return Ok(manual_storage);
        }

        Self::validate_path_and_extension(&storage_path, "json")?;

        let storage_json_string = fs::read_to_string(&storage_path).map_err(|_| {
            error!(
                InvalidData,
                "failed to read storage configuration from: '{storage_path}'"
            )
        })?;

        let storage_slots: Vec<StorageSlot> = serde_json::from_str(&storage_json_string)?;

        Ok(manual_storage
            .into_iter()
            .chain(storage_slots.into_iter())
            .unique()
            .collect())
    }
}

#[derive(Debug)]
/// Contains all data relevant to a single contract call
pub struct ContractCall {
    pub contract_id: Bech32ContractId,
    pub encoded_args: UnresolvedBytes,
    pub encoded_selector: Selector,
    pub call_parameters: CallParameters,
    pub compute_custom_input_offset: bool,
    pub variable_outputs: Option<Vec<Output>>,
    pub message_outputs: Option<Vec<Output>>,
    pub external_contracts: Vec<Bech32ContractId>,
    pub output_param: ParamType,
    pub is_payable: bool,
    pub custom_assets: HashMap<(AssetId, Option<Bech32Address>), u64>,
}

impl ContractCall {
    pub fn with_contract_id(self, contract_id: Bech32ContractId) -> Self {
        ContractCall {
            contract_id,
            ..self
        }
    }

    pub fn with_external_contracts(
        self,
        external_contracts: Vec<Bech32ContractId>,
    ) -> ContractCall {
        ContractCall {
            external_contracts,
            ..self
        }
    }

    pub fn with_variable_outputs(self, variable_outputs: Vec<Output>) -> ContractCall {
        ContractCall {
            variable_outputs: Some(variable_outputs),
            ..self
        }
    }

    pub fn with_message_outputs(self, message_outputs: Vec<Output>) -> ContractCall {
        ContractCall {
            message_outputs: Some(message_outputs),
            ..self
        }
    }

    pub fn with_call_parameters(self, call_parameters: CallParameters) -> ContractCall {
        ContractCall {
            call_parameters,
            ..self
        }
    }

    pub fn append_variable_outputs(&mut self, num: u64) {
        let new_variable_outputs = vec![
            Output::Variable {
                amount: 0,
                to: Address::zeroed(),
                asset_id: AssetId::default(),
            };
            num as usize
        ];

        match self.variable_outputs {
            Some(ref mut outputs) => outputs.extend(new_variable_outputs),
            None => self.variable_outputs = Some(new_variable_outputs),
        }
    }

    pub fn append_external_contracts(&mut self, contract_id: Bech32ContractId) {
        self.external_contracts.push(contract_id)
    }

    pub fn append_message_outputs(&mut self, num: u64) {
        let new_message_outputs = vec![
            Output::Message {
                recipient: Address::zeroed(),
                amount: 0,
            };
            num as usize
        ];

        match self.message_outputs {
            Some(ref mut outputs) => outputs.extend(new_message_outputs),
            None => self.message_outputs = Some(new_message_outputs),
        }
    }

    fn is_missing_output_variables(receipts: &[Receipt]) -> bool {
        receipts.iter().any(
            |r| matches!(r, Receipt::Revert { ra, .. } if *ra == FAILED_TRANSFER_TO_ADDRESS_SIGNAL),
        )
    }

    fn is_missing_message_output(receipts: &[Receipt]) -> bool {
        receipts
            .iter()
            .any(|r| matches!(r, Receipt::Revert { ra, .. } if *ra == FAILED_SEND_MESSAGE_SIGNAL))
    }

    fn find_contract_not_in_inputs(receipts: &[Receipt]) -> Option<&Receipt> {
        receipts.iter().find(
            |r| matches!(r, Receipt::Panic { reason, .. } if *reason.reason() == PanicReason::ContractNotInInputs ),
        )
    }

    pub fn add_custom_asset(&mut self, asset_id: AssetId, amount: u64, to: Option<Bech32Address>) {
        *self.custom_assets.entry((asset_id, to)).or_default() += amount;
    }
}

/// Based on the receipts returned by the call, the contract ID (which is null in the case of a
/// script), and the output param, decode the values and return them.
pub fn get_decoded_output(
    receipts: &[Receipt],
    contract_id: Option<&Bech32ContractId>,
    output_param: &ParamType,
) -> Result<Token> {
    let null_contract_id = ContractId::new([0u8; 32]);
    // Multiple returns are handled as one `Tuple` (which has its own `ParamType`)
    let contract_id: ContractId = match contract_id {
        Some(contract_id) => contract_id.into(),
        // During a script execution, the script's contract id is the **null** contract id
        None => null_contract_id,
    };
    let encoded_value = match output_param.get_return_location() {
        ReturnLocation::ReturnData if output_param.is_vm_heap_type() => {
            // If the output of the function is a vector, then there are 2 consecutive ReturnData
            // receipts. The first one is the one that returns the pointer to the vec struct in the
            // VM memory, the second one contains the actual vector bytes (that the previous receipt
            // points to).
            // We ensure to take the right "first" ReturnData receipt by checking for the
            // contract_id. There are no receipts in between the two ReturnData receipts because of
            // the way the scripts are built (the calling script adds a RETD just after the CALL
            // opcode, see `get_single_call_instructions`).
            let vector_data = receipts
                .iter()
                .tuple_windows()
                .find_map(|(current_receipt, next_receipt)| {
                    extract_vec_data(current_receipt, next_receipt, contract_id)
                })
                .cloned()
                .expect("Could not extract vector data");
            Some(vector_data)
        }
        ReturnLocation::ReturnData => receipts
            .iter()
            .find(|receipt| {
                matches!(receipt,
                    Receipt::ReturnData { id, data, .. } if *id == contract_id && !data.is_empty())
            })
            .map(|receipt| {
                receipt
                    .data()
                    .expect("ReturnData should have data")
                    .to_vec()
            }),
        ReturnLocation::Return => receipts
            .iter()
            .find(|receipt| {
                matches!(receipt,
                    Receipt::Return { id, ..} if *id == contract_id)
            })
            .map(|receipt| {
                receipt
                    .val()
                    .expect("Return should have val")
                    .to_be_bytes()
                    .to_vec()
            }),
    }
    .unwrap_or_default();

    let decoded_value = ABIDecoder::decode_single(output_param, &encoded_value)?;
    Ok(decoded_value)
}

fn extract_vec_data<'a>(
    current_receipt: &Receipt,
    next_receipt: &'a Receipt,
    contract_id: ContractId,
) -> Option<&'a Vec<u8>> {
    match (current_receipt, next_receipt) {
        (
            Receipt::ReturnData {
                id: first_id,
                data: first_data,
                ..
            },
            Receipt::ReturnData {
                id: second_id,
                data: vec_data,
                ..
            },
        ) if *first_id == contract_id
            && !first_data.is_empty()
            && *second_id == ContractId::zeroed() =>
        {
            Some(vec_data)
        }
        _ => None,
    }
}

#[derive(Debug)]
#[must_use = "contract calls do nothing unless you `call` them"]
/// Helper that handles submitting a call to a client and formatting the response
pub struct ContractCallHandler<T: Account, D> {
    pub contract_call: ContractCall,
    pub tx_parameters: TxParameters,
    pub account: T,
    pub datatype: PhantomData<D>,
    pub log_decoder: LogDecoder,
}

impl<T, D> ContractCallHandler<T, D>
where
    T: Account,
    D: Tokenizable + Debug,
{
    /// Sets external contracts as dependencies to this contract's call.
    /// Effectively, this will be used to create [`fuel_tx::Input::Contract`]/[`fuel_tx::Output::Contract`]
    /// pairs and set them into the transaction. Note that this is a builder
    /// method, i.e. use it as a chain:
    ///
    /// ```ignore
    /// my_contract_instance.my_method(...).set_contract_ids(&[another_contract_id]).call()
    /// ```
    ///
    /// [`Input::Contract`]: fuel_tx::Input::Contract
    /// [`Output::Contract`]: fuel_tx::Output::Contract
    pub fn set_contract_ids(mut self, contract_ids: &[Bech32ContractId]) -> Self {
        self.contract_call.external_contracts = contract_ids.to_vec();
        self
    }

    /// Sets external contract instances as dependencies to this contract's call.
    /// Effectively, this will be used to: merge `LogDecoder`s and create
    /// [`fuel_tx::Input::Contract`]/[`fuel_tx::Output::Contract`] pairs and set them into the transaction.
    /// Note that this is a builder method, i.e. use it as a chain:
    ///
    /// ```ignore
    /// my_contract_instance.my_method(...).set_contracts(&[another_contract_instance]).call()
    /// ```
    pub fn set_contracts(mut self, contracts: &[&dyn SettableContract]) -> Self {
        self.contract_call.external_contracts = contracts.iter().map(|c| c.id()).collect();
        for c in contracts {
            self.log_decoder.merge(c.log_decoder());
        }
        self
    }

    /// Adds a custom `asset_id` with its `amount` and an optional `address` to be used for
    /// generating outputs to this contract's call.
    ///
    /// # Parameters
    /// - `asset_id`: The unique identifier of the asset being added.
    /// - `amount`: The amount of the asset being added.
    /// - `address`: The optional wallet address that the output amount will be sent to. If not provided, the asset will be sent to the users wallet address.
    /// Note that this is a builder method, i.e. use it as a chain:
    ///
    /// ```ignore
    /// let asset_id = AssetId::from([3u8; 32]);
    /// let amount = 5000;
    /// my_contract_instance.my_method(...).add_custom_asset(asset_id, amount, None).call()
    /// ```
    pub fn add_custom_asset(
        mut self,
        asset_id: AssetId,
        amount: u64,
        to: Option<Bech32Address>,
    ) -> Self {
        self.contract_call.add_custom_asset(asset_id, amount, to);
        self
    }

    /// Appends additional external contracts as dependencies to this contract's
    /// call. Effectively, this will be used to create additional
    /// [`fuel_tx::Input::Contract`]/[`fuel_tx::Output::Contract`]
    /// pairs and set them into the transaction. Note that this is a builder
    /// method, i.e. use it as a chain:
    ///
    /// ```ignore
    /// my_contract_instance.my_method(...).append_contracts(additional_contract_id).call()
    /// ```
    ///
    /// [`Input::Contract`]: fuel_tx::Input::Contract
    /// [`Output::Contract`]: fuel_tx::Output::Contract
    pub fn append_contract(mut self, contract_id: Bech32ContractId) -> Self {
        self.contract_call.append_external_contracts(contract_id);
        self
    }

    pub fn is_payable(&self) -> bool {
        self.contract_call.is_payable
    }

    /// Sets the transaction parameters for a given transaction.
    /// Note that this is a builder method, i.e. use it as a chain:

    /// ```ignore
    /// let params = TxParameters { gas_price: 100, gas_limit: 1000000 };
    /// my_contract_instance.my_method(...).tx_params(params).call()
    /// ```
    pub fn tx_params(mut self, params: TxParameters) -> Self {
        self.tx_parameters = params;
        self
    }

    /// Sets the call parameters for a given contract call.
    /// Note that this is a builder method, i.e. use it as a chain:
    ///
    /// ```ignore
    /// let params = CallParameters { amount: 1, asset_id: BASE_ASSET_ID };
    /// my_contract_instance.my_method(...).call_params(params).call()
    /// ```
    pub fn call_params(mut self, params: CallParameters) -> Result<Self> {
        if !self.is_payable() && params.amount > 0 {
            return Err(Error::AssetsForwardedToNonPayableMethod);
        }
        self.contract_call.call_parameters = params;
        Ok(self)
    }

    /// Appends `num` [`fuel_tx::Output::Variable`]s to the transaction.
    /// Note that this is a builder method, i.e. use it as a chain:
    ///
    /// ```ignore
    /// my_contract_instance.my_method(...).add_variable_outputs(num).call()
    /// ```
    ///
    /// [`Output::Variable`]: fuel_tx::Output::Variable
    pub fn append_variable_outputs(mut self, num: u64) -> Self {
        self.contract_call.append_variable_outputs(num);
        self
    }

    /// Appends `num` [`fuel_tx::Output::Message`]s to the transaction.
    /// Note that this is a builder method, i.e. use it as a chain:
    ///
    /// ```ignore
    /// my_contract_instance.my_method(...).add_message_outputs(num).call()
    /// ```
    ///
    /// [`Output::Message`]: fuel_tx::Output::Message
    pub fn append_message_outputs(mut self, num: u64) -> Self {
        self.contract_call.append_message_outputs(num);
        self
    }

    /// Returns the script that executes the contract call
    pub async fn build_tx(&self) -> Result<ScriptTransaction> {
        build_tx_from_contract_calls(
            std::slice::from_ref(&self.contract_call),
            self.tx_parameters,
            &self.account,
        )
        .await
    }

    /// Call a contract's method on the node, in a state-modifying manner.
    pub async fn call(self) -> Result<FuelCallResponse<D>> {
        self.call_or_simulate(false)
            .await
            .map_err(|err| map_revert_error(err, &self.log_decoder))
    }

    /// Call a contract's method on the node, in a simulated manner, meaning the state of the
    /// blockchain is *not* modified but simulated.
    ///
    pub async fn simulate(&self) -> Result<FuelCallResponse<D>> {
        self.call_or_simulate(true)
            .await
            .map_err(|err| map_revert_error(err, &self.log_decoder))
    }

    async fn call_or_simulate(&self, simulate: bool) -> Result<FuelCallResponse<D>> {
        let tx = self.build_tx().await?;
        let provider = self.account.try_provider()?;

        let receipts = if simulate {
            provider.checked_dry_run(&tx).await?
        } else {
            provider.send_transaction(&tx).await?
        };

        self.get_response(receipts)
    }

    /// Simulates the call and attempts to resolve missing tx dependencies.
    /// Forwards the received error if it cannot be fixed.
    pub async fn estimate_tx_dependencies(mut self, max_attempts: Option<u64>) -> Result<Self> {
        let attempts = max_attempts.unwrap_or(DEFAULT_TX_DEP_ESTIMATION_ATTEMPTS);

        for _ in 0..attempts {
            match self.simulate().await {
                Ok(_) => return Ok(self),

                Err(Error::RevertTransactionError { ref receipts, .. }) => {
                    self = self.append_missing_deps(receipts);
                }

                Err(other_error) => return Err(other_error),
            }
        }

        self.simulate().await.map(|_| self)
    }

    fn append_missing_deps(mut self, receipts: &[Receipt]) -> Self {
        if ContractCall::is_missing_output_variables(receipts) {
            self = self.append_variable_outputs(1)
        }
        if ContractCall::is_missing_message_output(receipts) {
            self = self.append_message_outputs(1);
        }
        if let Some(panic_receipt) = ContractCall::find_contract_not_in_inputs(receipts) {
            let contract_id = Bech32ContractId::from(
                *panic_receipt
                    .contract_id()
                    .expect("Panic receipt must contain contract id."),
            );
            self = self.append_contract(contract_id);
        }

        self
    }

    /// Get a contract's estimated cost
    pub async fn estimate_transaction_cost(
        &self,
        tolerance: Option<f64>,
    ) -> Result<TransactionCost> {
        let script = self.build_tx().await?;
        let provider = self.account.try_provider()?;

        let transaction_cost = provider
            .estimate_transaction_cost(&script, tolerance)
            .await?;

        Ok(transaction_cost)
    }

    /// Create a [`FuelCallResponse`] from call receipts
    pub fn get_response(&self, receipts: Vec<Receipt>) -> Result<FuelCallResponse<D>> {
        let token = get_decoded_output(
            &receipts,
            Some(&self.contract_call.contract_id),
            &self.contract_call.output_param,
        )?;
        Ok(FuelCallResponse::new(
            D::from_token(token)?,
            receipts,
            self.log_decoder.clone(),
        ))
    }
}

#[derive(Debug)]
#[must_use = "contract calls do nothing unless you `call` them"]
/// Helper that handles bundling multiple calls into a single transaction
pub struct MultiContractCallHandler<T: Account> {
    pub contract_calls: Vec<ContractCall>,
    pub log_decoder: LogDecoder,
    pub tx_parameters: TxParameters,
    pub account: T,
}

impl<T: Account> MultiContractCallHandler<T> {
    pub fn new(account: T) -> Self {
        Self {
            contract_calls: vec![],
            tx_parameters: TxParameters::default(),
            account,
            log_decoder: LogDecoder {
                type_lookup: HashMap::new(),
            },
        }
    }

    /// Adds a contract call to be bundled in the transaction
    /// Note that this is a builder method
    pub fn add_call(
        &mut self,
        call_handler: ContractCallHandler<impl Account, impl Tokenizable>,
    ) -> &mut Self {
        self.log_decoder.merge(call_handler.log_decoder);
        self.contract_calls.push(call_handler.contract_call);
        self
    }

    /// Sets the transaction parameters for a given transaction.
    /// Note that this is a builder method
    pub fn tx_params(&mut self, params: TxParameters) -> &mut Self {
        self.tx_parameters = params;
        self
    }

    /// Returns the script that executes the contract calls
    pub async fn build_tx(&self) -> Result<ScriptTransaction> {
        if self.contract_calls.is_empty() {
            panic!("No calls added. Have you used '.add_calls()'?");
        }

        build_tx_from_contract_calls(&self.contract_calls, self.tx_parameters, &self.account).await
    }

    /// Call contract methods on the node, in a state-modifying manner.
    pub async fn call<D: Tokenizable + Debug>(&self) -> Result<FuelCallResponse<D>> {
        self.call_or_simulate(false)
            .await
            .map_err(|err| map_revert_error(err, &self.log_decoder))
    }

    /// Call contract methods on the node, in a simulated manner, meaning the state of the
    /// blockchain is *not* modified but simulated.
    /// It is the same as the [call] method because the API is more user-friendly this way.
    ///
    /// [call]: Self::call
    pub async fn simulate<D: Tokenizable + Debug>(&self) -> Result<FuelCallResponse<D>> {
        self.call_or_simulate(true)
            .await
            .map_err(|err| map_revert_error(err, &self.log_decoder))
    }

    async fn call_or_simulate<D: Tokenizable + Debug>(
        &self,
        simulate: bool,
    ) -> Result<FuelCallResponse<D>> {
        let provider = self.account.try_provider()?;
        let tx = self.build_tx().await?;

        let receipts = if simulate {
            provider.checked_dry_run(&tx).await?
        } else {
            provider.send_transaction(&tx).await?
        };

        self.get_response(receipts)
    }

    /// Simulates a call without needing to resolve the generic for the return type
    async fn simulate_without_decode(&self) -> Result<()> {
        let provider = self.account.try_provider()?;
        let tx = self.build_tx().await?;

        provider.checked_dry_run(&tx).await?;

        Ok(())
    }

    /// Simulates the call and attempts to resolve missing tx dependencies.
    /// Forwards the received error if it cannot be fixed.
    pub async fn estimate_tx_dependencies(mut self, max_attempts: Option<u64>) -> Result<Self> {
        let attempts = max_attempts.unwrap_or(DEFAULT_TX_DEP_ESTIMATION_ATTEMPTS);

        for _ in 0..attempts {
            match self.simulate_without_decode().await {
                Ok(_) => return Ok(self),

                Err(Error::RevertTransactionError { ref receipts, .. }) => {
                    self = self.append_missing_dependencies(receipts);
                }

                Err(other_error) => return Err(other_error),
            }
        }

        Ok(self)
    }

    fn append_missing_dependencies(mut self, receipts: &[Receipt]) -> Self {
        // Append to any call, they will be merged to a single script tx
        // At least 1 call should exist at this point, otherwise simulate would have failed
        if ContractCall::is_missing_output_variables(receipts) {
            self.contract_calls
                .iter_mut()
                .take(1)
                .for_each(|call| call.append_variable_outputs(1));
        }

        if ContractCall::is_missing_message_output(receipts) {
            self.contract_calls
                .iter_mut()
                .take(1)
                .for_each(|call| call.append_message_outputs(1));
        }

        if let Some(panic_receipt) = ContractCall::find_contract_not_in_inputs(receipts) {
            let contract_id = Bech32ContractId::from(
                *panic_receipt
                    .contract_id()
                    .expect("Panic receipt must contain contract id."),
            );
            self.contract_calls
                .iter_mut()
                .take(1)
                .for_each(|call| call.append_external_contracts(contract_id.clone()));
        }

        self
    }

    /// Get a contract's estimated cost
    pub async fn estimate_transaction_cost(
        &self,
        tolerance: Option<f64>,
    ) -> Result<TransactionCost> {
        let script = self.build_tx().await?;

        let transaction_cost = self
            .account
            .try_provider()?
            .estimate_transaction_cost(&script, tolerance)
            .await?;

        Ok(transaction_cost)
    }

    /// Create a [`FuelCallResponse`] from call receipts
    pub fn get_response<D: Tokenizable + Debug>(
        &self,
        receipts: Vec<Receipt>,
    ) -> Result<FuelCallResponse<D>> {
        let mut final_tokens = vec![];

        for call in self.contract_calls.iter() {
            let decoded =
                get_decoded_output(&receipts, Some(&call.contract_id), &call.output_param)?;

            final_tokens.push(decoded.clone());
        }

        let tokens_as_tuple = Token::Tuple(final_tokens);
        let response = FuelCallResponse::<D>::new(
            D::from_token(tokens_as_tuple)?,
            receipts,
            self.log_decoder.clone(),
        );

        Ok(response)
    }
}<|MERGE_RESOLUTION|>--- conflicted
+++ resolved
@@ -167,7 +167,6 @@
 /// compiling, deploying, and running transactions against a contract.
 /// The contract has a wallet attribute, used to pay for transactions and sign them.
 /// It allows doing calls without passing a wallet/signer each time.
-<<<<<<< HEAD
 pub struct Contract {
     binary: Vec<u8>,
     salt: Salt,
@@ -202,13 +201,6 @@
         binary: &[u8],
         salt: &Salt,
         storage_slots: &[StorageSlot],
-=======
-pub struct Contract;
-
-impl Contract {
-    pub fn compute_contract_id_and_state_root(
-        compiled_contract: &CompiledContract,
->>>>>>> b5d146d5
     ) -> (ContractId, Bytes32) {
         let fuel_contract = FuelContract::from(binary);
         let root = fuel_contract.root();
@@ -309,33 +301,20 @@
             salt,
         } = configuration;
 
-<<<<<<< HEAD
         let contract = Self::load_contract(binary_filepath, storage, configurables, salt)?;
 
-        contract.deploy_loaded(wallet, tx_parameters).await
-=======
-        Self::deploy_loaded(compiled_contract, account, tx_parameters).await
->>>>>>> b5d146d5
+        contract.deploy_loaded(account, tx_parameters).await
     }
 
     /// Deploys a compiled contract to a running node
     /// To deploy a contract, you need a wallet with enough assets to pay for deployment. This
     /// wallet will also receive the change.
     async fn deploy_loaded(
-<<<<<<< HEAD
         self,
-        wallet: &WalletUnlocked,
-        params: TxParameters,
-    ) -> Result<Bech32ContractId> {
-        let (mut tx, contract_id) = self.contract_deployment_transaction(params);
-=======
-        compiled_contract: CompiledContract,
         account: &impl Account,
         params: TxParameters,
     ) -> Result<Bech32ContractId> {
-        let (tb, contract_id) = Self::contract_deployment_transaction(compiled_contract, params);
->>>>>>> b5d146d5
-
+        let (tb, contract_id) = self.contract_deployment_transaction(params);
         let tx = account
             .add_fee_resources(tb, 0, Some(1))
             .await
@@ -398,39 +377,20 @@
     fn contract_deployment_transaction(
         self,
         params: TxParameters,
-<<<<<<< HEAD
-    ) -> (CreateTransaction, Bech32ContractId) {
-=======
     ) -> (CreateTransactionBuilder, Bech32ContractId) {
-        let (contract_id, state_root) =
-            Self::compute_contract_id_and_state_root(&compiled_contract);
->>>>>>> b5d146d5
         let bytecode_witness_index = 0;
         let outputs = vec![Output::contract_created(self.contract_id, self.state_root)];
         let witnesses = vec![self.binary.into()];
 
-<<<<<<< HEAD
-        let tx = CreateTransaction::build_contract_deployment_tx(
-            bytecode_witness_index,
-            outputs,
-            witnesses,
-            self.salt,
-            self.storage_slots,
-            params,
-        );
-
-        (tx, self.contract_id.into())
-=======
         let tb = CreateTransactionBuilder::default()
             .set_tx_params(params)
             .set_bytecode_witness_index(bytecode_witness_index)
-            .set_salt(compiled_contract.salt)
-            .set_storage_slots(compiled_contract.storage_slots)
+            .set_salt(self.salt)
+            .set_storage_slots(self.storage_slots)
             .set_outputs(outputs)
             .set_witnesses(witnesses);
 
-        (tb, contract_id.into())
->>>>>>> b5d146d5
+        (tb, self.contract_id.into())
     }
 
     fn get_storage_slots(configuration: StorageConfiguration) -> Result<Vec<StorageSlot>> {
