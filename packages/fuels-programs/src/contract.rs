--- conflicted
+++ resolved
@@ -18,16 +18,9 @@
         bech32::{Bech32Address, Bech32ContractId},
         errors::{error, Error, Result},
         param_types::ParamType,
-<<<<<<< HEAD
-        transaction::{ScriptTransaction, Transaction, TxParameters},
-        transaction_builders::{
-            CreateTransactionBuilder, ScriptTransactionBuilder, TransactionBuilder,
-        },
+        transaction::{ScriptTransaction, Transaction, TxPolicies},
+        transaction_builders::{CreateTransactionBuilder, ScriptTransactionBuilder},
         tx_status::TxStatus,
-=======
-        transaction::{ScriptTransaction, Transaction, TxPolicies},
-        transaction_builders::CreateTransactionBuilder,
->>>>>>> b2676a03
         unresolved_bytes::UnresolvedBytes,
         Selector, Token,
     },
@@ -579,7 +572,7 @@
     pub async fn transaction_builder(&self) -> Result<ScriptTransactionBuilder> {
         transaction_builder_from_contract_calls(
             std::slice::from_ref(&self.contract_call),
-            self.tx_parameters,
+            self.tx_policies,
             &self.account,
         )
         .await
@@ -883,7 +876,7 @@
 
         transaction_builder_from_contract_calls(
             &self.contract_calls,
-            self.tx_parameters,
+            self.tx_policies,
             &self.account,
         )
         .await
