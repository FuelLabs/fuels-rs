--- conflicted
+++ resolved
@@ -16,14 +16,10 @@
 };
 
 use crate::{
-<<<<<<< HEAD
-    calls::contract_call::{ContractCall, ContractCallHandler},
+    calls::{
+        contract_call::{ContractCall, ContractCallHandler},
+    },
     logs::LogDecoder,
-=======
-    call_response::FuelCallResponse,
-    call_utils::{build_tx_from_contract_calls, simulate_and_check_success},
-    logs::{map_revert_error, LogDecoder},
->>>>>>> e4b081ea
 };
 
 /// A compiled representation of a contract.
@@ -330,581 +326,6 @@
     }
 }
 
-<<<<<<< HEAD
-=======
-#[derive(Debug)]
-/// Contains all data relevant to a single contract call
-pub struct ContractCall {
-    pub contract_id: Bech32ContractId,
-    pub encoded_args: UnresolvedBytes,
-    pub encoded_selector: Selector,
-    pub call_parameters: CallParameters,
-    pub compute_custom_input_offset: bool,
-    pub variable_outputs: Option<Vec<Output>>,
-    pub message_outputs: Option<Vec<Output>>,
-    pub external_contracts: Vec<Bech32ContractId>,
-    pub output_param: ParamType,
-    pub is_payable: bool,
-    pub custom_assets: HashMap<(AssetId, Option<Bech32Address>), u64>,
-}
-
-impl ContractCall {
-    pub fn with_contract_id(self, contract_id: Bech32ContractId) -> Self {
-        ContractCall {
-            contract_id,
-            ..self
-        }
-    }
-
-    pub fn with_external_contracts(
-        self,
-        external_contracts: Vec<Bech32ContractId>,
-    ) -> ContractCall {
-        ContractCall {
-            external_contracts,
-            ..self
-        }
-    }
-
-    pub fn with_variable_outputs(self, variable_outputs: Vec<Output>) -> ContractCall {
-        ContractCall {
-            variable_outputs: Some(variable_outputs),
-            ..self
-        }
-    }
-
-    pub fn with_message_outputs(self, message_outputs: Vec<Output>) -> ContractCall {
-        ContractCall {
-            message_outputs: Some(message_outputs),
-            ..self
-        }
-    }
-
-    pub fn with_call_parameters(self, call_parameters: CallParameters) -> ContractCall {
-        ContractCall {
-            call_parameters,
-            ..self
-        }
-    }
-
-    pub fn append_variable_outputs(&mut self, num: u64) {
-        let new_variable_outputs = vec![
-            Output::Variable {
-                amount: 0,
-                to: Address::zeroed(),
-                asset_id: AssetId::default(),
-            };
-            num as usize
-        ];
-
-        match self.variable_outputs {
-            Some(ref mut outputs) => outputs.extend(new_variable_outputs),
-            None => self.variable_outputs = Some(new_variable_outputs),
-        }
-    }
-
-    pub fn append_external_contracts(&mut self, contract_id: Bech32ContractId) {
-        self.external_contracts.push(contract_id)
-    }
-
-    pub fn append_message_outputs(&mut self, num: u64) {
-        let new_message_outputs = vec![
-            Output::Message {
-                recipient: Address::zeroed(),
-                amount: 0,
-            };
-            num as usize
-        ];
-
-        match self.message_outputs {
-            Some(ref mut outputs) => outputs.extend(new_message_outputs),
-            None => self.message_outputs = Some(new_message_outputs),
-        }
-    }
-
-    fn is_missing_output_variables(receipts: &[Receipt]) -> bool {
-        receipts.iter().any(
-            |r| matches!(r, Receipt::Revert { ra, .. } if *ra == FAILED_TRANSFER_TO_ADDRESS_SIGNAL),
-        )
-    }
-
-    fn find_contract_not_in_inputs(receipts: &[Receipt]) -> Option<&Receipt> {
-        receipts.iter().find(
-            |r| matches!(r, Receipt::Panic { reason, .. } if *reason.reason() == PanicReason::ContractNotInInputs ),
-        )
-    }
-
-    pub fn add_custom_asset(&mut self, asset_id: AssetId, amount: u64, to: Option<Bech32Address>) {
-        *self.custom_assets.entry((asset_id, to)).or_default() += amount;
-    }
-}
-
-/// Based on the receipts returned by the call, the contract ID (which is null in the case of a
-/// script), and the output param, decode the values and return them.
-pub fn get_decoded_output(
-    receipts: &[Receipt],
-    contract_id: Option<&Bech32ContractId>,
-    output_param: &ParamType,
-) -> Result<Token> {
-    // Multiple returns are handled as one `Tuple` (which has its own `ParamType`)
-    let contract_id: ContractId = match contract_id {
-        Some(contract_id) => contract_id.into(),
-        // During a script execution, the script's contract id is the **null** contract id
-        None => ContractId::new([0u8; 32]),
-    };
-    let encoded_value = match output_param.get_return_location() {
-        ReturnLocation::ReturnData => receipts
-            .iter()
-            .find(|receipt| {
-                matches!(receipt,
-                    Receipt::ReturnData { id, data, .. } if *id == contract_id && !data.is_empty())
-            })
-            .map(|receipt| {
-                receipt
-                    .data()
-                    .expect("ReturnData should have data")
-                    .to_vec()
-            }),
-        ReturnLocation::Return => receipts
-            .iter()
-            .find(|receipt| {
-                matches!(receipt,
-                    Receipt::Return { id, ..} if *id == contract_id)
-            })
-            .map(|receipt| {
-                receipt
-                    .val()
-                    .expect("Return should have val")
-                    .to_be_bytes()
-                    .to_vec()
-            }),
-    }
-    .unwrap_or_default();
-
-    let decoded_value = ABIDecoder::decode_single(output_param, &encoded_value)?;
-    Ok(decoded_value)
-}
-
-#[derive(Debug)]
-#[must_use = "contract calls do nothing unless you `call` them"]
-/// Helper that handles submitting a call to a client and formatting the response
-pub struct ContractCallHandler<D> {
-    pub contract_call: ContractCall,
-    pub tx_parameters: TxParameters,
-    pub wallet: WalletUnlocked,
-    pub provider: Provider,
-    pub datatype: PhantomData<D>,
-    pub log_decoder: LogDecoder,
-}
-
-impl<D> ContractCallHandler<D>
-where
-    D: Tokenizable + Debug,
-{
-    /// Sets external contracts as dependencies to this contract's call.
-    /// Effectively, this will be used to create [`fuel_tx::Input::Contract`]/[`fuel_tx::Output::Contract`]
-    /// pairs and set them into the transaction. Note that this is a builder
-    /// method, i.e. use it as a chain:
-    ///
-    /// ```ignore
-    /// my_contract_instance.my_method(...).set_contract_ids(&[another_contract_id]).call()
-    /// ```
-    ///
-    /// [`Input::Contract`]: fuel_tx::Input::Contract
-    /// [`Output::Contract`]: fuel_tx::Output::Contract
-    pub fn set_contract_ids(mut self, contract_ids: &[Bech32ContractId]) -> Self {
-        self.contract_call.external_contracts = contract_ids.to_vec();
-        self
-    }
-
-    /// Sets external contract instances as dependencies to this contract's call.
-    /// Effectively, this will be used to: merge `LogDecoder`s and create
-    /// [`fuel_tx::Input::Contract`]/[`fuel_tx::Output::Contract`] pairs and set them into the transaction.
-    /// Note that this is a builder method, i.e. use it as a chain:
-    ///
-    /// ```ignore
-    /// my_contract_instance.my_method(...).set_contracts(&[another_contract_instance]).call()
-    /// ```
-    pub fn set_contracts(mut self, contracts: &[&dyn SettableContract]) -> Self {
-        self.contract_call.external_contracts = contracts.iter().map(|c| c.id()).collect();
-        for c in contracts {
-            self.log_decoder.merge(c.log_decoder());
-        }
-        self
-    }
-
-    /// Adds a custom `asset_id` with its `amount` and an optional `address` to be used for
-    /// generating outputs to this contract's call.
-    ///
-    /// # Parameters
-    /// - `asset_id`: The unique identifier of the asset being added.
-    /// - `amount`: The amount of the asset being added.
-    /// - `address`: The optional wallet address that the output amount will be sent to. If not provided, the asset will be sent to the users wallet address.
-    /// Note that this is a builder method, i.e. use it as a chain:
-    ///
-    /// ```ignore
-    /// let asset_id = AssetId::from([3u8; 32]);
-    /// let amount = 5000;
-    /// my_contract_instance.my_method(...).add_custom_asset(asset_id, amount, None).call()
-    /// ```
-    pub fn add_custom_asset(
-        mut self,
-        asset_id: AssetId,
-        amount: u64,
-        to: Option<Bech32Address>,
-    ) -> Self {
-        self.contract_call.add_custom_asset(asset_id, amount, to);
-        self
-    }
-
-    /// Appends additional external contracts as dependencies to this contract's
-    /// call. Effectively, this will be used to create additional
-    /// [`fuel_tx::Input::Contract`]/[`fuel_tx::Output::Contract`]
-    /// pairs and set them into the transaction. Note that this is a builder
-    /// method, i.e. use it as a chain:
-    ///
-    /// ```ignore
-    /// my_contract_instance.my_method(...).append_contracts(additional_contract_id).call()
-    /// ```
-    ///
-    /// [`Input::Contract`]: fuel_tx::Input::Contract
-    /// [`Output::Contract`]: fuel_tx::Output::Contract
-    pub fn append_contract(mut self, contract_id: Bech32ContractId) -> Self {
-        self.contract_call.append_external_contracts(contract_id);
-        self
-    }
-
-    pub fn is_payable(&self) -> bool {
-        self.contract_call.is_payable
-    }
-
-    /// Sets the transaction parameters for a given transaction.
-    /// Note that this is a builder method, i.e. use it as a chain:
-
-    /// ```ignore
-    /// let params = TxParameters { gas_price: 100, gas_limit: 1000000 };
-    /// my_contract_instance.my_method(...).tx_params(params).call()
-    /// ```
-    pub fn tx_params(mut self, params: TxParameters) -> Self {
-        self.tx_parameters = params;
-        self
-    }
-
-    /// Sets the call parameters for a given contract call.
-    /// Note that this is a builder method, i.e. use it as a chain:
-    ///
-    /// ```ignore
-    /// let params = CallParameters { amount: 1, asset_id: BASE_ASSET_ID };
-    /// my_contract_instance.my_method(...).call_params(params).call()
-    /// ```
-    pub fn call_params(mut self, params: CallParameters) -> Result<Self> {
-        if !self.is_payable() && params.amount > 0 {
-            return Err(Error::AssetsForwardedToNonPayableMethod);
-        }
-        self.contract_call.call_parameters = params;
-        Ok(self)
-    }
-
-    /// Appends `num` [`fuel_tx::Output::Variable`]s to the transaction.
-    /// Note that this is a builder method, i.e. use it as a chain:
-    ///
-    /// ```ignore
-    /// my_contract_instance.my_method(...).add_variable_outputs(num).call()
-    /// ```
-    ///
-    /// [`Output::Variable`]: fuel_tx::Output::Variable
-    pub fn append_variable_outputs(mut self, num: u64) -> Self {
-        self.contract_call.append_variable_outputs(num);
-        self
-    }
-
-    /// Appends `num` [`fuel_tx::Output::Message`]s to the transaction.
-    /// Note that this is a builder method, i.e. use it as a chain:
-    ///
-    /// ```ignore
-    /// my_contract_instance.my_method(...).add_message_outputs(num).call()
-    /// ```
-    ///
-    /// [`Output::Message`]: fuel_tx::Output::Message
-    pub fn append_message_outputs(mut self, num: u64) -> Self {
-        self.contract_call.append_message_outputs(num);
-        self
-    }
-
-    /// Returns the script that executes the contract call
-    pub async fn build_tx(&self) -> Result<ScriptTransaction> {
-        build_tx_from_contract_calls(
-            std::slice::from_ref(&self.contract_call),
-            &self.tx_parameters,
-            &self.wallet,
-        )
-        .await
-    }
-
-    /// Call a contract's method on the node, in a state-modifying manner.
-    pub async fn call(self) -> Result<FuelCallResponse<D>> {
-        self.call_or_simulate(false)
-            .await
-            .map_err(|err| map_revert_error(err, &self.log_decoder))
-    }
-
-    /// Call a contract's method on the node, in a simulated manner, meaning the state of the
-    /// blockchain is *not* modified but simulated.
-    ///
-    pub async fn simulate(&self) -> Result<FuelCallResponse<D>> {
-        self.call_or_simulate(true)
-            .await
-            .map_err(|err| map_revert_error(err, &self.log_decoder))
-    }
-
-    async fn call_or_simulate(&self, simulate: bool) -> Result<FuelCallResponse<D>> {
-        let tx = self.build_tx().await?;
-
-        let receipts = if simulate {
-            simulate_and_check_success(&self.provider, &tx).await?
-        } else {
-            self.provider.send_transaction(&tx).await?
-        };
-
-        self.get_response(receipts)
-    }
-
-    /// Simulates the call and attempts to resolve missing tx dependencies.
-    /// Forwards the received error if it cannot be fixed.
-    pub async fn estimate_tx_dependencies(mut self, max_attempts: Option<u64>) -> Result<Self> {
-        let attempts = max_attempts.unwrap_or(DEFAULT_TX_DEP_ESTIMATION_ATTEMPTS);
-
-        for _ in 0..attempts {
-            let result = self.simulate().await;
-
-            match result {
-                Err(Error::RevertTransactionError { receipts, .. })
-                    if ContractCall::is_missing_output_variables(&receipts) =>
-                {
-                    self = self.append_variable_outputs(1);
-                }
-
-                Err(Error::RevertTransactionError { ref receipts, .. }) => {
-                    if let Some(receipt) = ContractCall::find_contract_not_in_inputs(receipts) {
-                        let contract_id = Bech32ContractId::from(*receipt.contract_id().unwrap());
-                        self = self.append_contract(contract_id);
-                    } else {
-                        return Err(result.expect_err("Couldn't estimate tx dependencies because we couldn't find the missing contract input"));
-                    }
-                }
-
-                Err(e) => return Err(e),
-                _ => return Ok(self),
-            }
-        }
-
-        // confirm if successful or propagate error
-        match self.simulate().await {
-            Ok(_) => Ok(self),
-            Err(e) => Err(e),
-        }
-    }
-
-    /// Get a contract's estimated cost
-    pub async fn estimate_transaction_cost(
-        &self,
-        tolerance: Option<f64>,
-    ) -> Result<TransactionCost> {
-        let script = self.build_tx().await?;
-
-        let transaction_cost = self
-            .provider
-            .estimate_transaction_cost(&script, tolerance)
-            .await?;
-
-        Ok(transaction_cost)
-    }
-
-    /// Create a [`FuelCallResponse`] from call receipts
-    pub fn get_response(&self, receipts: Vec<Receipt>) -> Result<FuelCallResponse<D>> {
-        let token = get_decoded_output(
-            &receipts,
-            Some(&self.contract_call.contract_id),
-            &self.contract_call.output_param,
-        )?;
-        Ok(FuelCallResponse::new(
-            D::from_token(token)?,
-            receipts,
-            self.log_decoder.clone(),
-        ))
-    }
-}
-
-#[derive(Debug)]
-#[must_use = "contract calls do nothing unless you `call` them"]
-/// Helper that handles bundling multiple calls into a single transaction
-pub struct MultiContractCallHandler {
-    pub contract_calls: Vec<ContractCall>,
-    pub log_decoder: LogDecoder,
-    pub tx_parameters: TxParameters,
-    pub wallet: WalletUnlocked,
-}
-
-impl MultiContractCallHandler {
-    pub fn new(wallet: WalletUnlocked) -> Self {
-        Self {
-            contract_calls: vec![],
-            tx_parameters: TxParameters::default(),
-            wallet,
-            log_decoder: LogDecoder {
-                type_lookup: HashMap::new(),
-            },
-        }
-    }
-
-    /// Adds a contract call to be bundled in the transaction
-    /// Note that this is a builder method
-    pub fn add_call<D: Tokenizable>(&mut self, call_handler: ContractCallHandler<D>) -> &mut Self {
-        self.log_decoder.merge(call_handler.log_decoder);
-        self.contract_calls.push(call_handler.contract_call);
-        self
-    }
-
-    /// Sets the transaction parameters for a given transaction.
-    /// Note that this is a builder method
-    pub fn tx_params(&mut self, params: TxParameters) -> &mut Self {
-        self.tx_parameters = params;
-        self
-    }
-
-    /// Returns the script that executes the contract calls
-    pub async fn build_tx(&self) -> Result<ScriptTransaction> {
-        if self.contract_calls.is_empty() {
-            panic!("No calls added. Have you used '.add_calls()'?");
-        }
-
-        build_tx_from_contract_calls(&self.contract_calls, &self.tx_parameters, &self.wallet).await
-    }
-
-    /// Call contract methods on the node, in a state-modifying manner.
-    pub async fn call<D: Tokenizable + Debug>(&self) -> Result<FuelCallResponse<D>> {
-        self.call_or_simulate(false)
-            .await
-            .map_err(|err| map_revert_error(err, &self.log_decoder))
-    }
-
-    /// Call contract methods on the node, in a simulated manner, meaning the state of the
-    /// blockchain is *not* modified but simulated.
-    /// It is the same as the [call] method because the API is more user-friendly this way.
-    ///
-    /// [call]: Self::call
-    pub async fn simulate<D: Tokenizable + Debug>(&self) -> Result<FuelCallResponse<D>> {
-        self.call_or_simulate(true)
-            .await
-            .map_err(|err| map_revert_error(err, &self.log_decoder))
-    }
-
-    async fn call_or_simulate<D: Tokenizable + Debug>(
-        &self,
-        simulate: bool,
-    ) -> Result<FuelCallResponse<D>> {
-        let provider = self.wallet.get_provider()?;
-        let tx = self.build_tx().await?;
-
-        let receipts = if simulate {
-            simulate_and_check_success(provider, &tx).await?
-        } else {
-            provider.send_transaction(&tx).await?
-        };
-
-        self.get_response(receipts)
-    }
-
-    /// Simulates a call without needing to resolve the generic for the return type
-    async fn simulate_without_decode(&self) -> Result<()> {
-        let provider = self.wallet.get_provider()?;
-        let tx = self.build_tx().await?;
-
-        simulate_and_check_success(provider, &tx).await?;
-
-        Ok(())
-    }
-
-    /// Simulates the call and attempts to resolve missing tx dependencies.
-    /// Forwards the received error if it cannot be fixed.
-    pub async fn estimate_tx_dependencies(mut self, max_attempts: Option<u64>) -> Result<Self> {
-        let attempts = max_attempts.unwrap_or(DEFAULT_TX_DEP_ESTIMATION_ATTEMPTS);
-
-        for _ in 0..attempts {
-            let result = self.simulate_without_decode().await;
-
-            match result {
-                Err(Error::RevertTransactionError { receipts, .. })
-                    if ContractCall::is_missing_output_variables(&receipts) =>
-                {
-                    self.contract_calls
-                        .iter_mut()
-                        .take(1)
-                        .for_each(|call| call.append_variable_outputs(1));
-                }
-
-                Err(Error::RevertTransactionError { ref receipts, .. }) => {
-                    if let Some(receipt) = ContractCall::find_contract_not_in_inputs(receipts) {
-                        let contract_id = Bech32ContractId::from(*receipt.contract_id().unwrap());
-                        self.contract_calls
-                            .iter_mut()
-                            .take(1)
-                            .for_each(|call| call.append_external_contracts(contract_id.clone()));
-                    } else {
-                        return Err(result.expect_err("Couldn't estimate tx dependencies because we couldn't find the missing contract input"));
-                    }
-                }
-
-                Err(e) => return Err(e),
-                _ => return Ok(self),
-            }
-        }
-
-        Ok(self)
-    }
-
-    /// Get a contract's estimated cost
-    pub async fn estimate_transaction_cost(
-        &self,
-        tolerance: Option<f64>,
-    ) -> Result<TransactionCost> {
-        let script = self.build_tx().await?;
-
-        let transaction_cost = self
-            .wallet
-            .get_provider()?
-            .estimate_transaction_cost(&script, tolerance)
-            .await?;
-
-        Ok(transaction_cost)
-    }
-
-    /// Create a [`FuelCallResponse`] from call receipts
-    pub fn get_response<D: Tokenizable + Debug>(
-        &self,
-        receipts: Vec<Receipt>,
-    ) -> Result<FuelCallResponse<D>> {
-        let mut final_tokens = vec![];
-
-        for call in self.contract_calls.iter() {
-            let decoded =
-                get_decoded_output(&receipts, Some(&call.contract_id), &call.output_param)?;
-
-            final_tokens.push(decoded.clone());
-        }
-
-        let tokens_as_tuple = Token::Tuple(final_tokens);
-        let response = FuelCallResponse::<D>::new(
-            D::from_token(tokens_as_tuple)?,
-            receipts,
-            self.log_decoder.clone(),
-        );
-
-        Ok(response)
-    }
-}
-
->>>>>>> e4b081ea
 #[cfg(test)]
 mod test {
     use fuels_test_helpers::launch_provider_and_get_wallet;
