use std::{collections::HashMap, fmt::Debug, fs, marker::PhantomData, panic, path::Path};

use fuel_tx::{
    AssetId, Bytes32, Contract as FuelContract, ContractId, Output, Receipt, Salt, StorageSlot,
};
use fuels_accounts::{provider::TransactionCost, Account};
use fuels_core::{
    codec::ABIEncoder,
    constants::{BASE_ASSET_ID, DEFAULT_CALL_PARAMS_AMOUNT},
    traits::{Parameterize, Tokenizable},
<<<<<<< HEAD
    transaction::{ScriptTransaction, Transaction, TxParameters},
    transaction_builders::CreateTransactionBuilder,
    unresolved_bytes::UnresolvedBytes,
    Bytes, Selector, Token,
=======
    types::{
        bech32::{Bech32Address, Bech32ContractId},
        errors::{error, Error, Result},
        param_types::ParamType,
        transaction::{ScriptTransaction, Transaction, TxParameters},
        transaction_builders::CreateTransactionBuilder,
        unresolved_bytes::UnresolvedBytes,
        Selector, Token,
    },
    Configurables,
>>>>>>> 6806fd2c
};
use itertools::Itertools;

use crate::{
    call_response::FuelCallResponse,
    call_utils::{build_tx_from_contract_calls, new_variable_outputs, TxDependencyExtension},
    logs::{map_revert_error, LogDecoder},
    receipt_parser::ReceiptParser,
};

#[derive(Debug, Clone)]
pub struct CallParameters {
    amount: u64,
    asset_id: AssetId,
    gas_forwarded: Option<u64>,
}

impl CallParameters {
    pub fn new(amount: u64, asset_id: AssetId, gas_forwarded: u64) -> Self {
        Self {
            amount,
            asset_id,
            gas_forwarded: Some(gas_forwarded),
        }
    }

    pub fn set_amount(mut self, amount: u64) -> Self {
        self.amount = amount;
        self
    }

    pub fn amount(&self) -> u64 {
        self.amount
    }

    pub fn set_asset_id(mut self, asset_id: AssetId) -> Self {
        self.asset_id = asset_id;
        self
    }

    pub fn asset_id(&self) -> AssetId {
        self.asset_id
    }

    pub fn set_gas_forwarded(mut self, gas_forwarded: u64) -> Self {
        self.gas_forwarded = Some(gas_forwarded);
        self
    }

    pub fn gas_forwarded(&self) -> Option<u64> {
        self.gas_forwarded
    }
}

impl Default for CallParameters {
    fn default() -> Self {
        Self {
            amount: DEFAULT_CALL_PARAMS_AMOUNT,
            asset_id: BASE_ASSET_ID,
            gas_forwarded: None,
        }
    }
}

// Trait implemented by contract instances so that
// they can be passed to the `set_contracts` method
pub trait SettableContract {
    fn id(&self) -> Bech32ContractId;
    fn log_decoder(&self) -> LogDecoder;
}

/// Configuration for contract storage
#[derive(Debug, Clone, Default)]
pub struct StorageConfiguration {
    slots: Vec<StorageSlot>,
}

impl StorageConfiguration {
    pub fn from(storage_slots: impl IntoIterator<Item = StorageSlot>) -> Self {
        Self {
            slots: storage_slots.into_iter().unique().collect(),
        }
    }

    pub fn load_from(storage_path: &str) -> Result<Self> {
        validate_path_and_extension(storage_path, "json")?;

        let storage_json_string = fs::read_to_string(storage_path).map_err(|_| {
            error!(
                InvalidData,
                "failed to read storage configuration from: '{storage_path}'"
            )
        })?;

        Ok(Self {
            slots: serde_json::from_str(&storage_json_string)?,
        })
    }

    pub fn extend(&mut self, storage_slots: impl IntoIterator<Item = StorageSlot>) {
        self.merge(Self::from(storage_slots))
    }

    pub fn merge(&mut self, storage_config: StorageConfiguration) {
        let slots = std::mem::take(&mut self.slots);
        self.slots = slots
            .into_iter()
            .chain(storage_config.slots)
            .unique()
            .collect();
    }
}

/// Configuration for contract deployment
#[derive(Debug, Clone, Default)]
pub struct LoadConfiguration {
    storage: StorageConfiguration,
    configurables: Configurables,
    salt: Salt,
}

impl LoadConfiguration {
    pub fn new(
        storage: StorageConfiguration,
        configurables: impl Into<Configurables>,
        salt: impl Into<Salt>,
    ) -> Self {
        Self {
            storage,
            configurables: configurables.into(),
            salt: salt.into(),
        }
    }

    pub fn set_storage_configuration(mut self, storage: StorageConfiguration) -> Self {
        self.storage = storage;
        self
    }

    pub fn set_configurables(mut self, configurables: impl Into<Configurables>) -> Self {
        self.configurables = configurables.into();
        self
    }

    pub fn set_salt(mut self, salt: impl Into<Salt>) -> Self {
        self.salt = salt.into();
        self
    }
}

/// [`Contract`] is a struct to interface with a contract. That includes things such as
/// compiling, deploying, and running transactions against a contract.
#[derive(Debug)]
pub struct Contract {
    binary: Vec<u8>,
    salt: Salt,
    storage_slots: Vec<StorageSlot>,
    contract_id: ContractId,
    code_root: Bytes32,
    state_root: Bytes32,
}

impl Contract {
    pub fn new(binary: Vec<u8>, salt: Salt, storage_slots: Vec<StorageSlot>) -> Self {
        let (contract_id, code_root, state_root) =
            Self::compute_contract_id_and_state_root(&binary, &salt, &storage_slots);

        Self {
            binary,
            salt,
            storage_slots,
            contract_id,
            code_root,
            state_root,
        }
    }

    fn compute_contract_id_and_state_root(
        binary: &[u8],
        salt: &Salt,
        storage_slots: &[StorageSlot],
    ) -> (ContractId, Bytes32, Bytes32) {
        let fuel_contract = FuelContract::from(binary);
        let code_root = fuel_contract.root();
        let state_root = FuelContract::initial_state_root(storage_slots.iter());

        let contract_id = fuel_contract.id(salt, &code_root, &state_root);

        (contract_id, code_root, state_root)
    }

    pub fn with_salt(self, salt: impl Into<Salt>) -> Self {
        Self::new(self.binary, salt.into(), self.storage_slots)
    }

    pub fn contract_id(&self) -> ContractId {
        self.contract_id
    }

    pub fn state_root(&self) -> Bytes32 {
        self.state_root
    }

    pub fn code_root(&self) -> Bytes32 {
        self.code_root
    }

    /// Deploys a compiled contract to a running node
    /// To deploy a contract, you need an account with enough assets to pay for deployment.
    /// This account will also receive the change.
    pub async fn deploy(
        self,
        account: &impl Account,
        tx_parameters: TxParameters,
    ) -> Result<Bech32ContractId> {
        let tb = CreateTransactionBuilder::prepare_contract_deployment(
            self.binary,
            self.contract_id,
            self.state_root,
            self.salt,
            self.storage_slots,
            tx_parameters,
        );

        let tx = account
            .add_fee_resources(tb, 0, Some(1))
            .await
            .map_err(|err| error!(ProviderError, "{err}"))?;

        let provider = account
            .try_provider()
            .map_err(|_| error!(ProviderError, "Failed to get_provider"))?;
        provider.send_transaction(&tx).await?;

        Ok(self.contract_id.into())
    }

    pub fn load_from(binary_filepath: &str, configuration: LoadConfiguration) -> Result<Self> {
        validate_path_and_extension(binary_filepath, "bin")?;

        let mut binary = fs::read(binary_filepath)
            .map_err(|_| error!(InvalidData, "failed to read binary: '{binary_filepath}'"))?;

        configuration.configurables.update_constants_in(&mut binary);

        Ok(Self::new(
            binary,
            configuration.salt,
            configuration.storage.slots,
        ))
    }
}

fn validate_path_and_extension(file_path: &str, extension: &str) -> Result<()> {
    let path = Path::new(file_path);

    if !path.exists() {
        return Err(error!(InvalidData, "file '{file_path}' does not exist"));
    }

    let path_extension = path
        .extension()
        .ok_or_else(|| error!(InvalidData, "could not extract extension from: {file_path}"))?;

    if extension != path_extension {
        return Err(error!(
            InvalidData,
            "expected `{file_path}` to have '.{extension}' extension"
        ));
    }

    Ok(())
}

#[derive(Debug)]
/// Contains all data relevant to a single contract call
pub struct ContractCall {
    pub contract_id: Bech32ContractId,
    pub encoded_args: UnresolvedBytes,
    pub encoded_selector: Selector,
    pub call_parameters: CallParameters,
    pub compute_custom_input_offset: bool,
    pub variable_outputs: Vec<Output>,
    pub external_contracts: Vec<Bech32ContractId>,
    pub output_param: ParamType,
    pub is_payable: bool,
    pub custom_assets: HashMap<(AssetId, Option<Bech32Address>), u64>,
}

impl ContractCall {
    pub fn with_contract_id(self, contract_id: Bech32ContractId) -> Self {
        ContractCall {
            contract_id,
            ..self
        }
    }

    pub fn with_external_contracts(
        self,
        external_contracts: Vec<Bech32ContractId>,
    ) -> ContractCall {
        ContractCall {
            external_contracts,
            ..self
        }
    }

    pub fn with_variable_outputs(self, variable_outputs: Vec<Output>) -> ContractCall {
        ContractCall {
            variable_outputs,
            ..self
        }
    }

    pub fn with_call_parameters(self, call_parameters: CallParameters) -> ContractCall {
        ContractCall {
            call_parameters,
            ..self
        }
    }

    pub fn append_variable_outputs(&mut self, num: u64) {
        self.variable_outputs
            .extend(new_variable_outputs(num as usize));
    }

    pub fn append_external_contracts(&mut self, contract_id: Bech32ContractId) {
        self.external_contracts.push(contract_id)
    }

    pub fn add_custom_asset(&mut self, asset_id: AssetId, amount: u64, to: Option<Bech32Address>) {
        *self.custom_assets.entry((asset_id, to)).or_default() += amount;
    }
}

#[derive(Debug)]
#[must_use = "contract calls do nothing unless you `call` them"]
/// Helper that handles submitting a call to a client and formatting the response
pub struct ContractCallHandler<T: Account, D> {
    pub contract_call: ContractCall,
    pub tx_parameters: TxParameters,
    // Initially `None`, gets set to the right tx id after the transaction is submitted
    cached_tx_id: Option<Bytes32>,
    pub account: T,
    pub datatype: PhantomData<D>,
    pub log_decoder: LogDecoder,
}

impl<T, D> ContractCallHandler<T, D>
where
    T: Account,
    D: Tokenizable + Parameterize + Debug,
{
    /// Sets external contracts as dependencies to this contract's call.
    /// Effectively, this will be used to create [`fuel_tx::Input::Contract`]/[`fuel_tx::Output::Contract`]
    /// pairs and set them into the transaction. Note that this is a builder
    /// method, i.e. use it as a chain:
    ///
    /// ```ignore
    /// my_contract_instance.my_method(...).set_contract_ids(&[another_contract_id]).call()
    /// ```
    ///
    /// [`Input::Contract`]: fuel_tx::Input::Contract
    /// [`Output::Contract`]: fuel_tx::Output::Contract
    pub fn set_contract_ids(mut self, contract_ids: &[Bech32ContractId]) -> Self {
        self.contract_call.external_contracts = contract_ids.to_vec();
        self
    }

    /// Sets external contract instances as dependencies to this contract's call.
    /// Effectively, this will be used to: merge `LogDecoder`s and create
    /// [`fuel_tx::Input::Contract`]/[`fuel_tx::Output::Contract`] pairs and set them into the transaction.
    /// Note that this is a builder method, i.e. use it as a chain:
    ///
    /// ```ignore
    /// my_contract_instance.my_method(...).set_contracts(&[another_contract_instance]).call()
    /// ```
    pub fn set_contracts(mut self, contracts: &[&dyn SettableContract]) -> Self {
        self.contract_call.external_contracts = contracts.iter().map(|c| c.id()).collect();
        for c in contracts {
            self.log_decoder.merge(c.log_decoder());
        }
        self
    }

    /// Adds a custom `asset_id` with its `amount` and an optional `address` to be used for
    /// generating outputs to this contract's call.
    ///
    /// # Parameters
    /// - `asset_id`: The unique identifier of the asset being added.
    /// - `amount`: The amount of the asset being added.
    /// - `address`: The optional account address that the output amount will be sent to.
    ///              If not provided, the asset will be sent to the users account address.
    /// Note that this is a builder method, i.e. use it as a chain:
    ///
    /// ```ignore
    /// let asset_id = AssetId::from([3u8; 32]);
    /// let amount = 5000;
    /// my_contract_instance.my_method(...).add_custom_asset(asset_id, amount, None).call()
    /// ```
    pub fn add_custom_asset(
        mut self,
        asset_id: AssetId,
        amount: u64,
        to: Option<Bech32Address>,
    ) -> Self {
        self.contract_call.add_custom_asset(asset_id, amount, to);
        self
    }

    pub fn is_payable(&self) -> bool {
        self.contract_call.is_payable
    }

    /// Sets the transaction parameters for a given transaction.
    /// Note that this is a builder method, i.e. use it as a chain:

    /// ```ignore
    /// let params = TxParameters { gas_price: 100, gas_limit: 1000000 };
    /// my_contract_instance.my_method(...).tx_params(params).call()
    /// ```
    pub fn tx_params(mut self, params: TxParameters) -> Self {
        self.tx_parameters = params;
        self
    }

    /// Sets the call parameters for a given contract call.
    /// Note that this is a builder method, i.e. use it as a chain:
    ///
    /// ```ignore
    /// let params = CallParameters { amount: 1, asset_id: BASE_ASSET_ID };
    /// my_contract_instance.my_method(...).call_params(params).call()
    /// ```
    pub fn call_params(mut self, params: CallParameters) -> Result<Self> {
        if !self.is_payable() && params.amount > 0 {
            return Err(Error::AssetsForwardedToNonPayableMethod);
        }
        self.contract_call.call_parameters = params;
        Ok(self)
    }

    /// Returns the script that executes the contract call
    pub async fn build_tx(&self) -> Result<ScriptTransaction> {
        build_tx_from_contract_calls(
            std::slice::from_ref(&self.contract_call),
            self.tx_parameters,
            &self.account,
        )
        .await
    }

    /// Call a contract's method on the node, in a state-modifying manner.
    pub async fn call(mut self) -> Result<FuelCallResponse<D>> {
        self.call_or_simulate(false)
            .await
            .map_err(|err| map_revert_error(err, &self.log_decoder))
    }

    /// Call a contract's method on the node, in a simulated manner, meaning the state of the
    /// blockchain is *not* modified but simulated.
    ///
    pub async fn simulate(&mut self) -> Result<FuelCallResponse<D>> {
        self.call_or_simulate(true)
            .await
            .map_err(|err| map_revert_error(err, &self.log_decoder))
    }

    async fn call_or_simulate(&mut self, simulate: bool) -> Result<FuelCallResponse<D>> {
        let tx = self.build_tx().await?;
        let provider = self.account.try_provider()?;

        let consensus_parameters = provider.consensus_parameters();
        self.cached_tx_id = Some(tx.id(consensus_parameters.chain_id.into()));

        let receipts = if simulate {
            provider.checked_dry_run(&tx).await?
        } else {
            provider.send_transaction(&tx).await?
        };

        self.get_response(receipts)
    }

    /// Get a contract's estimated cost
    pub async fn estimate_transaction_cost(
        &self,
        tolerance: Option<f64>,
    ) -> Result<TransactionCost> {
        let script = self.build_tx().await?;
        let provider = self.account.try_provider()?;

        let transaction_cost = provider
            .estimate_transaction_cost(&script, tolerance)
            .await?;

        Ok(transaction_cost)
    }

    /// Create a [`FuelCallResponse`] from call receipts
    pub fn get_response(&self, receipts: Vec<Receipt>) -> Result<FuelCallResponse<D>> {
        let token = ReceiptParser::new(&receipts).parse(
            Some(&self.contract_call.contract_id),
            &self.contract_call.output_param,
        )?;
        Ok(FuelCallResponse::new(
            D::from_token(token)?,
            receipts,
            self.log_decoder.clone(),
            self.cached_tx_id,
        ))
    }

    pub fn encode(&self) -> Bytes {
        let mut payload = Vec::new();

        payload.extend(&self.contract_call.encoded_selector);
        payload.extend(&self.contract_call.encoded_args.resolve(0));

        Bytes(payload)
    }
}

#[async_trait::async_trait]
impl<T, D> TxDependencyExtension for ContractCallHandler<T, D>
where
    T: Account,
    D: Tokenizable + Parameterize + Debug + Send + Sync,
{
    async fn simulate(&mut self) -> Result<()> {
        self.simulate().await?;
        Ok(())
    }

    fn append_variable_outputs(mut self, num: u64) -> Self {
        self.contract_call.append_variable_outputs(num);
        self
    }

    fn append_contract(mut self, contract_id: Bech32ContractId) -> Self {
        self.contract_call.append_external_contracts(contract_id);
        self
    }
}

/// Creates an ABI call based on a function [selector](Selector) and
/// the encoding of its call arguments, which is a slice of [`Token`]s.
/// It returns a prepared [`ContractCall`] that can further be used to
/// make the actual transaction.
/// This method is the underlying implementation of the functions
/// generated from an ABI JSON spec, i.e, this is what's generated:
///
/// ```ignore
/// quote! {
///     #doc
///     pub fn #name(&self #input) -> #result {
///         contract::method_hash(#tokenized_signature, #arg)
///     }
/// }
/// ```
///
/// For more details see `code_gen` in `fuels-core`.
///
/// Note that this needs an account because the contract instance needs an account for the calls
pub fn method_hash<D: Tokenizable + Parameterize + Debug, T: Account>(
    contract_id: Bech32ContractId,
    account: T,
    signature: Selector,
    args: &[Token],
    log_decoder: LogDecoder,
    is_payable: bool,
) -> Result<ContractCallHandler<T, D>> {
    let encoded_selector = signature;

    let tx_parameters = TxParameters::default();
    let call_parameters = CallParameters::default();

    let compute_custom_input_offset = should_compute_custom_input_offset(args);

    let unresolved_bytes = ABIEncoder::encode(args)?;
    let contract_call = ContractCall {
        contract_id,
        encoded_selector,
        encoded_args: unresolved_bytes,
        call_parameters,
        compute_custom_input_offset,
        variable_outputs: vec![],
        external_contracts: vec![],
        output_param: D::param_type(),
        is_payable,
        custom_assets: Default::default(),
    };

    Ok(ContractCallHandler {
        contract_call,
        tx_parameters,
        cached_tx_id: None,
        account,
        datatype: PhantomData,
        log_decoder,
    })
}

// If the data passed into the contract method is an integer or a
// boolean, then the data itself should be passed. Otherwise, it
// should simply pass a pointer to the data in memory.
fn should_compute_custom_input_offset(args: &[Token]) -> bool {
    args.len() > 1
        || args.iter().any(|t| {
            matches!(
                t,
                Token::Array(_)
                    | Token::B256(_)
                    | Token::Bytes(_)
                    | Token::Enum(_)
                    | Token::RawSlice(_)
                    | Token::Struct(_)
                    | Token::Tuple(_)
                    | Token::U128(_)
                    | Token::U256(_)
                    | Token::Vector(_)
                    | Token::StringArray(_)
                    | Token::StringSlice(_)
            )
        })
}

#[derive(Debug)]
#[must_use = "contract calls do nothing unless you `call` them"]
/// Helper that handles bundling multiple calls into a single transaction
pub struct MultiContractCallHandler<T: Account> {
    pub contract_calls: Vec<ContractCall>,
    pub log_decoder: LogDecoder,
    pub tx_parameters: TxParameters,
    // Initially `None`, gets set to the right tx id after the transaction is submitted
    cached_tx_id: Option<Bytes32>,
    pub account: T,
}

impl<T: Account> MultiContractCallHandler<T> {
    pub fn new(account: T) -> Self {
        Self {
            contract_calls: vec![],
            tx_parameters: TxParameters::default(),
            cached_tx_id: None,
            account,
            log_decoder: LogDecoder {
                log_formatters: Default::default(),
            },
        }
    }

    /// Adds a contract call to be bundled in the transaction
    /// Note that this is a builder method
    pub fn add_call(
        &mut self,
        call_handler: ContractCallHandler<impl Account, impl Tokenizable>,
    ) -> &mut Self {
        self.log_decoder.merge(call_handler.log_decoder);
        self.contract_calls.push(call_handler.contract_call);
        self
    }

    /// Sets the transaction parameters for a given transaction.
    /// Note that this is a builder method
    pub fn tx_params(&mut self, params: TxParameters) -> &mut Self {
        self.tx_parameters = params;
        self
    }

    /// Returns the script that executes the contract calls
    pub async fn build_tx(&self) -> Result<ScriptTransaction> {
        if self.contract_calls.is_empty() {
            panic!("No calls added. Have you used '.add_calls()'?");
        }

        build_tx_from_contract_calls(&self.contract_calls, self.tx_parameters, &self.account).await
    }

    /// Call contract methods on the node, in a state-modifying manner.
    pub async fn call<D: Tokenizable + Debug>(&mut self) -> Result<FuelCallResponse<D>> {
        self.call_or_simulate(false)
            .await
            .map_err(|err| map_revert_error(err, &self.log_decoder))
    }

    /// Call contract methods on the node, in a simulated manner, meaning the state of the
    /// blockchain is *not* modified but simulated.
    /// It is the same as the [call] method because the API is more user-friendly this way.
    ///
    /// [call]: Self::call
    pub async fn simulate<D: Tokenizable + Debug>(&mut self) -> Result<FuelCallResponse<D>> {
        self.call_or_simulate(true)
            .await
            .map_err(|err| map_revert_error(err, &self.log_decoder))
    }

    async fn call_or_simulate<D: Tokenizable + Debug>(
        &mut self,
        simulate: bool,
    ) -> Result<FuelCallResponse<D>> {
        let tx = self.build_tx().await?;
        let provider = self.account.try_provider()?;
        let consensus_parameters = provider.consensus_parameters();
        self.cached_tx_id = Some(tx.id(consensus_parameters.chain_id.into()));

        let receipts = if simulate {
            provider.checked_dry_run(&tx).await?
        } else {
            provider.send_transaction(&tx).await?
        };

        self.get_response(receipts)
    }

    /// Simulates a call without needing to resolve the generic for the return type
    async fn simulate_without_decode(&self) -> Result<()> {
        let provider = self.account.try_provider()?;
        let tx = self.build_tx().await?;

        provider.checked_dry_run(&tx).await?;

        Ok(())
    }

    /// Get a contract's estimated cost
    pub async fn estimate_transaction_cost(
        &self,
        tolerance: Option<f64>,
    ) -> Result<TransactionCost> {
        let script = self.build_tx().await?;

        let transaction_cost = self
            .account
            .try_provider()?
            .estimate_transaction_cost(&script, tolerance)
            .await?;

        Ok(transaction_cost)
    }

    /// Create a [`FuelCallResponse`] from call receipts
    pub fn get_response<D: Tokenizable + Debug>(
        &self,
        receipts: Vec<Receipt>,
    ) -> Result<FuelCallResponse<D>> {
        let mut receipt_parser = ReceiptParser::new(&receipts);

        let final_tokens = self
            .contract_calls
            .iter()
            .map(|call| receipt_parser.parse(Some(&call.contract_id), &call.output_param))
            .collect::<Result<Vec<_>>>()?;

        let tokens_as_tuple = Token::Tuple(final_tokens);
        let response = FuelCallResponse::<D>::new(
            D::from_token(tokens_as_tuple)?,
            receipts,
            self.log_decoder.clone(),
            self.cached_tx_id,
        );

        Ok(response)
    }
}

#[async_trait::async_trait]
impl<T> TxDependencyExtension for MultiContractCallHandler<T>
where
    T: Account,
{
    async fn simulate(&mut self) -> Result<()> {
        self.simulate_without_decode().await?;
        Ok(())
    }

    fn append_variable_outputs(mut self, num: u64) -> Self {
        self.contract_calls
            .iter_mut()
            .take(1)
            .for_each(|call| call.append_variable_outputs(num));

        self
    }

    fn append_contract(mut self, contract_id: Bech32ContractId) -> Self {
        self.contract_calls
            .iter_mut()
            .take(1)
            .for_each(|call| call.append_external_contracts(contract_id.clone()));
        self
    }
}<|MERGE_RESOLUTION|>--- conflicted
+++ resolved
@@ -8,23 +8,10 @@
     codec::ABIEncoder,
     constants::{BASE_ASSET_ID, DEFAULT_CALL_PARAMS_AMOUNT},
     traits::{Parameterize, Tokenizable},
-<<<<<<< HEAD
     transaction::{ScriptTransaction, Transaction, TxParameters},
     transaction_builders::CreateTransactionBuilder,
     unresolved_bytes::UnresolvedBytes,
     Bytes, Selector, Token,
-=======
-    types::{
-        bech32::{Bech32Address, Bech32ContractId},
-        errors::{error, Error, Result},
-        param_types::ParamType,
-        transaction::{ScriptTransaction, Transaction, TxParameters},
-        transaction_builders::CreateTransactionBuilder,
-        unresolved_bytes::UnresolvedBytes,
-        Selector, Token,
-    },
-    Configurables,
->>>>>>> 6806fd2c
 };
 use itertools::Itertools;
 
