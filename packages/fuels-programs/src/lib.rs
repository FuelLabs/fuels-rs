<<<<<<< HEAD
pub mod call;
pub mod call_response;
pub mod call_utils;
=======
pub mod calls;
>>>>>>> c0c8db24
pub mod contract;
pub mod execution_script;
pub mod logs;<|MERGE_RESOLUTION|>--- conflicted
+++ resolved
@@ -1,10 +1,5 @@
-<<<<<<< HEAD
 pub mod call;
-pub mod call_response;
-pub mod call_utils;
-=======
 pub mod calls;
->>>>>>> c0c8db24
 pub mod contract;
 pub mod execution_script;
 pub mod logs;