--- conflicted
+++ resolved
@@ -1,9 +1,3 @@
 pub mod calls;
 pub mod contract;
-<<<<<<< HEAD
-pub mod execution_script;
-pub mod logs;
-=======
-pub mod logs;
-pub mod script_calls;
->>>>>>> 74b52509
+pub mod logs;