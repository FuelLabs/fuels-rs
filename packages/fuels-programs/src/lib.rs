extern crate core;

pub mod call_response;
pub mod call_utils;
pub mod contract;
pub mod logs;
<<<<<<< HEAD
pub mod predicate;
pub mod script_calls;
=======
pub mod script_calls;

#[derive(Debug, Default)]
pub struct Configurables {
    offsets_with_data: Vec<(u64, Vec<u8>)>,
}

impl Configurables {
    pub fn new(offsets_with_data: Vec<(u64, Vec<u8>)>) -> Self {
        Self { offsets_with_data }
    }

    pub fn update_constants_in(&self, binary: &mut [u8]) {
        for (offset, data) in &self.offsets_with_data {
            let offset = *offset as usize;
            binary[offset..offset + data.len()].copy_from_slice(data)
        }
    }
}
>>>>>>> d9470826
<|MERGE_RESOLUTION|>--- conflicted
+++ resolved
@@ -4,10 +4,7 @@
 pub mod call_utils;
 pub mod contract;
 pub mod logs;
-<<<<<<< HEAD
 pub mod predicate;
-pub mod script_calls;
-=======
 pub mod script_calls;
 
 #[derive(Debug, Default)]
@@ -26,5 +23,4 @@
             binary[offset..offset + data.len()].copy_from_slice(data)
         }
     }
-}
->>>>>>> d9470826
+}