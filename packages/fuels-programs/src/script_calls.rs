use std::{collections::HashSet, fmt::Debug, marker::PhantomData};

use fuel_tx::{Bytes32, ContractId, Output, Receipt};
use fuel_types::bytes::padded_len_usize;
use fuels_accounts::{
    provider::{Provider, TransactionCost},
    Account,
};
use fuels_core::{
<<<<<<< HEAD
    codec::{map_revert_error, DecoderConfig, LogDecoder},
=======
    codec::{DecoderConfig, LogDecoder},
    constants::BASE_ASSET_ID,
>>>>>>> 2f6ed3a6
    offsets::base_offset_script,
    traits::{Parameterize, Tokenizable},
    types::{
        bech32::Bech32ContractId,
        errors::Result,
        input::Input,
        transaction::{ScriptTransaction, Transaction, TxParameters},
        transaction_builders::ScriptTransactionBuilder,
        unresolved_bytes::UnresolvedBytes,
    },
};
use itertools::chain;

use crate::{
    call_response::FuelCallResponse,
    call_utils::{
        generate_contract_inputs, generate_contract_outputs, new_variable_outputs,
        TxDependencyExtension,
    },
    contract::SettableContract,
    receipt_parser::ReceiptParser,
    submit_response::SubmitResponse,
};

#[derive(Debug)]
/// Contains all data relevant to a single script call
pub struct ScriptCall {
    pub script_binary: Vec<u8>,
    pub encoded_args: UnresolvedBytes,
    pub inputs: Vec<Input>,
    pub outputs: Vec<Output>,
    pub external_contracts: Vec<Bech32ContractId>,
    pub variable_outputs: Vec<Output>,
}

impl ScriptCall {
    pub fn with_outputs(mut self, outputs: Vec<Output>) -> Self {
        self.outputs = outputs;
        self
    }

    pub fn with_inputs(mut self, inputs: Vec<Input>) -> Self {
        self.inputs = inputs;
        self
    }

    pub fn with_external_contracts(self, external_contracts: Vec<Bech32ContractId>) -> ScriptCall {
        ScriptCall {
            external_contracts,
            ..self
        }
    }

    pub fn append_external_contracts(&mut self, contract_id: Bech32ContractId) {
        self.external_contracts.push(contract_id)
    }

    pub fn append_variable_outputs(&mut self, num: u64) {
        self.variable_outputs
            .extend(new_variable_outputs(num as usize));
    }
}

#[derive(Debug)]
#[must_use = "script calls do nothing unless you `call` them"]
/// Helper that handles submitting a script call to a client and formatting the response
pub struct ScriptCallHandler<T: Account, D> {
    pub script_call: ScriptCall,
    pub tx_parameters: TxParameters,
    // Initially `None`, gets set to the right tx id after the transaction is submitted
    cached_tx_id: Option<Bytes32>,
    decoder_config: DecoderConfig,
    pub account: T,
    pub provider: Provider,
    pub datatype: PhantomData<D>,
    pub log_decoder: LogDecoder,
}

impl<T: Account, D> ScriptCallHandler<T, D>
where
    D: Parameterize + Tokenizable + Debug,
{
    pub fn new(
        script_binary: Vec<u8>,
        encoded_args: UnresolvedBytes,
        account: T,
        provider: Provider,
        log_decoder: LogDecoder,
    ) -> Self {
        let script_call = ScriptCall {
            script_binary,
            encoded_args,
            inputs: vec![],
            outputs: vec![],
            external_contracts: vec![],
            variable_outputs: vec![],
        };
        Self {
            script_call,
            tx_parameters: TxParameters::default(),
            cached_tx_id: None,
            account,
            provider,
            datatype: PhantomData,
            log_decoder,
            decoder_config: DecoderConfig::default(),
        }
    }

    /// Sets the transaction parameters for a given transaction.
    /// Note that this is a builder method, i.e. use it as a chain:
    ///
    /// ```ignore
    /// let params = TxParameters { gas_price: 100, gas_limit: 1000000 };
    /// instance.main(...).tx_params(params).call()
    /// ```
    pub fn tx_params(mut self, params: TxParameters) -> Self {
        self.tx_parameters = params;
        self
    }

    pub fn with_decoder_config(mut self, decoder_config: DecoderConfig) -> Self {
        self.decoder_config = decoder_config;
        self.log_decoder.set_decoder_config(decoder_config);
        self
    }

    pub fn with_outputs(mut self, outputs: Vec<Output>) -> Self {
        self.script_call = self.script_call.with_outputs(outputs);
        self
    }

    pub fn with_inputs(mut self, inputs: Vec<Input>) -> Self {
        self.script_call = self.script_call.with_inputs(inputs);
        self
    }

    pub fn with_contract_ids(mut self, contract_ids: &[Bech32ContractId]) -> Self {
        self.script_call.external_contracts = contract_ids.to_vec();
        self
    }

    pub fn with_contracts(mut self, contracts: &[&dyn SettableContract]) -> Self {
        self.script_call.external_contracts = contracts.iter().map(|c| c.id()).collect();
        for c in contracts {
            self.log_decoder.merge(c.log_decoder());
        }
        self
    }

    /// Compute the script data by calculating the script offset and resolving the encoded arguments
    async fn compute_script_data(&self) -> Result<Vec<u8>> {
        let consensus_parameters = self.provider.consensus_parameters();
        let script_offset = base_offset_script(&consensus_parameters)
            + padded_len_usize(self.script_call.script_binary.len());

        Ok(self.script_call.encoded_args.resolve(script_offset as u64))
    }

    async fn prepare_builder(&self) -> Result<ScriptTransactionBuilder> {
        let contract_ids: HashSet<ContractId> = self
            .script_call
            .external_contracts
            .iter()
            .map(|bech32| bech32.into())
            .collect();
        let num_of_contracts = contract_ids.len();

        let inputs = chain!(
            generate_contract_inputs(contract_ids),
            self.script_call.inputs.clone(),
        )
        .collect();

        // Note the contract_outputs need to come first since the
        // contract_inputs are referencing them via `output_index`. The node
        // will, upon receiving our request, use `output_index` to index the
        // `inputs` array we've sent over.
        let outputs = chain!(
            generate_contract_outputs(num_of_contracts),
            self.script_call.outputs.clone(),
            self.script_call.variable_outputs.clone(),
        )
        .collect();

        let network_info = self.account.try_provider()?.network_info().await?;
        let tb = ScriptTransactionBuilder::prepare_transfer(
            inputs,
            outputs,
            self.tx_parameters,
            network_info,
        )
        .with_script(self.script_call.script_binary.clone())
        .with_script_data(self.compute_script_data().await?);

        Ok(tb)
    }

    /// Returns the transaction that executes the script call
    pub async fn build_tx(&self) -> Result<ScriptTransaction> {
        let mut tb = self.prepare_builder().await?;
        self.account.adjust_for_fee(&mut tb, 0).await?;

        self.account.finalize_tx(tb)
    }

    /// Call a script on the node. If `simulate == true`, then the call is done in a
    /// read-only manner, using a `dry-run`. The [`FuelCallResponse`] struct contains the `main`'s value
    /// in its `value` field as an actual typed value `D` (if your method returns `bool`,
    /// it will be a bool, works also for structs thanks to the `abigen!()`).
    /// The other field of [`FuelCallResponse`], `receipts`, contains the receipts of the transaction.
    async fn call_or_simulate(&mut self, simulate: bool) -> Result<FuelCallResponse<D>> {
        let tx = self.build_tx().await?;

        self.cached_tx_id = Some(tx.id(self.provider.chain_id()));

        let tx_status = if simulate {
            self.provider.checked_dry_run(tx).await?
        } else {
            let tx_id = self.provider.send_transaction_and_await_commit(tx).await?;
<<<<<<< HEAD

            self.provider
                .tx_status(&tx_id)
                .await?
                .take_receipts_checked(Some(&self.log_decoder))?
=======
            self.provider.tx_status(&tx_id).await?
>>>>>>> 2f6ed3a6
        };
        let receipts = tx_status.take_receipts_checked(Some(&self.log_decoder))?;

        self.get_response(receipts)
    }

    /// Call a script on the node, in a state-modifying manner.
    pub async fn call(mut self) -> Result<FuelCallResponse<D>> {
        self.call_or_simulate(false).await
    }

    pub async fn submit(mut self) -> Result<SubmitResponse<T, D>> {
        let tx = self.build_tx().await?;
        let tx_id = self.provider.send_transaction(tx).await?;
        self.cached_tx_id = Some(tx_id);

        Ok(SubmitResponse::new(tx_id, self))
    }

    pub async fn response(self) -> Result<FuelCallResponse<D>> {
        let tx_id = self.cached_tx_id.expect("Cached tx_id is missing");

        let receipts = self
            .provider
            .tx_status(&tx_id)
            .await?
            .take_receipts_checked(Some(&self.log_decoder))?;

        self.get_response(receipts)
    }

    /// Call a script on the node, in a simulated manner, meaning the state of the
    /// blockchain is *not* modified but simulated.
    /// It is the same as the [`call`] method because the API is more user-friendly this way.
    ///
    /// [`call`]: Self::call
    pub async fn simulate(&mut self) -> Result<FuelCallResponse<D>> {
        self.call_or_simulate(true).await
    }

    /// Get a scripts's estimated cost
    pub async fn estimate_transaction_cost(
        &self,
        tolerance: Option<f64>,
    ) -> Result<TransactionCost> {
        let mut tb = self.prepare_builder().await?;
        self.account.adjust_for_fee(&mut tb, 0).await?;
        let tx = self.account.finalize_tx(tb)?;

        let transaction_cost = self
            .provider
            .estimate_transaction_cost(tx, tolerance)
            .await?;

        Ok(transaction_cost)
    }

    /// Create a [`FuelCallResponse`] from call receipts
    pub fn get_response(&self, receipts: Vec<Receipt>) -> Result<FuelCallResponse<D>> {
        let token =
            ReceiptParser::new(&receipts, self.decoder_config).parse(None, &D::param_type())?;

        Ok(FuelCallResponse::new(
            D::from_token(token)?,
            receipts,
            self.log_decoder.clone(),
            self.cached_tx_id,
        ))
    }
}

#[async_trait::async_trait]
impl<T, D> TxDependencyExtension for ScriptCallHandler<T, D>
where
    T: Account,
    D: Tokenizable + Parameterize + Debug + Send + Sync,
{
    async fn simulate(&mut self) -> Result<()> {
        self.simulate().await?;

        Ok(())
    }

    fn append_variable_outputs(mut self, num: u64) -> Self {
        self.script_call.append_variable_outputs(num);
        self
    }

    fn append_contract(mut self, contract_id: Bech32ContractId) -> Self {
        self.script_call.append_external_contracts(contract_id);
        self
    }
}<|MERGE_RESOLUTION|>--- conflicted
+++ resolved
@@ -7,12 +7,8 @@
     Account,
 };
 use fuels_core::{
-<<<<<<< HEAD
-    codec::{map_revert_error, DecoderConfig, LogDecoder},
-=======
     codec::{DecoderConfig, LogDecoder},
     constants::BASE_ASSET_ID,
->>>>>>> 2f6ed3a6
     offsets::base_offset_script,
     traits::{Parameterize, Tokenizable},
     types::{
@@ -233,15 +229,7 @@
             self.provider.checked_dry_run(tx).await?
         } else {
             let tx_id = self.provider.send_transaction_and_await_commit(tx).await?;
-<<<<<<< HEAD
-
-            self.provider
-                .tx_status(&tx_id)
-                .await?
-                .take_receipts_checked(Some(&self.log_decoder))?
-=======
             self.provider.tx_status(&tx_id).await?
->>>>>>> 2f6ed3a6
         };
         let receipts = tx_status.take_receipts_checked(Some(&self.log_decoder))?;
 
