use std::{collections::HashSet, fmt::Debug, marker::PhantomData};

use fuel_tx::{ContractId, Output, Receipt};
use fuel_types::bytes::padded_len_usize;
use fuels_signers::provider::Provider;
use fuels_types::input::Input;
use fuels_types::offsets::base_offset_script;
use fuels_types::transaction_builders::ScriptTransactionBuilder;
use fuels_types::unresolved_bytes::UnresolvedBytes;
use fuels_types::{
    bech32::Bech32ContractId,
    errors::Result,
    traits::{Parameterize, Tokenizable},
<<<<<<< HEAD
    transaction::Transaction,
=======
    transaction::{ScriptTransaction, Transaction, TxParameters},
>>>>>>> 5fb0fd13
};
use itertools::chain;

use crate::{
    call_response::FuelCallResponse,
    call_utils::{generate_contract_inputs, generate_contract_outputs, simulate_and_check_success},
    contract::{get_decoded_output, SettableContract},
    logs::{map_revert_error, LogDecoder},
};

#[derive(Debug)]
/// Contains all data relevant to a single script call
pub struct ScriptCall {
    pub script_binary: Vec<u8>,
    pub encoded_args: UnresolvedBytes,
    pub inputs: Vec<Input>,
    pub outputs: Vec<Output>,
    pub external_contracts: Vec<Bech32ContractId>,
}

impl ScriptCall {
    pub fn with_outputs(mut self, outputs: Vec<Output>) -> Self {
        self.outputs = outputs;
        self
    }

    pub fn with_inputs(mut self, inputs: Vec<Input>) -> Self {
        self.inputs = inputs;
        self
    }

    pub fn with_external_contracts(self, external_contracts: Vec<Bech32ContractId>) -> ScriptCall {
        ScriptCall {
            external_contracts,
            ..self
        }
    }
}

#[derive(Debug)]
#[must_use = "script calls do nothing unless you `call` them"]
/// Helper that handles submitting a script call to a client and formatting the response
pub struct ScriptCallHandler<T, D> {
    pub script_call: ScriptCall,
    pub tx_parameters: TxParameters,
    pub account: T,
    pub provider: Provider,
    pub datatype: PhantomData<D>,
    pub log_decoder: LogDecoder,
}

impl<T: fuels_signers::Account + Clone, D> ScriptCallHandler<T, D>
where
    D: Parameterize + Tokenizable + Debug,
{
    pub fn new(
        script_binary: Vec<u8>,
        encoded_args: UnresolvedBytes,
        account: T,
        provider: Provider,
        log_decoder: LogDecoder,
    ) -> Self {
        let script_call = ScriptCall {
            script_binary,
            encoded_args,
            inputs: vec![],
            outputs: vec![],
            external_contracts: vec![],
        };
        Self {
            script_call,
            tx_parameters: TxParameters::default(),
            account,
            provider,
            datatype: PhantomData,
            log_decoder,
        }
    }

    /// Sets the transaction parameters for a given transaction.
    /// Note that this is a builder method, i.e. use it as a chain:
    ///
    /// ```ignore
    /// let params = TxParameters { gas_price: 100, gas_limit: 1000000 };
    /// instance.main(...).tx_params(params).call()
    /// ```
    pub fn tx_params(mut self, params: TxParameters) -> Self {
        self.tx_parameters = params;
        self
    }

    pub fn with_outputs(mut self, outputs: Vec<Output>) -> Self {
        self.script_call = self.script_call.with_outputs(outputs);
        self
    }

    pub fn with_inputs(mut self, inputs: Vec<Input>) -> Self {
        self.script_call = self.script_call.with_inputs(inputs);
        self
    }

    pub fn set_contract_ids(mut self, contract_ids: &[Bech32ContractId]) -> Self {
        self.script_call.external_contracts = contract_ids.to_vec();
        self
    }

    pub fn set_contracts(mut self, contracts: &[&dyn SettableContract]) -> Self {
        self.script_call.external_contracts = contracts.iter().map(|c| c.id()).collect();
        for c in contracts {
            self.log_decoder.merge(c.log_decoder());
        }
        self
    }

    /// Compute the script data by calculating the script offset and resolving the encoded arguments
    async fn compute_script_data(&self) -> Result<Vec<u8>> {
        let consensus_parameters = self.provider.consensus_parameters().await?;
        let script_offset = base_offset_script(&consensus_parameters)
            + padded_len_usize(self.script_call.script_binary.len());

        Ok(self.script_call.encoded_args.resolve(script_offset as u64))
    }

    async fn prepare_builder(&self) -> Result<ScriptTransactionBuilder> {
        let contract_ids: HashSet<ContractId> = self
            .script_call
            .external_contracts
            .iter()
            .map(|bech32| bech32.into())
            .collect();
        let num_of_contracts = contract_ids.len();

        let inputs = chain!(
            generate_contract_inputs(contract_ids),
            self.script_call.inputs.clone(),
        )
        .collect();

        // Note the contract_outputs need to come first since the
        // contract_inputs are referencing them via `output_index`. The node
        // will, upon receiving our request, use `output_index` to index the
        // `inputs` array we've sent over.
        let outputs = chain!(
            generate_contract_outputs(num_of_contracts),
            self.script_call.outputs.clone(),
        )
        .collect();

        let tb = ScriptTransactionBuilder::prepare_transfer(inputs, outputs, self.tx_parameters)
            .set_script(self.script_call.script_binary.clone())
            .set_script_data(self.compute_script_data().await?);

        Ok(tb)
    }

    /// Call a script on the node. If `simulate == true`, then the call is done in a
    /// read-only manner, using a `dry-run`. The [`FuelCallResponse`] struct contains the `main`'s value
    /// in its `value` field as an actual typed value `D` (if your method returns `bool`,
    /// it will be a bool, works also for structs thanks to the `abigen!()`).
    /// The other field of [`FuelCallResponse`], `receipts`, contains the receipts of the transaction.
    async fn call_or_simulate(&self, simulate: bool) -> Result<FuelCallResponse<D>> {
        let chain_info = self.provider.chain_info().await?;
        let tb = self.prepare_builder().await?;
        // TODO: previous_base_amount
        let tx = self.account.add_fee_resources(tb, 0, None).await?;

        tx.check_without_signatures(
            chain_info.latest_block.header.height,
            &chain_info.consensus_parameters,
        )?;

        let receipts = if simulate {
            simulate_and_check_success(&self.provider, &tx).await?
        } else {
            self.provider.send_transaction(&tx).await?
        };
        self.get_response(receipts)
    }

    /// Call a script on the node, in a state-modifying manner.
    pub async fn call(self) -> Result<FuelCallResponse<D>> {
        self.call_or_simulate(false)
            .await
            .map_err(|err| map_revert_error(err, &self.log_decoder))
    }

    /// Call a script on the node, in a simulated manner, meaning the state of the
    /// blockchain is *not* modified but simulated.
    /// It is the same as the [`call`] method because the API is more user-friendly this way.
    ///
    /// [`call`]: Self::call
    pub async fn simulate(self) -> Result<FuelCallResponse<D>> {
        self.call_or_simulate(true)
            .await
            .map_err(|err| map_revert_error(err, &self.log_decoder))
    }

    /// Create a [`FuelCallResponse`] from call receipts
    pub fn get_response(&self, receipts: Vec<Receipt>) -> Result<FuelCallResponse<D>> {
        let token = get_decoded_output(&receipts, None, &D::param_type())?;
        Ok(FuelCallResponse::new(
            D::from_token(token)?,
            receipts,
            self.log_decoder.clone(),
        ))
    }
}<|MERGE_RESOLUTION|>--- conflicted
+++ resolved
@@ -11,11 +11,7 @@
     bech32::Bech32ContractId,
     errors::Result,
     traits::{Parameterize, Tokenizable},
-<<<<<<< HEAD
-    transaction::Transaction,
-=======
     transaction::{ScriptTransaction, Transaction, TxParameters},
->>>>>>> 5fb0fd13
 };
 use itertools::chain;
 
