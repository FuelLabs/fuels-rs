use std::{collections::HashSet, fmt::Debug, marker::PhantomData};

use fuel_tx::{ContractId, Input, Output, Receipt};
use fuel_types::bytes::padded_len_usize;
<<<<<<< HEAD
use fuels_core::{
    abi_encoder::UnresolvedBytes,
    offsets::base_offset,
    parameters::{CallParameters, TxParameters},
};
use fuels_signers::{provider::Provider, Account};
=======
use fuels_core::{abi_encoder::UnresolvedBytes, offsets::base_offset};
use fuels_signers::{provider::Provider, Signer, WalletUnlocked};
>>>>>>> d19e4b4d
use fuels_types::{
    bech32::Bech32ContractId,
    errors::Result,
    parameters::TxParameters,
    traits::{Parameterize, Tokenizable},
    transaction::{ScriptTransaction, Transaction},
};
use itertools::chain;

use crate::{
    call_response::FuelCallResponse,
    call_utils::{generate_contract_inputs, generate_contract_outputs, simulate_and_check_success},
    contract::{get_decoded_output, SettableContract},
    logs::{map_revert_error, LogDecoder},
};

#[derive(Debug)]
/// Contains all data relevant to a single script call
pub struct ScriptCall {
    pub script_binary: Vec<u8>,
    pub encoded_args: UnresolvedBytes,
    pub inputs: Vec<Input>,
    pub outputs: Vec<Output>,
    pub external_contracts: Vec<Bech32ContractId>,
}

impl ScriptCall {
    pub fn with_outputs(mut self, outputs: Vec<Output>) -> Self {
        self.outputs = outputs;
        self
    }

    pub fn with_inputs(mut self, inputs: Vec<Input>) -> Self {
        self.inputs = inputs;
        self
    }

    pub fn with_external_contracts(self, external_contracts: Vec<Bech32ContractId>) -> ScriptCall {
        ScriptCall {
            external_contracts,
            ..self
        }
    }
}

#[derive(Debug)]
#[must_use = "script calls do nothing unless you `call` them"]
/// Helper that handles submitting a script call to a client and formatting the response
pub struct ScriptCallHandler<T, D> {
    pub script_call: ScriptCall,
    pub tx_parameters: TxParameters,
    pub account: T,
    pub provider: Provider,
    pub datatype: PhantomData<D>,
    pub log_decoder: LogDecoder,
}

impl<T: fuels_signers::Account + fuels_signers::PayFee + Clone, D> ScriptCallHandler<T, D>
where
    D: Parameterize + Tokenizable + Debug,
    fuels_types::errors::Error: From<<T as Account>::Error>,
{
    pub fn new(
        script_binary: Vec<u8>,
        encoded_args: UnresolvedBytes,
        account: T,
        provider: Provider,
        log_decoder: LogDecoder,
    ) -> Self {
        let script_call = ScriptCall {
            script_binary,
            encoded_args,
            inputs: vec![],
            outputs: vec![],
            external_contracts: vec![],
        };
        Self {
            script_call,
            tx_parameters: TxParameters::default(),
            account,
            provider,
            datatype: PhantomData,
            log_decoder,
        }
    }

    /// Sets the transaction parameters for a given transaction.
    /// Note that this is a builder method, i.e. use it as a chain:
    ///
    /// ```ignore
    /// let params = TxParameters { gas_price: 100, gas_limit: 1000000 };
    /// instance.main(...).tx_params(params).call()
    /// ```
    pub fn tx_params(mut self, params: TxParameters) -> Self {
        self.tx_parameters = params;
        self
    }

    pub fn with_outputs(mut self, outputs: Vec<Output>) -> Self {
        self.script_call = self.script_call.with_outputs(outputs);
        self
    }

    pub fn with_inputs(mut self, inputs: Vec<Input>) -> Self {
        self.script_call = self.script_call.with_inputs(inputs);
        self
    }

    pub fn set_contract_ids(mut self, contract_ids: &[Bech32ContractId]) -> Self {
        self.script_call.external_contracts = contract_ids.to_vec();
        self
    }

    pub fn set_contracts(mut self, contracts: &[&dyn SettableContract]) -> Self {
        self.script_call.external_contracts = contracts.iter().map(|c| c.id()).collect();
        for c in contracts {
            self.log_decoder.merge(c.log_decoder());
        }
        self
    }

    /// Compute the script data by calculating the script offset and resolving the encoded arguments
    async fn compute_script_data(&self) -> Result<Vec<u8>> {
        let consensus_parameters = self.provider.consensus_parameters().await?;
        let script_offset = base_offset(&consensus_parameters)
            + padded_len_usize(self.script_call.script_binary.len());

        Ok(self.script_call.encoded_args.resolve(script_offset as u64))
    }

<<<<<<< HEAD
    /// Call a script on the node. If `simulate == true`, then the call is done in a
    /// read-only manner, using a `dry-run`. The [`FuelCallResponse`] struct contains the `main`'s value
    /// in its `value` field as an actual typed value `D` (if your method returns `bool`,
    /// it will be a bool, works also for structs thanks to the `abigen!()`).
    /// The other field of [`FuelCallResponse`], `receipts`, contains the receipts of the transaction.
    async fn call_or_simulate(&self, simulate: bool) -> Result<FuelCallResponse<D>>
where {
=======
    async fn build_tx(&self) -> Result<ScriptTransaction> {
>>>>>>> d19e4b4d
        let contract_ids: HashSet<ContractId> = self
            .script_call
            .external_contracts
            .iter()
            .map(|bech32| bech32.into())
            .collect();
        let num_of_contracts = contract_ids.len();

        let inputs = chain!(
            generate_contract_inputs(contract_ids),
            self.script_call.inputs.clone(),
        )
        .collect();

        // Note the contract_outputs need to come first since the
        // contract_inputs are referencing them via `output_index`. The node
        // will, upon receiving our request, use `output_index` to index the
        // `inputs` array we've sent over.
        let outputs = chain!(
            generate_contract_outputs(num_of_contracts),
            self.script_call.outputs.clone(),
        )
        .collect();

<<<<<<< HEAD
        let mut tx = Transaction::script(
            self.tx_parameters.gas_price,
            self.tx_parameters.gas_limit,
            self.tx_parameters.maturity,
            self.script_call.script_binary.clone(),
            self.compute_script_data().await?,
            inputs,
            outputs,
            vec![],
        );

        self.account.pay_fee_resources(&mut tx, 0, 0).await?;

        let tx_execution = ExecutableFuelCall::<T>::new(tx);
=======
        let mut tx = ScriptTransaction::new(inputs, outputs, self.tx_parameters)
            .with_script(self.script_call.script_binary.clone())
            .with_script_data(self.compute_script_data().await?);

        self.wallet.add_fee_resources(&mut tx, 0, 0).await?;
        self.wallet.sign_transaction(&mut tx).await?;

        Ok(tx)
    }

    /// Call a script on the node. If `simulate == true`, then the call is done in a
    /// read-only manner, using a `dry-run`. The [`FuelCallResponse`] struct contains the `main`'s value
    /// in its `value` field as an actual typed value `D` (if your method returns `bool`,
    /// it will be a bool, works also for structs thanks to the `abigen!()`).
    /// The other field of [`FuelCallResponse`], `receipts`, contains the receipts of the transaction.
    async fn call_or_simulate(&self, simulate: bool) -> Result<FuelCallResponse<D>> {
        let chain_info = self.provider.chain_info().await?;
        let tx = self.build_tx().await?;

        tx.check_without_signatures(
            chain_info.latest_block.header.height,
            &chain_info.consensus_parameters,
        )?;
>>>>>>> d19e4b4d

        let receipts = if simulate {
            simulate_and_check_success(&self.provider, &tx).await?
        } else {
            self.provider.send_transaction(&tx).await?
        };
        self.get_response(receipts)
    }

    /// Call a script on the node, in a state-modifying manner.
    pub async fn call(self) -> Result<FuelCallResponse<D>> {
        self.call_or_simulate(false)
            .await
            .map_err(|err| map_revert_error(err, &self.log_decoder))
    }

    /// Call a script on the node, in a simulated manner, meaning the state of the
    /// blockchain is *not* modified but simulated.
    /// It is the same as the [`call`] method because the API is more user-friendly this way.
    ///
    /// [`call`]: Self::call
    pub async fn simulate(self) -> Result<FuelCallResponse<D>> {
        self.call_or_simulate(true)
            .await
            .map_err(|err| map_revert_error(err, &self.log_decoder))
    }

    /// Create a [`FuelCallResponse`] from call receipts
    pub fn get_response(&self, receipts: Vec<Receipt>) -> Result<FuelCallResponse<D>> {
        let token = get_decoded_output(&receipts, None, &D::param_type())?;
        Ok(FuelCallResponse::new(
            D::from_token(token)?,
            receipts,
            self.log_decoder.clone(),
        ))
    }
}<|MERGE_RESOLUTION|>--- conflicted
+++ resolved
@@ -2,17 +2,8 @@
 
 use fuel_tx::{ContractId, Input, Output, Receipt};
 use fuel_types::bytes::padded_len_usize;
-<<<<<<< HEAD
-use fuels_core::{
-    abi_encoder::UnresolvedBytes,
-    offsets::base_offset,
-    parameters::{CallParameters, TxParameters},
-};
+use fuels_core::{abi_encoder::UnresolvedBytes, offsets::base_offset};
 use fuels_signers::{provider::Provider, Account};
-=======
-use fuels_core::{abi_encoder::UnresolvedBytes, offsets::base_offset};
-use fuels_signers::{provider::Provider, Signer, WalletUnlocked};
->>>>>>> d19e4b4d
 use fuels_types::{
     bech32::Bech32ContractId,
     errors::Result,
@@ -21,6 +12,7 @@
     transaction::{ScriptTransaction, Transaction},
 };
 use itertools::chain;
+use fuels_core::parameters::TxParameters;
 
 use crate::{
     call_response::FuelCallResponse,
@@ -143,17 +135,7 @@
         Ok(self.script_call.encoded_args.resolve(script_offset as u64))
     }
 
-<<<<<<< HEAD
-    /// Call a script on the node. If `simulate == true`, then the call is done in a
-    /// read-only manner, using a `dry-run`. The [`FuelCallResponse`] struct contains the `main`'s value
-    /// in its `value` field as an actual typed value `D` (if your method returns `bool`,
-    /// it will be a bool, works also for structs thanks to the `abigen!()`).
-    /// The other field of [`FuelCallResponse`], `receipts`, contains the receipts of the transaction.
-    async fn call_or_simulate(&self, simulate: bool) -> Result<FuelCallResponse<D>>
-where {
-=======
     async fn build_tx(&self) -> Result<ScriptTransaction> {
->>>>>>> d19e4b4d
         let contract_ids: HashSet<ContractId> = self
             .script_call
             .external_contracts
@@ -178,28 +160,11 @@
         )
         .collect();
 
-<<<<<<< HEAD
-        let mut tx = Transaction::script(
-            self.tx_parameters.gas_price,
-            self.tx_parameters.gas_limit,
-            self.tx_parameters.maturity,
-            self.script_call.script_binary.clone(),
-            self.compute_script_data().await?,
-            inputs,
-            outputs,
-            vec![],
-        );
-
-        self.account.pay_fee_resources(&mut tx, 0, 0).await?;
-
-        let tx_execution = ExecutableFuelCall::<T>::new(tx);
-=======
         let mut tx = ScriptTransaction::new(inputs, outputs, self.tx_parameters)
             .with_script(self.script_call.script_binary.clone())
             .with_script_data(self.compute_script_data().await?);
 
-        self.wallet.add_fee_resources(&mut tx, 0, 0).await?;
-        self.wallet.sign_transaction(&mut tx).await?;
+        self.account.pay_fee_resources(&mut tx, 0, 0).await?;
 
         Ok(tx)
     }
@@ -217,7 +182,6 @@
             chain_info.latest_block.header.height,
             &chain_info.consensus_parameters,
         )?;
->>>>>>> d19e4b4d
 
         let receipts = if simulate {
             simulate_and_check_success(&self.provider, &tx).await?
