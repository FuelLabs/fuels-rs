--- conflicted
+++ resolved
@@ -14,14 +14,11 @@
         bech32::Bech32ContractId,
         errors::Result,
         input::Input,
-<<<<<<< HEAD
-        transaction::{ScriptTransaction, Transaction, TxParameters},
-        transaction_builders::{ScriptTransactionBuilder, TransactionBuilder},
+        transaction::{ScriptTransaction, Transaction, TxPolicies},
+        transaction_builders::{
+            BuildableTransaction, ScriptTransactionBuilder, TransactionBuilder,
+        },
         tx_status::TxStatus,
-=======
-        transaction::{ScriptTransaction, Transaction, TxPolicies},
-        transaction_builders::{BuildableTransaction, ScriptTransactionBuilder},
->>>>>>> b2676a03
         unresolved_bytes::UnresolvedBytes,
     },
 };
@@ -199,27 +196,15 @@
         )
         .collect();
 
-<<<<<<< HEAD
         Ok((inputs, outputs))
     }
-=======
-        let network_info = self.account.try_provider()?.network_info().await?;
-        let tb = ScriptTransactionBuilder::prepare_transfer(
-            inputs,
-            outputs,
-            self.tx_policies,
-            network_info,
-        )
-        .with_script(self.script_call.script_binary.clone())
-        .with_script_data(self.compute_script_data().await?);
->>>>>>> b2676a03
 
     pub async fn transaction_builder(&self) -> Result<ScriptTransactionBuilder> {
         let network_info = self.account.try_provider()?.network_info().await?;
         let (inputs, outputs) = self.prepare_inputs_outputs().await?;
 
         Ok(ScriptTransactionBuilder::new(network_info)
-            .with_tx_params(self.tx_parameters)
+            .with_tx_policies(self.tx_policies)
             .with_script(self.script_call.script_binary.clone())
             .with_script_data(self.compute_script_data().await?)
             .with_inputs(inputs)
@@ -296,15 +281,7 @@
         &self,
         tolerance: Option<f64>,
     ) -> Result<TransactionCost> {
-<<<<<<< HEAD
         let tx = self.build_tx().await?;
-=======
-        let mut tb = self.prepare_builder().await?;
-
-        self.account.add_witnessses(&mut tb);
-        self.account.adjust_for_fee(&mut tb, 0).await?;
-        let tx = tb.build(self.account.try_provider()?).await?;
->>>>>>> b2676a03
 
         let transaction_cost = self
             .provider
