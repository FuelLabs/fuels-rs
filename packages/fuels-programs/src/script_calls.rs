--- conflicted
+++ resolved
@@ -7,17 +7,12 @@
     offsets::base_offset,
     parameters::{CallParameters, TxParameters},
 };
-<<<<<<< HEAD
 use fuels_signers::{provider::Provider, Signer, WalletUnlocked};
-use fuels_types::{bech32::Bech32ContractId, errors::Error};
-=======
-use fuels_signers::{provider::Provider, WalletUnlocked};
 use fuels_types::{
     bech32::Bech32ContractId,
     errors::Result,
     traits::{Parameterize, Tokenizable},
 };
->>>>>>> 9a93c0d6
 use itertools::chain;
 
 use crate::{
