--- conflicted
+++ resolved
@@ -2,19 +2,11 @@
 
 use fuel_tx::{ContractId, Output, Receipt};
 use fuel_types::bytes::padded_len_usize;
-<<<<<<< HEAD
-use fuels_accounts::{provider::Provider, Account};
-use fuels_core::{
-=======
 use fuels_accounts::{
     provider::{Provider, TransactionCost},
     Account,
 };
-use fuels_types::{
-    bech32::Bech32ContractId,
-    errors::Result,
-    input::Input,
->>>>>>> 301edda8
+use fuels_core::{
     offsets::base_offset_script,
     traits::{Parameterize, Tokenizable},
     types::{
