use std::{collections::HashSet, fmt::Debug, marker::PhantomData};

use fuel_tx::{ContractId, Input, Output, Receipt, Transaction};
use fuel_types::bytes::padded_len_usize;
use fuels_core::{
    abi_encoder::UnresolvedBytes,
    offsets::base_offset,
    parameters::{CallParameters, TxParameters},
};
use fuels_signers::{provider::Provider, WalletUnlocked};
<<<<<<< HEAD
use fuels_types::{bech32::Bech32ContractId, errors::Result};
=======
use fuels_types::{
    bech32::Bech32ContractId,
    errors::Error,
    traits::{Parameterize, Tokenizable},
};
>>>>>>> a31d97ae
use itertools::chain;

use crate::{
    call_response::FuelCallResponse,
    call_utils::{generate_contract_inputs, generate_contract_outputs},
    contract::{get_decoded_output, SettableContract},
    execution_script::ExecutableFuelCall,
    logs::{decode_revert_error, LogDecoder},
};

#[derive(Debug)]
/// Contains all data relevant to a single script call
pub struct ScriptCall {
    pub script_binary: Vec<u8>,
    pub encoded_args: UnresolvedBytes,
    pub inputs: Vec<Input>,
    pub outputs: Vec<Output>,
    pub external_contracts: Vec<Bech32ContractId>,
    // This field is not currently used but it will be in the future.
    pub call_parameters: CallParameters,
}

impl ScriptCall {
    pub fn with_outputs(mut self, outputs: Vec<Output>) -> Self {
        self.outputs = outputs;
        self
    }

    pub fn with_inputs(mut self, inputs: Vec<Input>) -> Self {
        self.inputs = inputs;
        self
    }

    pub fn with_external_contracts(self, external_contracts: Vec<Bech32ContractId>) -> ScriptCall {
        ScriptCall {
            external_contracts,
            ..self
        }
    }
}

#[derive(Debug)]
#[must_use = "script calls do nothing unless you `call` them"]
/// Helper that handles submitting a script call to a client and formatting the response
pub struct ScriptCallHandler<D> {
    pub script_call: ScriptCall,
    pub tx_parameters: TxParameters,
    pub wallet: WalletUnlocked,
    pub provider: Provider,
    pub datatype: PhantomData<D>,
    pub log_decoder: LogDecoder,
}

impl<D> ScriptCallHandler<D>
where
    D: Parameterize + Tokenizable + Debug,
{
    pub fn new(
        script_binary: Vec<u8>,
        encoded_args: UnresolvedBytes,
        wallet: WalletUnlocked,
        provider: Provider,
        log_decoder: LogDecoder,
    ) -> Self {
        let script_call = ScriptCall {
            script_binary,
            encoded_args,
            inputs: vec![],
            outputs: vec![],
            external_contracts: vec![],
            call_parameters: Default::default(),
        };
        Self {
            script_call,
            tx_parameters: TxParameters::default(),
            wallet,
            provider,
            datatype: PhantomData,
            log_decoder,
        }
    }

    /// Sets the transaction parameters for a given transaction.
    /// Note that this is a builder method, i.e. use it as a chain:
    ///
    /// ```ignore
    /// let params = TxParameters { gas_price: 100, gas_limit: 1000000 };
    /// instance.main(...).tx_params(params).call()
    /// ```
    pub fn tx_params(mut self, params: TxParameters) -> Self {
        self.tx_parameters = params;
        self
    }

    pub fn with_outputs(mut self, outputs: Vec<Output>) -> Self {
        self.script_call = self.script_call.with_outputs(outputs);
        self
    }

    pub fn with_inputs(mut self, inputs: Vec<Input>) -> Self {
        self.script_call = self.script_call.with_inputs(inputs);
        self
    }

    pub fn set_contract_ids(mut self, contract_ids: &[Bech32ContractId]) -> Self {
        self.script_call.external_contracts = contract_ids.to_vec();
        self
    }

    pub fn set_contracts(mut self, contracts: &[&dyn SettableContract]) -> Self {
        self.script_call.external_contracts = contracts.iter().map(|c| c.id()).collect();
        for c in contracts {
            self.log_decoder.merge(c.log_decoder());
        }
        self
    }

    /// Compute the script data by calculating the script offset and resolving the encoded arguments
    async fn compute_script_data(&self) -> Result<Vec<u8>> {
        let consensus_parameters = self.provider.consensus_parameters().await?;
        let script_offset = base_offset(&consensus_parameters)
            + padded_len_usize(self.script_call.script_binary.len());

        Ok(self.script_call.encoded_args.resolve(script_offset as u64))
    }

    /// Call a script on the node. If `simulate == true`, then the call is done in a
    /// read-only manner, using a `dry-run`. The [`FuelCallResponse`] struct contains the `main`'s value
    /// in its `value` field as an actual typed value `D` (if your method returns `bool`,
    /// it will be a bool, works also for structs thanks to the `abigen!()`).
    /// The other field of [`FuelCallResponse`], `receipts`, contains the receipts of the transaction.
    async fn call_or_simulate(&self, simulate: bool) -> Result<FuelCallResponse<D>> {
        let contract_ids: HashSet<ContractId> = self
            .script_call
            .external_contracts
            .iter()
            .map(|bech32| bech32.into())
            .collect();
        let num_of_contracts = contract_ids.len();

        let inputs = chain!(
            generate_contract_inputs(contract_ids),
            self.script_call.inputs.clone(),
        )
        .collect();

        // Note the contract_outputs need to come first since the
        // contract_inputs are referencing them via `output_index`. The node
        // will, upon receiving our request, use `output_index` to index the
        // `inputs` array we've sent over.
        let outputs = chain!(
            generate_contract_outputs(num_of_contracts),
            self.script_call.outputs.clone(),
        )
        .collect();

        let mut tx = Transaction::script(
            self.tx_parameters.gas_price,
            self.tx_parameters.gas_limit,
            self.tx_parameters.maturity,
            self.script_call.script_binary.clone(),
            self.compute_script_data().await?,
            inputs,
            outputs,
            vec![vec![0, 0].into()], //TODO:(iqdecay): figure out how to have the right witnesses
        );
        self.wallet.add_fee_resources(&mut tx, 0, 0).await?;

        let tx_execution = ExecutableFuelCall { tx };

        let receipts = if simulate {
            tx_execution.simulate(&self.provider).await?
        } else {
            tx_execution.execute(&self.provider).await?
        };

        self.get_response(receipts)
    }

    /// Call a script on the node, in a state-modifying manner.
    pub async fn call(self) -> Result<FuelCallResponse<D>> {
        Self::call_or_simulate(&self, false)
            .await
            .map_err(|err| decode_revert_error(err, &self.log_decoder))
    }

    /// Call a script on the node, in a simulated manner, meaning the state of the
    /// blockchain is *not* modified but simulated.
    /// It is the same as the [`call`] method because the API is more user-friendly this way.
    ///
    /// [`call`]: Self::call
    pub async fn simulate(self) -> Result<FuelCallResponse<D>> {
        Self::call_or_simulate(&self, true)
            .await
            .map_err(|err| decode_revert_error(err, &self.log_decoder))
    }

    /// Create a [`FuelCallResponse`] from call receipts
    pub fn get_response(&self, receipts: Vec<Receipt>) -> Result<FuelCallResponse<D>> {
        let token = get_decoded_output(&receipts, None, &D::param_type())?;
        Ok(FuelCallResponse::new(
            D::from_token(token)?,
            receipts,
            self.log_decoder.clone(),
        ))
    }
}<|MERGE_RESOLUTION|>--- conflicted
+++ resolved
@@ -8,15 +8,11 @@
     parameters::{CallParameters, TxParameters},
 };
 use fuels_signers::{provider::Provider, WalletUnlocked};
-<<<<<<< HEAD
-use fuels_types::{bech32::Bech32ContractId, errors::Result};
-=======
 use fuels_types::{
     bech32::Bech32ContractId,
-    errors::Error,
+    errors::Result,
     traits::{Parameterize, Tokenizable},
 };
->>>>>>> a31d97ae
 use itertools::chain;
 
 use crate::{
