use std::{collections::HashSet, fmt::Debug, marker::PhantomData};

use fuel_tx::{Bytes32, ContractId, Output, Receipt};
use fuel_types::bytes::padded_len_usize;
use fuels_accounts::{
    provider::{Provider, TransactionCost},
    Account,
};
use fuels_core::{
    constants::BASE_ASSET_ID,
    offsets::base_offset_script,
    traits::{Parameterize, Tokenizable},
    types::{
        bech32::Bech32ContractId,
        errors::Result,
        input::Input,
        transaction::{ScriptTransaction, Transaction, TxParameters},
        transaction_builders::ScriptTransactionBuilder,
        unresolved_bytes::UnresolvedBytes,
    },
};
use itertools::chain;

use crate::retry::RetryConfig;
use crate::{
    call_response::FuelCallResponse,
    call_utils::{
        generate_contract_inputs, generate_contract_outputs, new_variable_outputs,
        TxDependencyExtension,
    },
    contract::SettableContract,
    logs::{map_revert_error, LogDecoder},
    receipt_parser::ReceiptParser,
};

#[derive(Debug)]
/// Contains all data relevant to a single script call
pub struct ScriptCall {
    pub script_binary: Vec<u8>,
    pub encoded_args: UnresolvedBytes,
    pub inputs: Vec<Input>,
    pub outputs: Vec<Output>,
    pub external_contracts: Vec<Bech32ContractId>,
    pub variable_outputs: Vec<Output>,
}

impl Clone for ScriptCall {
    fn clone(&self) -> Self {
        ScriptCall {
            script_binary: self.script_binary.clone(),
            encoded_args: self.encoded_args.clone(),
            inputs: self.inputs.clone(),
            outputs: self.outputs.clone(),
            external_contracts: self.external_contracts.clone(),
            variable_outputs: self.variable_outputs.clone(),
        }
    }
}

impl ScriptCall {
    pub fn with_outputs(mut self, outputs: Vec<Output>) -> Self {
        self.outputs = outputs;
        self
    }

    pub fn with_inputs(mut self, inputs: Vec<Input>) -> Self {
        self.inputs = inputs;
        self
    }

    pub fn with_external_contracts(self, external_contracts: Vec<Bech32ContractId>) -> ScriptCall {
        ScriptCall {
            external_contracts,
            ..self
        }
    }

    pub fn append_external_contracts(&mut self, contract_id: Bech32ContractId) {
        self.external_contracts.push(contract_id)
    }

    pub fn append_variable_outputs(&mut self, num: u64) {
        self.variable_outputs
            .extend(new_variable_outputs(num as usize));
    }
}

#[derive(Debug)]
#[must_use = "script calls do nothing unless you `call` them"]
/// Helper that handles submitting a script call to a client and formatting the response
pub struct ScriptCallHandler<T: Account, D> {
    pub script_call: ScriptCall,
    pub tx_parameters: TxParameters,
    // Initially `None`, gets set to the right tx id after the transaction is submitted
    cached_tx_id: Option<Bytes32>,
    pub account: T,
    pub provider: Provider,
    pub datatype: PhantomData<D>,
    pub log_decoder: LogDecoder,
    pub retry_options: Option<RetryConfig>,
}

impl<T: Account, D> Clone for ScriptCallHandler<T, D> {
    fn clone(&self) -> Self {
        ScriptCallHandler {
            script_call: self.script_call.clone(),
            tx_parameters: self.tx_parameters,
            cached_tx_id: self.cached_tx_id,
            account: self.account.clone(),
            provider: self.provider.clone(),
            datatype: self.datatype,
            log_decoder: self.log_decoder.clone(),
            retry_options: self.retry_options.clone(),
        }
    }
}

impl<T: Account, D> ScriptCallHandler<T, D>
where
    D: Parameterize + Tokenizable + Debug,
{
    pub fn new(
        script_binary: Vec<u8>,
        encoded_args: UnresolvedBytes,
        account: T,
        provider: Provider,
        log_decoder: LogDecoder,
    ) -> Self {
        let script_call = ScriptCall {
            script_binary,
            encoded_args,
            inputs: vec![],
            outputs: vec![],
            external_contracts: vec![],
            variable_outputs: vec![],
        };
        Self {
            script_call,
            tx_parameters: TxParameters::default(),
            cached_tx_id: None,
            account,
            provider,
            datatype: PhantomData,
            log_decoder,
            retry_options: None,
        }
    }

    pub fn retry_config(mut self, retry_options: RetryConfig) -> Self {
        self.retry_options = Some(retry_options);
        self
    }

    /// Sets the transaction parameters for a given transaction.
    /// Note that this is a builder method, i.e. use it as a chain:
    ///
    /// ```ignore
    /// let params = TxParameters { gas_price: 100, gas_limit: 1000000 };
    /// instance.main(...).tx_params(params).call()
    /// ```
    pub fn tx_params(mut self, params: TxParameters) -> Self {
        self.tx_parameters = params;
        self
    }

    pub fn with_outputs(mut self, outputs: Vec<Output>) -> Self {
        self.script_call = self.script_call.with_outputs(outputs);
        self
    }

    pub fn with_inputs(mut self, inputs: Vec<Input>) -> Self {
        self.script_call = self.script_call.with_inputs(inputs);
        self
    }

    pub fn with_contract_ids(mut self, contract_ids: &[Bech32ContractId]) -> Self {
        self.script_call.external_contracts = contract_ids.to_vec();
        self
    }

    pub fn with_contracts(mut self, contracts: &[&dyn SettableContract]) -> Self {
        self.script_call.external_contracts = contracts.iter().map(|c| c.id()).collect();
        for c in contracts {
            self.log_decoder.merge(c.log_decoder());
        }
        self
    }

    /// Compute the script data by calculating the script offset and resolving the encoded arguments
    async fn compute_script_data(&self) -> Result<Vec<u8>> {
        let consensus_parameters = self.provider.consensus_parameters();
        let script_offset = base_offset_script(&consensus_parameters)
            + padded_len_usize(self.script_call.script_binary.len());

        Ok(self.script_call.encoded_args.resolve(script_offset as u64))
    }

    async fn prepare_builder(&self) -> Result<ScriptTransactionBuilder> {
        let contract_ids: HashSet<ContractId> = self
            .script_call
            .external_contracts
            .iter()
            .map(|bech32| bech32.into())
            .collect();
        let num_of_contracts = contract_ids.len();

        let inputs = chain!(
            generate_contract_inputs(contract_ids),
            self.script_call.inputs.clone(),
        )
        .collect();

        // Note the contract_outputs need to come first since the
        // contract_inputs are referencing them via `output_index`. The node
        // will, upon receiving our request, use `output_index` to index the
        // `inputs` array we've sent over.
        let outputs = chain!(
            generate_contract_outputs(num_of_contracts),
            self.script_call.outputs.clone(),
            self.script_call.variable_outputs.clone(),
        )
        .collect();

        let tb = ScriptTransactionBuilder::prepare_transfer(inputs, outputs, self.tx_parameters)
            .with_script(self.script_call.script_binary.clone())
            .with_script_data(self.compute_script_data().await?);

        Ok(tb)
    }

    fn calculate_base_asset_sum(&self) -> u64 {
        self.script_call
            .inputs
            .iter()
            .map(|input| match input {
                Input::ResourceSigned { resource, .. }
                | Input::ResourcePredicate { resource, .. }
                    if resource.asset_id() == BASE_ASSET_ID =>
                {
                    resource.amount()
                }
                _ => 0,
            })
            .sum()
    }

    /// Returns the transaction that executes the script call
    pub async fn build_tx(&self) -> Result<ScriptTransaction> {
        let tb = self.prepare_builder().await?;
        let base_amount = self.calculate_base_asset_sum();

        self.account.add_fee_resources(tb, base_amount).await
    }

    /// Call a script on the node. If `simulate == true`, then the call is done in a
    /// read-only manner, using a `dry-run`. The [`FuelCallResponse`] struct contains the `main`'s value
    /// in its `value` field as an actual typed value `D` (if your method returns `bool`,
    /// it will be a bool, works also for structs thanks to the `abigen!()`).
    /// The other field of [`FuelCallResponse`], `receipts`, contains the receipts of the transaction.
    async fn call_or_simulate(&mut self, simulate: bool) -> Result<FuelCallResponse<D>> {
        let tx = self.build_tx().await?;
        self.cached_tx_id = Some(tx.id(self.provider.chain_id()));

        let receipts = if simulate {
            self.provider.checked_dry_run(tx).await?
        } else {
<<<<<<< HEAD
            let tx_id = self
                .provider
                .send_transaction_and_wait_to_commit(&tx)
                .await?;
=======
            let tx_id = self.provider.send_transaction(tx).await?;
>>>>>>> 0a76e92f
            self.provider.get_receipts(&tx_id).await?
        };

        self.get_response(receipts)
    }

    /// Call a script on the node, in a state-modifying manner.
    pub async fn call(mut self) -> Result<FuelCallResponse<D>> {
        self.call_or_simulate(false)
            .await
            .map_err(|err| map_revert_error(err, &self.log_decoder))
    }

    /// Call a script on the node, in a state-modifying manner.
    // pub async fn call_tw(mut self) -> Result<FuelCallResponse<D>> {
    //     if self.retry_options.is_some() {
    //         retry(
    //             || async { self.clone().call_or_simulate(false).await },
    //             self.retry_options.as_ref().unwrap(),
    //         )
    //         .await
    //     } else {
    //         self.call_or_simulate(false).await
    //     }
    //     .map_err(|err| map_revert_error(err, &self.log_decoder))
    // }

    pub async fn submit(mut self) -> Result<ScriptCallHandler<T, D>> {
        let tx = self.build_tx().await?;
        self.cached_tx_id = Some(self.provider.send_transaction(tx).await?);

<<<<<<< HEAD
        self.provider
            .send_transaction_and_wait_to_commit(&tx)
            .await?;
=======
>>>>>>> 0a76e92f
        Ok(self)
    }

    pub async fn response(self) -> Result<FuelCallResponse<D>> {
        let receipts = self
            .account
            .try_provider()?
            .get_receipts(&self.cached_tx_id.expect("Cached tx_id is missing"))
            .await?;
        self.get_response(receipts)
    }

    /// Call a script on the node, in a simulated manner, meaning the state of the
    /// blockchain is *not* modified but simulated.
    /// It is the same as the [`call`] method because the API is more user-friendly this way.
    ///
    /// [`call`]: Self::call
    pub async fn simulate(&mut self) -> Result<FuelCallResponse<D>> {
        self.call_or_simulate(true)
            .await
            .map_err(|err| map_revert_error(err, &self.log_decoder))
    }

    /// Get a scripts's estimated cost
    pub async fn estimate_transaction_cost(
        &self,
        tolerance: Option<f64>,
    ) -> Result<TransactionCost> {
        let tb = self.prepare_builder().await?;
        let tx = self.account.add_fee_resources(tb, 0).await?;

        let transaction_cost = self
            .provider
            .estimate_transaction_cost(tx, tolerance)
            .await?;

        Ok(transaction_cost)
    }

    /// Create a [`FuelCallResponse`] from call receipts
    pub fn get_response(&self, receipts: Vec<Receipt>) -> Result<FuelCallResponse<D>> {
        let token = ReceiptParser::new(&receipts).parse(None, &D::param_type())?;

        Ok(FuelCallResponse::new(
            D::from_token(token)?,
            receipts,
            self.log_decoder.clone(),
            self.cached_tx_id,
        ))
    }
}

#[async_trait::async_trait]
impl<T, D> TxDependencyExtension for ScriptCallHandler<T, D>
where
    T: Account,
    D: Tokenizable + Parameterize + Debug + Send + Sync,
{
    async fn simulate(&mut self) -> Result<()> {
        self.simulate().await?;

        Ok(())
    }

    fn append_variable_outputs(mut self, num: u64) -> Self {
        self.script_call.append_variable_outputs(num);
        self
    }

    fn append_contract(mut self, contract_id: Bech32ContractId) -> Self {
        self.script_call.append_external_contracts(contract_id);
        self
    }
}<|MERGE_RESOLUTION|>--- conflicted
+++ resolved
@@ -264,14 +264,10 @@
         let receipts = if simulate {
             self.provider.checked_dry_run(tx).await?
         } else {
-<<<<<<< HEAD
             let tx_id = self
                 .provider
-                .send_transaction_and_wait_to_commit(&tx)
+                .send_transaction_and_wait_to_commit(tx)
                 .await?;
-=======
-            let tx_id = self.provider.send_transaction(tx).await?;
->>>>>>> 0a76e92f
             self.provider.get_receipts(&tx_id).await?
         };
 
@@ -303,12 +299,9 @@
         let tx = self.build_tx().await?;
         self.cached_tx_id = Some(self.provider.send_transaction(tx).await?);
 
-<<<<<<< HEAD
         self.provider
             .send_transaction_and_wait_to_commit(&tx)
             .await?;
-=======
->>>>>>> 0a76e92f
         Ok(self)
     }
 
