use std::{collections::HashSet, fmt::Debug, marker::PhantomData};

use fuel_tx::{Bytes32, ContractId, Output, Receipt};
use fuel_types::bytes::padded_len_usize;
use fuels_accounts::{
    provider::{Provider, TransactionCost},
    Account,
};
use fuels_core::{
<<<<<<< HEAD
    codec::{map_revert_error, LogDecoder},
=======
    codec::DecoderConfig,
>>>>>>> c145802a
    constants::BASE_ASSET_ID,
    offsets::base_offset_script,
    traits::{Parameterize, Tokenizable},
    types::{
        bech32::Bech32ContractId,
        errors::Result,
        input::Input,
        transaction::{ScriptTransaction, Transaction, TxParameters},
        transaction_builders::ScriptTransactionBuilder,
        unresolved_bytes::UnresolvedBytes,
    },
};
use itertools::chain;

use crate::{
    call_response::FuelCallResponse,
    call_utils::{
        generate_contract_inputs, generate_contract_outputs, new_variable_outputs,
        TxDependencyExtension,
    },
    contract::SettableContract,
    receipt_parser::ReceiptParser,
    submit_response::SubmitResponse,
};

#[derive(Debug)]
/// Contains all data relevant to a single script call
pub struct ScriptCall {
    pub script_binary: Vec<u8>,
    pub encoded_args: UnresolvedBytes,
    pub inputs: Vec<Input>,
    pub outputs: Vec<Output>,
    pub external_contracts: Vec<Bech32ContractId>,
    pub variable_outputs: Vec<Output>,
}

impl ScriptCall {
    pub fn with_outputs(mut self, outputs: Vec<Output>) -> Self {
        self.outputs = outputs;
        self
    }

    pub fn with_inputs(mut self, inputs: Vec<Input>) -> Self {
        self.inputs = inputs;
        self
    }

    pub fn with_external_contracts(self, external_contracts: Vec<Bech32ContractId>) -> ScriptCall {
        ScriptCall {
            external_contracts,
            ..self
        }
    }

    pub fn append_external_contracts(&mut self, contract_id: Bech32ContractId) {
        self.external_contracts.push(contract_id)
    }

    pub fn append_variable_outputs(&mut self, num: u64) {
        self.variable_outputs
            .extend(new_variable_outputs(num as usize));
    }
}

#[derive(Debug)]
#[must_use = "script calls do nothing unless you `call` them"]
/// Helper that handles submitting a script call to a client and formatting the response
pub struct ScriptCallHandler<T: Account, D> {
    pub script_call: ScriptCall,
    pub tx_parameters: TxParameters,
    // Initially `None`, gets set to the right tx id after the transaction is submitted
    cached_tx_id: Option<Bytes32>,
    decoder_config: DecoderConfig,
    pub account: T,
    pub provider: Provider,
    pub datatype: PhantomData<D>,
    pub log_decoder: LogDecoder,
}

impl<T: Account, D> ScriptCallHandler<T, D>
where
    D: Parameterize + Tokenizable + Debug,
{
    pub fn new(
        script_binary: Vec<u8>,
        encoded_args: UnresolvedBytes,
        account: T,
        provider: Provider,
        log_decoder: LogDecoder,
    ) -> Self {
        let script_call = ScriptCall {
            script_binary,
            encoded_args,
            inputs: vec![],
            outputs: vec![],
            external_contracts: vec![],
            variable_outputs: vec![],
        };
        Self {
            script_call,
            tx_parameters: TxParameters::default(),
            cached_tx_id: None,
            account,
            provider,
            datatype: PhantomData,
            log_decoder,
            decoder_config: DecoderConfig::default(),
        }
    }

    /// Sets the transaction parameters for a given transaction.
    /// Note that this is a builder method, i.e. use it as a chain:
    ///
    /// ```ignore
    /// let params = TxParameters { gas_price: 100, gas_limit: 1000000 };
    /// instance.main(...).tx_params(params).call()
    /// ```
    pub fn tx_params(mut self, params: TxParameters) -> Self {
        self.tx_parameters = params;
        self
    }

    pub fn with_decoder_config(mut self, decoder_config: DecoderConfig) -> Self {
        self.decoder_config = decoder_config;
        self.log_decoder.set_decoder_config(decoder_config);
        self
    }

    pub fn with_outputs(mut self, outputs: Vec<Output>) -> Self {
        self.script_call = self.script_call.with_outputs(outputs);
        self
    }

    pub fn with_inputs(mut self, inputs: Vec<Input>) -> Self {
        self.script_call = self.script_call.with_inputs(inputs);
        self
    }

    pub fn with_contract_ids(mut self, contract_ids: &[Bech32ContractId]) -> Self {
        self.script_call.external_contracts = contract_ids.to_vec();
        self
    }

    pub fn with_contracts(mut self, contracts: &[&dyn SettableContract]) -> Self {
        self.script_call.external_contracts = contracts.iter().map(|c| c.id()).collect();
        for c in contracts {
            self.log_decoder.merge(c.log_decoder());
        }
        self
    }

    /// Compute the script data by calculating the script offset and resolving the encoded arguments
    async fn compute_script_data(&self) -> Result<Vec<u8>> {
        let consensus_parameters = self.provider.consensus_parameters();
        let script_offset = base_offset_script(&consensus_parameters)
            + padded_len_usize(self.script_call.script_binary.len());

        Ok(self.script_call.encoded_args.resolve(script_offset as u64))
    }

    async fn prepare_builder(&self) -> Result<ScriptTransactionBuilder> {
        let contract_ids: HashSet<ContractId> = self
            .script_call
            .external_contracts
            .iter()
            .map(|bech32| bech32.into())
            .collect();
        let num_of_contracts = contract_ids.len();

        let inputs = chain!(
            generate_contract_inputs(contract_ids),
            self.script_call.inputs.clone(),
        )
        .collect();

        // Note the contract_outputs need to come first since the
        // contract_inputs are referencing them via `output_index`. The node
        // will, upon receiving our request, use `output_index` to index the
        // `inputs` array we've sent over.
        let outputs = chain!(
            generate_contract_outputs(num_of_contracts),
            self.script_call.outputs.clone(),
            self.script_call.variable_outputs.clone(),
        )
        .collect();

        let tb = ScriptTransactionBuilder::prepare_transfer(inputs, outputs, self.tx_parameters)
            .with_script(self.script_call.script_binary.clone())
            .with_script_data(self.compute_script_data().await?);

        Ok(tb)
    }

    fn calculate_base_asset_sum(&self) -> u64 {
        self.script_call
            .inputs
            .iter()
            .map(|input| match input {
                Input::ResourceSigned { resource, .. }
                | Input::ResourcePredicate { resource, .. }
                    if resource.asset_id() == BASE_ASSET_ID =>
                {
                    resource.amount()
                }
                _ => 0,
            })
            .sum()
    }

    /// Returns the transaction that executes the script call
    pub async fn build_tx(&self) -> Result<ScriptTransaction> {
        let tb = self.prepare_builder().await?;
        let base_amount = self.calculate_base_asset_sum();

        self.account.add_fee_resources(tb, base_amount).await
    }

    /// Call a script on the node. If `simulate == true`, then the call is done in a
    /// read-only manner, using a `dry-run`. The [`FuelCallResponse`] struct contains the `main`'s value
    /// in its `value` field as an actual typed value `D` (if your method returns `bool`,
    /// it will be a bool, works also for structs thanks to the `abigen!()`).
    /// The other field of [`FuelCallResponse`], `receipts`, contains the receipts of the transaction.
    async fn call_or_simulate(&mut self, simulate: bool) -> Result<FuelCallResponse<D>> {
        let tx = self.build_tx().await?;
        self.cached_tx_id = Some(tx.id(self.provider.chain_id()));

        let receipts = if simulate {
            self.provider.checked_dry_run(tx).await?
        } else {
            let tx_id = self.provider.send_transaction_and_await_commit(tx).await?;
            self.provider
                .tx_status(&tx_id)
                .await?
                .take_receipts_checked(Some(&self.log_decoder))?
        };

        self.get_response(receipts)
    }

    /// Call a script on the node, in a state-modifying manner.
    pub async fn call(mut self) -> Result<FuelCallResponse<D>> {
        self.call_or_simulate(false)
            .await
            .map_err(|err| map_revert_error(err, &self.log_decoder))
    }

    pub async fn submit(mut self) -> Result<SubmitResponse<T, D>> {
        let tx = self.build_tx().await?;
        let tx_id = self.provider.send_transaction(tx).await?;
        self.cached_tx_id = Some(tx_id);

        Ok(SubmitResponse::new(tx_id, self))
    }

    pub async fn response(self) -> Result<FuelCallResponse<D>> {
        let tx_id = self.cached_tx_id.expect("Cached tx_id is missing");

        let receipts = self
            .provider
            .tx_status(&tx_id)
            .await?
            .take_receipts_checked(Some(&self.log_decoder))?;

        self.get_response(receipts)
    }

    /// Call a script on the node, in a simulated manner, meaning the state of the
    /// blockchain is *not* modified but simulated.
    /// It is the same as the [`call`] method because the API is more user-friendly this way.
    ///
    /// [`call`]: Self::call
    pub async fn simulate(&mut self) -> Result<FuelCallResponse<D>> {
        self.call_or_simulate(true)
            .await
            .map_err(|err| map_revert_error(err, &self.log_decoder))
    }

    /// Get a scripts's estimated cost
    pub async fn estimate_transaction_cost(
        &self,
        tolerance: Option<f64>,
    ) -> Result<TransactionCost> {
        let tb = self.prepare_builder().await?;
        let tx = self.account.add_fee_resources(tb, 0).await?;

        let transaction_cost = self
            .provider
            .estimate_transaction_cost(tx, tolerance)
            .await?;

        Ok(transaction_cost)
    }

    /// Create a [`FuelCallResponse`] from call receipts
    pub fn get_response(&self, receipts: Vec<Receipt>) -> Result<FuelCallResponse<D>> {
        let token =
            ReceiptParser::new(&receipts, self.decoder_config).parse(None, &D::param_type())?;

        Ok(FuelCallResponse::new(
            D::from_token(token)?,
            receipts,
            self.log_decoder.clone(),
            self.cached_tx_id,
        ))
    }
}

#[async_trait::async_trait]
impl<T, D> TxDependencyExtension for ScriptCallHandler<T, D>
where
    T: Account,
    D: Tokenizable + Parameterize + Debug + Send + Sync,
{
    async fn simulate(&mut self) -> Result<()> {
        self.simulate().await?;

        Ok(())
    }

    fn append_variable_outputs(mut self, num: u64) -> Self {
        self.script_call.append_variable_outputs(num);
        self
    }

    fn append_contract(mut self, contract_id: Bech32ContractId) -> Self {
        self.script_call.append_external_contracts(contract_id);
        self
    }
}<|MERGE_RESOLUTION|>--- conflicted
+++ resolved
@@ -7,11 +7,7 @@
     Account,
 };
 use fuels_core::{
-<<<<<<< HEAD
-    codec::{map_revert_error, LogDecoder},
-=======
-    codec::DecoderConfig,
->>>>>>> c145802a
+    codec::{map_revert_error, LogDecoder, DecoderConfig},
     constants::BASE_ASSET_ID,
     offsets::base_offset_script,
     traits::{Parameterize, Tokenizable},
