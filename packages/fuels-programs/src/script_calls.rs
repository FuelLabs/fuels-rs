--- conflicted
+++ resolved
@@ -228,12 +228,8 @@
         let receipts = if simulate {
             self.provider.checked_dry_run(tx).await?
         } else {
-<<<<<<< HEAD
-            self.provider.send_transaction(tx).await?
-=======
-            let tx_id = self.provider.send_transaction(&tx).await?;
+            let tx_id = self.provider.send_transaction(tx).await?;
             self.provider.get_receipts(&tx_id).await?
->>>>>>> df21541b
         };
 
         self.get_response(receipts)
@@ -247,16 +243,9 @@
     }
 
     pub async fn submit(mut self) -> Result<ScriptCallHandler<T, D>> {
-        let tb = self.prepare_builder().await?;
-        let base_amount = self.calculate_base_asset_sum();
-        let tx = self
-            .account
-            .add_fee_resources(tb, base_amount, None)
-            .await?;
-        let consensus_parameters = self.provider.consensus_parameters();
-        self.cached_tx_id = Some(tx.id(consensus_parameters.chain_id.into()));
-
-        self.provider.send_transaction(&tx).await?;
+        let tx = self.build_tx().await?;
+        self.cached_tx_id = Some(self.provider.send_transaction(tx).await?);
+
         Ok(self)
     }
 
