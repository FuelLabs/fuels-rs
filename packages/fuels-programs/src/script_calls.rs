use std::{collections::HashSet, fmt::Debug, marker::PhantomData};

use fuel_tx::{Bytes32, ContractId, Output, Receipt};
use fuels_accounts::{provider::TransactionCost, Account};
use fuels_core::{
    codec::{DecoderConfig, LogDecoder},
    error,
    traits::{Parameterize, Tokenizable},
    types::{
        bech32::Bech32ContractId,
        errors::Result,
        input::Input,
        transaction::{ScriptTransaction, Transaction, TxPolicies},
        transaction_builders::{
<<<<<<< HEAD
            BuildableTransaction, ScriptContext, ScriptTransactionBuilder, TransactionBuilder,
=======
            BuildableTransaction, ScriptTransactionBuilder, TransactionBuilder,
            VariableOutputPolicy,
>>>>>>> 4f31c59a
        },
        tx_status::TxStatus,
    },
};
use itertools::chain;

use crate::{
    call_response::FuelCallResponse,
    call_utils::{
<<<<<<< HEAD
        generate_contract_inputs, generate_contract_outputs, new_variable_outputs, sealed,
        Execution, TxDependencyExtension,
=======
        generate_contract_inputs, generate_contract_outputs, sealed, TxDependencyExtension,
>>>>>>> 4f31c59a
    },
    contract::SettableContract,
    receipt_parser::ReceiptParser,
    submit_response::SubmitResponse,
};

#[derive(Debug)]
/// Contains all data relevant to a single script call
pub struct ScriptCall {
    pub script_binary: Vec<u8>,
    pub encoded_args: Result<Vec<u8>>,
    pub inputs: Vec<Input>,
    pub outputs: Vec<Output>,
    pub external_contracts: Vec<Bech32ContractId>,
}

impl ScriptCall {
    pub fn with_outputs(mut self, outputs: Vec<Output>) -> Self {
        self.outputs = outputs;
        self
    }

    pub fn with_inputs(mut self, inputs: Vec<Input>) -> Self {
        self.inputs = inputs;
        self
    }

    pub fn with_external_contracts(self, external_contracts: Vec<Bech32ContractId>) -> ScriptCall {
        ScriptCall {
            external_contracts,
            ..self
        }
    }

    pub fn append_external_contracts(&mut self, contract_id: Bech32ContractId) {
        self.external_contracts.push(contract_id)
    }
}

#[derive(Debug)]
#[must_use = "script calls do nothing unless you `call` them"]
/// Helper that handles submitting a script call to a client and formatting the response
pub struct ScriptCallHandler<T: Account, D> {
    pub script_call: ScriptCall,
    pub tx_policies: TxPolicies,
    // Initially `None`, gets set to the right tx id after the transaction is submitted
    cached_tx_id: Option<Bytes32>,
    decoder_config: DecoderConfig,
    pub account: T,
    pub datatype: PhantomData<D>,
    pub log_decoder: LogDecoder,
    variable_output_policy: VariableOutputPolicy,
}

impl<T: Account, D> ScriptCallHandler<T, D>
where
    D: Parameterize + Tokenizable + Debug,
{
    pub fn new(
        script_binary: Vec<u8>,
        encoded_args: Result<Vec<u8>>,
        account: T,
        log_decoder: LogDecoder,
    ) -> Self {
        let script_call = ScriptCall {
            script_binary,
            encoded_args,
            inputs: vec![],
            outputs: vec![],
            external_contracts: vec![],
        };
        Self {
            script_call,
            tx_policies: TxPolicies::default(),
            cached_tx_id: None,
            account,
            datatype: PhantomData,
            log_decoder,
            decoder_config: DecoderConfig::default(),
            variable_output_policy: VariableOutputPolicy::default(),
        }
    }

    /// Sets the transaction policies for a given transaction.
    /// Note that this is a builder method, i.e. use it as a chain:
    ///
    /// ```ignore
    /// let tx_policies = TxPolicies::default().with_gas_price(100);
    /// instance.main(...).with_tx_policies(tx_policies).call()
    /// ```
    pub fn with_tx_policies(mut self, tx_policies: TxPolicies) -> Self {
        self.tx_policies = tx_policies;
        self
    }

    /// If this method is not called, the default policy is to not add any variable outputs.
    ///
    /// # Parameters
    /// - `variable_outputs`: The [`VariableOutputPolicy`] to apply for the script call.
    ///
    /// # Returns
    /// - `Self`: The updated SDK configuration.
    pub fn with_variable_output_policy(
        mut self,
        variable_output_policy: VariableOutputPolicy,
    ) -> Self {
        self.variable_output_policy = variable_output_policy;
        self
    }

    pub fn with_decoder_config(mut self, decoder_config: DecoderConfig) -> Self {
        self.decoder_config = decoder_config;
        self.log_decoder.set_decoder_config(decoder_config);
        self
    }

    pub fn with_outputs(mut self, outputs: Vec<Output>) -> Self {
        self.script_call = self.script_call.with_outputs(outputs);
        self
    }

    pub fn with_inputs(mut self, inputs: Vec<Input>) -> Self {
        self.script_call = self.script_call.with_inputs(inputs);
        self
    }

    pub fn with_contract_ids(mut self, contract_ids: &[Bech32ContractId]) -> Self {
        self.script_call.external_contracts = contract_ids.to_vec();
        self
    }

    pub fn with_contracts(mut self, contracts: &[&dyn SettableContract]) -> Self {
        self.script_call.external_contracts = contracts.iter().map(|c| c.id()).collect();
        for c in contracts {
            self.log_decoder.merge(c.log_decoder());
        }
        self
    }

    fn compute_script_data(&self) -> Result<Vec<u8>> {
        self.script_call
            .encoded_args
            .as_ref()
            .map(|b| b.to_owned())
            .map_err(|e| error!(Codec, "cannot encode script call arguments: {e}"))
    }

    async fn prepare_inputs_outputs(&self) -> Result<(Vec<Input>, Vec<Output>)> {
        let contract_ids: HashSet<ContractId> = self
            .script_call
            .external_contracts
            .iter()
            .map(|bech32| bech32.into())
            .collect();
        let num_of_contracts = contract_ids.len();

        let inputs = chain!(
            generate_contract_inputs(contract_ids),
            self.script_call.inputs.clone(),
        )
        .collect();

        // Note the contract_outputs need to come first since the
        // contract_inputs are referencing them via `output_index`. The node
        // will, upon receiving our request, use `output_index` to index the
        // `inputs` array we've sent over.
        let outputs = chain!(
            generate_contract_outputs(num_of_contracts),
            self.script_call.outputs.clone(),
        )
        .collect();

        Ok((inputs, outputs))
    }

    pub async fn transaction_builder(&self) -> Result<ScriptTransactionBuilder> {
        let (inputs, outputs) = self.prepare_inputs_outputs().await?;

        Ok(ScriptTransactionBuilder::default()
            .with_variable_output_policy(self.variable_output_policy)
            .with_tx_policies(self.tx_policies)
            .with_script(self.script_call.script_binary.clone())
            .with_script_data(self.compute_script_data()?)
            .with_inputs(inputs)
            .with_outputs(outputs))
    }

    /// Returns the transaction that executes the script call
    pub async fn build_tx(&self) -> Result<ScriptTransaction> {
        let mut tb = self.transaction_builder().await?;

        self.account.add_witnesses(&mut tb)?;
        self.account.adjust_for_fee(&mut tb, 0).await?;

        tb.build(self.account.try_provider()?, ScriptContext::Normal)
            .await
    }

    /// Call a script on the node, in a state-modifying manner.
    pub async fn call(mut self) -> Result<FuelCallResponse<D>> {
        let tx = self.build_tx().await?;
        let provider = self.account.try_provider()?;
        self.cached_tx_id = Some(tx.id(provider.chain_id()));

        let tx_status = provider.send_transaction_and_await_commit(tx).await?;

        let receipts = tx_status.take_receipts_checked(Some(&self.log_decoder))?;
        self.get_response(receipts)
    }

    pub async fn submit(mut self) -> Result<SubmitResponse<T, D>> {
        let tx = self.build_tx().await?;
        let provider = self.account.try_provider()?;

        let tx_id = provider.send_transaction(tx).await?;
        self.cached_tx_id = Some(tx_id);

        Ok(SubmitResponse::new(tx_id, self))
    }

    /// Call a script on the node, in a simulated manner, meaning the state of the
    /// blockchain is *not* modified but simulated.
    /// It is the same as the [`call`] method because the API is more user-friendly this way.
    ///
    /// [`call`]: Self::call
    pub async fn simulate(&mut self, execution: Execution) -> Result<FuelCallResponse<D>> {
        let provider = self.account.try_provider()?;

        let tx_status = if let Execution::UnfundedStateRead = execution {
            let tx = self
                .transaction_builder()
                .await?
                .build(provider, ScriptContext::UnfundedStateReading)
                .await?;

            provider.dry_run_no_validation(tx).await?
        } else {
            let tx = self.build_tx().await?;
            provider.dry_run(tx).await?
        };
        let receipts = tx_status.take_receipts_checked(Some(&self.log_decoder))?;

        self.get_response(receipts)
    }

    /// Get a scripts's estimated cost
    pub async fn estimate_transaction_cost(
        &self,
        tolerance: Option<f64>,
        block_horizon: Option<u32>,
    ) -> Result<TransactionCost> {
        let tx = self.build_tx().await?;

        let transaction_cost = self
            .account
            .try_provider()?
            .estimate_transaction_cost(tx, tolerance, block_horizon)
            .await?;

        Ok(transaction_cost)
    }

    /// Create a [`FuelCallResponse`] from call receipts
    pub fn get_response(&self, receipts: Vec<Receipt>) -> Result<FuelCallResponse<D>> {
        let token =
            ReceiptParser::new(&receipts, self.decoder_config).parse_script(&D::param_type())?;

        Ok(FuelCallResponse::new(
            D::from_token(token)?,
            receipts,
            self.log_decoder.clone(),
            self.cached_tx_id,
        ))
    }

    /// Create a [`FuelCallResponse`] from `TxStatus`
    pub fn get_response_from(&self, tx_status: TxStatus) -> Result<FuelCallResponse<D>> {
        let receipts = tx_status.take_receipts_checked(Some(&self.log_decoder))?;

        self.get_response(receipts)
    }
}

impl<T: Account, D> sealed::Sealed for ScriptCallHandler<T, D> {}

#[async_trait::async_trait]
impl<T, D> TxDependencyExtension for ScriptCallHandler<T, D>
where
    T: Account,
    D: Tokenizable + Parameterize + Debug + Send + Sync,
{
    async fn simulate(&mut self) -> Result<()> {
        self.simulate(Execution::Realistic).await?;

        Ok(())
    }

    fn append_contract(mut self, contract_id: Bech32ContractId) -> Self {
        self.script_call.append_external_contracts(contract_id);
        self
    }
}<|MERGE_RESOLUTION|>--- conflicted
+++ resolved
@@ -12,12 +12,8 @@
         input::Input,
         transaction::{ScriptTransaction, Transaction, TxPolicies},
         transaction_builders::{
-<<<<<<< HEAD
             BuildableTransaction, ScriptContext, ScriptTransactionBuilder, TransactionBuilder,
-=======
-            BuildableTransaction, ScriptTransactionBuilder, TransactionBuilder,
             VariableOutputPolicy,
->>>>>>> 4f31c59a
         },
         tx_status::TxStatus,
     },
@@ -27,12 +23,8 @@
 use crate::{
     call_response::FuelCallResponse,
     call_utils::{
-<<<<<<< HEAD
-        generate_contract_inputs, generate_contract_outputs, new_variable_outputs, sealed,
-        Execution, TxDependencyExtension,
-=======
-        generate_contract_inputs, generate_contract_outputs, sealed, TxDependencyExtension,
->>>>>>> 4f31c59a
+        generate_contract_inputs, generate_contract_outputs, sealed, Execution,
+        TxDependencyExtension,
     },
     contract::SettableContract,
     receipt_parser::ReceiptParser,
@@ -261,11 +253,11 @@
     pub async fn simulate(&mut self, execution: Execution) -> Result<FuelCallResponse<D>> {
         let provider = self.account.try_provider()?;
 
-        let tx_status = if let Execution::UnfundedStateRead = execution {
+        let tx_status = if let Execution::StateReadOnly = execution {
             let tx = self
                 .transaction_builder()
                 .await?
-                .build(provider, ScriptContext::UnfundedStateReading)
+                .build(provider, ScriptContext::StateReadOnly)
                 .await?;
 
             provider.dry_run_no_validation(tx).await?
