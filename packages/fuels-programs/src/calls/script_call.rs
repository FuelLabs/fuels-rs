use std::{collections::HashSet, fmt::Debug, marker::PhantomData};

use fuel_tx::{ContractId, Input, Output, Receipt, Transaction};
use fuel_types::bytes::padded_len_usize;

use fuels_core::{
    abi_encoder::UnresolvedBytes,
    offsets::base_offset,
    parameters::{CallParameters, TxParameters},
};
use fuels_signers::{provider::Provider, Signer, WalletUnlocked};
use fuels_types::{
    bech32::Bech32ContractId,
    errors::Result,
    traits::{Parameterize, Tokenizable},
};
use itertools::chain;

use crate::{
    calls::{
        call::SettableContract,
        call_response::FuelCallResponse,
        call_utils::{generate_contract_inputs, generate_contract_outputs, get_decoded_output},
    },
    execution_script::ExecutableFuelCall,
    logs::{decode_revert_error, LogDecoder},
};

#[derive(Debug)]
/// Contains all data relevant to a single script call
pub struct ScriptCall {
    pub script_binary: Vec<u8>,
    pub encoded_args: UnresolvedBytes,
    pub inputs: Vec<Input>,
    pub outputs: Vec<Output>,
    pub external_contracts: Vec<Bech32ContractId>,
    // This field is not currently used but it will be in the future.
    pub call_parameters: CallParameters,
}

impl ScriptCall {
<<<<<<< HEAD
    pub fn with_inputs(mut self, inputs: &[Input]) -> Self {
        self.inputs = inputs.to_vec();
=======
    pub fn with_inputs(mut self, inputs: Vec<Input>) -> Self {
        self.inputs = inputs;
>>>>>>> e16a17c7
        self
    }
}

#[derive(Debug)]
#[must_use = "script calls do nothing unless you `call` them"]
/// Helper that handles submitting a script call to a client and formatting the response
pub struct ScriptCallHandler<D> {
    pub script_call: ScriptCall,
    pub tx_parameters: TxParameters,
    pub wallet: WalletUnlocked,
    pub provider: Provider,
    pub datatype: PhantomData<D>,
    pub log_decoder: LogDecoder,
}

impl<D> ScriptCallHandler<D>
where
    D: Parameterize + Tokenizable + Debug,
{
    pub fn new(
        script_binary: Vec<u8>,
        encoded_args: UnresolvedBytes,
        wallet: WalletUnlocked,
        provider: Provider,
        log_decoder: LogDecoder,
    ) -> Self {
        let script_call = ScriptCall {
            script_binary,
            encoded_args,
            inputs: vec![],
            outputs: vec![],
            external_contracts: vec![],
            call_parameters: Default::default(),
        };
        Self {
            script_call,
            tx_parameters: TxParameters::default(),
            wallet,
            provider,
            datatype: PhantomData,
            log_decoder,
        }
    }

    /// Sets the transaction parameters for a given transaction.
    /// Note that this is a builder method, i.e. use it as a chain:
    ///
    /// ```ignore
    /// let params = TxParameters { gas_price: 100, gas_limit: 1000000 };
    /// instance.main(...).tx_params(params).call()
    /// ```
    pub fn tx_params(mut self, params: TxParameters) -> Self {
        self.tx_parameters = params;
        self
    }

<<<<<<< HEAD
    pub fn with_inputs(mut self, inputs: &[Input]) -> Self {
=======
    pub fn with_inputs(mut self, inputs: Vec<Input>) -> Self {
>>>>>>> e16a17c7
        self.script_call = self.script_call.with_inputs(inputs);
        self
    }

    pub fn set_contract_ids(mut self, contract_ids: &[Bech32ContractId]) -> Self {
        self.script_call.external_contracts = contract_ids.to_vec();
        self
    }

    pub fn set_contracts(mut self, contracts: &[&dyn SettableContract]) -> Self {
        self.script_call.external_contracts = contracts.iter().map(|c| c.id()).collect();
        for c in contracts {
            self.log_decoder.merge(c.log_decoder());
        }
        self
    }

    /// Compute the script data by calculating the script offset and resolving the encoded arguments
    async fn compute_script_data(&self) -> Result<Vec<u8>> {
        let consensus_parameters = self.provider.consensus_parameters().await?;
        let script_offset = base_offset(&consensus_parameters)
            + padded_len_usize(self.script_call.script_binary.len());

        Ok(self.script_call.encoded_args.resolve(script_offset as u64))
    }

    /// Call a script on the node. If `simulate == true`, then the call is done in a
    /// read-only manner, using a `dry-run`. The [`FuelCallResponse`] struct contains the `main`'s value
    /// in its `value` field as an actual typed value `D` (if your method returns `bool`,
    /// it will be a bool, works also for structs thanks to the `abigen!()`).
    /// The other field of [`FuelCallResponse`], `receipts`, contains the receipts of the transaction.
    async fn call_or_simulate(&self, simulate: bool) -> Result<FuelCallResponse<D>> {
        let contract_ids: HashSet<ContractId> = self
            .script_call
            .external_contracts
            .iter()
            .map(|bech32| bech32.into())
            .collect();
        let num_of_contracts = contract_ids.len();

        let inputs = chain!(
            generate_contract_inputs(contract_ids),
            self.script_call.inputs.clone(),
        )
        .collect();

        // Note the contract_outputs need to come first since the
        // contract_inputs are referencing them via `output_index`. The node
        // will, upon receiving our request, use `output_index` to index the
        // `inputs` array we've sent over.
        let outputs = chain!(
            generate_contract_outputs(num_of_contracts),
            self.script_call.outputs.clone(),
        )
        .collect();

        let mut tx = Transaction::script(
            self.tx_parameters.gas_price,
            self.tx_parameters.gas_limit,
            self.tx_parameters.maturity,
            self.script_call.script_binary.clone(),
            self.compute_script_data().await?,
            inputs,
            outputs,
            vec![],
        );
        self.wallet.add_fee_resources(&mut tx, 0, 0).await?;
        self.wallet.sign_transaction(&mut tx).await?;

        let tx_execution = ExecutableFuelCall { tx };

        let receipts = if simulate {
            tx_execution.simulate(&self.provider).await?
        } else {
            tx_execution.execute(&self.provider).await?
        };

        self.get_response(receipts)
    }

    /// Call a script on the node, in a state-modifying manner.
    pub async fn call(self) -> Result<FuelCallResponse<D>> {
        Self::call_or_simulate(&self, false)
            .await
            .map_err(|err| decode_revert_error(err, &self.log_decoder))
    }

    /// Call a script on the node, in a simulated manner, meaning the state of the
    /// blockchain is *not* modified but simulated.
    /// It is the same as the [`call`] method because the API is more user-friendly this way.
    ///
    /// [`call`]: Self::call
    pub async fn simulate(self) -> Result<FuelCallResponse<D>> {
        Self::call_or_simulate(&self, true)
            .await
            .map_err(|err| decode_revert_error(err, &self.log_decoder))
    }

    /// Create a [`FuelCallResponse`] from call receipts
    pub fn get_response(&self, receipts: Vec<Receipt>) -> Result<FuelCallResponse<D>> {
        let token = get_decoded_output(&receipts, None, &D::param_type())?;
        Ok(FuelCallResponse::new(
            D::from_token(token)?,
            receipts,
            self.log_decoder.clone(),
        ))
    }
}<|MERGE_RESOLUTION|>--- conflicted
+++ resolved
@@ -39,13 +39,8 @@
 }
 
 impl ScriptCall {
-<<<<<<< HEAD
     pub fn with_inputs(mut self, inputs: &[Input]) -> Self {
         self.inputs = inputs.to_vec();
-=======
-    pub fn with_inputs(mut self, inputs: Vec<Input>) -> Self {
-        self.inputs = inputs;
->>>>>>> e16a17c7
         self
     }
 }
@@ -103,11 +98,7 @@
         self
     }
 
-<<<<<<< HEAD
     pub fn with_inputs(mut self, inputs: &[Input]) -> Self {
-=======
-    pub fn with_inputs(mut self, inputs: Vec<Input>) -> Self {
->>>>>>> e16a17c7
         self.script_call = self.script_call.with_inputs(inputs);
         self
     }
