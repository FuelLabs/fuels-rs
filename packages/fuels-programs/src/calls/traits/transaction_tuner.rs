--- conflicted
+++ resolved
@@ -8,12 +8,8 @@
 use crate::{
     DEFAULT_MAX_FEE_ESTIMATION_TOLERANCE,
     calls::{
-<<<<<<< HEAD
+        ContractCall, ScriptCall,
         utils::{assemble_tx, sealed, transaction_builder_from_contract_calls},
-=======
->>>>>>> 336abcd1
-        ContractCall, ScriptCall,
-        utils::{build_with_tb, sealed, transaction_builder_from_contract_calls},
     },
 };
 
