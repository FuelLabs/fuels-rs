use std::{collections::HashSet, iter, vec};

use fuel_abi_types::error_codes::FAILED_TRANSFER_TO_ADDRESS_SIGNAL;
<<<<<<< HEAD
use fuel_asm::{op, RegId};
use fuel_tx::{
    Address, AssetId, Bytes32, ContractId, Output, PanicReason, Receipt, TxPointer, UtxoId,
};
=======
use fuel_asm::{RegId, op};
use fuel_tx::{AssetId, Bytes32, ContractId, Output, PanicReason, Receipt, TxPointer, UtxoId};
>>>>>>> 336abcd1
use fuels_accounts::Account;
use fuels_core::{
    offsets::call_script_data_offset,
    types::{
        bech32::{Bech32Address, Bech32ContractId},
        errors::Result,
        input::Input,
        transaction::{ScriptTransaction, TxPolicies},
        transaction_builders::{
            BuildableTransaction, ScriptBuildStrategy, ScriptTransactionBuilder,
            TransactionBuilder, VariableOutputPolicy,
        },
    },
};
use itertools::{Itertools, chain};

use crate::{
    DEFAULT_MAX_FEE_ESTIMATION_TOLERANCE,
    assembly::contract_call::{CallOpcodeParamsOffset, ContractCallInstructions},
    calls::ContractCall,
};

pub(crate) mod sealed {
    pub trait Sealed {}
}

/// Creates a [`ScriptTransactionBuilder`] from contract calls.
pub(crate) async fn transaction_builder_from_contract_calls(
    calls: &[ContractCall],
    tx_policies: TxPolicies,
    variable_outputs: VariableOutputPolicy,
    account: &impl Account,
) -> Result<ScriptTransactionBuilder> {
    let calls_instructions_len = compute_calls_instructions_len(calls);
    let provider = account.try_provider()?;
    let consensus_parameters = provider.consensus_parameters().await?;
    let data_offset = call_script_data_offset(&consensus_parameters, calls_instructions_len)?;

    let (script_data, call_param_offsets) = build_script_data_from_contract_calls(
        calls,
        data_offset,
        *consensus_parameters.base_asset_id(),
    )?;
    let script = get_instructions(call_param_offsets);

    let required_asset_amounts =
        calculate_required_asset_amounts(calls, *consensus_parameters.base_asset_id());

    // Find the spendable resources required for those calls
    let mut asset_inputs = vec![];
    for &(asset_id, amount) in &required_asset_amounts {
        let resources = account
            .get_asset_inputs_for_amount(asset_id, amount, None)
            .await?;
        asset_inputs.extend(resources);
    }

    let (inputs, outputs) = get_transaction_inputs_outputs(
        calls,
        asset_inputs,
        account.address(),
        *consensus_parameters.base_asset_id(),
    );

    Ok(ScriptTransactionBuilder::default()
        .with_variable_output_policy(variable_outputs)
        .with_tx_policies(tx_policies)
        .with_script(script)
        .with_script_data(script_data.clone())
        .with_inputs(inputs)
        .with_outputs(outputs)
        .with_gas_estimation_tolerance(DEFAULT_MAX_FEE_ESTIMATION_TOLERANCE)
        .with_max_fee_estimation_tolerance(DEFAULT_MAX_FEE_ESTIMATION_TOLERANCE))
}

/// Compute the length of the calling scripts for the two types of contract calls: those that return
/// a heap type, and those that don't.
fn compute_calls_instructions_len(calls: &[ContractCall]) -> usize {
    calls
        .iter()
        .map(|c| {
            // Use placeholder for `call_param_offsets` and `output_param_type`, because the length of
            // the calling script doesn't depend on the underlying type, just on whether or not
            // gas was forwarded.
            let call_opcode_params = CallOpcodeParamsOffset {
                gas_forwarded_offset: c.call_parameters.gas_forwarded().map(|_| 0),
                ..CallOpcodeParamsOffset::default()
            };

            ContractCallInstructions::new(call_opcode_params)
                .into_bytes()
                .count()
        })
        .sum()
}

/// Compute how much of each asset is required based on all `CallParameters` of the `ContractCalls`
pub(crate) fn calculate_required_asset_amounts(
    calls: &[ContractCall],
    base_asset_id: AssetId,
) -> Vec<(AssetId, u128)> {
    let call_param_assets = calls.iter().map(|call| {
        (
            call.call_parameters.asset_id().unwrap_or(base_asset_id),
            call.call_parameters.amount(),
        )
    });

    let grouped_assets = calls
        .iter()
        .flat_map(|call| call.custom_assets.clone())
        .map(|((asset_id, _), amount)| (asset_id, amount))
        .chain(call_param_assets)
        .sorted_by_key(|(asset_id, _)| *asset_id)
        .group_by(|(asset_id, _)| *asset_id);

    grouped_assets
        .into_iter()
        .filter_map(|(asset_id, groups_w_same_asset_id)| {
            let total_amount_in_group = groups_w_same_asset_id
                .map(|(_, amount)| u128::from(amount))
                .sum();

            (total_amount_in_group != 0).then_some((asset_id, total_amount_in_group))
        })
        .collect()
}

/// Given a list of contract calls, create the actual opcodes used to call the contract
pub(crate) fn get_instructions(offsets: Vec<CallOpcodeParamsOffset>) -> Vec<u8> {
    offsets
        .into_iter()
        .flat_map(|offset| ContractCallInstructions::new(offset).into_bytes())
        .chain(op::ret(RegId::ONE).to_bytes())
        .collect()
}

pub(crate) fn build_script_data_from_contract_calls(
    calls: &[ContractCall],
    data_offset: usize,
    base_asset_id: AssetId,
) -> Result<(Vec<u8>, Vec<CallOpcodeParamsOffset>)> {
    calls.iter().try_fold(
        (vec![], vec![]),
        |(mut script_data, mut param_offsets), call| {
            let segment_offset = data_offset + script_data.len();
            let offset = call
                .data(base_asset_id)?
                .encode(segment_offset, &mut script_data);

            param_offsets.push(offset);
            Ok((script_data, param_offsets))
        },
    )
}

/// Returns the assets and contracts that will be consumed ([`Input`]s)
/// and created ([`Output`]s) by the transaction
pub(crate) fn get_transaction_inputs_outputs(
    calls: &[ContractCall],
    asset_inputs: Vec<Input>,
    address: &Bech32Address,
    base_asset_id: AssetId,
) -> (Vec<Input>, Vec<Output>) {
    let asset_ids = extract_unique_asset_ids(&asset_inputs, base_asset_id);
    let contract_ids = extract_unique_contract_ids(calls);
    let num_of_contracts = contract_ids.len();

    // Custom `Inputs` and `Outputs` should be placed before other inputs and outputs.
    let custom_inputs = calls.iter().flat_map(|c| c.inputs.clone()).collect_vec();
    let custom_inputs_len = custom_inputs.len();
    let custom_outputs = calls.iter().flat_map(|c| c.outputs.clone()).collect_vec();

    let inputs = chain!(
        custom_inputs,
        generate_contract_inputs(contract_ids, custom_outputs.len()),
        asset_inputs
    )
    .collect();

    // Note the contract_outputs are placed after the custom outputs and
    // the contract_inputs are referencing them via `output_index`. The
    // node will, upon receiving our request, use `output_index` to index
    // the `inputs` array we've sent over.
    let outputs = chain!(
        custom_outputs,
        generate_contract_outputs(num_of_contracts, custom_inputs_len),
        generate_asset_change_outputs(address, asset_ids),
        generate_custom_outputs(calls),
    )
    .collect();

    (inputs, outputs)
}

fn generate_custom_outputs(calls: &[ContractCall]) -> Vec<Output> {
    calls
        .iter()
        .flat_map(|call| &call.custom_assets)
        .group_by(|custom| (custom.0.0, custom.0.1.clone()))
        .into_iter()
        .filter_map(|(asset_id_address, groups_w_same_asset_id_address)| {
            let total_amount_in_group = groups_w_same_asset_id_address
                .map(|(_, amount)| amount)
                .sum::<u64>();
            match asset_id_address.1 {
                Some(address) => Some(Output::coin(
                    address.into(),
                    total_amount_in_group,
                    asset_id_address.0,
                )),
                None => None,
            }
        })
        .collect::<Vec<_>>()
}

fn extract_unique_asset_ids(asset_inputs: &[Input], base_asset_id: AssetId) -> HashSet<AssetId> {
    asset_inputs
        .iter()
        .filter_map(|input| match input {
            Input::ResourceSigned { resource, .. } | Input::ResourcePredicate { resource, .. } => {
                Some(resource.coin_asset_id().unwrap_or(base_asset_id))
            }
            _ => None,
        })
        .collect()
}

fn generate_asset_change_outputs(
    wallet_address: &Bech32Address,
    asset_ids: HashSet<AssetId>,
) -> Vec<Output> {
    asset_ids
        .into_iter()
        .map(|asset_id| Output::change(wallet_address.into(), 0, asset_id))
        .collect()
}

/// Generate contract outputs taking in consideration already existing inputs
pub(crate) fn generate_contract_outputs(
    num_of_contracts: usize,
    num_current_inputs: usize,
) -> Vec<Output> {
    (0..num_of_contracts)
        .map(|idx| {
            Output::contract(
                (idx + num_current_inputs) as u16,
                Bytes32::zeroed(),
                Bytes32::zeroed(),
            )
        })
        .collect()
}

/// Generate contract inputs taking in consideration already existing outputs
pub(crate) fn generate_contract_inputs(
    contract_ids: HashSet<ContractId>,
    num_current_outputs: usize,
) -> Vec<Input> {
    contract_ids
        .into_iter()
        .enumerate()
        .map(|(idx, contract_id)| {
            Input::contract(
                UtxoId::new(Bytes32::zeroed(), (idx + num_current_outputs) as u16),
                Bytes32::zeroed(),
                Bytes32::zeroed(),
                TxPointer::default(),
                contract_id,
            )
        })
        .collect()
}

fn extract_unique_contract_ids(calls: &[ContractCall]) -> HashSet<ContractId> {
    calls
        .iter()
        .flat_map(|call| {
            call.external_contracts
                .iter()
                .map(|bech32| bech32.into())
                .chain(iter::once((&call.contract_id).into()))
        })
        .collect()
}

pub fn is_missing_output_variables(receipts: &[Receipt]) -> bool {
    receipts.iter().any(
        |r| matches!(r, Receipt::Revert { ra, .. } if *ra == FAILED_TRANSFER_TO_ADDRESS_SIGNAL),
    )
}

pub fn find_ids_of_missing_contracts(receipts: &[Receipt]) -> Vec<Bech32ContractId> {
    receipts
        .iter()
        .filter_map(|receipt| match receipt {
            Receipt::Panic {
                reason,
                contract_id,
                ..
            } if *reason.reason() == PanicReason::ContractNotInInputs => {
                let contract_id = contract_id
                    .expect("panic caused by a contract not in inputs must have a contract id");
                Some(Bech32ContractId::from(contract_id))
            }
            _ => None,
        })
        .collect()
}

fn find_base_asset_change_address(outputs: &[Output], base_asset_id: &AssetId) -> Option<Address> {
    outputs.iter().find_map(|output| match output {
        Output::Change { asset_id, to, .. } if asset_id == base_asset_id => Some(*to),
        _ => None,
    })
}

pub(crate) async fn assemble_tx(
    tb: ScriptTransactionBuilder,
    account: &impl Account,
) -> Result<ScriptTransaction> {
    let provider = account.try_provider()?;
    let consensus_parameters = provider.consensus_parameters().await?;
    let base_asset_id = consensus_parameters.base_asset_id();

    let fee_index = 0u16;
    let change_address = find_base_asset_change_address(&tb.outputs, base_asset_id);
    let required_balances = vec![account.required_balance(0, *base_asset_id, change_address)];

    let mut tb = tb
        .with_build_strategy(ScriptBuildStrategy::AssembleTx {
            required_balances,
            fee_index,
        })
        .enable_burn(true); //TODO: refactor this

    account.add_witnesses(&mut tb)?;

    tb.build(account.try_provider()?).await
}

#[cfg(test)]
mod test {
    use std::slice;

    use fuels_accounts::signers::private_key::PrivateKeySigner;
    use fuels_core::types::{
        coin::{Coin, CoinStatus},
        coin_type::CoinType,
        param_types::ParamType,
    };
    use rand::{Rng, thread_rng};

    use super::*;
    use crate::calls::{CallParameters, traits::ContractDependencyConfigurator};

    fn new_contract_call_with_random_id() -> ContractCall {
        ContractCall {
            contract_id: random_bech32_contract_id(),
            encoded_args: Ok(Default::default()),
            encoded_selector: [0; 8].to_vec(),
            call_parameters: Default::default(),
            external_contracts: Default::default(),
            output_param: ParamType::Unit,
            is_payable: false,
            custom_assets: Default::default(),
            inputs: vec![],
            outputs: vec![],
        }
    }

    fn random_bech32_contract_id() -> Bech32ContractId {
        Bech32ContractId::new("fuel", rand::thread_rng().r#gen::<[u8; 32]>())
    }

    #[test]
    fn contract_input_present() {
        let call = new_contract_call_with_random_id();

        let signer = PrivateKeySigner::random(&mut thread_rng());

        let (inputs, _) = get_transaction_inputs_outputs(
            slice::from_ref(&call),
            Default::default(),
            signer.address(),
            AssetId::zeroed(),
        );

        assert_eq!(
            inputs,
            vec![Input::contract(
                UtxoId::new(Bytes32::zeroed(), 0),
                Bytes32::zeroed(),
                Bytes32::zeroed(),
                TxPointer::default(),
                call.contract_id.into(),
            )]
        );
    }

    #[test]
    fn contract_input_is_not_duplicated() {
        let call = new_contract_call_with_random_id();
        let call_w_same_contract =
            new_contract_call_with_random_id().with_contract_id(call.contract_id.clone());

        let signer = PrivateKeySigner::random(&mut thread_rng());

        let calls = [call, call_w_same_contract];

        let (inputs, _) = get_transaction_inputs_outputs(
            &calls,
            Default::default(),
            signer.address(),
            AssetId::zeroed(),
        );

        assert_eq!(
            inputs,
            vec![Input::contract(
                UtxoId::new(Bytes32::zeroed(), 0),
                Bytes32::zeroed(),
                Bytes32::zeroed(),
                TxPointer::default(),
                calls[0].contract_id.clone().into(),
            )]
        );
    }

    #[test]
    fn contract_output_present() {
        let call = new_contract_call_with_random_id();

        let signer = PrivateKeySigner::random(&mut thread_rng());

        let (_, outputs) = get_transaction_inputs_outputs(
            &[call],
            Default::default(),
            signer.address(),
            AssetId::zeroed(),
        );

        assert_eq!(
            outputs,
            vec![Output::contract(0, Bytes32::zeroed(), Bytes32::zeroed())]
        );
    }

    #[test]
    fn external_contract_input_present() {
        // given
        let external_contract_id = random_bech32_contract_id();
        let call = new_contract_call_with_random_id()
            .with_external_contracts(vec![external_contract_id.clone()]);

        let signer = PrivateKeySigner::random(&mut thread_rng());

        // when
        let (inputs, _) = get_transaction_inputs_outputs(
            slice::from_ref(&call),
            Default::default(),
            signer.address(),
            AssetId::zeroed(),
        );

        // then
        let mut expected_contract_ids: HashSet<ContractId> =
            [call.contract_id.into(), external_contract_id.into()].into();

        for (index, input) in inputs.into_iter().enumerate() {
            match input {
                Input::Contract {
                    utxo_id,
                    balance_root,
                    state_root,
                    tx_pointer,
                    contract_id,
                } => {
                    assert_eq!(utxo_id, UtxoId::new(Bytes32::zeroed(), index as u16));
                    assert_eq!(balance_root, Bytes32::zeroed());
                    assert_eq!(state_root, Bytes32::zeroed());
                    assert_eq!(tx_pointer, TxPointer::default());
                    assert!(expected_contract_ids.contains(&contract_id));
                    expected_contract_ids.remove(&contract_id);
                }
                _ => {
                    panic!("expected only inputs of type `Input::Contract`");
                }
            }
        }
    }

    #[test]
    fn external_contract_output_present() {
        // given
        let external_contract_id = random_bech32_contract_id();
        let call =
            new_contract_call_with_random_id().with_external_contracts(vec![external_contract_id]);

        let signer = PrivateKeySigner::random(&mut thread_rng());

        // when
        let (_, outputs) = get_transaction_inputs_outputs(
            &[call],
            Default::default(),
            signer.address(),
            AssetId::zeroed(),
        );

        // then
        let expected_outputs = (0..=1)
            .map(|i| Output::contract(i, Bytes32::zeroed(), Bytes32::zeroed()))
            .collect::<Vec<_>>();

        assert_eq!(outputs, expected_outputs);
    }

    #[test]
    fn change_per_asset_id_added() {
        // given
        let asset_ids = [AssetId::zeroed(), AssetId::from([1; 32])];

        let coins = asset_ids
            .into_iter()
            .map(|asset_id| {
                let coin = CoinType::Coin(Coin {
                    amount: 100,
                    block_created: 0u32,
                    asset_id,
                    utxo_id: Default::default(),
                    owner: Default::default(),
                    status: CoinStatus::Unspent,
                });
                Input::resource_signed(coin)
            })
            .collect();
        let call = new_contract_call_with_random_id();

        let signer = PrivateKeySigner::random(&mut thread_rng());

        // when
        let (_, outputs) =
            get_transaction_inputs_outputs(&[call], coins, signer.address(), AssetId::zeroed());

        // then
        let change_outputs: HashSet<Output> = outputs[1..].iter().cloned().collect();

        let expected_change_outputs = asset_ids
            .into_iter()
            .map(|asset_id| Output::Change {
                to: signer.address().into(),
                amount: 0,
                asset_id,
            })
            .collect();

        assert_eq!(change_outputs, expected_change_outputs);
    }

    #[test]
    fn will_collate_same_asset_ids() {
        let asset_id_1 = AssetId::from([1; 32]);
        let asset_id_2 = AssetId::from([2; 32]);

        let calls = [
            (asset_id_1, 100),
            (asset_id_2, 200),
            (asset_id_1, 300),
            (asset_id_2, 400),
        ]
        .map(|(asset_id, amount)| {
            CallParameters::default()
                .with_amount(amount)
                .with_asset_id(asset_id)
        })
        .map(|call_parameters| {
            new_contract_call_with_random_id().with_call_parameters(call_parameters)
        });

        let asset_id_amounts = calculate_required_asset_amounts(&calls, AssetId::zeroed());

        let expected_asset_id_amounts = [(asset_id_1, 400), (asset_id_2, 600)].into();

        assert_eq!(
            asset_id_amounts.into_iter().collect::<HashSet<_>>(),
            expected_asset_id_amounts
        )
    }

    mod compute_calls_instructions_len {
        use fuel_asm::Instruction;
        use fuels_core::types::param_types::{EnumVariants, ParamType};

        use super::new_contract_call_with_random_id;
        use crate::calls::utils::compute_calls_instructions_len;

        // movi, movi, lw, movi + call (for gas)
        const BASE_INSTRUCTION_COUNT: usize = 5;
        // 2 instructions (movi and lw) added in get_single_call_instructions when gas_offset is set
        const GAS_OFFSET_INSTRUCTION_COUNT: usize = 2;

        #[test]
        fn test_simple() {
            let call = new_contract_call_with_random_id();
            let instructions_len = compute_calls_instructions_len(&[call]);
            assert_eq!(instructions_len, Instruction::SIZE * BASE_INSTRUCTION_COUNT);
        }

        #[test]
        fn test_with_gas_offset() {
            let mut call = new_contract_call_with_random_id();
            call.call_parameters = call.call_parameters.with_gas_forwarded(0);
            let instructions_len = compute_calls_instructions_len(&[call]);
            assert_eq!(
                instructions_len,
                Instruction::SIZE * (BASE_INSTRUCTION_COUNT + GAS_OFFSET_INSTRUCTION_COUNT)
            );
        }

        #[test]
        fn test_with_enum_with_only_non_heap_variants() {
            let mut call = new_contract_call_with_random_id();
            call.output_param = ParamType::Enum {
                name: "".to_string(),
                enum_variants: EnumVariants::new(vec![
                    ("".to_string(), ParamType::Bool),
                    ("".to_string(), ParamType::U8),
                ])
                .unwrap(),
                generics: Vec::new(),
            };
            let instructions_len = compute_calls_instructions_len(&[call]);
            assert_eq!(
                instructions_len,
                // no extra instructions if there are no heap type variants
                Instruction::SIZE * BASE_INSTRUCTION_COUNT
            );
        }
    }
}<|MERGE_RESOLUTION|>--- conflicted
+++ resolved
@@ -1,15 +1,10 @@
 use std::{collections::HashSet, iter, vec};
 
 use fuel_abi_types::error_codes::FAILED_TRANSFER_TO_ADDRESS_SIGNAL;
-<<<<<<< HEAD
-use fuel_asm::{op, RegId};
+use fuel_asm::{RegId, op};
 use fuel_tx::{
     Address, AssetId, Bytes32, ContractId, Output, PanicReason, Receipt, TxPointer, UtxoId,
 };
-=======
-use fuel_asm::{RegId, op};
-use fuel_tx::{AssetId, Bytes32, ContractId, Output, PanicReason, Receipt, TxPointer, UtxoId};
->>>>>>> 336abcd1
 use fuels_accounts::Account;
 use fuels_core::{
     offsets::call_script_data_offset,
