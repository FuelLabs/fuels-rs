use core::{fmt::Debug, marker::PhantomData};
use std::sync::Arc;

use fuel_tx::{AssetId, Bytes32};
use fuels_accounts::{Account, provider::TransactionCost};
use fuels_core::{
    codec::{ABIEncoder, DecoderConfig, EncoderConfig, LogDecoder},
    traits::{Parameterize, Signer, Tokenizable},
    types::{
        Selector, Token,
        bech32::{Bech32Address, Bech32ContractId},
        errors::{Error, Result, error, transaction::Reason},
        input::Input,
        output::Output,
        transaction::{ScriptTransaction, Transaction, TxPolicies},
        transaction_builders::{
            BuildableTransaction, ScriptBuildStrategy, ScriptTransactionBuilder,
            TransactionBuilder, VariableOutputPolicy,
        },
        tx_status::TxStatus,
    },
};

use crate::{
    calls::{
        CallParameters, ContractCall, Execution, ScriptCall,
        receipt_parser::ReceiptParser,
        traits::{ContractDependencyConfigurator, ResponseParser, TransactionTuner},
<<<<<<< HEAD
        utils::find_ids_of_missing_contracts,
        CallParameters, ContractCall, Execution, ExecutionType, ScriptCall,
=======
        utils::find_id_of_missing_contract,
>>>>>>> 3f84ea37
    },
    responses::{CallResponse, SubmitResponse},
};

// Trait implemented by contract instances so that
// they can be passed to the `with_contracts` method
pub trait ContractDependency {
    fn id(&self) -> Bech32ContractId;
    fn log_decoder(&self) -> LogDecoder;
}

#[derive(Debug, Clone)]
#[must_use = "contract calls do nothing unless you `call` them"]
/// Helper that handles submitting a call to a client and formatting the response
pub struct CallHandler<A, C, T> {
    pub account: A,
    pub call: C,
    pub tx_policies: TxPolicies,
    pub log_decoder: LogDecoder,
    pub datatype: PhantomData<T>,
    decoder_config: DecoderConfig,
    // Initially `None`, gets set to the right tx id after the transaction is submitted
    cached_tx_id: Option<Bytes32>,
    variable_output_policy: VariableOutputPolicy,
    unresolved_signers: Vec<Arc<dyn Signer + Send + Sync>>,
}

impl<A, C, T> CallHandler<A, C, T> {
    /// Sets the transaction policies for a given transaction.
    /// Note that this is a builder method, i.e. use it as a chain:
    /// ```ignore
    /// let tx_policies = TxPolicies::default().with_gas_price(100);
    /// my_contract_instance.my_method(...).with_tx_policies(tx_policies).call()
    /// ```
    pub fn with_tx_policies(mut self, tx_policies: TxPolicies) -> Self {
        self.tx_policies = tx_policies;
        self
    }

    pub fn with_decoder_config(mut self, decoder_config: DecoderConfig) -> Self {
        self.decoder_config = decoder_config;
        self.log_decoder.set_decoder_config(decoder_config);
        self
    }

    /// If this method is not called, the default policy is to not add any variable outputs.
    ///
    /// # Parameters
    /// - `variable_outputs`: The [`VariableOutputPolicy`] to apply for the contract call.
    ///
    /// # Returns
    /// - `Self`: The updated SDK configuration.
    pub fn with_variable_output_policy(mut self, variable_outputs: VariableOutputPolicy) -> Self {
        self.variable_output_policy = variable_outputs;
        self
    }

    pub fn add_signer(mut self, signer: impl Signer + Send + Sync + 'static) -> Self {
        self.unresolved_signers.push(Arc::new(signer));
        self
    }
}

impl<A, C, T> CallHandler<A, C, T>
where
    A: Account,
    C: TransactionTuner,
    T: Tokenizable + Parameterize + Debug,
{
    pub async fn transaction_builder(&self) -> Result<ScriptTransactionBuilder> {
        let mut tb = self
            .call
            .transaction_builder(self.tx_policies, self.variable_output_policy, &self.account)
            .await?;

        tb.add_signers(&self.unresolved_signers)?;

        Ok(tb)
    }

    /// Returns the script that executes the contract call
    pub async fn build_tx(&self) -> Result<ScriptTransaction> {
        let tb = self.transaction_builder().await?;

        self.call.build_tx(tb, &self.account).await
    }

    /// Get a call's estimated cost
    pub async fn estimate_transaction_cost(
        &self,
        tolerance: Option<f64>,
        block_horizon: Option<u32>,
    ) -> Result<TransactionCost> {
        let tx = self.build_tx().await?;
        let provider = self.account.try_provider()?;

        let transaction_cost = provider
            .estimate_transaction_cost(tx, tolerance, block_horizon)
            .await?;

        Ok(transaction_cost)
    }
}

impl<A, C, T> CallHandler<A, C, T>
where
    A: Account,
    C: ContractDependencyConfigurator + TransactionTuner + ResponseParser,
    T: Tokenizable + Parameterize + Debug,
{
    /// Sets external contracts as dependencies to this contract's call.
    /// Effectively, this will be used to create [`fuel_tx::Input::Contract`]/[`fuel_tx::Output::Contract`]
    /// pairs and set them into the transaction. Note that this is a builder
    /// method, i.e. use it as a chain:
    ///
    /// ```ignore
    /// my_contract_instance.my_method(...).with_contract_ids(&[another_contract_id]).call()
    /// ```
    ///
    /// [`Input::Contract`]: fuel_tx::Input::Contract
    /// [`Output::Contract`]: fuel_tx::Output::Contract
    pub fn with_contract_ids(mut self, contract_ids: &[Bech32ContractId]) -> Self {
        self.call = self.call.with_external_contracts(contract_ids.to_vec());

        self
    }

    /// Sets external contract instances as dependencies to this contract's call.
    /// Effectively, this will be used to: merge `LogDecoder`s and create
    /// [`fuel_tx::Input::Contract`]/[`fuel_tx::Output::Contract`] pairs and set them into the transaction.
    /// Note that this is a builder method, i.e. use it as a chain:
    ///
    /// ```ignore
    /// my_contract_instance.my_method(...).with_contracts(&[another_contract_instance]).call()
    /// ```
    pub fn with_contracts(mut self, contracts: &[&dyn ContractDependency]) -> Self {
        self.call = self
            .call
            .with_external_contracts(contracts.iter().map(|c| c.id()).collect());
        for c in contracts {
            self.log_decoder.merge(c.log_decoder());
        }

        self
    }

    /// Call a contract's method on the node, in a state-modifying manner.
    pub async fn call(mut self) -> Result<CallResponse<T>> {
        let tx = self.build_tx().await?;
        let provider = self.account.try_provider()?;

        let consensus_parameters = provider.consensus_parameters().await?;
        let chain_id = consensus_parameters.chain_id();
        self.cached_tx_id = Some(tx.id(chain_id));

        let tx_status = provider.send_transaction_and_await_commit(tx).await?;

        self.get_response(tx_status)
    }

    pub async fn submit(mut self) -> Result<SubmitResponse<A, C, T>> {
        let tx = self.build_tx().await?;
        let provider = self.account.try_provider()?;

        let tx_id = provider.send_transaction(tx.clone()).await?;
        self.cached_tx_id = Some(tx_id);

        Ok(SubmitResponse::<A, C, T>::new(tx_id, self))
    }

    /// Call a contract's method on the node, in a simulated manner, meaning the state of the
    /// blockchain is *not* modified but simulated.
    pub async fn simulate(
        &mut self,
        Execution {
            execution_type,
            at_height,
        }: Execution,
    ) -> Result<CallResponse<T>> {
        let provider = self.account.try_provider()?;

        let tx_status = if let ExecutionType::StateReadOnly = execution_type {
            let tx = self
                .transaction_builder()
                .await?
                .with_build_strategy(ScriptBuildStrategy::StateReadOnly)
                .build(provider)
                .await?;

            provider.dry_run_opt(tx, false, Some(0), at_height).await?
        } else {
            let tx = self.build_tx().await?;
            provider.dry_run_opt(tx, true, None, at_height).await?
        };

        self.get_response(tx_status)
    }

    /// Create a [`CallResponse`] from `TxStatus`
    pub fn get_response(&self, tx_status: TxStatus) -> Result<CallResponse<T>> {
        let success = tx_status.take_success_checked(Some(&self.log_decoder))?;

        let token =
            self.call
                .parse_call(&success.receipts, self.decoder_config, &T::param_type())?;

        Ok(CallResponse {
            value: T::from_token(token)?,
            log_decoder: self.log_decoder.clone(),
            tx_id: self.cached_tx_id,
            tx_status: success,
        })
    }

    pub async fn determine_missing_contracts(mut self) -> Result<Self> {
        match self.simulate(Execution::realistic()).await {
            Ok(_) => Ok(self),

            Err(Error::Transaction(Reason::Failure { ref receipts, .. })) => {
                for contract_id in find_ids_of_missing_contracts(receipts) {
                    self.call.append_external_contract(contract_id);
                }

                Ok(self)
            }

            Err(other_error) => Err(other_error),
        }
    }
}

impl<A, T> CallHandler<A, ContractCall, T>
where
    A: Account,
    T: Tokenizable + Parameterize + Debug,
{
    pub fn new_contract_call(
        contract_id: Bech32ContractId,
        account: A,
        encoded_selector: Selector,
        args: &[Token],
        log_decoder: LogDecoder,
        is_payable: bool,
        encoder_config: EncoderConfig,
    ) -> Self {
        let call = ContractCall {
            contract_id,
            encoded_selector,
            encoded_args: ABIEncoder::new(encoder_config).encode(args),
            call_parameters: CallParameters::default(),
            external_contracts: vec![],
            output_param: T::param_type(),
            is_payable,
            custom_assets: Default::default(),
            inputs: vec![],
            outputs: vec![],
        };
        CallHandler {
            account,
            call,
            tx_policies: TxPolicies::default(),
            log_decoder,
            datatype: PhantomData,
            decoder_config: DecoderConfig::default(),
            cached_tx_id: None,
            variable_output_policy: VariableOutputPolicy::default(),
            unresolved_signers: vec![],
        }
    }

    /// Adds a custom `asset_id` with its `amount` and an optional `address` to be used for
    /// generating outputs to this contract's call.
    ///
    /// # Parameters
    /// - `asset_id`: The unique identifier of the asset being added.
    /// - `amount`: The amount of the asset being added.
    /// - `address`: The optional account address that the output amount will be sent to.
    ///              If not provided, the asset will be sent to the users account address.
    ///
    /// Note that this is a builder method, i.e. use it as a chain:
    ///
    /// ```ignore
    /// let asset_id = AssetId::from([3u8; 32]);
    /// let amount = 5000;
    /// my_contract_instance.my_method(...).add_custom_asset(asset_id, amount, None).call()
    /// ```
    pub fn add_custom_asset(
        mut self,
        asset_id: AssetId,
        amount: u64,
        to: Option<Bech32Address>,
    ) -> Self {
        self.call.add_custom_asset(asset_id, amount, to);
        self
    }

    pub fn is_payable(&self) -> bool {
        self.call.is_payable
    }

    /// Sets the call parameters for a given contract call.
    /// Note that this is a builder method, i.e. use it as a chain:
    ///
    /// ```ignore
    /// let params = CallParameters { amount: 1, asset_id: AssetId::zeroed() };
    /// my_contract_instance.my_method(...).call_params(params).call()
    /// ```
    pub fn call_params(mut self, params: CallParameters) -> Result<Self> {
        if !self.is_payable() && params.amount() > 0 {
            return Err(error!(Other, "assets forwarded to non-payable method"));
        }
        self.call.call_parameters = params;

        Ok(self)
    }

    /// Add custom outputs to the `CallHandler`. These outputs
    /// will appear at the **start** of the final output list.
    pub fn with_outputs(mut self, outputs: Vec<Output>) -> Self {
        self.call = self.call.with_outputs(outputs);
        self
    }

    /// Add custom inputs to the `CallHandler`. These inputs
    /// will appear at the **start** of the final input list.
    pub fn with_inputs(mut self, inputs: Vec<Input>) -> Self {
        self.call = self.call.with_inputs(inputs);
        self
    }
}

impl<A, T> CallHandler<A, ScriptCall, T>
where
    A: Account,
    T: Parameterize + Tokenizable + Debug,
{
    pub fn new_script_call(
        script_binary: Vec<u8>,
        encoded_args: Result<Vec<u8>>,
        account: A,
        log_decoder: LogDecoder,
    ) -> Self {
        let call = ScriptCall {
            script_binary,
            encoded_args,
            inputs: vec![],
            outputs: vec![],
            external_contracts: vec![],
        };

        Self {
            account,
            call,
            tx_policies: TxPolicies::default(),
            log_decoder,
            datatype: PhantomData,
            decoder_config: DecoderConfig::default(),
            cached_tx_id: None,
            variable_output_policy: VariableOutputPolicy::default(),
            unresolved_signers: vec![],
        }
    }

    /// Add custom outputs to the `CallHandler`. These outputs
    /// will appear at the **start** of the final output list.
    pub fn with_outputs(mut self, outputs: Vec<Output>) -> Self {
        self.call = self.call.with_outputs(outputs);
        self
    }

    /// Add custom inputs to the `CallHandler`. These inputs
    /// will appear at the **start** of the final input list.
    pub fn with_inputs(mut self, inputs: Vec<Input>) -> Self {
        self.call = self.call.with_inputs(inputs);
        self
    }
}

impl<A> CallHandler<A, Vec<ContractCall>, ()>
where
    A: Account,
{
    pub fn new_multi_call(account: A) -> Self {
        Self {
            account,
            call: vec![],
            tx_policies: TxPolicies::default(),
            log_decoder: LogDecoder::new(Default::default()),
            datatype: PhantomData,
            decoder_config: DecoderConfig::default(),
            cached_tx_id: None,
            variable_output_policy: VariableOutputPolicy::default(),
            unresolved_signers: vec![],
        }
    }

    fn append_external_contract(mut self, contract_id: Bech32ContractId) -> Result<Self> {
        if self.call.is_empty() {
            return Err(error!(
                Other,
                "no calls added. Have you used '.add_calls()'?"
            ));
        }

        self.call
            .iter_mut()
            .take(1)
            .for_each(|call| call.append_external_contract(contract_id.clone()));

        Ok(self)
    }

    /// Adds a contract call to be bundled in the transaction.
    /// Note that if you added custom inputs/outputs that they will follow the
    /// order in which the calls are added.
    pub fn add_call(
        mut self,
        call_handler: CallHandler<impl Account, ContractCall, impl Tokenizable>,
    ) -> Self {
        self.log_decoder.merge(call_handler.log_decoder);
        self.call.push(call_handler.call);
        self.unresolved_signers
            .extend(call_handler.unresolved_signers);

        self
    }

    /// Call contract methods on the node, in a state-modifying manner.
    pub async fn call<T: Tokenizable + Debug>(mut self) -> Result<CallResponse<T>> {
        let tx = self.build_tx().await?;

        let provider = self.account.try_provider()?;
        let consensus_parameters = provider.consensus_parameters().await?;
        let chain_id = consensus_parameters.chain_id();

        self.cached_tx_id = Some(tx.id(chain_id));

        let tx_status = provider.send_transaction_and_await_commit(tx).await?;

        self.get_response(tx_status)
    }

    pub async fn submit(mut self) -> Result<SubmitResponse<A, Vec<ContractCall>, ()>> {
        let tx = self.build_tx().await?;
        let provider = self.account.try_provider()?;

        let tx_id = provider.send_transaction(tx).await?;
        self.cached_tx_id = Some(tx_id);

        Ok(SubmitResponse::<A, Vec<ContractCall>, ()>::new(tx_id, self))
    }

    /// Call contract methods on the node, in a simulated manner, meaning the state of the
    /// blockchain is *not* modified but simulated.
    /// It is the same as the [call] method because the API is more user-friendly this way.
    ///
    /// [call]: Self::call
    pub async fn simulate<T: Tokenizable + Debug>(
        &mut self,
        Execution {
            execution_type,
            at_height,
        }: Execution,
    ) -> Result<CallResponse<T>> {
        let provider = self.account.try_provider()?;

        let tx_status = if let ExecutionType::StateReadOnly = execution_type {
            let tx = self
                .transaction_builder()
                .await?
                .with_build_strategy(ScriptBuildStrategy::StateReadOnly)
                .build(provider)
                .await?;

            provider.dry_run_opt(tx, false, Some(0), at_height).await?
        } else {
            let tx = self.build_tx().await?;
            provider.dry_run_opt(tx, true, None, at_height).await?
        };

        self.get_response(tx_status)
    }

    /// Simulates a call without needing to resolve the generic for the return type
    async fn simulate_without_decode(&self) -> Result<()> {
        let provider = self.account.try_provider()?;
        let tx = self.build_tx().await?;

        provider.dry_run(tx).await?.check(None)?;

        Ok(())
    }

    /// Create a [`CallResponse`] from `TxStatus`
    pub fn get_response<T: Tokenizable + Debug>(
        &self,
        tx_status: TxStatus,
    ) -> Result<CallResponse<T>> {
        let success = tx_status.take_success_checked(Some(&self.log_decoder))?;
        let mut receipt_parser = ReceiptParser::new(&success.receipts, self.decoder_config);

        let final_tokens = self
            .call
            .iter()
            .map(|call| receipt_parser.parse_call(&call.contract_id, &call.output_param))
            .collect::<Result<Vec<_>>>()?;

        let tokens_as_tuple = Token::Tuple(final_tokens);

        Ok(CallResponse {
            value: T::from_token(tokens_as_tuple)?,
            log_decoder: self.log_decoder.clone(),
            tx_id: self.cached_tx_id,
            tx_status: success,
        })
    }

    /// Simulates the call and attempts to resolve missing contract outputs.
    /// Forwards the received error if it cannot be fixed.
    pub async fn determine_missing_contracts(mut self) -> Result<Self> {
        match self.simulate_without_decode().await {
            Ok(_) => Ok(self),

            Err(Error::Transaction(Reason::Failure { ref receipts, .. })) => {
                for contract_id in find_ids_of_missing_contracts(receipts) {
                    self = self.append_external_contract(contract_id)?;
                }

                Ok(self)
            }

            Err(other_error) => Err(other_error),
        }
    }
}<|MERGE_RESOLUTION|>--- conflicted
+++ resolved
@@ -23,15 +23,10 @@
 
 use crate::{
     calls::{
-        CallParameters, ContractCall, Execution, ScriptCall,
+        CallParameters, ContractCall, Execution, ExecutionType, ScriptCall,
         receipt_parser::ReceiptParser,
         traits::{ContractDependencyConfigurator, ResponseParser, TransactionTuner},
-<<<<<<< HEAD
         utils::find_ids_of_missing_contracts,
-        CallParameters, ContractCall, Execution, ExecutionType, ScriptCall,
-=======
-        utils::find_id_of_missing_contract,
->>>>>>> 3f84ea37
     },
     responses::{CallResponse, SubmitResponse},
 };
