[package]
name = "fuels-macros"
version = { workspace = true }
authors = { workspace = true }
edition = { workspace = true }
homepage = { workspace = true }
license = { workspace = true }
repository = { workspace = true }
rust-version = { workspace = true }
description = "Fuel Rust SDK marcros to generate types from ABI."

[lib]
proc-macro = true

[dependencies]
fuel-abi-types = "0.2.0"
lazy_static = "1.4.0"
regex = "1.7.1"
Inflector = "0.11"
proc-macro2 = "1.0"
quote = "1.0"
rand = "0.8"
syn = { version = "1.0.107", features = ["extra-traits"] }
itertools = "0.10.5"
serde_json = "1.0.91"
<<<<<<< HEAD
async-trait = { version = "0.1.50", default-features = false }
=======
fuels-code-gen = { workspace = true }
>>>>>>> 730c35a7

[dev-dependencies]
trybuild = "1.0.73"
<|MERGE_RESOLUTION|>--- conflicted
+++ resolved
@@ -23,11 +23,8 @@
 syn = { version = "1.0.107", features = ["extra-traits"] }
 itertools = "0.10.5"
 serde_json = "1.0.91"
-<<<<<<< HEAD
+fuels-code-gen = { workspace = true }
 async-trait = { version = "0.1.50", default-features = false }
-=======
-fuels-code-gen = { workspace = true }
->>>>>>> 730c35a7
 
 [dev-dependencies]
 trybuild = "1.0.73"
