[package]
name = "fuels-contract"
version = "0.8.1"
authors = ["Fuel Labs <contact@fuel.sh>"]
edition = "2018"
homepage = "https://fuel.network/"
license = "Apache-2.0"
repository = "https://github.com/FuelLabs/fuels-rs"
description = "Fuel Rust SDK contracts."

[dependencies]
anyhow = "1"
bytes = { version = "1.0.1", features = ["serde"] }
<<<<<<< HEAD
fuel-asm = { version = "0.2", features = ["serde-types"] }
fuel-core = { version = "0.4", default-features = false }
fuel-gql-client = { version = "0.4", default-features = false }
fuel-tx = "0.6"
=======
fuel-asm = { version = "0.3", features = ["serde-types"] }
fuel-core = { version = "0.5", default-features = false }
fuel-gql-client = { version = "0.5", default-features = false }
fuel-tx = "0.7"
>>>>>>> 542d4c30
fuel-types = "0.3"
fuel-vm = "0.6"
fuels-core = { version = "0.8.1", path = "../fuels-core" }
fuels-signers = { version = "0.8.1", path = "../fuels-signers", features = ["test-helpers"] }
hex = { version = "0.4.3", default-features = false, features = ["std"] }
proc-macro2 = "1.0"
quote = "1.0"
rand = "0.8"
regex = "1.5.4"
serde = { version = "1.0.124", default-features = false, features = ["derive"] }
serde_json = { version = "1.0.64", default-features = true }
sha2 = "0.9.5"
strum = "0.21"
strum_macros = "0.21"
<<<<<<< HEAD
sway-types = { version = "0.7" }
sway-utils = { version = "0.7" }
=======
sway-types = { version = "0.8" }
sway-utils = { version = "0.8" }
>>>>>>> 542d4c30
thiserror = { version = "1.0.26", default-features = false }
tokio = "1.12"<|MERGE_RESOLUTION|>--- conflicted
+++ resolved
@@ -11,17 +11,9 @@
 [dependencies]
 anyhow = "1"
 bytes = { version = "1.0.1", features = ["serde"] }
-<<<<<<< HEAD
-fuel-asm = { version = "0.2", features = ["serde-types"] }
-fuel-core = { version = "0.4", default-features = false }
-fuel-gql-client = { version = "0.4", default-features = false }
-fuel-tx = "0.6"
-=======
 fuel-asm = { version = "0.3", features = ["serde-types"] }
-fuel-core = { version = "0.5", default-features = false }
 fuel-gql-client = { version = "0.5", default-features = false }
 fuel-tx = "0.7"
->>>>>>> 542d4c30
 fuel-types = "0.3"
 fuel-vm = "0.6"
 fuels-core = { version = "0.8.1", path = "../fuels-core" }
@@ -36,12 +28,7 @@
 sha2 = "0.9.5"
 strum = "0.21"
 strum_macros = "0.21"
-<<<<<<< HEAD
-sway-types = { version = "0.7" }
-sway-utils = { version = "0.7" }
-=======
 sway-types = { version = "0.8" }
 sway-utils = { version = "0.8" }
->>>>>>> 542d4c30
 thiserror = { version = "1.0.26", default-features = false }
 tokio = "1.12"