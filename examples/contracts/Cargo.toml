--- conflicted
+++ resolved
@@ -12,12 +12,6 @@
 # See more keys and their definitions at https://doc.rust-lang.org/cargo/reference/manifest.html
 
 [dependencies]
-<<<<<<< HEAD
-fuels = { version = "0.15.2", path = "../../packages/fuels" }
-#fuels-abigen-macro = { version = "0.15.2", path = "../../packages/fuels-abigen-macro" }
-=======
 fuels = { version = "0.15.3", path = "../../packages/fuels" }
-fuels-abigen-macro = { version = "0.15.3", path = "../../packages/fuels-abigen-macro" }
->>>>>>> 222f1fa5
 rand = "0.8"
 tokio = { version = "1.10", features = ["full"] }