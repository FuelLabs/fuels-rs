#[allow(unused_imports)]
use fuels::prelude::Error;

#[tokio::test]
#[cfg(feature = "fuel-core-lib")]
// ANCHOR: instantiate_client
async fn instantiate_client() {
    use fuels::client::FuelClient;
    use fuels::node::service::{Config, FuelService};

    let server = FuelService::new_node(Config::local_node()).await.unwrap();
    let client = FuelClient::from(server.bound_address);
    assert!(client.health().await.unwrap());
}
// ANCHOR_END: instantiate_client

#[tokio::test]
async fn deploy_contract() {
    use fuels::prelude::*;

    // ANCHOR: deploy_contract
    // This will generate your contract's methods onto `MyContract`.
    // This means an instance of `MyContract` will have access to all
    // your contract's methods that are running on-chain!
    abigen!(
            MyContract,
            // This path is relative to the workspace (repository) root
            "packages/fuels-abigen-macro/tests/test_projects/contract_test/out/debug/contract_test-abi.json"
        );

    // This helper will launch a local node and provide a test wallet linked to it
    let wallet = launch_provider_and_get_single_wallet().await;

    // Optional: Configure deployment parameters or use `TxParameters::default()`
    let gas_price = 0;
    let gas_limit = 1_000_000;
    let byte_price = 0;
    let maturity = 0;

    // This will deploy your contract binary onto the chain so that its ID can
    // be used to initialize the instance
    let contract_id = Contract::deploy(
            // This path is relative to the current crate (examples/contracts)
            "../../packages/fuels-abigen-macro/tests/test_projects/contract_test/out/debug/contract_test.bin",
            &wallet,
            TxParameters::new(
                Some(gas_price),
                Some(gas_limit),
                Some(byte_price),
                Some(maturity)
            )
        )
        .await
        .unwrap();
    println!("Contract deployed @ {:x}", contract_id);
    // ANCHOR_END: deploy_contract

    // ANCHOR: use_deployed_contract
    // This is an instance of your contract which you can use to make calls to your functions
    let contract_instance = MyContract::new(contract_id.to_string(), wallet);

    let response = contract_instance
        .initialize_counter(42) // Build the ABI call
        .call() // Perform the network call
        .await
        .unwrap();

    assert_eq!(42, response.value);

    let response = contract_instance
        .increment_counter(10)
        .call()
        .await
        .unwrap();

<<<<<<< HEAD
    assert_eq!(52, response.value);
=======
    assert_eq!(52, result.value);
    // ANCHOR_END: use_deployed_contract
>>>>>>> 89138f23
}

#[tokio::test]
// ANCHOR: deploy_with_salt
async fn deploy_with_salt() {
    use fuels::prelude::*;
    use rand::prelude::{Rng, SeedableRng, StdRng};

    abigen!(
            MyContract,
            "packages/fuels-abigen-macro/tests/test_projects/contract_test/out/debug/contract_test-abi.json"
        );

    let wallet = launch_provider_and_get_single_wallet().await;

    let contract_id_1 = Contract::deploy(
            "../../packages/fuels-abigen-macro/tests/test_projects/contract_test/out/debug/contract_test.bin",
            &wallet,
            TxParameters::default(),
        )
        .await
        .unwrap();

    println!("Contract deployed @ {:x}", contract_id_1);

    let rng = &mut StdRng::seed_from_u64(2322u64);
    let salt: [u8; 32] = rng.gen();

    let contract_id_2 = Contract::deploy_with_salt(
            "../../packages/fuels-abigen-macro/tests/test_projects/contract_test/out/debug/contract_test.bin",
            &wallet,
            TxParameters::default(),
            Salt::from(salt),
        )
        .await
        .unwrap();

    println!("Contract deployed @ {:x}", contract_id_2);

    assert_ne!(contract_id_1, contract_id_2);
}
// ANCHOR_END: deploy_with_salt

#[tokio::test]
// ANCHOR: deploy_with_multiple_wallets
async fn deploy_with_multiple_wallets() {
    use fuels::prelude::*;

    abigen!(
            MyContract,
            "packages/fuels-abigen-macro/tests/test_projects/contract_test/out/debug/contract_test-abi.json"
        );

    let wallets = launch_provider_and_get_wallets(WalletsConfig::default()).await;

    let contract_id_1 = Contract::deploy(
            "../../packages/fuels-abigen-macro/tests/test_projects/contract_test/out/debug/contract_test.bin",
            &wallets[0],
            TxParameters::default(),
        )
        .await
        .unwrap();

    println!("Contract deployed @ {:x}", contract_id_1);
    let contract_instance_1 = MyContract::new(contract_id_1.to_string(), wallets[0].clone());

    let response = contract_instance_1
        .initialize_counter(42) // Build the ABI call
        .tx_params(TxParameters::new(None, Some(1_000_000), None, None))
        .call() // Perform the network call
        .await
        .unwrap();

    assert_eq!(42, response.value);

    let contract_id_2 = Contract::deploy(
            "../../packages/fuels-abigen-macro/tests/test_projects/contract_test/out/debug/contract_test.bin",
            &wallets[1],
            TxParameters::default(),
        )
        .await
        .unwrap();

    println!("Contract deployed @ {:x}", contract_id_2);
    let contract_instance_2 = MyContract::new(contract_id_2.to_string(), wallets[1].clone());

    let response = contract_instance_2
        .initialize_counter(42) // Build the ABI call
        .tx_params(TxParameters::new(None, Some(1_000_000), None, None))
        .call() // Perform the network call
        .await
        .unwrap();

    assert_eq!(42, response.value);
}
// ANCHOR_END: deploy_with_multiple_wallets

#[tokio::test]
#[allow(unused_variables)]
async fn contract_tx_and_call_params() -> Result<(), Error> {
    use fuels::prelude::*;
    abigen!(
            MyContract,
            "packages/fuels-abigen-macro/tests/test_projects/contract_test/out/debug/contract_test-abi.json"
        );

    let wallet = launch_provider_and_get_single_wallet().await;
    let contract_id = Contract::deploy(
        "../../packages/fuels-abigen-macro/tests/test_projects/contract_test/out/debug/contract_test.bin",
        &wallet,
        TxParameters::default()
    ).await?;
    println!("Contract deployed @ {:x}", contract_id);
    // ANCHOR: instantiate_contract
    let contract_instance = MyContract::new(contract_id.to_string(), wallet.clone());
    // ANCHOR_END: instantiate_contract
    // ANCHOR: tx_parameters
    // In order: gas_price, gas_limit, byte_price, and maturity
    let my_tx_params = TxParameters::new(None, Some(1_000_000), None, None);

    let response = contract_instance
        .initialize_counter(42) // Our contract method.
        .tx_params(my_tx_params) // Chain the tx params setting method.
        .call() // Perform the contract call.
        .await?; // This is an async call, `.await` for it.

    // ANCHOR_END: tx_parameters

    // ANCHOR: tx_parameters_default
    let response = contract_instance
        .initialize_counter(42)
        .tx_params(TxParameters::default())
        .call()
        .await?;

    // ANCHOR_END: tx_parameters_default
    // ANCHOR: tx_parameters
    // In order: gas_price, gas_limit, byte_price, and maturity
    let my_tx_params = TxParameters::new(None, Some(1_000_000), None, None);

    let response = contract_instance
        .initialize_counter(42) // Our contract method.
        .tx_params(my_tx_params) // Chain the tx params setting method.
        .call() // Perform the contract call.
        .await?; // This is an async call, `.await` for it.

    // ANCHOR_END: tx_parameters

    // ANCHOR: call_parameters

    let tx_params = TxParameters::default();

    // Forward 1_000_000 coin amount of base asset_id
    // this is a big number for checking that amount can be a u64
    let call_params = CallParameters::new(Some(1_000_000), None, None);

    let response = contract_instance
        .get_msg_amount() // Our contract method.
        .tx_params(tx_params) // Chain the tx params setting method.
        .call_params(call_params) // Chain the call params setting method.
        .call() // Perform the contract call.
        .await?;
    // ANCHOR_END: call_parameters
    // ANCHOR: call_parameters_default
    let response = contract_instance
        .initialize_counter(42)
        .call_params(CallParameters::default())
        .call()
        .await?;

    // ANCHOR_END: call_parameters_default
    Ok(())
}

#[tokio::test]
#[allow(unused_variables)]
async fn token_ops_tests() -> Result<(), Error> {
    use fuels::prelude::*;
    abigen!(
        MyContract,
        "packages/fuels-abigen-macro/tests/test_projects/token_ops/out/debug/token_ops-abi\
            .json"
    );

    let wallet = launch_provider_and_get_single_wallet().await;
    let contract_id = Contract::deploy(
        "../../packages/fuels-abigen-macro/tests/test_projects/token_ops/out/debug/token_ops\
        .bin",
        &wallet,
        TxParameters::default(),
    )
    .await?;
    println!("Contract deployed @ {:x}", contract_id);
    let contract_instance = MyContract::new(contract_id.to_string(), wallet.clone());
    // ANCHOR: simulate
    // you would mint 100 coins if the transaction wasn't simulated
    let counter = contract_instance.mint_coins(100).simulate().await?;
    // ANCHOR_END: simulate
    let response = contract_instance.mint_coins(1_000_000).call().await?;
    // ANCHOR: variable_outputs
    let address = wallet.address();

    // withdraw some tokens to wallet
    let response = contract_instance
        .transfer_coins_to_output(1_000_000, contract_id, address)
        .append_variable_outputs(1)
        .call()
        .await?;
    // ANCHOR_END: variable_outputs
    Ok(())
}

#[tokio::test]
#[allow(unused_variables)]
async fn get_contract_outputs() -> Result<(), Error> {
    use fuels::prelude::Error::ContractCallError;
    use fuels::prelude::*;
    use fuels::tx::Receipt;
    abigen!(
        TestContract,
        "packages/fuels-abigen-macro/tests/test_projects/contract_test/out/debug/contract_test-abi.json"
    );
    let wallet = launch_provider_and_get_single_wallet().await;
    let contract_id = Contract::deploy(
        "../../packages/fuels-abigen-macro/tests/test_projects/contract_test/out/debug/contract_test\
        .bin",
        &wallet,
        TxParameters::default(),
    )
        .await?;
    let contract_instance = TestContract::new(contract_id.to_string(), wallet);

    // ANCHOR: good_practice
    let response = contract_instance.increment_counter(162).call().await?;
    // ANCHOR_END: good_practice
    // ANCHOR: contract_receipts
    let response = contract_instance.increment_counter(162).call().await;
    match response {
        // The transaction is valid and executes to completion
        Ok(call_response) => {
            let logs: Vec<String> = call_response.logs;
            let receipts: Vec<Receipt> = call_response.receipts;
            // Do things with logs and receipts
        }

        // The transaction is invalid or node is offline
        // OR
        // The transaction is valid but reverts
        Err(ContractCallError(reason, receipts)) => {
            println!("ContractCall failed with reason: {}", reason);
            println!("Transaction receipts are: {:?}", receipts);
        }
        Err(_) => {}
    }
    // ANCHOR_END: contract_receipts
    // ANCHOR: deployed_contracts
    // Replace with your contract ABI.json path
    abigen!(
        MyContract,
        "packages/fuels-abigen-macro/tests/test_projects/contract_test/out/debug/contract_test-abi.json"
    );
    let wallet = launch_provider_and_get_single_wallet().await;
    // Your contract ID as a String.
    let contract_id =
        "0x068fe90ddc43b18a8f76756ecad8bf30eb0ceea33d2e6990c0185d01b0dbb675".to_string();

    let connected_contract_instance = MyContract::new(contract_id, wallet);
    // You can now use the `connected_contract_instance` just as you did above!
    // ANCHOR_END: deployed_contracts
    Ok(())
}

#[tokio::test]
#[allow(unused_variables)]
async fn call_params_gas() -> Result<(), Error> {
    use fuels::prelude::*;
    abigen!(
        MyContract,
        "packages/fuels-abigen-macro/tests/test_projects/contract_test/out/debug/contract_test-abi.json"
    );

    let wallet = launch_provider_and_get_single_wallet().await;

    let contract_id = Contract::deploy(
        "../../packages/fuels-abigen-macro/tests/test_projects/contract_test/out/debug/contract_test.bin",
        &wallet,
        TxParameters::default(),
    )
    .await
    .unwrap();

    let contract_instance = MyContract::new(contract_id.to_string(), wallet.clone());

    // ANCHOR: call_params_gas
    // Set the transaction `gas_limit` to 1000 and `gas_forwarded` to 200 to specify that the
    // contract call transaction may consume up to 1000 gas, while the actual call may only use 200
    // gas
    let tx_params = TxParameters::new(None, Some(1000), None, None);
    let call_params = CallParameters::new(None, None, Some(200));

    let response = contract_instance
        .get_msg_amount() // Our contract method.
        .tx_params(tx_params) // Chain the tx params setting method.
        .call_params(call_params) // Chain the call params setting method.
        .call() // Perform the contract call.
        .await?;
    // ANCHOR_END: call_params_gas
    Ok(())
}<|MERGE_RESOLUTION|>--- conflicted
+++ resolved
@@ -73,12 +73,8 @@
         .await
         .unwrap();
 
-<<<<<<< HEAD
     assert_eq!(52, response.value);
-=======
-    assert_eq!(52, result.value);
     // ANCHOR_END: use_deployed_contract
->>>>>>> 89138f23
 }
 
 #[tokio::test]
