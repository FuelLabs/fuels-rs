--- conflicted
+++ resolved
@@ -53,10 +53,7 @@
                 Some(byte_price),
                 Some(maturity)
             ),
-<<<<<<< HEAD
-            StorageConfiguration::default(),
-=======
->>>>>>> 83089a2a
+            StorageConfiguration::default(),
         )
         .await?;
 
@@ -82,7 +79,6 @@
     }
 
     #[tokio::test]
-<<<<<<< HEAD
     async fn manual_storage_init() -> Result<(), Error> {
         use fuels::prelude::*;
 
@@ -119,12 +115,8 @@
     }
 
     #[tokio::test]
-    // ANCHOR: deploy_with_salt
-    async fn deploy_with_salt() -> Result<(), Error> {
-=======
     // ANCHOR: deploy_with_parameters
     async fn deploy_with_parameters() -> Result<(), Error> {
->>>>>>> 83089a2a
         use fuels::prelude::*;
         use rand::prelude::{Rng, SeedableRng, StdRng};
 
@@ -231,10 +223,7 @@
             "../../packages/fuels-abigen-macro/tests/test_projects/contract_test/out/debug/contract_test.bin",
             &wallet,
             TxParameters::default(),
-<<<<<<< HEAD
-            StorageConfiguration::default(),
-=======
->>>>>>> 83089a2a
+            StorageConfiguration::default(),
         )
             .await?;
         println!("Contract deployed @ {:x}", contract_id);
