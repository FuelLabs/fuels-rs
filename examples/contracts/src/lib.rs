--- conflicted
+++ resolved
@@ -176,11 +176,6 @@
 #[allow(unused_variables)]
 async fn contract_tx_and_call_params() -> Result<(), Error> {
     use fuels::prelude::*;
-<<<<<<< HEAD
-    use fuels_abigen_macro::abigen;
-=======
-
->>>>>>> f9540252
     abigen!(
             MyContract,
             "packages/fuels-abigen-macro/tests/test_projects/contract_test/out/debug/contract_test-abi.json"
@@ -258,15 +253,11 @@
 #[allow(unused_variables)]
 async fn token_ops_tests() -> Result<(), Error> {
     use fuels::prelude::*;
-<<<<<<< HEAD
-    use fuels_abigen_macro::abigen;
     abigen!(
         MyContract,
         "packages/fuels-abigen-macro/tests/test_projects/token_ops/out/debug/token_ops-abi\
             .json"
     );
-=======
->>>>>>> f9540252
 
     let wallet = launch_provider_and_get_single_wallet().await;
     let contract_id = Contract::deploy(
@@ -302,7 +293,6 @@
     use fuels::prelude::Error::ContractCallError;
     use fuels::prelude::*;
     use fuels::tx::Receipt;
-    use fuels_abigen_macro::abigen;
     abigen!(
         TestContract,
         "packages/fuels-abigen-macro/tests/test_projects/contract_test/out/debug/contract_test-abi.json"
@@ -361,7 +351,6 @@
 #[allow(unused_variables)]
 async fn call_params_gas() -> Result<(), Error> {
     use fuels::prelude::*;
-    use fuels_abigen_macro::abigen;
     abigen!(
         MyContract,
         "packages/fuels-abigen-macro/tests/test_projects/contract_test/out/debug/contract_test-abi.json"
