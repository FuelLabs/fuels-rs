--- conflicted
+++ resolved
@@ -131,11 +131,7 @@
             .await?;
         // ANCHOR_END: contract_call_cost_estimation
 
-<<<<<<< HEAD
-        assert_eq!(transaction_cost.gas_used, 7706);
-=======
         assert_eq!(transaction_cost.gas_used, 7146);
->>>>>>> d19674eb
 
         Ok(())
     }
@@ -459,11 +455,7 @@
         // contract call transaction may consume up to 10000 gas, while the actual call may only use 3000
         // gas
         let tx_params = TxParameters::new(None, Some(10000), None);
-<<<<<<< HEAD
-        let call_params = CallParameters::new(None, None, Some(4095));
-=======
         let call_params = CallParameters::new(None, None, Some(3000));
->>>>>>> d19674eb
 
         let response = contract_methods
             .get_msg_amount() // Our contract method.
@@ -562,11 +554,7 @@
             .await?;
         // ANCHOR_END: multi_call_cost_estimation
 
-<<<<<<< HEAD
-        assert_eq!(transaction_cost.gas_used, 15736);
-=======
         assert_eq!(transaction_cost.gas_used, 15176);
->>>>>>> d19674eb
 
         Ok(())
     }
