#[cfg(test)]
mod tests {
    use fuels::{
        core::codec::{DecoderConfig, EncoderConfig},
        prelude::{Config, LoadConfiguration, StorageConfiguration},
        types::{
            errors::{transaction::Reason, Result},
            Bits256,
        },
    };

    #[tokio::test]
    async fn instantiate_client() -> Result<()> {
        // ANCHOR: instantiate_client
        use fuels::prelude::{FuelService, Provider};

        // Run the fuel node.
        let server = FuelService::start(Config::default()).await?;

        // Create a client that will talk to the node created above.
        let client = Provider::from(server.bound_address()).await?;
        assert!(client.healthy().await?);
        // ANCHOR_END: instantiate_client
        Ok(())
    }

    #[tokio::test]
    async fn deploy_contract() -> Result<()> {
        use fuels::prelude::*;

        // ANCHOR: deploy_contract
        // This helper will launch a local node and provide a test wallet linked to it
        let wallet = launch_provider_and_get_wallet().await?;

        // This will load and deploy your contract binary to the chain so that its ID can
        // be used to initialize the instance
        let contract_id = Contract::load_from(
            "../../packages/fuels/tests/contracts/contract_test/out/release/contract_test.bin",
            LoadConfiguration::default(),
        )?
        .deploy(&wallet, TxPolicies::default())
        .await?;

        println!("Contract deployed @ {contract_id}");
        // ANCHOR_END: deploy_contract

        Ok(())
    }

    #[tokio::test]
    async fn setup_program_test_example() -> Result<()> {
        use fuels::prelude::*;

        // ANCHOR: deploy_contract_setup_macro_short
        setup_program_test!(
            Wallets("wallet"),
            Abigen(Contract(
                name = "TestContract",
                project = "packages/fuels/tests/contracts/contract_test"
            )),
            Deploy(
                name = "contract_instance",
                contract = "TestContract",
                wallet = "wallet"
            ),
        );

        let response = contract_instance
            .methods()
            .initialize_counter(42)
            .call()
            .await?;

        assert_eq!(42, response.value);
        // ANCHOR_END: deploy_contract_setup_macro_short

        Ok(())
    }

    #[tokio::test]
    async fn contract_call_cost_estimation() -> Result<()> {
        use fuels::prelude::*;

        abigen!(Contract(
            name = "MyContract",
            abi = "packages/fuels/tests/contracts/contract_test/out/release/contract_test-abi.json"
        ));

        let wallet = launch_provider_and_get_wallet().await?;

        let contract_id = Contract::load_from(
            "../../packages/fuels/tests/contracts/contract_test/out/release/contract_test.bin",
            LoadConfiguration::default(),
        )?
        .deploy(&wallet, TxPolicies::default())
        .await?;

        // ANCHOR: contract_call_cost_estimation
        let contract_instance = MyContract::new(contract_id, wallet);

        let tolerance = Some(0.0);
        let block_horizon = Some(1);
        let transaction_cost = contract_instance
            .methods()
            .initialize_counter(42) // Build the ABI call
            .estimate_transaction_cost(tolerance, block_horizon) // Get estimated transaction cost
            .await?;
        // ANCHOR_END: contract_call_cost_estimation

        assert_eq!(transaction_cost.gas_used, 791);

        Ok(())
    }

    #[tokio::test]
    async fn deploy_with_parameters() -> std::result::Result<(), Box<dyn std::error::Error>> {
        use fuels::{prelude::*, tx::StorageSlot, types::Bytes32};
        use rand::prelude::{Rng, SeedableRng, StdRng};

        let wallet = launch_provider_and_get_wallet().await?;

        let contract_id_1 = Contract::load_from(
            "../../packages/fuels/tests/contracts/contract_test/out/release/contract_test.bin",
            LoadConfiguration::default(),
        )?
        .deploy(&wallet, TxPolicies::default())
        .await?;

        println!("Contract deployed @ {contract_id_1}");

        // ANCHOR: deploy_with_parameters
        // Optional: Add `Salt`
        let rng = &mut StdRng::seed_from_u64(2322u64);
        let salt: [u8; 32] = rng.gen();

        // Optional: Configure storage
        let key = Bytes32::from([1u8; 32]);
        let value = Bytes32::from([2u8; 32]);
        let storage_slot = StorageSlot::new(key, value);
        let storage_configuration =
            StorageConfiguration::default().add_slot_overrides([storage_slot]);
        let configuration = LoadConfiguration::default()
            .with_storage_configuration(storage_configuration)
            .with_salt(salt);

        // Optional: Configure deployment parameters
        let tx_policies = TxPolicies::default()
            .with_tip(1)
            .with_script_gas_limit(1_000_000)
            .with_maturity(0);

        let contract_id_2 = Contract::load_from(
            "../../packages/fuels/tests/contracts/contract_test/out/release/contract_test.bin",
            configuration,
        )?
        .deploy(&wallet, tx_policies)
        .await?;

        println!("Contract deployed @ {contract_id_2}");
        // ANCHOR_END: deploy_with_parameters

        assert_ne!(contract_id_1, contract_id_2);

        // ANCHOR: use_deployed_contract
        // This will generate your contract's methods onto `MyContract`.
        // This means an instance of `MyContract` will have access to all
        // your contract's methods that are running on-chain!
        // ANCHOR: abigen_example
        abigen!(Contract(
            name = "MyContract",
            abi = "packages/fuels/tests/contracts/contract_test/out/release/contract_test-abi.json"
        ));
        // ANCHOR_END: abigen_example

        // This is an instance of your contract which you can use to make calls to your functions
        let contract_instance = MyContract::new(contract_id_2, wallet);

        let response = contract_instance
            .methods()
            .initialize_counter(42) // Build the ABI call
            .call() // Perform the network call
            .await?;

        assert_eq!(42, response.value);

        let response = contract_instance
            .methods()
            .increment_counter(10)
            .call()
            .await?;

        assert_eq!(52, response.value);
        // ANCHOR_END: use_deployed_contract

        // ANCHOR: submit_response_contract
        let response = contract_instance
            .methods()
            .initialize_counter(42)
            .submit()
            .await?;

        let value = response.response().await?.value;

        // ANCHOR_END: submit_response_contract
        assert_eq!(42, value);

        Ok(())
    }

    #[tokio::test]
    async fn deploy_with_multiple_wallets() -> Result<()> {
        use fuels::prelude::*;

        abigen!(Contract(
            name = "MyContract",
            abi = "packages/fuels/tests/contracts/contract_test/out/release/contract_test-abi.json"
        ));

        let wallets =
            launch_custom_provider_and_get_wallets(WalletsConfig::default(), None, None).await?;

        let contract_id_1 = Contract::load_from(
            "../../packages/fuels/tests/contracts/contract_test/out/release/contract_test.bin",
            LoadConfiguration::default(),
        )?
        .deploy(&wallets[0], TxPolicies::default())
        .await?;

        println!("Contract deployed @ {contract_id_1}");
        let contract_instance_1 = MyContract::new(contract_id_1, wallets[0].clone());

        let response = contract_instance_1
            .methods()
            .initialize_counter(42)
            .with_tx_policies(TxPolicies::default().with_script_gas_limit(1_000_000))
            .call()
            .await?;

        assert_eq!(42, response.value);

        let contract_id_2 = Contract::load_from(
            "../../packages/fuels/tests/contracts/contract_test/out/release/contract_test.bin",
            LoadConfiguration::default().with_salt([1; 32]),
        )?
        .deploy(&wallets[1], TxPolicies::default())
        .await?;

        println!("Contract deployed @ {contract_id_2}");
        let contract_instance_2 = MyContract::new(contract_id_2, wallets[1].clone());

        let response = contract_instance_2
            .methods()
            .initialize_counter(42) // Build the ABI call
            .with_tx_policies(TxPolicies::default().with_script_gas_limit(1_000_000))
            .call()
            .await?;

        assert_eq!(42, response.value);
        Ok(())
    }

    #[tokio::test]
    #[allow(unused_variables)]
    async fn contract_tx_and_call_params() -> Result<()> {
        use fuels::prelude::*;
        abigen!(Contract(
            name = "MyContract",
            abi = "packages/fuels/tests/contracts/contract_test/out/release/contract_test-abi.json"
        ));

        let wallet = launch_provider_and_get_wallet().await?;

        let contract_id = Contract::load_from(
            "../../packages/fuels/tests/contracts/contract_test/out/release/contract_test.bin",
            LoadConfiguration::default(),
        )?
        .deploy(&wallet, TxPolicies::default())
        .await?;

        println!("Contract deployed @ {contract_id}");
        // ANCHOR: tx_policies
        let contract_methods = MyContract::new(contract_id.clone(), wallet.clone()).methods();

        let tx_policies = TxPolicies::default()
            .with_tip(1)
            .with_script_gas_limit(1_000_000)
            .with_maturity(0);

        let response = contract_methods
            .initialize_counter(42) // Our contract method
            .with_tx_policies(tx_policies) // Chain the tx policies
            .call() // Perform the contract call
            .await?; // This is an async call, `.await` it.
                     // ANCHOR_END: tx_policies

        // ANCHOR: tx_policies_default
        let response = contract_methods
            .initialize_counter(42)
            .with_tx_policies(TxPolicies::default())
            .call()
            .await?;
        // ANCHOR_END: tx_policies_default

        // ANCHOR: call_parameters
        let contract_methods = MyContract::new(contract_id, wallet.clone()).methods();

        let tx_policies = TxPolicies::default();

        // Forward 1_000_000 coin amount of base asset_id
        // this is a big number for checking that amount can be a u64
        let call_params = CallParameters::default().with_amount(1_000_000);

        let response = contract_methods
            .get_msg_amount() // Our contract method.
            .with_tx_policies(tx_policies) // Chain the tx policies.
            .call_params(call_params)? // Chain the call parameters.
            .call() // Perform the contract call.
            .await?;
        // ANCHOR_END: call_parameters

        // ANCHOR: call_parameters_default
        let response = contract_methods
            .initialize_counter(42)
            .call_params(CallParameters::default())?
            .call()
            .await?;
        // ANCHOR_END: call_parameters_default
        Ok(())
    }

    #[tokio::test]
    #[allow(unused_variables)]
    async fn token_ops_tests() -> Result<()> {
        use fuels::prelude::*;
        abigen!(Contract(
            name = "MyContract",
            abi = "packages/fuels/tests/contracts/token_ops/out/release/token_ops-abi.json"
        ));

        let wallet = launch_provider_and_get_wallet().await?;

        let contract_id = Contract::load_from(
            "../../packages/fuels/tests/contracts/token_ops/out/release/token_ops\
        .bin",
            LoadConfiguration::default(),
        )?
        .deploy(&wallet, TxPolicies::default())
        .await?;

        println!("Contract deployed @ {contract_id}");
        let contract_methods = MyContract::new(contract_id.clone(), wallet.clone()).methods();
        // ANCHOR: simulate
        // you would mint 100 coins if the transaction wasn't simulated
        let counter = contract_methods.mint_coins(100).simulate().await?;
        // ANCHOR_END: simulate
        let response = contract_methods.mint_coins(1_000_000).call().await?;
        // ANCHOR: variable_outputs
        let address = wallet.address();
        let asset_id = contract_id.asset_id(&Bits256::zeroed());

        // withdraw some tokens to wallet
        let response = contract_methods
            .transfer_coins_to_output(1_000_000, asset_id, address)
            .append_variable_outputs(1)
            .call()
            .await?;
        // ANCHOR_END: variable_outputs
        Ok(())
    }

    #[tokio::test]
    #[allow(unused_variables)]
    async fn dependency_estimation() -> Result<()> {
        use fuels::prelude::*;
        abigen!(
            Contract(name="MyContract",
            abi="packages/fuels/tests/contracts/lib_contract_caller/out/release/lib_contract_caller-abi.json"
        ));

        let wallet = launch_provider_and_get_wallet().await?;

        let called_contract_id: ContractId = Contract::load_from(
            "../../packages/fuels/tests/contracts/lib_contract/out/release/lib_contract.bin",
            LoadConfiguration::default(),
        )?
        .deploy(&wallet, TxPolicies::default())
        .await?
        .into();

        let bin_path = "../../packages/fuels/tests/contracts/lib_contract_caller/out/release/lib_contract_caller.bin";
        let caller_contract_id = Contract::load_from(bin_path, LoadConfiguration::default())?
            .deploy(&wallet, TxPolicies::default())
            .await?;

        let contract_methods =
            MyContract::new(caller_contract_id.clone(), wallet.clone()).methods();

        // ANCHOR: dependency_estimation_fail
        let address = wallet.address();
        let amount = 100;

        let response = contract_methods
            .mint_then_increment_from_contract(called_contract_id, amount, address)
            .call()
            .await;

        assert!(matches!(
            response,
            Err(Error::Transaction(Reason::Reverted { .. }))
        ));
        // ANCHOR_END: dependency_estimation_fail

        // ANCHOR: dependency_estimation_manual
        let response = contract_methods
            .mint_then_increment_from_contract(called_contract_id, amount, address)
            .append_variable_outputs(1)
            .with_contract_ids(&[called_contract_id.into()])
            .call()
            .await?;
        // ANCHOR_END: dependency_estimation_manual

        let asset_id = caller_contract_id.asset_id(&Bits256::zeroed());
        let balance = wallet.get_asset_balance(&asset_id).await?;
        assert_eq!(balance, amount);

        // ANCHOR: dependency_estimation
        let response = contract_methods
            .mint_then_increment_from_contract(called_contract_id, amount, address)
            .estimate_tx_dependencies(Some(2))
            .await?
            .call()
            .await?;
        // ANCHOR_END: dependency_estimation

        let balance = wallet.get_asset_balance(&asset_id).await?;
        assert_eq!(balance, 2 * amount);

        Ok(())
    }

    #[tokio::test]
    #[allow(unused_variables)]
    async fn get_contract_outputs() -> Result<()> {
<<<<<<< HEAD
        use fuels::{prelude::*, tx::Receipt};
        {
            abigen!(Contract(
                name = "TestContract",
                abi =
                    "packages/fuels/tests/contracts/contract_test/out/release/contract_test-abi.json"
            ));
            let wallet = launch_provider_and_get_wallet().await?;

            let contract_id = Contract::load_from(
                "../../packages/fuels/tests/contracts/contract_test/out/release/contract_test.bin",
                LoadConfiguration::default(),
            )?
            .deploy(&wallet, TxPolicies::default())
            .await?;

            let contract_methods = TestContract::new(contract_id, wallet).methods();

            let response = contract_methods.increment_counter(162).call().await?;
            let response = contract_methods.increment_counter(162).call().await;
            match response {
                // The transaction is valid and executes to completion
                Ok(call_response) => {
                    let receipts: Vec<Receipt> = call_response.receipts;
                    // Do things with logs and receipts
                }
                // The transaction is malformed
                Err(Error::ValidationError(e)) => {
                    println!("Transaction is malformed (ValidationError): {e}");
                }
                // Failed request to provider
                Err(Error::ProviderError(reason)) => {
                    println!("Provider request failed with reason: {reason}");
                }
                // The transaction is valid but reverts
                Err(Error::RevertTransactionError {
                    reason, receipts, ..
                }) => {
                    println!("ContractCall failed with reason: {reason}");
                    println!("Transaction receipts are: {receipts:?}");
                }
                Err(_) => {}
            }
        }
        {
            // ANCHOR: deployed_contracts
            abigen!(Contract(
                name = "MyContract",
                // Replace with your contract ABI.json path
                abi =
                    "packages/fuels/tests/contracts/contract_test/out/release/contract_test-abi.json"
            ));
            let wallet_original = launch_provider_and_get_wallet().await?;

            let wallet = wallet_original.clone();
            // Your bech32m encoded contract ID.
            let contract_id: Bech32ContractId =
                "fuel1vkm285ypjesypw7vhdlhnty3kjxxx4efckdycqh3ttna4xvmxtfs6murwy"
                    .parse()
                    .expect("Invalid ID");

            let connected_contract_instance = MyContract::new(contract_id, wallet);
            // You can now use the `connected_contract_instance` just as you did above!
            // ANCHOR_END: deployed_contracts

            let wallet = wallet_original;
            // ANCHOR: deployed_contracts_hex
            let contract_id: ContractId =
                "0x65b6a3d081966040bbccbb7f79ac91b48c635729c59a4c02f15ae7da999b32d3"
                    .parse()
                    .expect("Invalid ID");
            let connected_contract_instance = MyContract::new(contract_id, wallet);
            // ANCHOR_END: deployed_contracts_hex
        }
=======
        use fuels::prelude::*;

        // ANCHOR: deployed_contracts
        abigen!(Contract(
            name = "MyContract",
            // Replace with your contract ABI.json path
            abi = "packages/fuels/tests/contracts/contract_test/out/debug/contract_test-abi.json"
        ));
        let wallet_original = launch_provider_and_get_wallet().await?;

        let wallet = wallet_original.clone();
        // Your bech32m encoded contract ID.
        let contract_id: Bech32ContractId =
            "fuel1vkm285ypjesypw7vhdlhnty3kjxxx4efckdycqh3ttna4xvmxtfs6murwy".parse()?;

        let connected_contract_instance = MyContract::new(contract_id, wallet);
        // You can now use the `connected_contract_instance` just as you did above!
        // ANCHOR_END: deployed_contracts

        let wallet = wallet_original;
        // ANCHOR: deployed_contracts_hex
        let contract_id: ContractId =
            "0x65b6a3d081966040bbccbb7f79ac91b48c635729c59a4c02f15ae7da999b32d3".parse()?;

        let connected_contract_instance = MyContract::new(contract_id, wallet);
        // ANCHOR_END: deployed_contracts_hex
>>>>>>> 96585fe8

        Ok(())
    }

    #[tokio::test]
    #[allow(unused_variables)]
    async fn call_params_gas() -> Result<()> {
        use fuels::prelude::*;
        abigen!(Contract(
            name = "MyContract",
            abi = "packages/fuels/tests/contracts/contract_test/out/release/contract_test-abi.json"
        ));

        let wallet = launch_provider_and_get_wallet().await?;

        let contract_id = Contract::load_from(
            "../../packages/fuels/tests/contracts/contract_test/out/release/contract_test.bin",
            LoadConfiguration::default(),
        )?
        .deploy(&wallet, TxPolicies::default())
        .await?;

        let contract_methods = MyContract::new(contract_id, wallet.clone()).methods();

        // ANCHOR: call_params_gas
        // Set the transaction `gas_limit` to 1_000_000 and `gas_forwarded` to 4300 to specify that
        // the contract call transaction may consume up to 1_000_000 gas, while the actual call may
        // only use 4300 gas
        let tx_policies = TxPolicies::default().with_script_gas_limit(1_000_000);
        let call_params = CallParameters::default().with_gas_forwarded(4300);

        let response = contract_methods
            .get_msg_amount() // Our contract method.
            .with_tx_policies(tx_policies) // Chain the tx policies.
            .call_params(call_params)? // Chain the call parameters.
            .call() // Perform the contract call.
            .await?;
        // ANCHOR_END: call_params_gas
        Ok(())
    }

    #[tokio::test]
    #[allow(unused_variables)]
    async fn multi_call_example() -> Result<()> {
        use fuels::prelude::*;

        abigen!(Contract(
            name = "MyContract",
            abi = "packages/fuels/tests/contracts/contract_test/out/release/contract_test-abi.json"
        ));

        let wallet = launch_provider_and_get_wallet().await?;

        let contract_id = Contract::load_from(
            "../../packages/fuels/tests/contracts/contract_test/out/release/contract_test.bin",
            LoadConfiguration::default(),
        )?
        .deploy(&wallet, TxPolicies::default())
        .await?;

        // ANCHOR: multi_call_prepare
        let contract_methods = MyContract::new(contract_id, wallet.clone()).methods();

        let call_handler_1 = contract_methods.initialize_counter(42);
        let call_handler_2 = contract_methods.get_array([42; 2]);
        // ANCHOR_END: multi_call_prepare

        // ANCHOR: multi_call_build
        let mut multi_call_handler = MultiContractCallHandler::new(wallet.clone());

        multi_call_handler
            .add_call(call_handler_1)
            .add_call(call_handler_2);
        // ANCHOR_END: multi_call_build

        // ANCHOR: multi_call_values
        let (counter, array): (u64, [u64; 2]) = multi_call_handler.call().await?.value;
        // ANCHOR_END: multi_call_values

        // ANCHOR: multi_contract_call_response
        let response = multi_call_handler.call::<(u64, [u64; 2])>().await?;
        // ANCHOR_END: multi_contract_call_response

        assert_eq!(counter, 42);
        assert_eq!(array, [42; 2]);

        // ANCHOR: submit_response_multicontract
        let submitted_tx = multi_call_handler.submit().await?;
        let (counter, array): (u64, [u64; 2]) = submitted_tx.response().await?.value;
        // ANCHOR_END: submit_response_multicontract

        assert_eq!(counter, 42);
        assert_eq!(array, [42; 2]);

        Ok(())
    }

    #[tokio::test]
    #[allow(unused_variables)]
    async fn multi_call_cost_estimation() -> Result<()> {
        use fuels::prelude::*;

        abigen!(Contract(
            name = "MyContract",
            abi = "packages/fuels/tests/contracts/contract_test/out/release/contract_test-abi.json"
        ));

        let wallet = launch_provider_and_get_wallet().await?;

        let contract_id = Contract::load_from(
            "../../packages/fuels/tests/contracts/contract_test/out/release/contract_test.bin",
            LoadConfiguration::default(),
        )?
        .deploy(&wallet, TxPolicies::default())
        .await?;

        let contract_methods = MyContract::new(contract_id, wallet.clone()).methods();

        // ANCHOR: multi_call_cost_estimation
        let mut multi_call_handler = MultiContractCallHandler::new(wallet.clone());

        let call_handler_1 = contract_methods.initialize_counter(42);
        let call_handler_2 = contract_methods.get_array([42; 2]);

        multi_call_handler
            .add_call(call_handler_1)
            .add_call(call_handler_2);

        let tolerance = Some(0.0);
        let block_horizon = Some(1);
        let transaction_cost = multi_call_handler
            .estimate_transaction_cost(tolerance, block_horizon) // Get estimated transaction cost
            .await?;
        // ANCHOR_END: multi_call_cost_estimation

        assert_eq!(transaction_cost.gas_used, 1162);

        Ok(())
    }

    #[tokio::test]
    #[allow(unused_variables)]
    async fn connect_wallet() -> Result<()> {
        use fuels::prelude::*;
        abigen!(Contract(
            name = "MyContract",
            abi = "packages/fuels/tests/contracts/contract_test/out/release/contract_test-abi.json"
        ));

        let config = WalletsConfig::new(Some(2), Some(1), Some(DEFAULT_COIN_AMOUNT));
        let mut wallets = launch_custom_provider_and_get_wallets(config, None, None).await?;
        let wallet_1 = wallets.pop().unwrap();
        let wallet_2 = wallets.pop().unwrap();

        let contract_id = Contract::load_from(
            "../../packages/fuels/tests/contracts/contract_test/out/release/contract_test.bin",
            LoadConfiguration::default(),
        )?
        .deploy(&wallet_1, TxPolicies::default())
        .await?;

        // ANCHOR: connect_wallet
        // Create contract instance with wallet_1
        let contract_instance = MyContract::new(contract_id, wallet_1.clone());

        // Perform contract call with wallet_2
        let response = contract_instance
            .with_account(wallet_2) // Connect wallet_2
            .methods() // Get contract methods
            .get_msg_amount() // Our contract method
            .call() // Perform the contract call.
            .await?; // This is an async call, `.await` for it.
                     // ANCHOR_END: connect_wallet

        Ok(())
    }

    #[tokio::test]
    async fn custom_assets_example() -> Result<()> {
        use fuels::prelude::*;

        setup_program_test!(
            Wallets("wallet"),
            Abigen(Contract(
                name = "MyContract",
                project = "packages/fuels/tests/contracts/contract_test"
            )),
            Deploy(
                name = "contract_instance",
                contract = "MyContract",
                wallet = "wallet"
            )
        );

        let other_wallet = WalletUnlocked::new_random(None);

        // ANCHOR: add_custom_assets
        let amount = 1000;
        let _ = contract_instance
            .methods()
            .initialize_counter(42)
            .add_custom_asset(BASE_ASSET_ID, amount, Some(other_wallet.address().clone()))
            .call()
            .await?;
        // ANCHOR_END: add_custom_assets

        Ok(())
    }

    #[tokio::test]
    async fn low_level_call_example() -> Result<()> {
        use fuels::{
            core::codec::{calldata, fn_selector},
            prelude::*,
            types::SizedAsciiString,
        };

        setup_program_test!(
            Wallets("wallet"),
            Abigen(
                Contract(
                    name = "MyCallerContract",
                    project = "packages/fuels/tests/contracts/low_level_caller"
                ),
                Contract(
                    name = "MyTargetContract",
                    project = "packages/fuels/tests/contracts/contract_test"
                ),
            ),
            Deploy(
                name = "caller_contract_instance",
                contract = "MyCallerContract",
                wallet = "wallet"
            ),
            Deploy(
                name = "target_contract_instance",
                contract = "MyTargetContract",
                wallet = "wallet"
            ),
        );

        // ANCHOR: low_level_call
        let function_selector =
            fn_selector!(set_value_multiple_complex(MyStruct, SizedAsciiString::<4>));
        let call_data = calldata!(
            MyStruct {
                a: true,
                b: [1, 2, 3],
            },
            SizedAsciiString::<4>::try_from("fuel")?
        )?;

        caller_contract_instance
            .methods()
            .call_low_level_call(
                target_contract_instance.id(),
                Bytes(function_selector),
                Bytes(call_data),
                false,
            )
            .estimate_tx_dependencies(None)
            .await?
            .call()
            .await?;
        // ANCHOR_END: low_level_call

        let result_uint = target_contract_instance
            .methods()
            .get_value()
            .call()
            .await
            .unwrap()
            .value;

        let result_bool = target_contract_instance
            .methods()
            .get_bool_value()
            .call()
            .await
            .unwrap()
            .value;

        let result_str = target_contract_instance
            .methods()
            .get_str_value()
            .call()
            .await
            .unwrap()
            .value;

        assert_eq!(result_uint, 2);
        assert!(result_bool);
        assert_eq!(result_str, "fuel");

        Ok(())
    }

    #[tokio::test]
    async fn configure_the_return_value_decoder() -> Result<()> {
        use fuels::prelude::*;

        setup_program_test!(
            Wallets("wallet"),
            Abigen(Contract(
                name = "MyContract",
                project = "packages/fuels/tests/contracts/contract_test"
            )),
            Deploy(
                name = "contract_instance",
                contract = "MyContract",
                wallet = "wallet"
            )
        );

        // ANCHOR: contract_decoder_config
        let _ = contract_instance
            .methods()
            .initialize_counter(42)
            .with_decoder_config(DecoderConfig {
                max_depth: 10,
                max_tokens: 2_000,
            })
            .call()
            .await?;
        // ANCHOR_END: contract_decoder_config

        Ok(())
    }

    #[tokio::test]
    async fn storage_slots_override() -> Result<()> {
        {
            // ANCHOR: storage_slots_override
            use fuels::{programs::contract::Contract, tx::StorageSlot};
            let slot_override = StorageSlot::new([1; 32].into(), [2; 32].into());
            let storage_config =
                StorageConfiguration::default().add_slot_overrides([slot_override]);

            let load_config =
                LoadConfiguration::default().with_storage_configuration(storage_config);
            let _: Result<Contract> = Contract::load_from("...", load_config);
            // ANCHOR_END: storage_slots_override
        }

        {
            // ANCHOR: storage_slots_disable_autoload
            use fuels::programs::contract::Contract;
            let storage_config = StorageConfiguration::default().with_autoload(false);

            let load_config =
                LoadConfiguration::default().with_storage_configuration(storage_config);
            let _: Result<Contract> = Contract::load_from("...", load_config);
            // ANCHOR_END: storage_slots_disable_autoload
        }

        Ok(())
    }

    #[tokio::test]
    async fn contract_custom_call() -> Result<()> {
        use fuels::prelude::*;

        setup_program_test!(
            Wallets("wallet"),
            Abigen(Contract(
                name = "TestContract",
                project = "packages/fuels/tests/contracts/contract_test"
            )),
            Deploy(
                name = "contract_instance",
                contract = "TestContract",
                wallet = "wallet"
            ),
        );
        let provider = wallet.try_provider()?;

        let counter = 42;

        // ANCHOR: contract_call_tb
        let call_handler = contract_instance.methods().initialize_counter(counter);

        let mut tb = call_handler.transaction_builder().await?;

        // customize the builder...

        wallet.adjust_for_fee(&mut tb, 0).await?;
        tb.add_signer(wallet.clone())?;

        let tx = tb.build(provider).await?;

        let tx_id = provider.send_transaction(tx).await?;
        let tx_status = provider.tx_status(&tx_id).await?;

        let response = call_handler.get_response_from(tx_status)?;

        assert_eq!(counter, response.value);
        // ANCHOR_END: contract_call_tb

        Ok(())
    }

    #[tokio::test]
    async fn configure_encoder_config() -> Result<()> {
        use fuels::prelude::*;

        setup_program_test!(
            Wallets("wallet"),
            Abigen(Contract(
                name = "MyContract",
                project = "packages/fuels/tests/contracts/contract_test"
            )),
            Deploy(
                name = "contract_instance",
                contract = "MyContract",
                wallet = "wallet"
            )
        );

        // ANCHOR: contract_encoder_config
        let _ = contract_instance
            .with_encoder_config(EncoderConfig {
                max_depth: 10,
                max_tokens: 2_000,
                max_total_enum_width: 10_000,
            })
            .methods()
            .initialize_counter(42)
            .call()
            .await?;
        // ANCHOR_END: contract_encoder_config

        Ok(())
    }
}<|MERGE_RESOLUTION|>--- conflicted
+++ resolved
@@ -441,89 +441,13 @@
     #[tokio::test]
     #[allow(unused_variables)]
     async fn get_contract_outputs() -> Result<()> {
-<<<<<<< HEAD
-        use fuels::{prelude::*, tx::Receipt};
-        {
-            abigen!(Contract(
-                name = "TestContract",
-                abi =
-                    "packages/fuels/tests/contracts/contract_test/out/release/contract_test-abi.json"
-            ));
-            let wallet = launch_provider_and_get_wallet().await?;
-
-            let contract_id = Contract::load_from(
-                "../../packages/fuels/tests/contracts/contract_test/out/release/contract_test.bin",
-                LoadConfiguration::default(),
-            )?
-            .deploy(&wallet, TxPolicies::default())
-            .await?;
-
-            let contract_methods = TestContract::new(contract_id, wallet).methods();
-
-            let response = contract_methods.increment_counter(162).call().await?;
-            let response = contract_methods.increment_counter(162).call().await;
-            match response {
-                // The transaction is valid and executes to completion
-                Ok(call_response) => {
-                    let receipts: Vec<Receipt> = call_response.receipts;
-                    // Do things with logs and receipts
-                }
-                // The transaction is malformed
-                Err(Error::ValidationError(e)) => {
-                    println!("Transaction is malformed (ValidationError): {e}");
-                }
-                // Failed request to provider
-                Err(Error::ProviderError(reason)) => {
-                    println!("Provider request failed with reason: {reason}");
-                }
-                // The transaction is valid but reverts
-                Err(Error::RevertTransactionError {
-                    reason, receipts, ..
-                }) => {
-                    println!("ContractCall failed with reason: {reason}");
-                    println!("Transaction receipts are: {receipts:?}");
-                }
-                Err(_) => {}
-            }
-        }
-        {
-            // ANCHOR: deployed_contracts
-            abigen!(Contract(
-                name = "MyContract",
-                // Replace with your contract ABI.json path
-                abi =
-                    "packages/fuels/tests/contracts/contract_test/out/release/contract_test-abi.json"
-            ));
-            let wallet_original = launch_provider_and_get_wallet().await?;
-
-            let wallet = wallet_original.clone();
-            // Your bech32m encoded contract ID.
-            let contract_id: Bech32ContractId =
-                "fuel1vkm285ypjesypw7vhdlhnty3kjxxx4efckdycqh3ttna4xvmxtfs6murwy"
-                    .parse()
-                    .expect("Invalid ID");
-
-            let connected_contract_instance = MyContract::new(contract_id, wallet);
-            // You can now use the `connected_contract_instance` just as you did above!
-            // ANCHOR_END: deployed_contracts
-
-            let wallet = wallet_original;
-            // ANCHOR: deployed_contracts_hex
-            let contract_id: ContractId =
-                "0x65b6a3d081966040bbccbb7f79ac91b48c635729c59a4c02f15ae7da999b32d3"
-                    .parse()
-                    .expect("Invalid ID");
-            let connected_contract_instance = MyContract::new(contract_id, wallet);
-            // ANCHOR_END: deployed_contracts_hex
-        }
-=======
         use fuels::prelude::*;
 
         // ANCHOR: deployed_contracts
         abigen!(Contract(
             name = "MyContract",
             // Replace with your contract ABI.json path
-            abi = "packages/fuels/tests/contracts/contract_test/out/debug/contract_test-abi.json"
+            abi = "packages/fuels/tests/contracts/contract_test/out/release/contract_test-abi.json"
         ));
         let wallet_original = launch_provider_and_get_wallet().await?;
 
@@ -543,7 +467,6 @@
 
         let connected_contract_instance = MyContract::new(contract_id, wallet);
         // ANCHOR_END: deployed_contracts_hex
->>>>>>> 96585fe8
 
         Ok(())
     }
