--- conflicted
+++ resolved
@@ -113,15 +113,7 @@
             .await?;
         // ANCHOR_END: contract_call_cost_estimation
 
-<<<<<<< HEAD
-        let expected_gas = if cfg!(feature = "legacy_encoding") {
-            551
-        } else {
-            1011
-        };
-=======
-        let expected_gas = 2662;
->>>>>>> 0ddb7e8e
+        let expected_gas = 1011;
 
         assert_eq!(transaction_cost.gas_used, expected_gas);
 
@@ -618,14 +610,7 @@
             .await?;
         // ANCHOR_END: multi_call_cost_estimation
 
-<<<<<<< HEAD
-        #[cfg(feature = "legacy_encoding")]
-        let expected_gas = 772;
-        #[cfg(not(feature = "legacy_encoding"))]
         let expected_gas = 1548;
-=======
-        let expected_gas = 4152;
->>>>>>> 0ddb7e8e
 
         assert_eq!(transaction_cost.gas_used, expected_gas);
 
