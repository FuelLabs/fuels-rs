#[cfg(test)]
mod tests {
    use fuels::types::{
        errors::{error, Error, Result},
        Bits256,
    };

    #[tokio::test]
    async fn instantiate_client() -> Result<()> {
        // ANCHOR: instantiate_client
        use fuels::{
            client::FuelClient,
            fuel_node::{Config, FuelService},
        };

        // Run the fuel node.
        let server = FuelService::new_node(Config::local_node())
            .await
            .map_err(|err| error!(InfrastructureError, "{err}"))?;

        // Create a client that will talk to the node created above.
        let client = FuelClient::from(server.bound_address);
        assert!(client.health().await?);
        // ANCHOR_END: instantiate_client
        Ok(())
    }

    #[tokio::test]
    async fn deploy_contract() -> Result<()> {
        use fuels::prelude::*;

        // ANCHOR: deploy_contract
        // This will generate your contract's methods onto `MyContract`.
        // This means an instance of `MyContract` will have access to all
        // your contract's methods that are running on-chain!
        abigen!(Contract(
            name = "MyContract",
            // This path is relative to the workspace (repository) root
            abi = "packages/fuels/tests/contracts/contract_test/out/debug/contract_test-abi.json"
        ));

        // This helper will launch a local node and provide a test wallet linked to it
        let wallet = launch_provider_and_get_wallet().await;

        // Optional: Configure deployment parameters or use `TxParameters::default()`
        let gas_price = 0;
        let gas_limit = 1_000_000;
        let maturity = 0;

        // This will deploy your contract binary onto the chain so that its ID can
        // be used to initialize the instance
        let contract_id = Contract::deploy(
            // This path is relative to the current crate (examples/contracts)
            "../../packages/fuels/tests/contracts/contract_test/out/debug/contract_test.bin",
            &wallet,
            TxParameters::new(Some(gas_price), Some(gas_limit), Some(maturity)),
            StorageConfiguration::default(),
        )
        .await?;

        println!("Contract deployed @ {contract_id}");
        // ANCHOR_END: deploy_contract

        // ANCHOR: use_deployed_contract
        // This is an instance of your contract which you can use to make calls to your functions
        let contract_instance = MyContract::new(contract_id, wallet);

        let response = contract_instance
            .methods()
            .initialize_counter(42) // Build the ABI call
            .call() // Perform the network call
            .await?;

        assert_eq!(42, response.value);

        let response = contract_instance
            .methods()
            .increment_counter(10)
            .call()
            .await?;

        assert_eq!(52, response.value);
        // ANCHOR_END: use_deployed_contract

        Ok(())
    }

    #[tokio::test]
    async fn setup_contract_test_example() -> Result<()> {
        use fuels::prelude::*;

        // ANCHOR: deploy_contract_setup_macro_short
        setup_contract_test!(
            Wallets("wallet"),
            Abigen(
                name = "TestContract",
                abi = "packages/fuels/tests/contracts/contract_test"
            ),
            Deploy(
                name = "contract_instance",
                contract = "TestContract",
                wallet = "wallet"
            ),
        );

        let response = contract_instance
            .methods()
            .initialize_counter(42)
            .call()
            .await?;

        assert_eq!(42, response.value);
        // ANCHOR_END: deploy_contract_setup_macro_short

        Ok(())
    }

    #[tokio::test]
    async fn contract_call_cost_estimation() -> Result<()> {
        use fuels::prelude::*;

        abigen!(Contract(
            name = "MyContract",
            abi = "packages/fuels/tests/contracts/contract_test/out/debug/contract_test-abi.json"
        ));

        let wallet = launch_provider_and_get_wallet().await;

        let contract_id = Contract::deploy(
            "../../packages/fuels/tests/contracts/contract_test/out/debug/contract_test.bin",
            &wallet,
            TxParameters::default(),
            StorageConfiguration::default(),
        )
        .await?;

        // ANCHOR: contract_call_cost_estimation
        let contract_instance = MyContract::new(contract_id, wallet);

        let tolerance = 0.0;
        let transaction_cost = contract_instance
            .methods()
            .initialize_counter(42) // Build the ABI call
            .estimate_transaction_cost(Some(tolerance)) // Get estimated transaction cost
            .await?;
        // ANCHOR_END: contract_call_cost_estimation

        assert_eq!(transaction_cost.gas_used, 430);

        Ok(())
    }

    #[tokio::test]
    async fn deploy_with_parameters() -> Result<()> {
        // ANCHOR: deploy_with_parameters
        use fuels::prelude::*;
        use rand::prelude::{Rng, SeedableRng, StdRng};

        // ANCHOR: abigen_example
        abigen!(Contract(
            name = "MyContract",
            abi = "packages/fuels/tests/contracts/contract_test/out/debug/contract_test-abi.json"
        ));
        // ANCHOR_END: abigen_example

        let wallet = launch_provider_and_get_wallet().await;

        let contract_id_1 = Contract::deploy(
            "../../packages/fuels/tests/contracts/contract_test/out/debug/contract_test.bin",
            &wallet,
            TxParameters::default(),
            StorageConfiguration::default(),
        )
        .await?;

        println!("Contract deployed @ {contract_id_1}");

        let rng = &mut StdRng::seed_from_u64(2322u64);
        let salt: [u8; 32] = rng.gen();

        let contract_id_2 = Contract::deploy_with_parameters(
            "../../packages/fuels/tests/contracts/contract_test/out/debug/contract_test.bin",
            &wallet,
            TxParameters::default(),
            StorageConfiguration::default(),
            Salt::from(salt),
        )
        .await?;

        println!("Contract deployed @ {contract_id_2}");

        assert_ne!(contract_id_1, contract_id_2);
        // ANCHOR_END: deploy_with_parameters
        Ok(())
    }

    #[tokio::test]
    async fn deploy_with_multiple_wallets() -> Result<()> {
        use fuels::prelude::*;

        abigen!(Contract(
            name = "MyContract",
            abi = "packages/fuels/tests/contracts/contract_test/out/debug/contract_test-abi.json"
        ));

        let wallets =
            launch_custom_provider_and_get_wallets(WalletsConfig::default(), None, None).await;

        let salt = [0; 32].into();
        let contract_id_1 = Contract::deploy_with_parameters(
            "../../packages/fuels/tests/contracts/contract_test/out/debug/contract_test.bin",
            &wallets[0],
            TxParameters::default(),
            StorageConfiguration::default(),
            salt,
        )
        .await?;

        println!("Contract deployed @ {contract_id_1}");
        let contract_instance_1 = MyContract::new(contract_id_1, wallets[0].clone());

        let response = contract_instance_1
            .methods()
            .initialize_counter(42) // Build the ABI call
            .tx_params(TxParameters::new(None, Some(1_000_000), None))
            .call() // Perform the network call
            .await?;

        assert_eq!(42, response.value);

        let salt = [1; 32].into();
        let contract_id_2 = Contract::deploy_with_parameters(
            "../../packages/fuels/tests/contracts/contract_test/out/debug/contract_test.bin",
            &wallets[1],
            TxParameters::default(),
            StorageConfiguration::default(),
            salt,
        )
        .await?;

        println!("Contract deployed @ {contract_id_2}");
        let contract_instance_2 = MyContract::new(contract_id_2, wallets[1].clone());

        let response = contract_instance_2
            .methods()
            .initialize_counter(42) // Build the ABI call
            .tx_params(TxParameters::new(None, Some(1_000_000), None))
            .call() // Perform the network call
            .await?;

        assert_eq!(42, response.value);
        Ok(())
    }

    #[tokio::test]
    #[allow(unused_variables)]
    async fn contract_tx_and_call_params() -> Result<()> {
        use fuels::prelude::*;
        abigen!(Contract(
            name = "MyContract",
            abi = "packages/fuels/tests/contracts/contract_test/out/debug/contract_test-abi.json"
        ));

        let wallet = launch_provider_and_get_wallet().await;
        let contract_id = Contract::deploy(
            "../../packages/fuels/tests/contracts/contract_test/out/debug/contract_test.bin",
            &wallet,
            TxParameters::default(),
            StorageConfiguration::default(),
        )
        .await?;
        println!("Contract deployed @ {contract_id}");
        // ANCHOR: tx_parameters
        let contract_methods = MyContract::new(contract_id.clone(), wallet.clone()).methods();

        // In order: gas_price, gas_limit, and maturity
        let my_tx_params = TxParameters::new(None, Some(1_000_000), None);

        let response = contract_methods
            .initialize_counter(42) // Our contract method.
            .tx_params(my_tx_params) // Chain the tx params setting method.
            .call() // Perform the contract call.
            .await?; // This is an async call, `.await` for it.

        // ANCHOR_END: tx_parameters

        // ANCHOR: tx_parameters_default
        let response = contract_methods
            .initialize_counter(42)
            .tx_params(TxParameters::default())
            .call()
            .await?;

        // ANCHOR_END: tx_parameters_default
        // In order: gas_price, gas_limit, and maturity
        let my_tx_params = TxParameters::new(None, Some(1_000_000), None);

        let response = contract_methods
            .initialize_counter(42) // Our contract method.
            .tx_params(my_tx_params) // Chain the tx params setting method.
            .call() // Perform the contract call.
            .await?; // This is an async call, `.await` for it.

        // ANCHOR: call_parameters
        let contract_methods = MyContract::new(contract_id, wallet.clone()).methods();

        let tx_params = TxParameters::default();

        // Forward 1_000_000 coin amount of base asset_id
        // this is a big number for checking that amount can be a u64
        let call_params = CallParameters::new(Some(1_000_000), None, None);

        let response = contract_methods
            .get_msg_amount() // Our contract method.
            .tx_params(tx_params) // Chain the tx params setting method.
            .call_params(call_params) // Chain the call params setting method.
            .call() // Perform the contract call.
            .await?;
        // ANCHOR_END: call_parameters
        // ANCHOR: call_parameters_default
        let response = contract_methods
            .initialize_counter(42)
            .call_params(CallParameters::default())
            .call()
            .await?;

        // ANCHOR_END: call_parameters_default
        Ok(())
    }

    #[tokio::test]
    #[allow(unused_variables)]
    async fn token_ops_tests() -> Result<()> {
        use fuels::prelude::*;
        abigen!(Contract(
            name = "MyContract",
            abi = "packages/fuels/tests/contracts/token_ops/out/debug/token_ops-abi.json"
        ));

        let wallet = launch_provider_and_get_wallet().await;
        let contract_id = Contract::deploy(
            "../../packages/fuels/tests/contracts/token_ops/out/debug/token_ops\
        .bin",
            &wallet,
            TxParameters::default(),
            StorageConfiguration::default(),
        )
        .await?;
        println!("Contract deployed @ {contract_id}");
        let contract_methods = MyContract::new(contract_id.clone(), wallet.clone()).methods();
        // ANCHOR: simulate
        // you would mint 100 coins if the transaction wasn't simulated
        let counter = contract_methods.mint_coins(100).simulate().await?;
        // ANCHOR_END: simulate
        let response = contract_methods.mint_coins(1_000_000).call().await?;
        // ANCHOR: variable_outputs
        let address = wallet.address();

        // withdraw some tokens to wallet
        let response = contract_methods
            .transfer_coins_to_output(1_000_000, contract_id.into(), address.into())
            .append_variable_outputs(1)
            .call()
            .await?;
        // ANCHOR_END: variable_outputs
        Ok(())
    }

    #[tokio::test]
    #[allow(unused_variables)]
    async fn output_messages_test() -> Result<()> {
        use fuels::prelude::*;
        abigen!(Contract(
            name = "MyContract",
            abi = "packages/fuels/tests/contracts/token_ops/out/debug/token_ops-abi.json"
        ));

        let wallet = launch_provider_and_get_wallet().await;
        let contract_id = Contract::deploy(
            "../../packages/fuels/tests/contracts/token_ops/out/debug/token_ops\
        .bin",
            &wallet,
            TxParameters::default(),
            StorageConfiguration::default(),
        )
        .await?;
        let contract_methods = MyContract::new(contract_id.clone(), wallet.clone()).methods();
        // ANCHOR: message_outputs
        let base_layer_address = Bits256([1u8; 32]);
        let amount = 1000;

        let response = contract_methods
            .send_message(base_layer_address, amount)
            .append_message_outputs(1)
            .call()
            .await?;
        // ANCHOR_END: message_outputs

        // fails due to missing message output
        let response = contract_methods
            .send_message(base_layer_address, amount)
            .call()
            .await;

        assert!(matches!(
            response,
            Err(Error::RevertTransactionError { .. })
        ));

        Ok(())
    }

    #[tokio::test]
    #[allow(unused_variables)]
    async fn dependency_estimation() -> Result<()> {
        use fuels::prelude::*;
        abigen!(
            Contract(name="MyContract",
            abi="packages/fuels/tests/contracts/lib_contract_caller/out/debug/lib_contract_caller-abi.json"
        ));

        let wallet = launch_provider_and_get_wallet().await;
        let called_contract_id: ContractId = Contract::deploy(
            "../../packages/fuels/tests/contracts/lib_contract/out/debug/lib_contract.bin",
            &wallet,
            TxParameters::default(),
            StorageConfiguration::default(),
        )
        .await?
        .into();

        let caller_contract_id = Contract::deploy(
            "../../packages/fuels/tests/contracts/lib_contract_caller/out/debug/lib_contract_caller.bin",
            &wallet,
            TxParameters::default(),
            StorageConfiguration::default(),
        )
        .await?;

        let contract_methods =
            MyContract::new(caller_contract_id.clone(), wallet.clone()).methods();

        // ANCHOR: dependency_estimation_fail
        let address = wallet.address();
        let amount = 100;

        let response = contract_methods
            .increment_from_contract_then_mint(called_contract_id, amount, address.into())
            .call()
            .await;

        assert!(matches!(
            response,
            Err(Error::RevertTransactionError { .. })
        ));
        // ANCHOR_END: dependency_estimation_fail

        // ANCHOR: dependency_estimation_manual
        let response = contract_methods
            .increment_from_contract_then_mint(called_contract_id, amount, address.into())
            .append_variable_outputs(1)
            .set_contract_ids(&[called_contract_id.into()])
            .call()
            .await?;
        // ANCHOR_END: dependency_estimation_manual

        let asset_id = AssetId::from(*caller_contract_id.hash());
        let balance = wallet.get_asset_balance(&asset_id).await?;
        assert_eq!(balance, amount);

        // ANCHOR: dependency_estimation
        let response = contract_methods
            .increment_from_contract_then_mint(called_contract_id, amount, address.into())
            .estimate_tx_dependencies(Some(2))
            .await?
            .call()
            .await?;
        // ANCHOR_END: dependency_estimation

        let balance = wallet.get_asset_balance(&asset_id).await?;
        assert_eq!(balance, 2 * amount);

        Ok(())
    }

    #[tokio::test]
    #[allow(unused_variables)]
    async fn get_contract_outputs() -> Result<()> {
        use fuels::{prelude::*, tx::Receipt};
        {
            abigen!(Contract(
                name = "TestContract",
                abi =
                    "packages/fuels/tests/contracts/contract_test/out/debug/contract_test-abi.json"
            ));
            let wallet = launch_provider_and_get_wallet().await;
            let contract_id = Contract::deploy(
                "../../packages/fuels/tests/contracts/contract_test/out/debug/contract_test\
        .bin",
                &wallet,
                TxParameters::default(),
                StorageConfiguration::default(),
            )
            .await?;
            let contract_methods = TestContract::new(contract_id, wallet).methods();

            let response = contract_methods.increment_counter(162).call().await?;
            let response = contract_methods.increment_counter(162).call().await;
            match response {
                // The transaction is valid and executes to completion
                Ok(call_response) => {
                    let receipts: Vec<Receipt> = call_response.receipts;
                    // Do things with logs and receipts
                }
                // The transaction is malformed
                Err(Error::ValidationError(e)) => {
                    println!("Transaction is malformed (ValidationError): {e}");
                }
                // Failed request to provider
                Err(Error::ProviderError(reason)) => {
                    println!("Provider request failed with reason: {reason}");
                }
                // The transaction is valid but reverts
<<<<<<< HEAD
                Err(Error::RevertTransactionError {
                    reason, receipts, ..
                }) => {
                    println!("ContractCall failed with reason: {}", reason);
                    println!("Transaction receipts are: {:?}", receipts);
=======
                Err(Error::RevertTransactionError(reason, receipts)) => {
                    println!("ContractCall failed with reason: {reason}");
                    println!("Transaction receipts are: {receipts:?}");
>>>>>>> eea99f32
                }
                Err(_) => {}
            }
        }
        {
            // ANCHOR: deployed_contracts
            abigen!(Contract(
                name = "MyContract",
                // Replace with your contract ABI.json path
                abi =
                    "packages/fuels/tests/contracts/contract_test/out/debug/contract_test-abi.json"
            ));
            let wallet_original = launch_provider_and_get_wallet().await;

            let wallet = wallet_original.clone();
            // Your bech32m encoded contract ID.
            let contract_id: Bech32ContractId =
                "fuel1vkm285ypjesypw7vhdlhnty3kjxxx4efckdycqh3ttna4xvmxtfs6murwy"
                    .parse()
                    .expect("Invalid ID");

            let connected_contract_instance = MyContract::new(contract_id, wallet);
            // You can now use the `connected_contract_instance` just as you did above!
            // ANCHOR_END: deployed_contracts

            let wallet = wallet_original;
            // ANCHOR: deployed_contracts_hex
            let contract_id: ContractId =
                "0x65b6a3d081966040bbccbb7f79ac91b48c635729c59a4c02f15ae7da999b32d3"
                    .parse()
                    .expect("Invalid ID");
            let connected_contract_instance = MyContract::new(contract_id.into(), wallet);
            // ANCHOR_END: deployed_contracts_hex
        }

        Ok(())
    }

    #[tokio::test]
    #[allow(unused_variables)]
    async fn call_params_gas() -> Result<()> {
        use fuels::prelude::*;
        abigen!(Contract(
            name = "MyContract",
            abi = "packages/fuels/tests/contracts/contract_test/out/debug/contract_test-abi.json"
        ));

        let wallet = launch_provider_and_get_wallet().await;

        let contract_id = Contract::deploy(
            "../../packages/fuels/tests/contracts/contract_test/out/debug/contract_test.bin",
            &wallet,
            TxParameters::default(),
            StorageConfiguration::default(),
        )
        .await?;

        let contract_methods = MyContract::new(contract_id, wallet.clone()).methods();

        // ANCHOR: call_params_gas
        // Set the transaction `gas_limit` to 10000 and `gas_forwarded` to 4300 to specify that the
        // contract call transaction may consume up to 10000 gas, while the actual call may only use 4300
        // gas
        let tx_params = TxParameters::new(None, Some(10000), None);
        let call_params = CallParameters::new(None, None, Some(4300));

        let response = contract_methods
            .get_msg_amount() // Our contract method.
            .tx_params(tx_params) // Chain the tx params setting method.
            .call_params(call_params) // Chain the call params setting method.
            .call() // Perform the contract call.
            .await?;
        // ANCHOR_END: call_params_gas
        Ok(())
    }

    #[tokio::test]
    #[allow(unused_variables)]
    async fn multi_call_example() -> Result<()> {
        use fuels::prelude::*;

        abigen!(Contract(
            name = "MyContract",
            abi = "packages/fuels/tests/contracts/contract_test/out/debug/contract_test-abi.json"
        ));

        let wallet = launch_provider_and_get_wallet().await;

        let contract_id = Contract::deploy(
            "../../packages/fuels/tests/contracts/contract_test/out/debug/contract_test.bin",
            &wallet,
            TxParameters::default(),
            StorageConfiguration::default(),
        )
        .await?;

        // ANCHOR: multi_call_prepare
        let contract_methods = MyContract::new(contract_id, wallet.clone()).methods();

        let call_handler_1 = contract_methods.initialize_counter(42);
        let call_handler_2 = contract_methods.get_array([42; 2]);
        // ANCHOR_END: multi_call_prepare

        // ANCHOR: multi_call_build
        let mut multi_call_handler = MultiContractCallHandler::new(wallet.clone());

        multi_call_handler
            .add_call(call_handler_1)
            .add_call(call_handler_2);
        // ANCHOR_END: multi_call_build

        // ANCHOR: multi_call_values
        let (counter, array): (u64, [u64; 2]) = multi_call_handler.call().await?.value;
        // ANCHOR_END: multi_call_values

        // ANCHOR: multi_contract_call_response
        let response = multi_call_handler.call::<(u64, [u64; 2])>().await?;
        // ANCHOR_END: multi_contract_call_response

        assert_eq!(counter, 42);
        assert_eq!(array, [42; 2]);

        Ok(())
    }

    #[tokio::test]
    #[allow(unused_variables)]
    async fn multi_call_cost_estimation() -> Result<()> {
        use fuels::prelude::*;

        abigen!(Contract(
            name = "MyContract",
            abi = "packages/fuels/tests/contracts/contract_test/out/debug/contract_test-abi.json"
        ));

        let wallet = launch_provider_and_get_wallet().await;

        let contract_id = Contract::deploy(
            "../../packages/fuels/tests/contracts/contract_test/out/debug/contract_test.bin",
            &wallet,
            TxParameters::default(),
            StorageConfiguration::default(),
        )
        .await?;

        let contract_methods = MyContract::new(contract_id, wallet.clone()).methods();

        // ANCHOR: multi_call_cost_estimation
        let mut multi_call_handler = MultiContractCallHandler::new(wallet.clone());

        let call_handler_1 = contract_methods.initialize_counter(42);
        let call_handler_2 = contract_methods.get_array([42; 2]);

        multi_call_handler
            .add_call(call_handler_1)
            .add_call(call_handler_2);

        let tolerance = 0.0;
        let transaction_cost = multi_call_handler
            .estimate_transaction_cost(Some(tolerance)) // Get estimated transaction cost
            .await?;
        // ANCHOR_END: multi_call_cost_estimation

        assert_eq!(transaction_cost.gas_used, 700);

        Ok(())
    }

    #[tokio::test]
    #[allow(unused_variables)]
    async fn connect_wallet() -> Result<()> {
        use fuels::prelude::*;
        abigen!(Contract(
            name = "MyContract",
            abi = "packages/fuels/tests/contracts/contract_test/out/debug/contract_test-abi.json"
        ));

        let config = WalletsConfig::new(Some(2), Some(1), Some(DEFAULT_COIN_AMOUNT));
        let mut wallets = launch_custom_provider_and_get_wallets(config, None, None).await;
        let wallet_1 = wallets.pop().unwrap();
        let wallet_2 = wallets.pop().unwrap();

        let contract_id = Contract::deploy(
            "../../packages/fuels/tests/contracts/contract_test/out/debug/contract_test.bin",
            &wallet_1,
            TxParameters::default(),
            StorageConfiguration::default(),
        )
        .await?;

        // ANCHOR: connect_wallet
        // Create contract instance with wallet_1
        let contract_instance = MyContract::new(contract_id, wallet_1.clone());

        // Perform contract call with wallet_2
        let response = contract_instance
            .with_wallet(wallet_2)? // Connect wallet_2
            .methods() // Get contract methods
            .get_msg_amount() // Our contract method
            .call() // Perform the contract call.
            .await?; // This is an async call, `.await` for it.
                     // ANCHOR_END: connect_wallet

        Ok(())
    }

    #[tokio::test]
    async fn custom_assets_example() -> Result<()> {
        use fuels::prelude::*;

        setup_contract_test!(
            Wallets("wallet"),
            Abigen(
                name = "MyContract",
                abi = "packages/fuels/tests/contracts/contract_test"
            ),
            Deploy(
                name = "contract_instance",
                contract = "MyContract",
                wallet = "wallet"
            )
        );

        let other_wallet = WalletUnlocked::new_random(None);

        // ANCHOR: add_custom_assets
        let amount = 1000;
        let _ = contract_instance
            .methods()
            .initialize_counter(42)
            .add_custom_asset(BASE_ASSET_ID, amount, Some(other_wallet.address().clone()))
            .call()
            .await?;
        // ANCHOR_END: add_custom_assets

        Ok(())
    }
}<|MERGE_RESOLUTION|>--- conflicted
+++ resolved
@@ -521,17 +521,11 @@
                     println!("Provider request failed with reason: {reason}");
                 }
                 // The transaction is valid but reverts
-<<<<<<< HEAD
                 Err(Error::RevertTransactionError {
                     reason, receipts, ..
                 }) => {
-                    println!("ContractCall failed with reason: {}", reason);
-                    println!("Transaction receipts are: {:?}", receipts);
-=======
-                Err(Error::RevertTransactionError(reason, receipts)) => {
                     println!("ContractCall failed with reason: {reason}");
                     println!("Transaction receipts are: {receipts:?}");
->>>>>>> eea99f32
                 }
                 Err(_) => {}
             }
