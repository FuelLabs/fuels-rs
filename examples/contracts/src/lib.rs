#[allow(unused_imports)]
<<<<<<< HEAD
use fuels::prelude::Error;
=======
use fuels::core::errors::Error;
>>>>>>> 222f1fa5

#[tokio::test]
// ANCHOR: instantiate_client
async fn instantiate_client() {
    use fuels::client::FuelClient;
    use fuels::node::service::{Config, FuelService};

    let server = FuelService::new_node(Config::local_node()).await.unwrap();
    let client = FuelClient::from(server.bound_address);
    assert!(client.health().await.unwrap());
}
// ANCHOR_END: instantiate_client

#[tokio::test]
async fn deploy_contract() {
    use fuels::prelude::*;
    use fuels_abigen_macro::abigen;

    // ANCHOR: deploy_contract
    // This will generate your contract's methods onto `MyContract`.
    // This means an instance of `MyContract` will have access to all
    // your contract's methods that are running on-chain!
    abigen!(
            MyContract,
            // This path is relative to the workspace (repository) root
            "packages/fuels-abigen-macro/tests/test_projects/contract_test/out/debug/contract_test-abi.json"
        );

    // This helper will launch a local node and provide a test wallet linked to it
    let wallet = launch_provider_and_get_single_wallet().await;

    // Optional: Configure deployment parameters or use `TxParameters::default()`
    let gas_price = 0;
    let gas_limit = 1_000_000;
    let byte_price = 0;
    let maturity = 0;

    // This will deploy your contract binary onto the chain so that its ID can
    // be used to initialize the instance
    let contract_id = Contract::deploy(
            // This path is relative to the current crate (examples/contracts)
            "../../packages/fuels-abigen-macro/tests/test_projects/contract_test/out/debug/contract_test.bin",
            &wallet,
            TxParameters::new(
                Some(gas_price),
                Some(gas_limit),
                Some(byte_price),
                Some(maturity)
            )
        )
        .await
        .unwrap();
    println!("Contract deployed @ {:x}", contract_id);
    // ANCHOR_END: deploy_contract

    // ANCHOR: use_deployed_contract
    // This is an instance of your contract which you can use to make calls to your functions
    let contract_instance = MyContract::new(contract_id.to_string(), wallet);

    let result = contract_instance
        .initialize_counter(42) // Build the ABI call
        .call() // Perform the network call
        .await
        .unwrap();

    assert_eq!(42, result.value);

    let result = contract_instance
        .increment_counter(10)
        .call()
        .await
        .unwrap();

    assert_eq!(52, result.value);
    // ANCHOR_END: use_deployed_contract
}

#[tokio::test]
// ANCHOR: deploy_with_salt
async fn deploy_with_salt() {
    use fuels::prelude::*;
    use fuels_abigen_macro::abigen;
    use rand::prelude::{Rng, SeedableRng, StdRng};

    abigen!(
            MyContract,
            "packages/fuels-abigen-macro/tests/test_projects/contract_test/out/debug/contract_test-abi.json"
        );

    let wallet = launch_provider_and_get_single_wallet().await;

    let contract_id_1 = Contract::deploy(
            "../../packages/fuels-abigen-macro/tests/test_projects/contract_test/out/debug/contract_test.bin",
            &wallet,
            TxParameters::default(),
        )
        .await
        .unwrap();

    println!("Contract deployed @ {:x}", contract_id_1);

    let rng = &mut StdRng::seed_from_u64(2322u64);
    let salt: [u8; 32] = rng.gen();

    let contract_id_2 = Contract::deploy_with_salt(
            "../../packages/fuels-abigen-macro/tests/test_projects/contract_test/out/debug/contract_test.bin",
            &wallet,
            TxParameters::default(),
            Salt::from(salt),
        )
        .await
        .unwrap();

    println!("Contract deployed @ {:x}", contract_id_2);

    assert_ne!(contract_id_1, contract_id_2);
}
// ANCHOR_END: deploy_with_salt

#[tokio::test]
// ANCHOR: deploy_with_multiple_wallets
async fn deploy_with_multiple_wallets() {
    use fuels::prelude::*;
    use fuels_abigen_macro::abigen;

    abigen!(
            MyContract,
            "packages/fuels-abigen-macro/tests/test_projects/contract_test/out/debug/contract_test-abi.json"
        );

    let wallets = launch_provider_and_get_wallets(WalletsConfig::default()).await;

    let contract_id_1 = Contract::deploy(
            "../../packages/fuels-abigen-macro/tests/test_projects/contract_test/out/debug/contract_test.bin",
            &wallets[0],
            TxParameters::default(),
        )
        .await
        .unwrap();

    println!("Contract deployed @ {:x}", contract_id_1);
    let contract_instance_1 = MyContract::new(contract_id_1.to_string(), wallets[0].clone());

    let result = contract_instance_1
        .initialize_counter(42) // Build the ABI call
        .tx_params(TxParameters::new(None, Some(1_000_000), None, None))
        .call() // Perform the network call
        .await
        .unwrap();

    assert_eq!(42, result.value);

    let contract_id_2 = Contract::deploy(
            "../../packages/fuels-abigen-macro/tests/test_projects/contract_test/out/debug/contract_test.bin",
            &wallets[1],
            TxParameters::default(),
        )
        .await
        .unwrap();

    println!("Contract deployed @ {:x}", contract_id_2);
    let contract_instance_2 = MyContract::new(contract_id_2.to_string(), wallets[1].clone());

    let result = contract_instance_2
        .initialize_counter(42) // Build the ABI call
        .tx_params(TxParameters::new(None, Some(1_000_000), None, None))
        .call() // Perform the network call
        .await
        .unwrap();

    assert_eq!(42, result.value);
}
// ANCHOR_END: deploy_with_multiple_wallets

#[tokio::test]
<<<<<<< HEAD
#[allow(unused_variables)]
async fn contract_tx_and_call_params() -> Result<(), Error> {
    use fuels::prelude::*;
    use fuels_abigen_macro::abigen;
    abigen!(
            MyContract,
            "packages/fuels-abigen-macro/tests/test_projects/contract_test/out/debug/contract_test-abi.json"
        );

    let wallet = launch_provider_and_get_single_wallet().await;
    let contract_id = Contract::deploy(
        "../../packages/fuels-abigen-macro/tests/test_projects/contract_test/out/debug/contract_test.bin",
        &wallet,
        TxParameters::default()
    ).await?;
    println!("Contract deployed @ {:x}", contract_id);
    // ANCHOR: instantiate_contract
    let contract_instance = MyContract::new(contract_id.to_string(), wallet.clone());
    // ANCHOR_END: instantiate_contract
    // ANCHOR: tx_parameters
    // In order: gas_price, gas_limit, byte_price, and maturity
    let my_tx_params = TxParameters::new(None, Some(1_000_000), None, None);

    let response = contract_instance
        .initialize_counter(42) // Our contract method.
        .tx_params(my_tx_params) // Chain the tx params setting method.
        .call() // Perform the contract call.
        .await?; // This is an async call, `.await` for it.

    // ANCHOR_END: tx_parameters

    // ANCHOR: tx_parameters_default
    let response = contract_instance
        .initialize_counter(42)
        .tx_params(TxParameters::default())
        .call()
        .await?;

    // ANCHOR_END: tx_parameters_default
    // ANCHOR: tx_parameters
    // In order: gas_price, gas_limit, byte_price, and maturity
    let my_tx_params = TxParameters::new(None, Some(1_000_000), None, None);

    let response = contract_instance
        .initialize_counter(42) // Our contract method.
        .tx_params(my_tx_params) // Chain the tx params setting method.
        .call() // Perform the contract call.
        .await?; // This is an async call, `.await` for it.

    // ANCHOR_END: tx_parameters

    // ANCHOR: call_parameters

    let tx_params = TxParameters::default();

    // Forward 1_000_000 coin amount of base asset_id
    // this is a big number for checking that amount can be a u64
    let call_params = CallParameters::new(Some(1_000_000), None);
=======
async fn call_params() -> Result<(), Error> {
    use fuels::prelude::*;
    use fuels_abigen_macro::abigen;

    abigen!(
        MyContract,
        "packages/fuels-abigen-macro/tests/test_projects/msg_amount/out/debug/msg_amount-abi.json"
    );

    let wallet = launch_provider_and_get_single_wallet().await;

    let contract_id = Contract::deploy(
        "../../packages/fuels-abigen-macro/tests/test_projects/msg_amount/out/debug/msg_amount.bin",
        &wallet,
        TxParameters::default(),
    )
    .await
    .unwrap();

    println!("Contract deployed @ {:x}", contract_id);
    let contract_instance = MyContract::new(contract_id.to_string(), wallet.clone());

    // ANCHOR: call_params
    let tx_params = TxParameters::new(None, Some(1_000_000), None, None);

    // Forward 1_000_000 coin amount of base asset_id
    // this is a big number for checking that amount can be a u64
    let call_params = CallParameters::new(Some(1_000_000), None, None);
>>>>>>> 222f1fa5

    let response = contract_instance
        .get_msg_amount() // Our contract method.
        .tx_params(tx_params) // Chain the tx params setting method.
        .call_params(call_params) // Chain the call params setting method.
        .call() // Perform the contract call.
        .await?;
<<<<<<< HEAD
    // ANCHOR_END: call_parameters
    // ANCHOR: call_parameters_default
    let response = contract_instance
        .initialize_counter(42)
        .call_params(CallParameters::default())
        .call()
        .await?;

    // ANCHOR_END: call_parameters_default
=======
    // ANCHOR_END: call_params

    print!("{:?}", response);
>>>>>>> 222f1fa5
    Ok(())
}

#[tokio::test]
<<<<<<< HEAD
#[allow(unused_variables)]
async fn token_ops_tests() -> Result<(), Error> {
    use fuels::prelude::*;
    use fuels_abigen_macro::abigen;
    abigen!(
        MyContract,
        "packages/fuels-abigen-macro/tests/test_projects/token_ops/out/debug/token_ops-abi\
            .json"
    );

    let wallet = launch_provider_and_get_single_wallet().await;
    let contract_id = Contract::deploy(
        "../../packages/fuels-abigen-macro/tests/test_projects/token_ops/out/debug/token_ops\
        .bin",
        &wallet,
        TxParameters::default(),
    )
    .await?;
    println!("Contract deployed @ {:x}", contract_id);
    let contract_instance = MyContract::new(contract_id.to_string(), wallet.clone());
    // ANCHOR: simulate
    // you would mint 100 coins if the transaction wasn't simulated
    let counter = contract_instance.mint_coins(100).simulate().await?;
    // ANCHOR_END: simulate
    let response = contract_instance.mint_coins(1_000_000).call().await?;
    // ANCHOR: variable_outputs
    let address = wallet.address();

    // withdraw some tokens to wallet
    let response = contract_instance
        .transfer_coins_to_output(1_000_000, contract_id, address)
        .append_variable_outputs(1)
        .call()
        .await?;
    // ANCHOR_END: variable_outputs
    Ok(())
}

#[tokio::test]
#[allow(unused_variables)]
async fn get_contract_outputs() -> Result<(), Error> {
    use fuels::prelude::Error::ContractCallError;
    use fuels::prelude::*;
    use fuels::tx::Receipt;
    use fuels_abigen_macro::abigen;
    abigen!(
        TestContract,
        "packages/fuels-abigen-macro/tests/test_projects/contract_test/out/debug/contract_test-abi.json"
    );
    let wallet = launch_provider_and_get_single_wallet().await;
    let contract_id = Contract::deploy(
        "../../packages/fuels-abigen-macro/tests/test_projects/contract_test/out/debug/contract_test\
        .bin",
        &wallet,
        TxParameters::default(),
    )
        .await?;
    let contract_instance = TestContract::new(contract_id.to_string(), wallet);

    // ANCHOR: good_practice
    let response = contract_instance.increment_counter(162).call().await?;
    // ANCHOR_END: good_practice
    // ANCHOR: contract_receipts
    let response = contract_instance.increment_counter(162).call().await;
    match response {
        // The transaction is valid and executes to completion
        Ok(call_response) => {
            let logs: Vec<String> = call_response.logs;
            let receipts: Vec<Receipt> = call_response.receipts;
            // Do things with logs and receipts
        }

        // The transaction is invalid or node is offline
        // OR
        // The transaction is valid but reverts
        Err(ContractCallError(reason, receipts)) => {
            println!("ContractCall failed with reason: {}", reason);
            println!("Transaction receipts are: {:?}", receipts);
        }
        Err(_) => {}
    }
    // ANCHOR_END: contract_receipts
    // ANCHOR: deployed_contracts
    // Replace with your contract ABI.json path
    abigen!(
        MyContract,
        "packages/fuels-abigen-macro/tests/test_projects/contract_test/out/debug/contract_test-abi.json"
    );
    let wallet = launch_provider_and_get_single_wallet().await;
    // Your contract ID as a String.
    let contract_id =
        "0x068fe90ddc43b18a8f76756ecad8bf30eb0ceea33d2e6990c0185d01b0dbb675".to_string();

    let connected_contract_instance = MyContract::new(contract_id, wallet);
    // You can now use the `connected_contract_instance` just as you did above!
    // ANCHOR_END: deployed_contracts
=======
async fn call_params_gas() -> Result<(), Error> {
    use fuels::prelude::*;
    use fuels_abigen_macro::abigen;

    abigen!(
        MyContract,
        "packages/fuels-abigen-macro/tests/test_projects/msg_amount/out/debug/msg_amount-abi.json"
    );

    let wallet = launch_provider_and_get_single_wallet().await;

    let contract_id = Contract::deploy(
        "../../packages/fuels-abigen-macro/tests/test_projects/msg_amount/out/debug/msg_amount.bin",
        &wallet,
        TxParameters::default(),
    )
    .await
    .unwrap();

    println!("Contract deployed @ {:x}", contract_id);
    let contract_instance = MyContract::new(contract_id.to_string(), wallet.clone());

    // ANCHOR: call_params_gas
    let my_tx_params = TxParameters::new(None, Some(1000), None, None);
    let my_call_params = CallParameters::new(None, None, Some(200));

    let response = contract_instance
        .get_msg_amount() // Our contract method.
        .tx_params(my_tx_params) // Chain the tx params setting method.
        .call_params(my_call_params) // Chain the call params setting method.
        .call() // Perform the contract call.
        .await?;
    // ANCHOR_END: call_params_gas

    print!("{:?}", response);
>>>>>>> 222f1fa5
    Ok(())
}<|MERGE_RESOLUTION|>--- conflicted
+++ resolved
@@ -1,9 +1,5 @@
 #[allow(unused_imports)]
-<<<<<<< HEAD
 use fuels::prelude::Error;
-=======
-use fuels::core::errors::Error;
->>>>>>> 222f1fa5
 
 #[tokio::test]
 // ANCHOR: instantiate_client
@@ -179,7 +175,6 @@
 // ANCHOR_END: deploy_with_multiple_wallets
 
 #[tokio::test]
-<<<<<<< HEAD
 #[allow(unused_variables)]
 async fn contract_tx_and_call_params() -> Result<(), Error> {
     use fuels::prelude::*;
@@ -237,37 +232,7 @@
 
     // Forward 1_000_000 coin amount of base asset_id
     // this is a big number for checking that amount can be a u64
-    let call_params = CallParameters::new(Some(1_000_000), None);
-=======
-async fn call_params() -> Result<(), Error> {
-    use fuels::prelude::*;
-    use fuels_abigen_macro::abigen;
-
-    abigen!(
-        MyContract,
-        "packages/fuels-abigen-macro/tests/test_projects/msg_amount/out/debug/msg_amount-abi.json"
-    );
-
-    let wallet = launch_provider_and_get_single_wallet().await;
-
-    let contract_id = Contract::deploy(
-        "../../packages/fuels-abigen-macro/tests/test_projects/msg_amount/out/debug/msg_amount.bin",
-        &wallet,
-        TxParameters::default(),
-    )
-    .await
-    .unwrap();
-
-    println!("Contract deployed @ {:x}", contract_id);
-    let contract_instance = MyContract::new(contract_id.to_string(), wallet.clone());
-
-    // ANCHOR: call_params
-    let tx_params = TxParameters::new(None, Some(1_000_000), None, None);
-
-    // Forward 1_000_000 coin amount of base asset_id
-    // this is a big number for checking that amount can be a u64
     let call_params = CallParameters::new(Some(1_000_000), None, None);
->>>>>>> 222f1fa5
 
     let response = contract_instance
         .get_msg_amount() // Our contract method.
@@ -275,7 +240,6 @@
         .call_params(call_params) // Chain the call params setting method.
         .call() // Perform the contract call.
         .await?;
-<<<<<<< HEAD
     // ANCHOR_END: call_parameters
     // ANCHOR: call_parameters_default
     let response = contract_instance
@@ -285,16 +249,10 @@
         .await?;
 
     // ANCHOR_END: call_parameters_default
-=======
-    // ANCHOR_END: call_params
-
-    print!("{:?}", response);
->>>>>>> 222f1fa5
     Ok(())
 }
 
 #[tokio::test]
-<<<<<<< HEAD
 #[allow(unused_variables)]
 async fn token_ops_tests() -> Result<(), Error> {
     use fuels::prelude::*;
@@ -391,42 +349,44 @@
     let connected_contract_instance = MyContract::new(contract_id, wallet);
     // You can now use the `connected_contract_instance` just as you did above!
     // ANCHOR_END: deployed_contracts
-=======
+    Ok(())
+}
+
+#[tokio::test]
+#[allow(unused_variables)]
 async fn call_params_gas() -> Result<(), Error> {
     use fuels::prelude::*;
     use fuels_abigen_macro::abigen;
-
     abigen!(
         MyContract,
-        "packages/fuels-abigen-macro/tests/test_projects/msg_amount/out/debug/msg_amount-abi.json"
+        "packages/fuels-abigen-macro/tests/test_projects/contract_test/out/debug/contract_test-abi.json"
     );
 
     let wallet = launch_provider_and_get_single_wallet().await;
 
     let contract_id = Contract::deploy(
-        "../../packages/fuels-abigen-macro/tests/test_projects/msg_amount/out/debug/msg_amount.bin",
+        "../../packages/fuels-abigen-macro/tests/test_projects/contract_test/out/debug/contract_test.bin",
         &wallet,
         TxParameters::default(),
     )
     .await
     .unwrap();
 
-    println!("Contract deployed @ {:x}", contract_id);
     let contract_instance = MyContract::new(contract_id.to_string(), wallet.clone());
 
     // ANCHOR: call_params_gas
-    let my_tx_params = TxParameters::new(None, Some(1000), None, None);
-    let my_call_params = CallParameters::new(None, None, Some(200));
+    // Set the transaction `gas_limit` to 1000 and `gas_forwarded` to 200 to specify that the
+    // contract call transaction may consume up to 1000 gas, while the actual call may only use 200
+    // gas
+    let tx_params = TxParameters::new(None, Some(1000), None, None);
+    let call_params = CallParameters::new(None, None, Some(200));
 
     let response = contract_instance
         .get_msg_amount() // Our contract method.
-        .tx_params(my_tx_params) // Chain the tx params setting method.
-        .call_params(my_call_params) // Chain the call params setting method.
+        .tx_params(tx_params) // Chain the tx params setting method.
+        .call_params(call_params) // Chain the call params setting method.
         .call() // Perform the contract call.
         .await?;
     // ANCHOR_END: call_params_gas
-
-    print!("{:?}", response);
->>>>>>> 222f1fa5
     Ok(())
 }