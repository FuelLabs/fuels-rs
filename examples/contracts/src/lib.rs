--- conflicted
+++ resolved
@@ -1,35 +1,3 @@
-<<<<<<< HEAD
-#[allow(unused_imports)]
-use fuels::prelude::Error;
-
-#[tokio::test]
-#[cfg(feature = "fuel-core-lib")]
-// ANCHOR: instantiate_client
-async fn instantiate_client() -> Result<(), Error> {
-    use fuels::client::FuelClient;
-    use fuels::node::service::{Config, FuelService};
-
-    let server = FuelService::new_node(Config::local_node()).await?;
-    let client = FuelClient::from(server.bound_address);
-    assert!(client.health().await?);
-    Ok(())
-}
-// ANCHOR_END: instantiate_client
-
-#[tokio::test]
-async fn deploy_contract() -> Result<(), Error> {
-    use fuels::prelude::*;
-
-    // ANCHOR: deploy_contract
-    // This will generate your contract's methods onto `MyContract`.
-    // This means an instance of `MyContract` will have access to all
-    // your contract's methods that are running on-chain!
-    abigen!(
-        MyContract,
-        // This path is relative to the workspace (repository) root
-        "packages/fuels/tests/test_projects/contract_test/out/debug/contract_test-abi.json"
-    );
-=======
 #[cfg(test)]
 mod tests {
     #[cfg(feature = "fuel-core-lib")]
@@ -59,11 +27,10 @@
         // This means an instance of `MyContract` will have access to all
         // your contract's methods that are running on-chain!
         abigen!(
-            MyContract,
-            // This path is relative to the workspace (repository) root
-            "packages/fuels-abigen-macro/tests/test_projects/contract_test/out/debug/contract_test-abi.json"
-        );
->>>>>>> 2fc2f56b
+        MyContract,
+        // This path is relative to the workspace (repository) root
+        "packages/fuels/tests/test_projects/contract_test/out/debug/contract_test-abi.json"
+    );
 
         // This helper will launch a local node and provide a test wallet linked to it
         let wallet = launch_provider_and_get_wallet().await;
@@ -74,7 +41,6 @@
         let byte_price = 0;
         let maturity = 0;
 
-<<<<<<< HEAD
     // This will deploy your contract binary onto the chain so that its ID can
     // be used to initialize the instance
     let contract_id = Contract::deploy(
@@ -87,25 +53,8 @@
             Some(byte_price),
             Some(maturity),
         ),
-    )
-    .await?;
-=======
-        // This will deploy your contract binary onto the chain so that its ID can
-        // be used to initialize the instance
-        let contract_id = Contract::deploy(
-            // This path is relative to the current crate (examples/contracts)
-            "../../packages/fuels-abigen-macro/tests/test_projects/contract_test/out/debug/contract_test.bin",
-            &wallet,
-            TxParameters::new(
-                Some(gas_price),
-                Some(gas_limit),
-                Some(byte_price),
-                Some(maturity)
-            ),
-            StorageConfiguration::default()
-        )
-        .await?;
->>>>>>> 2fc2f56b
+    StorageConfiguration::default())
+    .await?;
 
         println!("Contract deployed @ {:x}", contract_id);
         // ANCHOR_END: deploy_contract
@@ -134,60 +83,34 @@
         use fuels::prelude::*;
         use rand::prelude::{Rng, SeedableRng, StdRng};
 
-<<<<<<< HEAD
-    abigen!(
-        MyContract,
-        "packages/fuels/tests/test_projects/contract_test/out/debug/contract_test-abi.json"
-    );
-=======
-        abigen!(
-            MyContract,
-            "packages/fuels-abigen-macro/tests/test_projects/contract_test/out/debug/contract_test-abi.json"
-        );
->>>>>>> 2fc2f56b
-
-        let wallet = launch_provider_and_get_wallet().await;
-
-<<<<<<< HEAD
-    let contract_id_1 = Contract::deploy(
-        "../../packages/fuels/tests/test_projects/contract_test/out/debug/contract_test.bin",
-        &wallet,
-        TxParameters::default(),
+        abigen!(
+        MyContract,
+        "packages/fuels/tests/test_projects/contract_test/out/debug/contract_test-abi.json"
+    );
+
+        let wallet = launch_provider_and_get_wallet().await;
+
+        let contract_id_1 = Contract::deploy(
+        "../../packages/fuels/tests/test_projects/contract_test/out/debug/contract_test.bin",
+        &wallet,
+        TxParameters::default(),        StorageConfiguration::default()
+
     )
     .await?;
-=======
-        let contract_id_1 = Contract::deploy(
-            "../../packages/fuels-abigen-macro/tests/test_projects/contract_test/out/debug/contract_test.bin",
-            &wallet,
-            TxParameters::default(),        StorageConfiguration::default()
-
-        )
-        .await?;
->>>>>>> 2fc2f56b
 
         println!("Contract deployed @ {:x}", contract_id_1);
 
         let rng = &mut StdRng::seed_from_u64(2322u64);
         let salt: [u8; 32] = rng.gen();
 
-<<<<<<< HEAD
-    let contract_id_2 = Contract::deploy_with_salt(
+        let contract_id_2 = Contract::deploy_with_parameters(
         "../../packages/fuels/tests/test_projects/contract_test/out/debug/contract_test.bin",
         &wallet,
         TxParameters::default(),
+            StorageConfiguration::default(),
         Salt::from(salt),
     )
     .await?;
-=======
-        let contract_id_2 = Contract::deploy_with_parameters(
-            "../../packages/fuels-abigen-macro/tests/test_projects/contract_test/out/debug/contract_test.bin",
-            &wallet,
-            TxParameters::default(),
-            StorageConfiguration::default(),
-            Salt::from(salt),
-        )
-        .await?;
->>>>>>> 2fc2f56b
 
         println!("Contract deployed @ {:x}", contract_id_2);
 
@@ -201,36 +124,20 @@
     async fn deploy_with_multiple_wallets() -> Result<(), Error> {
         use fuels::prelude::*;
 
-<<<<<<< HEAD
-    abigen!(
-        MyContract,
-        "packages/fuels/tests/test_projects/contract_test/out/debug/contract_test-abi.json"
-    );
-=======
-        abigen!(
-            MyContract,
-            "packages/fuels-abigen-macro/tests/test_projects/contract_test/out/debug/contract_test-abi.json"
-        );
->>>>>>> 2fc2f56b
+        abigen!(
+        MyContract,
+        "packages/fuels/tests/test_projects/contract_test/out/debug/contract_test-abi.json"
+    );
 
         let wallets = launch_custom_provider_and_get_wallets(WalletsConfig::default(), None).await;
 
-<<<<<<< HEAD
-    let contract_id_1 = Contract::deploy(
+        let contract_id_1 = Contract::deploy(
         "../../packages/fuels/tests/test_projects/contract_test/out/debug/contract_test.bin",
         &wallets[0],
-        TxParameters::default(),
+        TxParameters::default(),        StorageConfiguration::default()
+
     )
     .await?;
-=======
-        let contract_id_1 = Contract::deploy(
-            "../../packages/fuels-abigen-macro/tests/test_projects/contract_test/out/debug/contract_test.bin",
-            &wallets[0],
-            TxParameters::default(),        StorageConfiguration::default()
-
-        )
-        .await?;
->>>>>>> 2fc2f56b
 
         println!("Contract deployed @ {:x}", contract_id_1);
         let contract_instance_1 = MyContract::new(contract_id_1.to_string(), wallets[0].clone());
@@ -243,23 +150,12 @@
 
         assert_eq!(42, response.value);
 
-<<<<<<< HEAD
     let contract_id_2 = Contract::deploy(
         "../../packages/fuels/tests/test_projects/contract_test/out/debug/contract_test.bin",
         &wallets[1],
         TxParameters::default(),
-    )
-    .await?;
-=======
-        let contract_id_2 = Contract::deploy(
-            "../../packages/fuels-abigen-macro/tests/test_projects/contract_test/out/debug/contract_test.bin",
-            &wallets[1],
-            TxParameters::default(),
-            StorageConfiguration::default()
-
-        )
-        .await?;
->>>>>>> 2fc2f56b
+    StorageConfiguration::default())
+    .await?;
 
         println!("Contract deployed @ {:x}", contract_id_2);
         let contract_instance_2 = MyContract::new(contract_id_2.to_string(), wallets[1].clone());
@@ -275,96 +171,20 @@
     }
     // ANCHOR_END: deploy_with_multiple_wallets
 
-<<<<<<< HEAD
-#[tokio::test]
-#[allow(unused_variables)]
-async fn contract_tx_and_call_params() -> Result<(), Error> {
-    use fuels::prelude::*;
-    abigen!(
-        MyContract,
-        "packages/fuels/tests/test_projects/contract_test/out/debug/contract_test-abi.json"
-    );
-
-    let wallet = launch_provider_and_get_wallet().await;
-    let contract_id = Contract::deploy(
-        "../../packages/fuels/tests/test_projects/contract_test/out/debug/contract_test.bin",
-        &wallet,
-        TxParameters::default(),
-    )
-    .await?;
-    println!("Contract deployed @ {:x}", contract_id);
-    // ANCHOR: instantiate_contract
-    let contract_instance = MyContract::new(contract_id.to_string(), wallet.clone());
-    // ANCHOR_END: instantiate_contract
-    // ANCHOR: tx_parameters
-    // In order: gas_price, gas_limit, byte_price, and maturity
-    let my_tx_params = TxParameters::new(None, Some(1_000_000), None, None);
-
-    let response = contract_instance
-        .initialize_counter(42) // Our contract method.
-        .tx_params(my_tx_params) // Chain the tx params setting method.
-        .call() // Perform the contract call.
-        .await?; // This is an async call, `.await` for it.
-
-    // ANCHOR_END: tx_parameters
-
-    // ANCHOR: tx_parameters_default
-    let response = contract_instance
-        .initialize_counter(42)
-        .tx_params(TxParameters::default())
-        .call()
-        .await?;
-
-    // ANCHOR_END: tx_parameters_default
-    // ANCHOR: tx_parameters
-    // In order: gas_price, gas_limit, byte_price, and maturity
-    let my_tx_params = TxParameters::new(None, Some(1_000_000), None, None);
-
-    let response = contract_instance
-        .initialize_counter(42) // Our contract method.
-        .tx_params(my_tx_params) // Chain the tx params setting method.
-        .call() // Perform the contract call.
-        .await?; // This is an async call, `.await` for it.
-
-    // ANCHOR_END: tx_parameters
-
-    // ANCHOR: call_parameters
-
-    let tx_params = TxParameters::default();
-
-    // Forward 1_000_000 coin amount of base asset_id
-    // this is a big number for checking that amount can be a u64
-    let call_params = CallParameters::new(Some(1_000_000), None, None);
-
-    let response = contract_instance
-        .get_msg_amount() // Our contract method.
-        .tx_params(tx_params) // Chain the tx params setting method.
-        .call_params(call_params) // Chain the call params setting method.
-        .call() // Perform the contract call.
-        .await?;
-    // ANCHOR_END: call_parameters
-    // ANCHOR: call_parameters_default
-    let response = contract_instance
-        .initialize_counter(42)
-        .call_params(CallParameters::default())
-        .call()
-        .await?;
-=======
     #[tokio::test]
     #[allow(unused_variables)]
     async fn contract_tx_and_call_params() -> Result<(), Error> {
         use fuels::prelude::*;
         abigen!(
-            MyContract,
-            "packages/fuels-abigen-macro/tests/test_projects/contract_test/out/debug/contract_test-abi.json"
-        );
+        MyContract,
+        "packages/fuels/tests/test_projects/contract_test/out/debug/contract_test-abi.json"
+    );
 
         let wallet = launch_provider_and_get_wallet().await;
         let contract_id = Contract::deploy(
             "../../packages/fuels-abigen-macro/tests/test_projects/contract_test/out/debug/contract_test.bin",
             &wallet,
             TxParameters::default(),        StorageConfiguration::default()
->>>>>>> 2fc2f56b
 
         )
             .await?;
@@ -430,35 +250,19 @@
         Ok(())
     }
 
-<<<<<<< HEAD
-#[tokio::test]
-#[allow(unused_variables)]
-async fn token_ops_tests() -> Result<(), Error> {
-    use fuels::prelude::*;
-    abigen!(
-        MyContract,
-        "packages/fuels/tests/test_projects/token_ops/out/debug/token_ops-abi\
-=======
     #[tokio::test]
     #[allow(unused_variables)]
     async fn token_ops_tests() -> Result<(), Error> {
         use fuels::prelude::*;
         abigen!(
             MyContract,
-            "packages/fuels-abigen-macro/tests/test_projects/token_ops/out/debug/token_ops-abi\
->>>>>>> 2fc2f56b
+            "packages/fuels/tests/test_projects/token_ops/out/debug/token_ops-abi\
             .json"
         );
 
-<<<<<<< HEAD
-    let wallet = launch_provider_and_get_wallet().await;
-    let contract_id = Contract::deploy(
-        "../../packages/fuels/tests/test_projects/token_ops/out/debug/token_ops\
-=======
         let wallet = launch_provider_and_get_wallet().await;
         let contract_id = Contract::deploy(
-            "../../packages/fuels-abigen-macro/tests/test_projects/token_ops/out/debug/token_ops\
->>>>>>> 2fc2f56b
+            "../../packages/fuels/tests/test_projects/token_ops/out/debug/token_ops\
         .bin",
             &wallet,
             TxParameters::default(),
@@ -495,40 +299,15 @@
         TestContract,
         "packages/fuels/tests/test_projects/contract_test/out/debug/contract_test-abi.json"
     );
-<<<<<<< HEAD
-    let wallet = launch_provider_and_get_wallet().await;
-    let contract_id = Contract::deploy(
+        let wallet = launch_provider_and_get_wallet().await;
+        let contract_id = Contract::deploy(
         "../../packages/fuels/tests/test_projects/contract_test/out/debug/contract_test\
         .bin",
         &wallet,
-        TxParameters::default(),
-    )
-    .await?;
-    let contract_instance = TestContract::new(contract_id.to_string(), wallet);
-
-    // ANCHOR: good_practice
-    let response = contract_instance.increment_counter(162).call().await?;
-    // ANCHOR_END: good_practice
-    // ANCHOR: contract_receipts
-    let response = contract_instance.increment_counter(162).call().await;
-    match response {
-        // The transaction is valid and executes to completion
-        Ok(call_response) => {
-            let logs: Vec<String> = call_response.logs;
-            let receipts: Vec<Receipt> = call_response.receipts;
-            // Do things with logs and receipts
-        }
-=======
-        let wallet = launch_provider_and_get_wallet().await;
-        let contract_id = Contract::deploy(
-        "../../packages/fuels-abigen-macro/tests/test_projects/contract_test/out/debug/contract_test\
-        .bin",
-        &wallet,
         TxParameters::default(),        StorageConfiguration::default()
->>>>>>> 2fc2f56b
 
         )
-        .await?;
+    .await?;
         let contract_instance = TestContract::new(contract_id.to_string(), wallet);
 
         // ANCHOR: good_practice
@@ -582,13 +361,8 @@
 
         let wallet = launch_provider_and_get_wallet().await;
 
-<<<<<<< HEAD
-    let contract_id = Contract::deploy(
-        "../../packages/fuels/tests/test_projects/contract_test/out/debug/contract_test.bin",
-=======
         let contract_id = Contract::deploy(
-        "../../packages/fuels-abigen-macro/tests/test_projects/contract_test/out/debug/contract_test.bin",
->>>>>>> 2fc2f56b
+        "../../packages/fuels/tests/test_projects/contract_test/out/debug/contract_test.bin",
         &wallet,
         TxParameters::default(),        StorageConfiguration::default()
 
@@ -626,13 +400,8 @@
 
         let wallet = launch_provider_and_get_wallet().await;
 
-<<<<<<< HEAD
-    let contract_id = Contract::deploy(
-        "../../packages/fuels/tests/test_projects/contract_test/out/debug/contract_test.bin",
-=======
         let contract_id = Contract::deploy(
-        "../../packages/fuels-abigen-macro/tests/test_projects/contract_test/out/debug/contract_test.bin",
->>>>>>> 2fc2f56b
+        "../../packages/fuels/tests/test_projects/contract_test/out/debug/contract_test.bin",
         &wallet,
         TxParameters::default(),        StorageConfiguration::default()
 
