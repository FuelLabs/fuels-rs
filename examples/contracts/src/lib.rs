--- conflicted
+++ resolved
@@ -113,16 +113,10 @@
             .await?;
         // ANCHOR_END: contract_call_cost_estimation
 
-<<<<<<< HEAD
         let expected_gas = if cfg!(feature = "legacy_encoding") {
-=======
-        let expected_gas = if cfg!(feature = "experimental") {
-            2065
-        } else {
->>>>>>> 3b251582
             796
         } else {
-            2087
+            2065
         };
 
         assert_eq!(transaction_cost.gas_used, expected_gas);
@@ -622,13 +616,8 @@
 
         #[cfg(feature = "legacy_encoding")]
         let expected_gas = 1172;
-<<<<<<< HEAD
         #[cfg(not(feature = "legacy_encoding"))]
-        let expected_gas = 3513;
-=======
-        #[cfg(feature = "experimental")]
         let expected_gas = 3532;
->>>>>>> 3b251582
 
         assert_eq!(transaction_cost.gas_used, expected_gas);
 
