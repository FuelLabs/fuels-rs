--- conflicted
+++ resolved
@@ -1,11 +1,8 @@
 #[cfg(test)]
 mod tests {
     use fuels::{
-<<<<<<< HEAD
         core::codec::DecoderConfig,
-=======
         prelude::{LoadConfiguration, StorageConfiguration},
->>>>>>> 34f9216f
         types::{
             errors::{error, Error, Result},
             Bits256,
@@ -803,7 +800,6 @@
     }
 
     #[tokio::test]
-<<<<<<< HEAD
     async fn configure_the_return_value_decoder() -> Result<()> {
         use fuels::prelude::*;
 
@@ -831,7 +827,11 @@
             .call()
             .await?;
         // ANCHOR_END: contract_decoder_config
-=======
+
+        Ok(())
+    }
+
+    #[tokio::test]
     async fn storage_slots_override() -> Result<()> {
         {
             // ANCHOR: storage_slots_override
@@ -856,7 +856,6 @@
             let _: Result<Contract> = Contract::load_from("...", load_config);
             // ANCHOR_END: storage_slots_disable_autoload
         }
->>>>>>> 34f9216f
 
         Ok(())
     }
