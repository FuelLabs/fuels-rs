#[cfg(test)]
mod tests {
    #[cfg(feature = "fuel-core-lib")]
    use fuels::prelude::Config;
    use fuels::prelude::Error;

    #[tokio::test]
    #[cfg(feature = "fuel-core-lib")]
    // ANCHOR: instantiate_client
    async fn instantiate_client() -> Result<(), Error> {
        use fuels::client::FuelClient;
        use fuels::node::service::{Config, FuelService};

        let server = FuelService::new_node(Config::local_node()).await?;
        let client = FuelClient::from(server.bound_address);
        assert!(client.health().await?);
        Ok(())
    }
    // ANCHOR_END: instantiate_client

    #[tokio::test]
    async fn deploy_contract() -> Result<(), Error> {
        use fuels::prelude::*;

        // ANCHOR: deploy_contract
        // This will generate your contract's methods onto `MyContract`.
        // This means an instance of `MyContract` will have access to all
        // your contract's methods that are running on-chain!
        abigen!(
            MyContract,
            // This path is relative to the workspace (repository) root
            "packages/fuels-abigen-macro/tests/test_projects/contract_test/out/debug/contract_test-abi.json"
        );

        // This helper will launch a local node and provide a test wallet linked to it
        let wallet = launch_provider_and_get_wallet().await;

        // Optional: Configure deployment parameters or use `TxParameters::default()`
        let gas_price = 0;
        let gas_limit = 1_000_000;
        let byte_price = 0;
        let maturity = 0;

        // This will deploy your contract binary onto the chain so that its ID can
        // be used to initialize the instance
        let contract_id = Contract::deploy(
            // This path is relative to the current crate (examples/contracts)
            "../../packages/fuels-abigen-macro/tests/test_projects/contract_test/out/debug/contract_test.bin",
            &wallet,
            TxParameters::new(
                Some(gas_price),
                Some(gas_limit),
                Some(byte_price),
                Some(maturity)
            ),
            vec![],
        )
        .await?;

        println!("Contract deployed @ {:x}", contract_id);
        // ANCHOR_END: deploy_contract

        // ANCHOR: use_deployed_contract
        // This is an instance of your contract which you can use to make calls to your functions
        let contract_instance = MyContract::new(contract_id.to_string(), wallet);

        let response = contract_instance
            .initialize_counter(42) // Build the ABI call
            .call() // Perform the network call
            .await?;

        assert_eq!(42, response.value);

        let response = contract_instance.increment_counter(10).call().await?;

        assert_eq!(52, response.value);
        // ANCHOR_END: use_deployed_contract
        Ok(())
    }

<<<<<<< HEAD
#[tokio::test]
async fn manual_storage_init() -> Result<(), Error> {
    use fuels::prelude::*;

    abigen!(
        MyContract,
        "packages/fuels-abigen-macro/tests/test_projects/storage/out/debug/storage-abi.json"
    );

    let wallet = launch_provider_and_get_wallet().await;

    // ANCHOR: storage_slot_create
    let storage_slot = create_storage_slot("slot", 42);
    // ANCHOR_END: storage_slot_create

    let key = *storage_slot.key().clone();
    let expected_value = storage_slot.value().clone();

    // ANCHOR: manual_storage
    let contract_id = Contract::deploy(
        "tests/test_projects/storage/out/debug/storage.bin",
        &wallet,
        TxParameters::default(),
        vec![storage_slot],
    )
    .await?;
    // ANCHOR_END: manual_storage

    println!("Foo contract deployed @ {:x}", contract_id);

    let contract_instance = MyContract::new(contract_id.to_string(), wallet.clone());

    let value = contract_instance.get_value(key).call().await?.value;
    assert_eq!(expected_value.as_slice(), value.as_slice());

    Ok(())
}

#[tokio::test]
// ANCHOR: deploy_with_salt
async fn deploy_with_salt() -> Result<(), Error> {
    use fuels::prelude::*;
    use rand::prelude::{Rng, SeedableRng, StdRng};
=======
    #[tokio::test]
    // ANCHOR: deploy_with_salt
    async fn deploy_with_salt() -> Result<(), Error> {
        use fuels::prelude::*;
        use rand::prelude::{Rng, SeedableRng, StdRng};
>>>>>>> 8498ca7a

        abigen!(
            MyContract,
            "packages/fuels-abigen-macro/tests/test_projects/contract_test/out/debug/contract_test-abi.json"
        );

        let wallet = launch_provider_and_get_wallet().await;

        let contract_id_1 = Contract::deploy(
            "../../packages/fuels-abigen-macro/tests/test_projects/contract_test/out/debug/contract_test.bin",
            &wallet,
            TxParameters::default(),
            vec![],
        )
        .await?;

        println!("Contract deployed @ {:x}", contract_id_1);

        let rng = &mut StdRng::seed_from_u64(2322u64);
        let salt: [u8; 32] = rng.gen();

        let contract_id_2 = Contract::deploy_with_salt(
            "../../packages/fuels-abigen-macro/tests/test_projects/contract_test/out/debug/contract_test.bin",
            &wallet,
            TxParameters::default(),
            vec![],
            Salt::from(salt),
        )
        .await?;

        println!("Contract deployed @ {:x}", contract_id_2);

        assert_ne!(contract_id_1, contract_id_2);
        Ok(())
    }
    // ANCHOR_END: deploy_with_salt

    #[tokio::test]
    // ANCHOR: deploy_with_multiple_wallets
    async fn deploy_with_multiple_wallets() -> Result<(), Error> {
        use fuels::prelude::*;

        abigen!(
            MyContract,
            "packages/fuels-abigen-macro/tests/test_projects/contract_test/out/debug/contract_test-abi.json"
        );

        let wallets = launch_custom_provider_and_get_wallets(WalletsConfig::default(), None).await;

        let contract_id_1 = Contract::deploy(
            "../../packages/fuels-abigen-macro/tests/test_projects/contract_test/out/debug/contract_test.bin",
            &wallets[0],
            TxParameters::default(),vec![],
        )
        .await?;

        println!("Contract deployed @ {:x}", contract_id_1);
        let contract_instance_1 = MyContract::new(contract_id_1.to_string(), wallets[0].clone());

        let response = contract_instance_1
            .initialize_counter(42) // Build the ABI call
            .tx_params(TxParameters::new(None, Some(1_000_000), None, None))
            .call() // Perform the network call
            .await?;

        assert_eq!(42, response.value);

        let contract_id_2 = Contract::deploy(
            "../../packages/fuels-abigen-macro/tests/test_projects/contract_test/out/debug/contract_test.bin",
            &wallets[1],
            TxParameters::default(),
            vec![],
        )
        .await?;

        println!("Contract deployed @ {:x}", contract_id_2);
        let contract_instance_2 = MyContract::new(contract_id_2.to_string(), wallets[1].clone());

        let response = contract_instance_2
            .initialize_counter(42) // Build the ABI call
            .tx_params(TxParameters::new(None, Some(1_000_000), None, None))
            .call() // Perform the network call
            .await?;

        assert_eq!(42, response.value);
        Ok(())
    }
    // ANCHOR_END: deploy_with_multiple_wallets

    #[tokio::test]
    #[allow(unused_variables)]
    async fn contract_tx_and_call_params() -> Result<(), Error> {
        use fuels::prelude::*;
        abigen!(
            MyContract,
            "packages/fuels-abigen-macro/tests/test_projects/contract_test/out/debug/contract_test-abi.json"
        );

        let wallet = launch_provider_and_get_wallet().await;
        let contract_id = Contract::deploy(
        "../../packages/fuels-abigen-macro/tests/test_projects/contract_test/out/debug/contract_test.bin",
        &wallet,
        TxParameters::default(), vec![],
    ).await?;
        println!("Contract deployed @ {:x}", contract_id);
        // ANCHOR: instantiate_contract
        let contract_instance = MyContract::new(contract_id.to_string(), wallet.clone());
        // ANCHOR_END: instantiate_contract
        // ANCHOR: tx_parameters
        // In order: gas_price, gas_limit, byte_price, and maturity
        let my_tx_params = TxParameters::new(None, Some(1_000_000), None, None);

        let response = contract_instance
            .initialize_counter(42) // Our contract method.
            .tx_params(my_tx_params) // Chain the tx params setting method.
            .call() // Perform the contract call.
            .await?; // This is an async call, `.await` for it.

        // ANCHOR_END: tx_parameters

        // ANCHOR: tx_parameters_default
        let response = contract_instance
            .initialize_counter(42)
            .tx_params(TxParameters::default())
            .call()
            .await?;

        // ANCHOR_END: tx_parameters_default
        // ANCHOR: tx_parameters
        // In order: gas_price, gas_limit, byte_price, and maturity
        let my_tx_params = TxParameters::new(None, Some(1_000_000), None, None);

        let response = contract_instance
            .initialize_counter(42) // Our contract method.
            .tx_params(my_tx_params) // Chain the tx params setting method.
            .call() // Perform the contract call.
            .await?; // This is an async call, `.await` for it.

        // ANCHOR_END: tx_parameters

        // ANCHOR: call_parameters

        let tx_params = TxParameters::default();

        // Forward 1_000_000 coin amount of base asset_id
        // this is a big number for checking that amount can be a u64
        let call_params = CallParameters::new(Some(1_000_000), None, None);

        let response = contract_instance
            .get_msg_amount() // Our contract method.
            .tx_params(tx_params) // Chain the tx params setting method.
            .call_params(call_params) // Chain the call params setting method.
            .call() // Perform the contract call.
            .await?;
        // ANCHOR_END: call_parameters
        // ANCHOR: call_parameters_default
        let response = contract_instance
            .initialize_counter(42)
            .call_params(CallParameters::default())
            .call()
            .await?;

        // ANCHOR_END: call_parameters_default
        Ok(())
    }

    #[tokio::test]
    #[allow(unused_variables)]
    async fn token_ops_tests() -> Result<(), Error> {
        use fuels::prelude::*;
        abigen!(
            MyContract,
            "packages/fuels-abigen-macro/tests/test_projects/token_ops/out/debug/token_ops-abi\
            .json"
        );

        let wallet = launch_provider_and_get_wallet().await;
        let contract_id = Contract::deploy(
            "../../packages/fuels-abigen-macro/tests/test_projects/token_ops/out/debug/token_ops\
        .bin",
<<<<<<< HEAD
        &wallet,
        TxParameters::default(),
        vec![],
    )
    .await?;
    println!("Contract deployed @ {:x}", contract_id);
    let contract_instance = MyContract::new(contract_id.to_string(), wallet.clone());
    // ANCHOR: simulate
    // you would mint 100 coins if the transaction wasn't simulated
    let counter = contract_instance.mint_coins(100).simulate().await?;
    // ANCHOR_END: simulate
    let response = contract_instance.mint_coins(1_000_000).call().await?;
    // ANCHOR: variable_outputs
    let address = wallet.address();

    // withdraw some tokens to wallet
    let response = contract_instance
        .transfer_coins_to_output(1_000_000, contract_id, address)
        .append_variable_outputs(1)
        .call()
=======
            &wallet,
            TxParameters::default(),
        )
>>>>>>> 8498ca7a
        .await?;
        println!("Contract deployed @ {:x}", contract_id);
        let contract_instance = MyContract::new(contract_id.to_string(), wallet.clone());
        // ANCHOR: simulate
        // you would mint 100 coins if the transaction wasn't simulated
        let counter = contract_instance.mint_coins(100).simulate().await?;
        // ANCHOR_END: simulate
        let response = contract_instance.mint_coins(1_000_000).call().await?;
        // ANCHOR: variable_outputs
        let address = wallet.address();

        // withdraw some tokens to wallet
        let response = contract_instance
            .transfer_coins_to_output(1_000_000, contract_id, address)
            .append_variable_outputs(1)
            .call()
            .await?;
        // ANCHOR_END: variable_outputs
        Ok(())
    }

    #[tokio::test]
    #[allow(unused_variables)]
    async fn get_contract_outputs() -> Result<(), Error> {
        use fuels::prelude::Error::ContractCallError;
        use fuels::prelude::*;
        use fuels::tx::Receipt;
        abigen!(
        TestContract,
        "packages/fuels-abigen-macro/tests/test_projects/contract_test/out/debug/contract_test-abi.json"
    );
        let wallet = launch_provider_and_get_wallet().await;
        let contract_id = Contract::deploy(
        "../../packages/fuels-abigen-macro/tests/test_projects/contract_test/out/debug/contract_test\
        .bin",
        &wallet,
        TxParameters::default(), vec![],
    )
        .await?;
        let contract_instance = TestContract::new(contract_id.to_string(), wallet);

        // ANCHOR: good_practice
        let response = contract_instance.increment_counter(162).call().await?;
        // ANCHOR_END: good_practice
        // ANCHOR: contract_receipts
        let response = contract_instance.increment_counter(162).call().await;
        match response {
            // The transaction is valid and executes to completion
            Ok(call_response) => {
                let logs: Vec<String> = call_response.logs;
                let receipts: Vec<Receipt> = call_response.receipts;
                // Do things with logs and receipts
            }

            // The transaction is invalid or node is offline
            // OR
            // The transaction is valid but reverts
            Err(ContractCallError(reason, receipts)) => {
                println!("ContractCall failed with reason: {}", reason);
                println!("Transaction receipts are: {:?}", receipts);
            }
            Err(_) => {}
        }
        // ANCHOR_END: contract_receipts
        // ANCHOR: deployed_contracts
        // Replace with your contract ABI.json path
        abigen!(
        MyContract,
        "packages/fuels-abigen-macro/tests/test_projects/contract_test/out/debug/contract_test-abi.json"
    );
        let wallet = launch_provider_and_get_wallet().await;
        // Your contract ID as a String.
        let contract_id =
            "0x068fe90ddc43b18a8f76756ecad8bf30eb0ceea33d2e6990c0185d01b0dbb675".to_string();

        let connected_contract_instance = MyContract::new(contract_id, wallet);
        // You can now use the `connected_contract_instance` just as you did above!
        // ANCHOR_END: deployed_contracts
        Ok(())
    }

    #[tokio::test]
    #[allow(unused_variables)]
    async fn call_params_gas() -> Result<(), Error> {
        use fuels::prelude::*;
        abigen!(
        MyContract,
        "packages/fuels-abigen-macro/tests/test_projects/contract_test/out/debug/contract_test-abi.json"
    );

        let wallet = launch_provider_and_get_wallet().await;

        let contract_id = Contract::deploy(
        "../../packages/fuels-abigen-macro/tests/test_projects/contract_test/out/debug/contract_test.bin",
        &wallet,
        TxParameters::default(), vec![],
    )
    .await?;

        let contract_instance = MyContract::new(contract_id.to_string(), wallet.clone());

        // ANCHOR: call_params_gas
        // Set the transaction `gas_limit` to 1000 and `gas_forwarded` to 200 to specify that the
        // contract call transaction may consume up to 1000 gas, while the actual call may only use 200
        // gas
        let tx_params = TxParameters::new(None, Some(1000), None, None);
        let call_params = CallParameters::new(None, None, Some(200));

        let response = contract_instance
            .get_msg_amount() // Our contract method.
            .tx_params(tx_params) // Chain the tx params setting method.
            .call_params(call_params) // Chain the call params setting method.
            .call() // Perform the contract call.
            .await?;
        // ANCHOR_END: call_params_gas
        Ok(())
    }

    #[tokio::test]
    #[allow(unused_variables)]
    async fn multi_call_example() -> Result<(), Error> {
        use fuels::prelude::*;

        abigen!(
        MyContract,
        "packages/fuels-abigen-macro/tests/test_projects/contract_test/out/debug/contract_test-abi.json"
    );

        let wallet = launch_provider_and_get_wallet().await;

        let contract_id = Contract::deploy(
        "../../packages/fuels-abigen-macro/tests/test_projects/contract_test/out/debug/contract_test.bin",
        &wallet,
        TxParameters::default(), vec![],
    )
    .await?;

        // ANCHOR: multi_call_prepare
        let contract_instance = MyContract::new(contract_id.to_string(), wallet.clone());

        let call_handler_1 = contract_instance.initialize_counter(42);
        let call_handler_2 = contract_instance.get_array([42; 2].to_vec());
        // ANCHOR_END: multi_call_prepare

        // ANCHOR: multi_call_build
        let mut multi_call_handler = MultiContractCallHandler::new(wallet.clone());

        multi_call_handler
            .add_call(call_handler_1)
            .add_call(call_handler_2);
        // ANCHOR_END: multi_call_build

        // ANCHOR: multi_call_values
        let (counter, array): (u64, Vec<u64>) = multi_call_handler.call().await?.value;
        // ANCHOR_END: multi_call_values

        // ANCHOR: multi_call_response
        let response = multi_call_handler.call::<(u64, Vec<u64>)>().await?;
        // ANCHOR_END: multi_call_response

        assert_eq!(counter, 42);
        assert_eq!(array, [42; 2]);

        Ok(())
    }
}<|MERGE_RESOLUTION|>--- conflicted
+++ resolved
@@ -78,7 +78,6 @@
         Ok(())
     }
 
-<<<<<<< HEAD
 #[tokio::test]
 async fn manual_storage_init() -> Result<(), Error> {
     use fuels::prelude::*;
@@ -117,18 +116,11 @@
     Ok(())
 }
 
-#[tokio::test]
-// ANCHOR: deploy_with_salt
-async fn deploy_with_salt() -> Result<(), Error> {
-    use fuels::prelude::*;
-    use rand::prelude::{Rng, SeedableRng, StdRng};
-=======
     #[tokio::test]
     // ANCHOR: deploy_with_salt
     async fn deploy_with_salt() -> Result<(), Error> {
         use fuels::prelude::*;
         use rand::prelude::{Rng, SeedableRng, StdRng};
->>>>>>> 8498ca7a
 
         abigen!(
             MyContract,
@@ -309,32 +301,10 @@
         let contract_id = Contract::deploy(
             "../../packages/fuels-abigen-macro/tests/test_projects/token_ops/out/debug/token_ops\
         .bin",
-<<<<<<< HEAD
-        &wallet,
-        TxParameters::default(),
-        vec![],
-    )
-    .await?;
-    println!("Contract deployed @ {:x}", contract_id);
-    let contract_instance = MyContract::new(contract_id.to_string(), wallet.clone());
-    // ANCHOR: simulate
-    // you would mint 100 coins if the transaction wasn't simulated
-    let counter = contract_instance.mint_coins(100).simulate().await?;
-    // ANCHOR_END: simulate
-    let response = contract_instance.mint_coins(1_000_000).call().await?;
-    // ANCHOR: variable_outputs
-    let address = wallet.address();
-
-    // withdraw some tokens to wallet
-    let response = contract_instance
-        .transfer_coins_to_output(1_000_000, contract_id, address)
-        .append_variable_outputs(1)
-        .call()
-=======
             &wallet,
             TxParameters::default(),
-        )
->>>>>>> 8498ca7a
+            vec![],
+        )
         .await?;
         println!("Contract deployed @ {:x}", contract_id);
         let contract_instance = MyContract::new(contract_id.to_string(), wallet.clone());
