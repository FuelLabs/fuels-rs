--- conflicted
+++ resolved
@@ -120,12 +120,8 @@
             .await?;
         // ANCHOR_END: contract_call_cost_estimation
 
-<<<<<<< HEAD
-        let expected_script_gas = 2816;
-        let expected_total_gas = 9068;
-=======
-        let expected_gas = 2596;
->>>>>>> c5a665a3
+        let expected_script_gas = 2596;
+        let expected_total_gas = 8848;
 
         assert_eq!(transaction_cost.script_gas, expected_script_gas);
         assert_eq!(transaction_cost.total_gas, expected_total_gas);
@@ -649,12 +645,8 @@
             .await?;
         // ANCHOR_END: multi_call_cost_estimation
 
-<<<<<<< HEAD
-        let expected_script_gas = 4402;
-        let expected_total_gas = 11231;
-=======
-        let expected_gas = 4200;
->>>>>>> c5a665a3
+        let expected_script_gas = 4200;
+        let expected_total_gas = 11029;
 
         assert_eq!(transaction_cost.script_gas, expected_script_gas);
         assert_eq!(transaction_cost.total_gas, expected_total_gas);
