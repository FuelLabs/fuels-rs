--- conflicted
+++ resolved
@@ -227,13 +227,8 @@
         assert_eq!(42, response.value);
 
         let contract_id_2 = Contract::load_from(
-<<<<<<< HEAD
-            "../../packages/fuels-e2e-tests/tests/contracts/contract_test/out/debug/contract_test.bin",
-            LoadConfiguration::default().set_salt([1; 32]),
-=======
-            "../../packages/fuels/tests/contracts/contract_test/out/debug/contract_test.bin",
+            "../../packages/fuels-e2e-tests/tests/contracts/contract_test/out/debug/contract_test.bin",
             LoadConfiguration::default().with_salt([1; 32]),
->>>>>>> 2915eb72
         )?
         .deploy(&wallets[1], TxParameters::default())
         .await?;
