--- conflicted
+++ resolved
@@ -118,11 +118,7 @@
             .await?;
         // ANCHOR_END: contract_call_cost_estimation
 
-<<<<<<< HEAD
-        let expected_gas = 2667;
-=======
         let expected_gas = 2816;
->>>>>>> 482897e3
 
         assert_eq!(transaction_cost.gas_used, expected_gas);
 
@@ -637,11 +633,7 @@
             .await?;
         // ANCHOR_END: multi_call_cost_estimation
 
-<<<<<<< HEAD
-        let expected_gas = 4166;
-=======
         let expected_gas = 4402;
->>>>>>> 482897e3
 
         assert_eq!(transaction_cost.gas_used, expected_gas);
 
