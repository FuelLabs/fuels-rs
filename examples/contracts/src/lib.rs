--- conflicted
+++ resolved
@@ -118,11 +118,7 @@
             .await?;
         // ANCHOR_END: contract_call_cost_estimation
 
-<<<<<<< HEAD
-        let expected_gas = 8921;
-=======
-        let expected_gas = 2816;
->>>>>>> bf125886
+        let expected_gas = 9068;
 
         assert_eq!(transaction_cost.gas_used, expected_gas);
 
@@ -638,11 +634,7 @@
             .await?;
         // ANCHOR_END: multi_call_cost_estimation
 
-<<<<<<< HEAD
-        let expected_gas = 10997;
-=======
-        let expected_gas = 4402;
->>>>>>> bf125886
+        let expected_gas = 11231;
 
         assert_eq!(transaction_cost.gas_used, expected_gas);
 
