#[cfg(test)]
mod tests {
    use fuels::{
        core::codec::{DecoderConfig, EncoderConfig},
        prelude::{LoadConfiguration, NodeConfig, StorageConfiguration},
        test_helpers::{ChainConfig, StateConfig},
        types::{
            errors::{transaction::Reason, Result},
            Bits256,
        },
    };

    #[tokio::test]
    async fn instantiate_client() -> Result<()> {
        // ANCHOR: instantiate_client
        use fuels::prelude::{FuelService, Provider};

        // Run the fuel node.
        let server = FuelService::start(
            NodeConfig::default(),
            ChainConfig::default(),
            StateConfig::default(),
        )
        .await?;

        // Create a client that will talk to the node created above.
        let client = Provider::from(server.bound_address()).await?;
        assert!(client.healthy().await?);
        // ANCHOR_END: instantiate_client
        Ok(())
    }

    #[tokio::test]
    async fn deploy_contract() -> Result<()> {
        use fuels::prelude::*;

        // ANCHOR: deploy_contract
        // This helper will launch a local node and provide a test wallet linked to it
        let wallet = launch_provider_and_get_wallet().await?;

        // This will load and deploy your contract binary to the chain so that its ID can
        // be used to initialize the instance
        let contract_id = Contract::load_from(
            "../../packages/fuels/tests/contracts/contract_test/out/debug/contract_test.bin",
            LoadConfiguration::default(),
        )?
        .deploy(&wallet, TxPolicies::default())
        .await?;

        println!("Contract deployed @ {contract_id}");
        // ANCHOR_END: deploy_contract

        Ok(())
    }

    #[tokio::test]
    async fn setup_program_test_example() -> Result<()> {
        use fuels::prelude::*;

        // ANCHOR: deploy_contract_setup_macro_short
        setup_program_test!(
            Wallets("wallet"),
            Abigen(Contract(
                name = "TestContract",
                project = "packages/fuels/tests/contracts/contract_test"
            )),
            Deploy(
                name = "contract_instance",
                contract = "TestContract",
                wallet = "wallet"
            ),
        );

        let response = contract_instance
            .methods()
            .initialize_counter(42)
            .call()
            .await?;

        assert_eq!(42, response.value);
        // ANCHOR_END: deploy_contract_setup_macro_short

        Ok(())
    }

    #[tokio::test]
    async fn contract_call_cost_estimation() -> Result<()> {
        use fuels::prelude::*;

        abigen!(Contract(
            name = "MyContract",
            abi = "packages/fuels/tests/contracts/contract_test/out/debug/contract_test-abi.json"
        ));

        let wallet = launch_provider_and_get_wallet().await?;

        let contract_id = Contract::load_from(
            "../../packages/fuels/tests/contracts/contract_test/out/debug/contract_test.bin",
            LoadConfiguration::default(),
        )?
        .deploy(&wallet, TxPolicies::default())
        .await?;

        // ANCHOR: contract_call_cost_estimation
        let contract_instance = MyContract::new(contract_id, wallet);

        let tolerance = Some(0.0);
        let block_horizon = Some(1);
        let transaction_cost = contract_instance
            .methods()
            .initialize_counter(42) // Build the ABI call
            .estimate_transaction_cost(tolerance, block_horizon) // Get estimated transaction cost
            .await?;
        // ANCHOR_END: contract_call_cost_estimation

<<<<<<< HEAD
        assert_eq!(transaction_cost.gas_used, 841);
=======
        let expected_gas = if cfg!(feature = "experimental") {
            2087
        } else {
            796
        };

        assert_eq!(transaction_cost.gas_used, expected_gas);
>>>>>>> 0e99f410

        Ok(())
    }

    #[tokio::test]
    async fn deploy_with_parameters() -> std::result::Result<(), Box<dyn std::error::Error>> {
        use fuels::{prelude::*, tx::StorageSlot, types::Bytes32};
        use rand::prelude::{Rng, SeedableRng, StdRng};

        let wallet = launch_provider_and_get_wallet().await?;

        let contract_id_1 = Contract::load_from(
            "../../packages/fuels/tests/contracts/contract_test/out/debug/contract_test.bin",
            LoadConfiguration::default(),
        )?
        .deploy(&wallet, TxPolicies::default())
        .await?;

        println!("Contract deployed @ {contract_id_1}");

        // ANCHOR: deploy_with_parameters
        // Optional: Add `Salt`
        let rng = &mut StdRng::seed_from_u64(2322u64);
        let salt: [u8; 32] = rng.gen();

        // Optional: Configure storage
        let key = Bytes32::from([1u8; 32]);
        let value = Bytes32::from([2u8; 32]);
        let storage_slot = StorageSlot::new(key, value);
        let storage_configuration =
            StorageConfiguration::default().add_slot_overrides([storage_slot]);
        let configuration = LoadConfiguration::default()
            .with_storage_configuration(storage_configuration)
            .with_salt(salt);

        // Optional: Configure deployment parameters
        let tx_policies = TxPolicies::default()
            .with_tip(1)
            .with_script_gas_limit(1_000_000)
            .with_maturity(0);

        let contract_id_2 = Contract::load_from(
            "../../packages/fuels/tests/contracts/contract_test/out/debug/contract_test.bin",
            configuration,
        )?
        .deploy(&wallet, tx_policies)
        .await?;

        println!("Contract deployed @ {contract_id_2}");
        // ANCHOR_END: deploy_with_parameters

        assert_ne!(contract_id_1, contract_id_2);

        // ANCHOR: use_deployed_contract
        // This will generate your contract's methods onto `MyContract`.
        // This means an instance of `MyContract` will have access to all
        // your contract's methods that are running on-chain!
        // ANCHOR: abigen_example
        abigen!(Contract(
            name = "MyContract",
            abi = "packages/fuels/tests/contracts/contract_test/out/debug/contract_test-abi.json"
        ));
        // ANCHOR_END: abigen_example

        // This is an instance of your contract which you can use to make calls to your functions
        let contract_instance = MyContract::new(contract_id_2, wallet);

        let response = contract_instance
            .methods()
            .initialize_counter(42) // Build the ABI call
            .call() // Perform the network call
            .await?;

        assert_eq!(42, response.value);

        let response = contract_instance
            .methods()
            .increment_counter(10)
            .call()
            .await?;

        assert_eq!(52, response.value);
        // ANCHOR_END: use_deployed_contract

        // ANCHOR: submit_response_contract
        let response = contract_instance
            .methods()
            .initialize_counter(42)
            .submit()
            .await?;

        let value = response.response().await?.value;

        // ANCHOR_END: submit_response_contract
        assert_eq!(42, value);

        Ok(())
    }

    #[tokio::test]
    async fn deploy_with_multiple_wallets() -> Result<()> {
        use fuels::prelude::*;

        abigen!(Contract(
            name = "MyContract",
            abi = "packages/fuels/tests/contracts/contract_test/out/debug/contract_test-abi.json"
        ));

        let wallets =
            launch_custom_provider_and_get_wallets(WalletsConfig::default(), None, None).await?;

        let contract_id_1 = Contract::load_from(
            "../../packages/fuels/tests/contracts/contract_test/out/debug/contract_test.bin",
            LoadConfiguration::default(),
        )?
        .deploy(&wallets[0], TxPolicies::default())
        .await?;

        println!("Contract deployed @ {contract_id_1}");
        let contract_instance_1 = MyContract::new(contract_id_1, wallets[0].clone());

        let response = contract_instance_1
            .methods()
            .initialize_counter(42)
            .with_tx_policies(TxPolicies::default().with_script_gas_limit(1_000_000))
            .call()
            .await?;

        assert_eq!(42, response.value);

        let contract_id_2 = Contract::load_from(
            "../../packages/fuels/tests/contracts/contract_test/out/debug/contract_test.bin",
            LoadConfiguration::default().with_salt([1; 32]),
        )?
        .deploy(&wallets[1], TxPolicies::default())
        .await?;

        println!("Contract deployed @ {contract_id_2}");
        let contract_instance_2 = MyContract::new(contract_id_2, wallets[1].clone());

        let response = contract_instance_2
            .methods()
            .initialize_counter(42) // Build the ABI call
            .with_tx_policies(TxPolicies::default().with_script_gas_limit(1_000_000))
            .call()
            .await?;

        assert_eq!(42, response.value);
        Ok(())
    }

    #[tokio::test]
    #[allow(unused_variables)]
    async fn contract_tx_and_call_params() -> Result<()> {
        use fuels::prelude::*;
        abigen!(Contract(
            name = "MyContract",
            abi = "packages/fuels/tests/contracts/contract_test/out/debug/contract_test-abi.json"
        ));

        let wallet = launch_provider_and_get_wallet().await?;

        let contract_id = Contract::load_from(
            "../../packages/fuels/tests/contracts/contract_test/out/debug/contract_test.bin",
            LoadConfiguration::default(),
        )?
        .deploy(&wallet, TxPolicies::default())
        .await?;

        println!("Contract deployed @ {contract_id}");
        // ANCHOR: tx_policies
        let contract_methods = MyContract::new(contract_id.clone(), wallet.clone()).methods();

        let tx_policies = TxPolicies::default()
            .with_tip(1)
            .with_script_gas_limit(1_000_000)
            .with_maturity(0);

        let response = contract_methods
            .initialize_counter(42) // Our contract method
            .with_tx_policies(tx_policies) // Chain the tx policies
            .call() // Perform the contract call
            .await?; // This is an async call, `.await` it.
                     // ANCHOR_END: tx_policies

        // ANCHOR: tx_policies_default
        let response = contract_methods
            .initialize_counter(42)
            .with_tx_policies(TxPolicies::default())
            .call()
            .await?;
        // ANCHOR_END: tx_policies_default

        // ANCHOR: call_parameters
        let contract_methods = MyContract::new(contract_id, wallet.clone()).methods();

        let tx_policies = TxPolicies::default();

        // Forward 1_000_000 coin amount of base asset_id
        // this is a big number for checking that amount can be a u64
        let call_params = CallParameters::default().with_amount(1_000_000);

        let response = contract_methods
            .get_msg_amount() // Our contract method.
            .with_tx_policies(tx_policies) // Chain the tx policies.
            .call_params(call_params)? // Chain the call parameters.
            .call() // Perform the contract call.
            .await?;
        // ANCHOR_END: call_parameters

        // ANCHOR: call_parameters_default
        let response = contract_methods
            .initialize_counter(42)
            .call_params(CallParameters::default())?
            .call()
            .await?;
        // ANCHOR_END: call_parameters_default
        Ok(())
    }

    #[tokio::test]
    #[allow(unused_variables)]
    async fn token_ops_tests() -> Result<()> {
        use fuels::prelude::*;
        abigen!(Contract(
            name = "MyContract",
            abi = "packages/fuels/tests/contracts/token_ops/out/debug/token_ops-abi.json"
        ));

        let wallet = launch_provider_and_get_wallet().await?;

        let contract_id = Contract::load_from(
            "../../packages/fuels/tests/contracts/token_ops/out/debug/token_ops\
        .bin",
            LoadConfiguration::default(),
        )?
        .deploy(&wallet, TxPolicies::default())
        .await?;

        println!("Contract deployed @ {contract_id}");
        let contract_methods = MyContract::new(contract_id.clone(), wallet.clone()).methods();
        // ANCHOR: simulate
        // you would mint 100 coins if the transaction wasn't simulated
        let counter = contract_methods.mint_coins(100).simulate().await?;
        // ANCHOR_END: simulate
        let response = contract_methods.mint_coins(1_000_000).call().await?;
        // ANCHOR: variable_outputs
        let address = wallet.address();
        let asset_id = contract_id.asset_id(&Bits256::zeroed());

        // withdraw some tokens to wallet
        let response = contract_methods
            .transfer_coins_to_output(1_000_000, asset_id, address)
            .append_variable_outputs(1)
            .call()
            .await?;
        // ANCHOR_END: variable_outputs
        Ok(())
    }

    #[tokio::test]
    #[allow(unused_variables)]
    async fn dependency_estimation() -> Result<()> {
        use fuels::prelude::*;
        abigen!(
            Contract(name="MyContract",
            abi="packages/fuels/tests/contracts/lib_contract_caller/out/debug/lib_contract_caller-abi.json"
        ));

        let wallet = launch_provider_and_get_wallet().await?;

        let called_contract_id: ContractId = Contract::load_from(
            "../../packages/fuels/tests/contracts/lib_contract/out/debug/lib_contract.bin",
            LoadConfiguration::default(),
        )?
        .deploy(&wallet, TxPolicies::default())
        .await?
        .into();

        let bin_path = "../../packages/fuels/tests/contracts/lib_contract_caller/out/debug/lib_contract_caller.bin";
        let caller_contract_id = Contract::load_from(bin_path, LoadConfiguration::default())?
            .deploy(&wallet, TxPolicies::default())
            .await?;

        let contract_methods =
            MyContract::new(caller_contract_id.clone(), wallet.clone()).methods();

        // ANCHOR: dependency_estimation_fail
        let address = wallet.address();
        let amount = 100;

        let response = contract_methods
            .mint_then_increment_from_contract(called_contract_id, amount, address)
            .call()
            .await;

        assert!(matches!(
            response,
            Err(Error::Transaction(Reason::Reverted { .. }))
        ));
        // ANCHOR_END: dependency_estimation_fail

        // ANCHOR: dependency_estimation_manual
        let response = contract_methods
            .mint_then_increment_from_contract(called_contract_id, amount, address)
            .append_variable_outputs(1)
            .with_contract_ids(&[called_contract_id.into()])
            .call()
            .await?;
        // ANCHOR_END: dependency_estimation_manual

        let asset_id = caller_contract_id.asset_id(&Bits256::zeroed());
        let balance = wallet.get_asset_balance(&asset_id).await?;
        assert_eq!(balance, amount);

        // ANCHOR: dependency_estimation
        let response = contract_methods
            .mint_then_increment_from_contract(called_contract_id, amount, address)
            .estimate_tx_dependencies(Some(2))
            .await?
            .call()
            .await?;
        // ANCHOR_END: dependency_estimation

        let balance = wallet.get_asset_balance(&asset_id).await?;
        assert_eq!(balance, 2 * amount);

        Ok(())
    }

    #[tokio::test]
    #[allow(unused_variables)]
    async fn get_contract_outputs() -> Result<()> {
        use fuels::prelude::*;

        // ANCHOR: deployed_contracts
        abigen!(Contract(
            name = "MyContract",
            // Replace with your contract ABI.json path
            abi = "packages/fuels/tests/contracts/contract_test/out/debug/contract_test-abi.json"
        ));
        let wallet_original = launch_provider_and_get_wallet().await?;

        let wallet = wallet_original.clone();
        // Your bech32m encoded contract ID.
        let contract_id: Bech32ContractId =
            "fuel1vkm285ypjesypw7vhdlhnty3kjxxx4efckdycqh3ttna4xvmxtfs6murwy".parse()?;

        let connected_contract_instance = MyContract::new(contract_id, wallet);
        // You can now use the `connected_contract_instance` just as you did above!
        // ANCHOR_END: deployed_contracts

        let wallet = wallet_original;
        // ANCHOR: deployed_contracts_hex
        let contract_id: ContractId =
            "0x65b6a3d081966040bbccbb7f79ac91b48c635729c59a4c02f15ae7da999b32d3".parse()?;

        let connected_contract_instance = MyContract::new(contract_id, wallet);
        // ANCHOR_END: deployed_contracts_hex

        Ok(())
    }

    #[tokio::test]
    #[allow(unused_variables)]
    async fn call_params_gas() -> Result<()> {
        use fuels::prelude::*;
        abigen!(Contract(
            name = "MyContract",
            abi = "packages/fuels/tests/contracts/contract_test/out/debug/contract_test-abi.json"
        ));

        let wallet = launch_provider_and_get_wallet().await?;

        let contract_id = Contract::load_from(
            "../../packages/fuels/tests/contracts/contract_test/out/debug/contract_test.bin",
            LoadConfiguration::default(),
        )?
        .deploy(&wallet, TxPolicies::default())
        .await?;

        let contract_methods = MyContract::new(contract_id, wallet.clone()).methods();

        // ANCHOR: call_params_gas
        // Set the transaction `gas_limit` to 1_000_000 and `gas_forwarded` to 4300 to specify that
        // the contract call transaction may consume up to 1_000_000 gas, while the actual call may
        // only use 4300 gas
        let tx_policies = TxPolicies::default().with_script_gas_limit(1_000_000);
        let call_params = CallParameters::default().with_gas_forwarded(4300);

        let response = contract_methods
            .get_msg_amount() // Our contract method.
            .with_tx_policies(tx_policies) // Chain the tx policies.
            .call_params(call_params)? // Chain the call parameters.
            .call() // Perform the contract call.
            .await?;
        // ANCHOR_END: call_params_gas
        Ok(())
    }

    #[tokio::test]
    #[allow(unused_variables)]
    async fn multi_call_example() -> Result<()> {
        use fuels::prelude::*;

        abigen!(Contract(
            name = "MyContract",
            abi = "packages/fuels/tests/contracts/contract_test/out/debug/contract_test-abi.json"
        ));

        let wallet = launch_provider_and_get_wallet().await?;

        let contract_id = Contract::load_from(
            "../../packages/fuels/tests/contracts/contract_test/out/debug/contract_test.bin",
            LoadConfiguration::default(),
        )?
        .deploy(&wallet, TxPolicies::default())
        .await?;

        // ANCHOR: multi_call_prepare
        let contract_methods = MyContract::new(contract_id, wallet.clone()).methods();

        let call_handler_1 = contract_methods.initialize_counter(42);
        let call_handler_2 = contract_methods.get_array([42; 2]);
        // ANCHOR_END: multi_call_prepare

        // ANCHOR: multi_call_build
        let mut multi_call_handler = MultiContractCallHandler::new(wallet.clone());

        multi_call_handler
            .add_call(call_handler_1)
            .add_call(call_handler_2);
        // ANCHOR_END: multi_call_build

        // ANCHOR: multi_call_values
        let (counter, array): (u64, [u64; 2]) = multi_call_handler.call().await?.value;
        // ANCHOR_END: multi_call_values

        // ANCHOR: multi_contract_call_response
        let response = multi_call_handler.call::<(u64, [u64; 2])>().await?;
        // ANCHOR_END: multi_contract_call_response

        assert_eq!(counter, 42);
        assert_eq!(array, [42; 2]);

        // ANCHOR: submit_response_multicontract
        let submitted_tx = multi_call_handler.submit().await?;
        let (counter, array): (u64, [u64; 2]) = submitted_tx.response().await?.value;
        // ANCHOR_END: submit_response_multicontract

        assert_eq!(counter, 42);
        assert_eq!(array, [42; 2]);

        Ok(())
    }

    #[tokio::test]
    #[allow(unused_variables)]
    async fn multi_call_cost_estimation() -> Result<()> {
        use fuels::prelude::*;

        abigen!(Contract(
            name = "MyContract",
            abi = "packages/fuels/tests/contracts/contract_test/out/debug/contract_test-abi.json"
        ));

        let wallet = launch_provider_and_get_wallet().await?;

        let contract_id = Contract::load_from(
            "../../packages/fuels/tests/contracts/contract_test/out/debug/contract_test.bin",
            LoadConfiguration::default(),
        )?
        .deploy(&wallet, TxPolicies::default())
        .await?;

        let contract_methods = MyContract::new(contract_id, wallet.clone()).methods();

        // ANCHOR: multi_call_cost_estimation
        let mut multi_call_handler = MultiContractCallHandler::new(wallet.clone());

        let call_handler_1 = contract_methods.initialize_counter(42);
        let call_handler_2 = contract_methods.get_array([42; 2]);

        multi_call_handler
            .add_call(call_handler_1)
            .add_call(call_handler_2);

        let tolerance = Some(0.0);
        let block_horizon = Some(1);
        let transaction_cost = multi_call_handler
            .estimate_transaction_cost(tolerance, block_horizon) // Get estimated transaction cost
            .await?;
        // ANCHOR_END: multi_call_cost_estimation

<<<<<<< HEAD
        assert_eq!(transaction_cost.gas_used, 1251);
=======
        #[cfg(not(feature = "experimental"))]
        let expected_gas = 1172;
        #[cfg(feature = "experimental")]
        let expected_gas = 3513;

        assert_eq!(transaction_cost.gas_used, expected_gas);
>>>>>>> 0e99f410

        Ok(())
    }

    #[tokio::test]
    #[allow(unused_variables)]
    async fn connect_wallet() -> Result<()> {
        use fuels::prelude::*;
        abigen!(Contract(
            name = "MyContract",
            abi = "packages/fuels/tests/contracts/contract_test/out/debug/contract_test-abi.json"
        ));

        let config = WalletsConfig::new(Some(2), Some(1), Some(DEFAULT_COIN_AMOUNT));
        let mut wallets = launch_custom_provider_and_get_wallets(config, None, None).await?;
        let wallet_1 = wallets.pop().unwrap();
        let wallet_2 = wallets.pop().unwrap();

        let contract_id = Contract::load_from(
            "../../packages/fuels/tests/contracts/contract_test/out/debug/contract_test.bin",
            LoadConfiguration::default(),
        )?
        .deploy(&wallet_1, TxPolicies::default())
        .await?;

        // ANCHOR: connect_wallet
        // Create contract instance with wallet_1
        let contract_instance = MyContract::new(contract_id, wallet_1.clone());

        // Perform contract call with wallet_2
        let response = contract_instance
            .with_account(wallet_2) // Connect wallet_2
            .methods() // Get contract methods
            .get_msg_amount() // Our contract method
            .call() // Perform the contract call.
            .await?; // This is an async call, `.await` for it.
                     // ANCHOR_END: connect_wallet

        Ok(())
    }

    #[tokio::test]
    async fn custom_assets_example() -> Result<()> {
        use fuels::prelude::*;

        setup_program_test!(
            Wallets("wallet"),
            Abigen(Contract(
                name = "MyContract",
                project = "packages/fuels/tests/contracts/contract_test"
            )),
            Deploy(
                name = "contract_instance",
                contract = "MyContract",
                wallet = "wallet"
            )
        );

        let other_wallet = WalletUnlocked::new_random(None);

        // ANCHOR: add_custom_assets
        let amount = 1000;
        let _ = contract_instance
            .methods()
            .initialize_counter(42)
            .add_custom_asset(BASE_ASSET_ID, amount, Some(other_wallet.address().clone()))
            .call()
            .await?;
        // ANCHOR_END: add_custom_assets

        Ok(())
    }

    #[tokio::test]
    #[cfg(not(feature = "experimental"))]
    async fn low_level_call_example() -> Result<()> {
        use fuels::{
            core::codec::{calldata, fn_selector},
            prelude::*,
            types::SizedAsciiString,
        };

        setup_program_test!(
            Wallets("wallet"),
            Abigen(
                Contract(
                    name = "MyCallerContract",
                    project = "packages/fuels/tests/contracts/low_level_caller"
                ),
                Contract(
                    name = "MyTargetContract",
                    project = "packages/fuels/tests/contracts/contract_test"
                ),
            ),
            Deploy(
                name = "caller_contract_instance",
                contract = "MyCallerContract",
                wallet = "wallet"
            ),
            Deploy(
                name = "target_contract_instance",
                contract = "MyTargetContract",
                wallet = "wallet"
            ),
        );

        // ANCHOR: low_level_call
        let function_selector =
            fn_selector!(set_value_multiple_complex(MyStruct, SizedAsciiString::<4>));
        let call_data = calldata!(
            MyStruct {
                a: true,
                b: [1, 2, 3],
            },
            SizedAsciiString::<4>::try_from("fuel")?
        )?;

        caller_contract_instance
            .methods()
            .call_low_level_call(
                target_contract_instance.id(),
                Bytes(function_selector),
                Bytes(call_data),
                false,
            )
            .estimate_tx_dependencies(None)
            .await?
            .call()
            .await?;
        // ANCHOR_END: low_level_call

        let result_uint = target_contract_instance
            .methods()
            .get_value()
            .call()
            .await
            .unwrap()
            .value;

        let result_bool = target_contract_instance
            .methods()
            .get_bool_value()
            .call()
            .await
            .unwrap()
            .value;

        let result_str = target_contract_instance
            .methods()
            .get_str_value()
            .call()
            .await
            .unwrap()
            .value;

        assert_eq!(result_uint, 2);
        assert!(result_bool);
        assert_eq!(result_str, "fuel");

        Ok(())
    }

    #[tokio::test]
    async fn configure_the_return_value_decoder() -> Result<()> {
        use fuels::prelude::*;

        setup_program_test!(
            Wallets("wallet"),
            Abigen(Contract(
                name = "MyContract",
                project = "packages/fuels/tests/contracts/contract_test"
            )),
            Deploy(
                name = "contract_instance",
                contract = "MyContract",
                wallet = "wallet"
            )
        );

        // ANCHOR: contract_decoder_config
        let _ = contract_instance
            .methods()
            .initialize_counter(42)
            .with_decoder_config(DecoderConfig {
                max_depth: 10,
                max_tokens: 2_000,
            })
            .call()
            .await?;
        // ANCHOR_END: contract_decoder_config

        Ok(())
    }

    #[tokio::test]
    async fn storage_slots_override() -> Result<()> {
        {
            // ANCHOR: storage_slots_override
            use fuels::{programs::contract::Contract, tx::StorageSlot};
            let slot_override = StorageSlot::new([1; 32].into(), [2; 32].into());
            let storage_config =
                StorageConfiguration::default().add_slot_overrides([slot_override]);

            let load_config =
                LoadConfiguration::default().with_storage_configuration(storage_config);
            let _: Result<Contract> = Contract::load_from("...", load_config);
            // ANCHOR_END: storage_slots_override
        }

        {
            // ANCHOR: storage_slots_disable_autoload
            use fuels::programs::contract::Contract;
            let storage_config = StorageConfiguration::default().with_autoload(false);

            let load_config =
                LoadConfiguration::default().with_storage_configuration(storage_config);
            let _: Result<Contract> = Contract::load_from("...", load_config);
            // ANCHOR_END: storage_slots_disable_autoload
        }

        Ok(())
    }

    #[tokio::test]
    async fn contract_custom_call() -> Result<()> {
        use fuels::prelude::*;

        setup_program_test!(
            Wallets("wallet"),
            Abigen(Contract(
                name = "TestContract",
                project = "packages/fuels/tests/contracts/contract_test"
            )),
            Deploy(
                name = "contract_instance",
                contract = "TestContract",
                wallet = "wallet"
            ),
        );
        let provider = wallet.try_provider()?;

        let counter = 42;

        // ANCHOR: contract_call_tb
        let call_handler = contract_instance.methods().initialize_counter(counter);

        let mut tb = call_handler.transaction_builder().await?;

        // customize the builder...

        wallet.adjust_for_fee(&mut tb, 0).await?;
        tb.add_signer(wallet.clone())?;

        let tx = tb.build(provider).await?;

        let tx_id = provider.send_transaction(tx).await?;
        let tx_status = provider.tx_status(&tx_id).await?;

        let response = call_handler.get_response_from(tx_status)?;

        assert_eq!(counter, response.value);
        // ANCHOR_END: contract_call_tb

        Ok(())
    }

    #[tokio::test]
    async fn configure_encoder_config() -> Result<()> {
        use fuels::prelude::*;

        setup_program_test!(
            Wallets("wallet"),
            Abigen(Contract(
                name = "MyContract",
                project = "packages/fuels/tests/contracts/contract_test"
            )),
            Deploy(
                name = "contract_instance",
                contract = "MyContract",
                wallet = "wallet"
            )
        );

        // ANCHOR: contract_encoder_config
        let _ = contract_instance
            .with_encoder_config(EncoderConfig {
                max_depth: 10,
                max_tokens: 2_000,
                max_total_enum_width: 10_000,
            })
            .methods()
            .initialize_counter(42)
            .call()
            .await?;
        // ANCHOR_END: contract_encoder_config

        Ok(())
    }
}<|MERGE_RESOLUTION|>--- conflicted
+++ resolved
@@ -113,17 +113,13 @@
             .await?;
         // ANCHOR_END: contract_call_cost_estimation
 
-<<<<<<< HEAD
-        assert_eq!(transaction_cost.gas_used, 841);
-=======
         let expected_gas = if cfg!(feature = "experimental") {
             2087
         } else {
-            796
+            841
         };
 
         assert_eq!(transaction_cost.gas_used, expected_gas);
->>>>>>> 0e99f410
 
         Ok(())
     }
@@ -618,16 +614,12 @@
             .await?;
         // ANCHOR_END: multi_call_cost_estimation
 
-<<<<<<< HEAD
-        assert_eq!(transaction_cost.gas_used, 1251);
-=======
         #[cfg(not(feature = "experimental"))]
-        let expected_gas = 1172;
+        let expected_gas = 1251;
         #[cfg(feature = "experimental")]
         let expected_gas = 3513;
 
         assert_eq!(transaction_cost.gas_used, expected_gas);
->>>>>>> 0e99f410
 
         Ok(())
     }
