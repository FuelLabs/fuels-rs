#[cfg(test)]
mod tests {
    use fuels::prelude::Error;

    #[tokio::test]
    async fn instantiate_client() -> Result<(), Error> {
        // ANCHOR: instantiate_client
        use fuels::client::FuelClient;
        use fuels::fuel_node::{Config, FuelService};

        // Run the fuel node.
        let server = FuelService::new_node(Config::local_node()).await?;

        // Create a client that will talk to the node created above.
        let client = FuelClient::from(server.bound_address);
        assert!(client.health().await?);
        // ANCHOR_END: instantiate_client
        Ok(())
    }

    #[tokio::test]
    async fn deploy_contract() -> Result<(), Error> {
        use fuels::prelude::*;

        // ANCHOR: deploy_contract
        // This will generate your contract's methods onto `MyContract`.
        // This means an instance of `MyContract` will have access to all
        // your contract's methods that are running on-chain!
        abigen!(Contract(
            name = "MyContract",
            // This path is relative to the workspace (repository) root
            abi = "packages/fuels/tests/contracts/contract_test/out/debug/contract_test-abi.json"
        ));

        // This helper will launch a local node and provide a test wallet linked to it
        let wallet = launch_provider_and_get_wallet().await;

        // Optional: Configure deployment parameters or use `TxParameters::default()`
        let gas_price = 0;
        let gas_limit = 1_000_000;
        let maturity = 0;

        // This will deploy your contract binary onto the chain so that its ID can
        // be used to initialize the instance
        let contract_id = Contract::deploy(
            // This path is relative to the current crate (examples/contracts)
            "../../packages/fuels/tests/contracts/contract_test/out/debug/contract_test.bin",
            &wallet,
            TxParameters::new(Some(gas_price), Some(gas_limit), Some(maturity)),
            StorageConfiguration::default(),
        )
        .await?;

        println!("Contract deployed @ {contract_id}");
        // ANCHOR_END: deploy_contract

        // ANCHOR: use_deployed_contract
        // This is an instance of your contract which you can use to make calls to your functions
        let contract_instance = MyContract::new(contract_id, wallet);

        let response = contract_instance
            .methods()
            .initialize_counter(42) // Build the ABI call
            .call() // Perform the network call
            .await?;

        assert_eq!(42, response.value);

        let response = contract_instance
            .methods()
            .increment_counter(10)
            .call()
            .await?;

        assert_eq!(52, response.value);
        // ANCHOR_END: use_deployed_contract

        Ok(())
    }

    #[tokio::test]
    async fn setup_contract_test_example() -> Result<(), Error> {
        use fuels::prelude::*;

        // ANCHOR: deploy_contract_setup_macro_short
        setup_contract_test!(
            Wallets("wallet"),
            Abigen(
                name = "TestContract",
                abi = "packages/fuels/tests/contracts/contract_test"
            ),
            Deploy(
                name = "contract_instance",
                contract = "TestContract",
                wallet = "wallet"
            ),
        );

        let response = contract_instance
            .methods()
            .initialize_counter(42)
            .call()
            .await?;

        assert_eq!(42, response.value);
        // ANCHOR_END: deploy_contract_setup_macro_short

        Ok(())
    }

    #[tokio::test]
    async fn contract_call_cost_estimation() -> Result<(), Error> {
        use fuels::prelude::*;

        abigen!(Contract(
            name = "MyContract",
            abi = "packages/fuels/tests/contracts/contract_test/out/debug/contract_test-abi.json"
        ));

        let wallet = launch_provider_and_get_wallet().await;

        let contract_id = Contract::deploy(
            "../../packages/fuels/tests/contracts/contract_test/out/debug/contract_test.bin",
            &wallet,
            TxParameters::default(),
            StorageConfiguration::default(),
        )
        .await?;

        // ANCHOR: contract_call_cost_estimation
        let contract_instance = MyContract::new(contract_id, wallet);

        let tolerance = 0.0;
        let transaction_cost = contract_instance
            .methods()
            .initialize_counter(42) // Build the ABI call
            .estimate_transaction_cost(Some(tolerance)) // Get estimated transaction cost
            .await?;
        // ANCHOR_END: contract_call_cost_estimation

        assert_eq!(transaction_cost.gas_used, 9826);

        Ok(())
    }

    #[tokio::test]
    async fn deploy_with_parameters() -> Result<(), Error> {
        // ANCHOR: deploy_with_parameters
        use fuels::prelude::*;
        use rand::prelude::{Rng, SeedableRng, StdRng};

        // ANCHOR: abigen_example
        abigen!(Contract(
            name = "MyContract",
            abi = "packages/fuels/tests/contracts/contract_test/out/debug/contract_test-abi.json"
        ));
        // ANCHOR_END: abigen_example

        let wallet = launch_provider_and_get_wallet().await;

        let contract_id_1 = Contract::deploy(
            "../../packages/fuels/tests/contracts/contract_test/out/debug/contract_test.bin",
            &wallet,
            TxParameters::default(),
            StorageConfiguration::default(),
        )
        .await?;

        println!("Contract deployed @ {contract_id_1}");

        let rng = &mut StdRng::seed_from_u64(2322u64);
        let salt: [u8; 32] = rng.gen();

        let contract_id_2 = Contract::deploy_with_parameters(
            "../../packages/fuels/tests/contracts/contract_test/out/debug/contract_test.bin",
            &wallet,
            TxParameters::default(),
            StorageConfiguration::default(),
            Salt::from(salt),
        )
        .await?;

        println!("Contract deployed @ {contract_id_2}");

        assert_ne!(contract_id_1, contract_id_2);
        // ANCHOR_END: deploy_with_parameters
        Ok(())
    }

    #[tokio::test]
    async fn deploy_with_multiple_wallets() -> Result<(), Error> {
        use fuels::prelude::*;

        abigen!(Contract(
            name = "MyContract",
            abi = "packages/fuels/tests/contracts/contract_test/out/debug/contract_test-abi.json"
        ));

        let wallets =
            launch_custom_provider_and_get_wallets(WalletsConfig::default(), None, None).await;

        let contract_id_1 = Contract::deploy(
            "../../packages/fuels/tests/contracts/contract_test/out/debug/contract_test.bin",
            &wallets[0],
            TxParameters::default(),
            StorageConfiguration::default(),
        )
        .await?;

        println!("Contract deployed @ {contract_id_1}");
        let contract_instance_1 = MyContract::new(contract_id_1, wallets[0].clone());

        let response = contract_instance_1
            .methods()
            .initialize_counter(42) // Build the ABI call
            .tx_params(TxParameters::new(None, Some(1_000_000), None))
            .call() // Perform the network call
            .await?;

        assert_eq!(42, response.value);

        let contract_id_2 = Contract::deploy(
            "../../packages/fuels/tests/contracts/contract_test/out/debug/contract_test.bin",
            &wallets[1],
            TxParameters::default(),
            StorageConfiguration::default(),
        )
        .await?;

        println!("Contract deployed @ {contract_id_2}");
        let contract_instance_2 = MyContract::new(contract_id_2, wallets[1].clone());

        let response = contract_instance_2
            .methods()
            .initialize_counter(42) // Build the ABI call
            .tx_params(TxParameters::new(None, Some(1_000_000), None))
            .call() // Perform the network call
            .await?;

        assert_eq!(42, response.value);
        Ok(())
    }

    #[tokio::test]
    #[allow(unused_variables)]
    async fn contract_tx_and_call_params() -> Result<(), Error> {
        use fuels::prelude::*;
        abigen!(Contract(
            name = "MyContract",
            abi = "packages/fuels/tests/contracts/contract_test/out/debug/contract_test-abi.json"
        ));

        let wallet = launch_provider_and_get_wallet().await;
        let contract_id = Contract::deploy(
            "../../packages/fuels/tests/contracts/contract_test/out/debug/contract_test.bin",
            &wallet,
            TxParameters::default(),
            StorageConfiguration::default(),
        )
        .await?;
        println!("Contract deployed @ {contract_id}");
        // ANCHOR: tx_parameters
        let contract_methods = MyContract::new(contract_id.clone(), wallet.clone()).methods();

        // In order: gas_price, gas_limit, and maturity
        let my_tx_params = TxParameters::new(None, Some(1_000_000), None);

        let response = contract_methods
            .initialize_counter(42) // Our contract method.
            .tx_params(my_tx_params) // Chain the tx params setting method.
            .call() // Perform the contract call.
            .await?; // This is an async call, `.await` for it.

        // ANCHOR_END: tx_parameters

        // ANCHOR: tx_parameters_default
        let response = contract_methods
            .initialize_counter(42)
            .tx_params(TxParameters::default())
            .call()
            .await?;

        // ANCHOR_END: tx_parameters_default
        // In order: gas_price, gas_limit, and maturity
        let my_tx_params = TxParameters::new(None, Some(1_000_000), None);

        let response = contract_methods
            .initialize_counter(42) // Our contract method.
            .tx_params(my_tx_params) // Chain the tx params setting method.
            .call() // Perform the contract call.
            .await?; // This is an async call, `.await` for it.

        // ANCHOR: call_parameters
        let contract_methods = MyContract::new(contract_id, wallet.clone()).methods();

        let tx_params = TxParameters::default();

        // Forward 1_000_000 coin amount of base asset_id
        // this is a big number for checking that amount can be a u64
        let call_params = CallParameters::new(Some(1_000_000), None, None);

        let response = contract_methods
            .get_msg_amount() // Our contract method.
            .tx_params(tx_params) // Chain the tx params setting method.
            .call_params(call_params) // Chain the call params setting method.
            .call() // Perform the contract call.
            .await?;
        // ANCHOR_END: call_parameters
        // ANCHOR: call_parameters_default
        let response = contract_methods
            .initialize_counter(42)
            .call_params(CallParameters::default())
            .call()
            .await?;

        // ANCHOR_END: call_parameters_default
        Ok(())
    }

    #[tokio::test]
    #[allow(unused_variables)]
    async fn token_ops_tests() -> Result<(), Error> {
        use fuels::prelude::*;
        abigen!(Contract(
            name = "MyContract",
            abi = "packages/fuels/tests/contracts/token_ops/out/debug/token_ops-abi.json"
        ));

        let wallet = launch_provider_and_get_wallet().await;
        let contract_id = Contract::deploy(
            "../../packages/fuels/tests/contracts/token_ops/out/debug/token_ops\
        .bin",
            &wallet,
            TxParameters::default(),
            StorageConfiguration::default(),
        )
        .await?;
        println!("Contract deployed @ {contract_id}");
        let contract_methods = MyContract::new(contract_id.clone(), wallet.clone()).methods();
        // ANCHOR: simulate
        // you would mint 100 coins if the transaction wasn't simulated
        let counter = contract_methods.mint_coins(100).simulate().await?;
        // ANCHOR_END: simulate
        let response = contract_methods.mint_coins(1_000_000).call().await?;
        // ANCHOR: variable_outputs
        let address = wallet.address();

        // withdraw some tokens to wallet
        let response = contract_methods
            .transfer_coins_to_output(1_000_000, contract_id.into(), address.into())
            .append_variable_outputs(1)
            .call()
            .await?;
        // ANCHOR_END: variable_outputs
        Ok(())
    }

    #[tokio::test]
    #[allow(unused_variables)]
    async fn output_messages_test() -> Result<(), Error> {
        use fuels::prelude::*;
        abigen!(Contract(
            name = "MyContract",
            abi = "packages/fuels/tests/contracts/token_ops/out/debug/token_ops-abi.json"
        ));

        let wallet = launch_provider_and_get_wallet().await;
        let contract_id = Contract::deploy(
            "../../packages/fuels/tests/contracts/token_ops/out/debug/token_ops\
        .bin",
            &wallet,
            TxParameters::default(),
            StorageConfiguration::default(),
        )
        .await?;
        let contract_methods = MyContract::new(contract_id.clone(), wallet.clone()).methods();
        // ANCHOR: message_outputs
        let base_layer_address = Bits256([1u8; 32]);
        let amount = 1000;

        let response = contract_methods
            .send_message(base_layer_address, amount)
            .append_message_outputs(1)
            .call()
            .await?;
        // ANCHOR_END: message_outputs

        // fails due to missing message output
        let response = contract_methods
            .send_message(base_layer_address, amount)
            .call()
            .await;
        assert!(matches!(response, Err(Error::RevertTransactionError(..))));

        Ok(())
    }

    #[tokio::test]
    #[allow(unused_variables)]
    async fn dependency_estimation() -> Result<(), Error> {
        use fuels::prelude::*;
<<<<<<< HEAD
        abigen!(Contract(
            name="MyContract",
            abi="packages/fuels/tests/contracts/foo_caller_contract/out/debug/foo_caller_contract-abi.json"
        ));
=======
        abigen!(
            MyContract,
            "packages/fuels/tests/contracts/lib_contract_caller/out/debug/lib_contract_caller-abi.json"
        );
>>>>>>> 34f0ec4d

        let wallet = launch_provider_and_get_wallet().await;
        let called_contract_id: ContractId = Contract::deploy(
            "../../packages/fuels/tests/contracts/lib_contract/out/debug/lib_contract.bin",
            &wallet,
            TxParameters::default(),
            StorageConfiguration::default(),
        )
        .await?
        .into();

        let caller_contract_id = Contract::deploy(
            "../../packages/fuels/tests/contracts/lib_contract_caller/out/debug/lib_contract_caller.bin",
            &wallet,
            TxParameters::default(),
            StorageConfiguration::default(),
        )
        .await?;

        let contract_methods =
            MyContract::new(caller_contract_id.clone(), wallet.clone()).methods();

        // ANCHOR: dependency_estimation_fail
        let address = wallet.address();
        let amount = 100;

        let response = contract_methods
            .increment_from_contract_then_mint(called_contract_id, amount, address.into())
            .call()
            .await;

        assert!(matches!(response, Err(Error::RevertTransactionError(..))));
        // ANCHOR_END: dependency_estimation_fail

        // ANCHOR: dependency_estimation_manual
        let response = contract_methods
            .increment_from_contract_then_mint(called_contract_id, amount, address.into())
            .append_variable_outputs(1)
            .set_contract_ids(&[called_contract_id.into()])
            .call()
            .await?;
        // ANCHOR_END: dependency_estimation_manual

        let asset_id = AssetId::from(*caller_contract_id.hash());
        let balance = wallet.get_asset_balance(&asset_id).await?;
        assert_eq!(balance, amount);

        // ANCHOR: dependency_estimation
        let response = contract_methods
            .increment_from_contract_then_mint(called_contract_id, amount, address.into())
            .estimate_tx_dependencies(Some(2))
            .await?
            .call()
            .await?;
        // ANCHOR_END: dependency_estimation

        let balance = wallet.get_asset_balance(&asset_id).await?;
        assert_eq!(balance, 2 * amount);

        Ok(())
    }

    #[tokio::test]
    #[allow(unused_variables)]
    async fn get_contract_outputs() -> Result<(), Error> {
        use fuels::prelude::*;
        use fuels::tx::Receipt;
        {
            abigen!(Contract(
                name = "TestContract",
                abi =
                    "packages/fuels/tests/contracts/contract_test/out/debug/contract_test-abi.json"
            ));
            let wallet = launch_provider_and_get_wallet().await;
            let contract_id = Contract::deploy(
                "../../packages/fuels/tests/contracts/contract_test/out/debug/contract_test\
        .bin",
                &wallet,
                TxParameters::default(),
                StorageConfiguration::default(),
            )
            .await?;
            let contract_methods = TestContract::new(contract_id, wallet).methods();

            let response = contract_methods.increment_counter(162).call().await?;
            let response = contract_methods.increment_counter(162).call().await;
            match response {
                // The transaction is valid and executes to completion
                Ok(call_response) => {
                    let receipts: Vec<Receipt> = call_response.receipts;
                    // Do things with logs and receipts
                }
                // The transaction is malformed
                Err(Error::ValidationError(e)) => {
                    println!("Transaction is malformed (ValidationError): {}", e);
                }
                // Failed request to provider
                Err(Error::ProviderError(reason)) => {
                    println!("Provider request failed with reason: {}", reason);
                }
                // The transaction is valid but reverts
                Err(Error::RevertTransactionError(reason, receipts)) => {
                    println!("ContractCall failed with reason: {}", reason);
                    println!("Transaction receipts are: {:?}", receipts);
                }
                Err(_) => {}
            }
        }
        {
            // ANCHOR: deployed_contracts
            abigen!(Contract(
                name = "MyContract",
                // Replace with your contract ABI.json path
                abi =
                    "packages/fuels/tests/contracts/contract_test/out/debug/contract_test-abi.json"
            ));
            let wallet_original = launch_provider_and_get_wallet().await;

            let wallet = wallet_original.clone();
            // Your bech32m encoded contract ID.
            let contract_id: Bech32ContractId =
                "fuel1vkm285ypjesypw7vhdlhnty3kjxxx4efckdycqh3ttna4xvmxtfs6murwy"
                    .parse()
                    .expect("Invalid ID");

            let connected_contract_instance = MyContract::new(contract_id, wallet);
            // You can now use the `connected_contract_instance` just as you did above!
            // ANCHOR_END: deployed_contracts

            let wallet = wallet_original;
            // ANCHOR: deployed_contracts_hex
            let contract_id: ContractId =
                "0x65b6a3d081966040bbccbb7f79ac91b48c635729c59a4c02f15ae7da999b32d3"
                    .parse()
                    .expect("Invalid ID");
            let connected_contract_instance = MyContract::new(contract_id.into(), wallet);
            // ANCHOR_END: deployed_contracts_hex
        }

        Ok(())
    }

    #[tokio::test]
    #[allow(unused_variables)]
    async fn call_params_gas() -> Result<(), Error> {
        use fuels::prelude::*;
        abigen!(Contract(
            name = "MyContract",
            abi = "packages/fuels/tests/contracts/contract_test/out/debug/contract_test-abi.json"
        ));

        let wallet = launch_provider_and_get_wallet().await;

        let contract_id = Contract::deploy(
            "../../packages/fuels/tests/contracts/contract_test/out/debug/contract_test.bin",
            &wallet,
            TxParameters::default(),
            StorageConfiguration::default(),
        )
        .await?;

        let contract_methods = MyContract::new(contract_id, wallet.clone()).methods();

        // ANCHOR: call_params_gas
        // Set the transaction `gas_limit` to 10000 and `gas_forwarded` to 4300 to specify that the
        // contract call transaction may consume up to 10000 gas, while the actual call may only use 4300
        // gas
        let tx_params = TxParameters::new(None, Some(10000), None);
        let call_params = CallParameters::new(None, None, Some(4300));

        let response = contract_methods
            .get_msg_amount() // Our contract method.
            .tx_params(tx_params) // Chain the tx params setting method.
            .call_params(call_params) // Chain the call params setting method.
            .call() // Perform the contract call.
            .await?;
        // ANCHOR_END: call_params_gas
        Ok(())
    }

    #[tokio::test]
    #[allow(unused_variables)]
    async fn multi_call_example() -> Result<(), Error> {
        use fuels::prelude::*;

        abigen!(Contract(
            name = "MyContract",
            abi = "packages/fuels/tests/contracts/contract_test/out/debug/contract_test-abi.json"
        ));

        let wallet = launch_provider_and_get_wallet().await;

        let contract_id = Contract::deploy(
            "../../packages/fuels/tests/contracts/contract_test/out/debug/contract_test.bin",
            &wallet,
            TxParameters::default(),
            StorageConfiguration::default(),
        )
        .await?;

        // ANCHOR: multi_call_prepare
        let contract_methods = MyContract::new(contract_id, wallet.clone()).methods();

        let call_handler_1 = contract_methods.initialize_counter(42);
        let call_handler_2 = contract_methods.get_array([42; 2]);
        // ANCHOR_END: multi_call_prepare

        // ANCHOR: multi_call_build
        let mut multi_call_handler = MultiContractCallHandler::new(wallet.clone());

        multi_call_handler
            .add_call(call_handler_1)
            .add_call(call_handler_2);
        // ANCHOR_END: multi_call_build

        // ANCHOR: multi_call_values
        let (counter, array): (u64, [u64; 2]) = multi_call_handler.call().await?.value;
        // ANCHOR_END: multi_call_values

        // ANCHOR: multi_contract_call_response
        let response = multi_call_handler.call::<(u64, [u64; 2])>().await?;
        // ANCHOR_END: multi_contract_call_response

        assert_eq!(counter, 42);
        assert_eq!(array, [42; 2]);

        Ok(())
    }

    #[tokio::test]
    #[allow(unused_variables)]
    async fn multi_call_cost_estimation() -> Result<(), Error> {
        use fuels::prelude::*;

        abigen!(Contract(
            name = "MyContract",
            abi = "packages/fuels/tests/contracts/contract_test/out/debug/contract_test-abi.json"
        ));

        let wallet = launch_provider_and_get_wallet().await;

        let contract_id = Contract::deploy(
            "../../packages/fuels/tests/contracts/contract_test/out/debug/contract_test.bin",
            &wallet,
            TxParameters::default(),
            StorageConfiguration::default(),
        )
        .await?;

        let contract_methods = MyContract::new(contract_id, wallet.clone()).methods();

        // ANCHOR: multi_call_cost_estimation
        let mut multi_call_handler = MultiContractCallHandler::new(wallet.clone());

        let call_handler_1 = contract_methods.initialize_counter(42);
        let call_handler_2 = contract_methods.get_array([42; 2]);

        multi_call_handler
            .add_call(call_handler_1)
            .add_call(call_handler_2);

        let tolerance = 0.0;
        let transaction_cost = multi_call_handler
            .estimate_transaction_cost(Some(tolerance)) // Get estimated transaction cost
            .await?;
        // ANCHOR_END: multi_call_cost_estimation

        assert_eq!(transaction_cost.gas_used, 16181);

        Ok(())
    }

    #[tokio::test]
    #[allow(unused_variables)]
    async fn connect_wallet() -> Result<(), Error> {
        use fuels::prelude::*;
        abigen!(Contract(
            name = "MyContract",
            abi = "packages/fuels/tests/contracts/contract_test/out/debug/contract_test-abi.json"
        ));

        let config = WalletsConfig::new(Some(2), Some(1), Some(DEFAULT_COIN_AMOUNT));
        let mut wallets = launch_custom_provider_and_get_wallets(config, None, None).await;
        let wallet_1 = wallets.pop().unwrap();
        let wallet_2 = wallets.pop().unwrap();

        let contract_id = Contract::deploy(
            "../../packages/fuels/tests/contracts/contract_test/out/debug/contract_test.bin",
            &wallet_1,
            TxParameters::default(),
            StorageConfiguration::default(),
        )
        .await?;

        // ANCHOR: connect_wallet
        // Create contract instance with wallet_1
        let contract_instance = MyContract::new(contract_id, wallet_1.clone());

        // Perform contract call with wallet_2
        let response = contract_instance
            .with_wallet(wallet_2)? // Connect wallet_2
            .methods() // Get contract methods
            .get_msg_amount() // Our contract method
            .call() // Perform the contract call.
            .await?; // This is an async call, `.await` for it.
                     // ANCHOR_END: connect_wallet

        Ok(())
    }
}<|MERGE_RESOLUTION|>--- conflicted
+++ resolved
@@ -399,17 +399,10 @@
     #[allow(unused_variables)]
     async fn dependency_estimation() -> Result<(), Error> {
         use fuels::prelude::*;
-<<<<<<< HEAD
-        abigen!(Contract(
-            name="MyContract",
-            abi="packages/fuels/tests/contracts/foo_caller_contract/out/debug/foo_caller_contract-abi.json"
-        ));
-=======
         abigen!(
-            MyContract,
-            "packages/fuels/tests/contracts/lib_contract_caller/out/debug/lib_contract_caller-abi.json"
-        );
->>>>>>> 34f0ec4d
+            Contract(name="MyContract",
+            abi="packages/fuels/tests/contracts/lib_contract_caller/out/debug/lib_contract_caller-abi.json"
+        ));
 
         let wallet = launch_provider_and_get_wallet().await;
         let called_contract_id: ContractId = Contract::deploy(
