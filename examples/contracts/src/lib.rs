--- conflicted
+++ resolved
@@ -113,15 +113,7 @@
             .await?;
         // ANCHOR_END: contract_call_cost_estimation
 
-<<<<<<< HEAD
-        let expected_gas = if cfg!(feature = "legacy_encoding") {
-            663
-        } else {
-            2635
-        };
-=======
         let expected_gas = 2065;
->>>>>>> 1822e188
 
         assert_eq!(transaction_cost.gas_used, expected_gas);
 
@@ -618,14 +610,7 @@
             .await?;
         // ANCHOR_END: multi_call_cost_estimation
 
-<<<<<<< HEAD
-        #[cfg(feature = "legacy_encoding")]
-        let expected_gas = 906;
-        #[cfg(not(feature = "legacy_encoding"))]
-        let expected_gas = 4079;
-=======
         let expected_gas = 3532;
->>>>>>> 1822e188
 
         assert_eq!(transaction_cost.gas_used, expected_gas);
 
