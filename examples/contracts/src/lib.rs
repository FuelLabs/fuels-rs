--- conflicted
+++ resolved
@@ -145,14 +145,9 @@
         )
         .await?;
 
-<<<<<<< HEAD
         println!("Contract deployed @ {contract_id_1}");
-        let contract_instance_1 = MyContract::new(contract_id_1.to_string(), wallets[0].clone());
-=======
-        println!("Contract deployed @ {:x}", contract_id_1);
         let contract_instance_1 =
             MyContractBuilder::new(contract_id_1.to_string(), wallets[0].clone()).build();
->>>>>>> 4c6b94d6
 
         let response = contract_instance_1
             .initialize_counter(42) // Build the ABI call
@@ -170,14 +165,9 @@
         )
         .await?;
 
-<<<<<<< HEAD
         println!("Contract deployed @ {contract_id_2}");
-        let contract_instance_2 = MyContract::new(contract_id_2.to_string(), wallets[1].clone());
-=======
-        println!("Contract deployed @ {:x}", contract_id_2);
         let contract_instance_2 =
             MyContractBuilder::new(contract_id_2.to_string(), wallets[1].clone()).build();
->>>>>>> 4c6b94d6
 
         let response = contract_instance_2
             .initialize_counter(42) // Build the ABI call
@@ -206,13 +196,8 @@
             TxParameters::default(),
             StorageConfiguration::default(),
         )
-<<<<<<< HEAD
             .await?;
         println!("Contract deployed @ {contract_id}");
-=======
-        .await?;
-        println!("Contract deployed @ {:x}", contract_id);
->>>>>>> 4c6b94d6
         // ANCHOR: instantiate_contract
         let contract_instance =
             MyContractBuilder::new(contract_id.to_string(), wallet.clone()).build();
@@ -294,14 +279,9 @@
             StorageConfiguration::default(),
         )
         .await?;
-<<<<<<< HEAD
         println!("Contract deployed @ {contract_id}");
-        let contract_instance = MyContract::new(contract_id.to_string(), wallet.clone());
-=======
-        println!("Contract deployed @ {:x}", contract_id);
         let contract_instance =
             MyContractBuilder::new(contract_id.to_string(), wallet.clone()).build();
->>>>>>> 4c6b94d6
         // ANCHOR: simulate
         // you would mint 100 coins if the transaction wasn't simulated
         let counter = contract_instance.mint_coins(100).simulate().await?;
