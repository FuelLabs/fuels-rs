--- conflicted
+++ resolved
@@ -8,13 +8,8 @@
         abigen!(
             Contract(name="ContractA", abi="packages/fuels/tests/bindings/sharing_types/contract_a/out/debug/contract_a-abi.json"),
             Contract(name="ContractB", abi="packages/fuels/tests/bindings/sharing_types/contract_b/out/debug/contract_b-abi.json"),
-<<<<<<< HEAD
             Script(name="MyScript", abi="packages/fuels/tests/scripts/arguments/out/debug/arguments-abi.json"),
-            Predicate(name="MyPredicate", abi="packages/fuels/tests/predicates/basic_predicate/out/debug/basic_predicate-abi.json"),
-=======
-            Script(name="MyScript", abi="packages/fuels/tests/scripts/script_with_arguments/out/debug/script_with_arguments-abi.json"),
-            Predicate(name="MyPredicateEncoder", abi="packages/fuels/tests/predicates/predicate_basic/out/debug/predicate_basic-abi.json"),
->>>>>>> b5d146d5
+            Predicate(name="MyPredicateEncoder", abi="packages/fuels/tests/predicates/basic_predicate/out/debug/basic_predicate-abi.json"),
         );
         // ANCHOR_END: multiple_abigen_program_types
 
