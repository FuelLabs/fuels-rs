--- conflicted
+++ resolved
@@ -10,12 +10,6 @@
 description = "Fuel Rust SDK abigen examples."
 
 [dev-dependencies]
-<<<<<<< HEAD
-anyhow = "1.0.68"
-fuels = { version = "0.33.0", path = "../../packages/fuels" }
-tokio = { version = "1.10", features = ["full"] }
-=======
 fuels = { version = "0.34.0", path = "../../packages/fuels" }
 tokio = { version = "1.10", features = ["full"] }
-anyhow = "1.0.68"
->>>>>>> ef71ed68
+anyhow = "1.0.68"