--- conflicted
+++ resolved
@@ -1,35 +1,21 @@
 #[cfg(test)]
 mod tests {
-<<<<<<< HEAD
-=======
 
->>>>>>> 04455465
     use fuels::prelude::Error;
 
     #[tokio::test]
     async fn connect_to_fuel_node() {
         // TODO: enable this code when the tesnet is online and remove code in the documentation
         // TODO: the code is in providers/external-node.md
-        // AXXNCHOR: connect_to_node
+        // ANCHOR: connect_to_node
         use fuels::prelude::*;
-        use std::net::{SocketAddr, ToSocketAddrs};
 
-<<<<<<< HEAD
-        // This is the testnet's address
-        let server_address: SocketAddr = "node-beta-1.fuel.network/graphql:443"
-            .to_socket_addrs()
-            .expect("Unable to parse or lookup address")
-            .next() // Take the first resolved address
-            .unwrap();
-
-=======
->>>>>>> 04455465
-        // Create the provider using the client.
-        let provider = Provider::connect("127.0.0.1:4000").await.unwrap();
+        // Create a provider pointing to the testnet.
+        let provider = Provider::connect("node-beta-1.fuel.network").await.unwrap();
 
         // Create the wallet.
         let _wallet = WalletUnlocked::new_random(Some(provider));
-        // AXXNCHOR_END: connect_to_node
+        // ANCHOR_END: connect_to_node
 
         // ANCHOR: local_node_address
         let _server_address: SocketAddr = "127.0.0.1:4000"
