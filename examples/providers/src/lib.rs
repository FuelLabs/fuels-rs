#[cfg(test)]
mod tests {
    use std::time::Duration;

    use fuels::prelude::Result;

    #[tokio::test]
<<<<<<< HEAD
    // TODO: ignore until testnet is updated to `fuel-core` `0.31.0`
    // issue to track: https://github.com/FuelLabs/fuels-rs/issues/1455
=======
>>>>>>> 3c01753c
    async fn connect_to_fuel_node() -> Result<()> {
        // ANCHOR: connect_to_testnet
        use std::str::FromStr;

        use fuels::{crypto::SecretKey, prelude::*};

        // Create a provider pointing to the testnet.
        let provider = Provider::connect(TESTNET_NODE_URL).await.unwrap();

        // Setup a private key
        let secret = SecretKey::from_str(
            "a1447cd75accc6b71a976fd3401a1f6ce318d27ba660b0315ee6ac347bf39568",
        )?;

        // Create the wallet
        let wallet = WalletUnlocked::new_from_private_key(secret, Some(provider));

        // Get the wallet address. Used later with the faucet
        dbg!(wallet.address().to_string());
        // ANCHOR_END: connect_to_testnet

        let provider = setup_test_provider(vec![], vec![], None, None).await?;
        let port = provider.url().split(':').last().unwrap();

        // ANCHOR: local_node_address
        let _provider = Provider::connect(format!("127.0.0.1:{port}")).await?;
        // ANCHOR_END: local_node_address

        Ok(())
    }

    #[tokio::test]
    async fn query_the_blockchain() -> Result<()> {
        // ANCHOR: setup_test_blockchain
        use fuels::prelude::*;

        // Set up our test blockchain.

        // Create a random wallet (more on wallets later).
        // ANCHOR: setup_single_asset
        let wallet = WalletUnlocked::new_random(None);

        // How many coins in our wallet.
        let number_of_coins = 1;

        // The amount/value in each coin in our wallet.
        let amount_per_coin = 3;

        let coins = setup_single_asset_coins(
            wallet.address(),
            AssetId::zeroed(),
            number_of_coins,
            amount_per_coin,
        );
        // ANCHOR_END: setup_single_asset

        // ANCHOR: configure_retry
        let retry_config = RetryConfig::new(3, Backoff::Fixed(Duration::from_secs(2)))?;
        let provider = setup_test_provider(coins.clone(), vec![], None, None)
            .await?
            .with_retry_config(retry_config);
        // ANCHOR_END: configure_retry
        // ANCHOR_END: setup_test_blockchain

        // ANCHOR: get_coins
        let coins = provider
            .get_coins(wallet.address(), *provider.base_asset_id())
            .await?;
        assert_eq!(coins.len(), 1);
        // ANCHOR_END: get_coins

        // ANCHOR: get_spendable_resources
        let filter = ResourceFilter {
            from: wallet.address().clone(),
            amount: 1,
            ..Default::default()
        };
        let spendable_resources = provider.get_spendable_resources(filter).await?;
        assert_eq!(spendable_resources.len(), 1);
        // ANCHOR_END: get_spendable_resources

        // ANCHOR: get_balances
        let _balances = provider.get_balances(wallet.address()).await?;
        // ANCHOR_END: get_balances

        Ok(())
    }
}<|MERGE_RESOLUTION|>--- conflicted
+++ resolved
@@ -5,11 +5,6 @@
     use fuels::prelude::Result;
 
     #[tokio::test]
-<<<<<<< HEAD
-    // TODO: ignore until testnet is updated to `fuel-core` `0.31.0`
-    // issue to track: https://github.com/FuelLabs/fuels-rs/issues/1455
-=======
->>>>>>> 3c01753c
     async fn connect_to_fuel_node() -> Result<()> {
         // ANCHOR: connect_to_testnet
         use std::str::FromStr;
