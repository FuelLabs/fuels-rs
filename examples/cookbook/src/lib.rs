--- conflicted
+++ resolved
@@ -168,14 +168,11 @@
         for (id_string, amount) in balances {
             let id = AssetId::from_str(&id_string)?;
 
-<<<<<<< HEAD
-=======
             // leave the base asset to cover transaction fees
             if id == *provider.base_asset_id() {
                 continue;
             }
 
->>>>>>> 2528798c
             let input = wallet_1
                 .get_asset_inputs_for_amount(id, amount, None)
                 .await?;
