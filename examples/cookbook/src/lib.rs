--- conflicted
+++ resolved
@@ -169,11 +169,7 @@
         wallet_1.sign_transaction(&mut tb);
         let tx = tb.build()?;
 
-<<<<<<< HEAD
         provider.send_transaction_and_wait_to_commit(&tx).await?;
-=======
-        provider.send_transaction(tx).await?;
->>>>>>> 0a76e92f
 
         let balances = wallet_2.get_balances().await?;
 
