--- conflicted
+++ resolved
@@ -169,11 +169,7 @@
         wallet_1.sign_transaction(&mut tb);
         let tx = tb.build()?;
 
-<<<<<<< HEAD
-        let _receipts = provider.send_transaction(tx).await?;
-=======
-        provider.send_transaction(&tx).await?;
->>>>>>> df21541b
+        provider.send_transaction(tx).await?;
 
         let balances = wallet_2.get_balances().await?;
 
