#[cfg(test)]
mod tests {
<<<<<<< HEAD
    use fuels::prelude::Result;
=======
    use fuels::{
        prelude::Result,
        types::{
            transaction_builders::{BuildableTransaction, ScriptTransactionBuilder},
            Bits256,
        },
    };
>>>>>>> b2676a03

    #[tokio::test]
    async fn liquidity() -> Result<()> {
        use fuels::{
            prelude::*,
            test_helpers::{AssetConfig, WalletsConfig},
            types::Bits256,
        };

        // ANCHOR: liquidity_abigen
        abigen!(Contract(
            name = "MyContract",
            abi = "packages/fuels/tests/contracts/liquidity_pool/out/debug/liquidity_pool-abi.json"
        ));
        // ANCHOR_END: liquidity_abigen

        // ANCHOR: liquidity_wallet
        let base_asset_id: AssetId =
            "0x9ae5b658754e096e4d681c548daf46354495a437cc61492599e33fc64dcdc30c"
                .parse()
                .unwrap();

        let asset_ids = [AssetId::default(), base_asset_id];
        let asset_configs = asset_ids
            .map(|id| AssetConfig {
                id,
                num_coins: 1,
                coin_amount: 1_000_000,
            })
            .into();

        let wallet_config = WalletsConfig::new_multiple_assets(1, asset_configs);
        let wallets = launch_custom_provider_and_get_wallets(wallet_config, None, None).await?;
        let wallet = &wallets[0];
        // ANCHOR_END: liquidity_wallet

        // ANCHOR: liquidity_deploy
        let contract_id = Contract::load_from(
            "../../packages/fuels/tests/contracts/liquidity_pool/out/debug/liquidity_pool.bin",
            LoadConfiguration::default(),
        )?
        .deploy(wallet, TxPolicies::default())
        .await?;

        let contract_methods = MyContract::new(contract_id.clone(), wallet.clone()).methods();
        // ANCHOR_END: liquidity_deploy

        // ANCHOR: liquidity_deposit
        let deposit_amount = 1_000_000;
        let call_params = CallParameters::default()
            .with_amount(deposit_amount)
            .with_asset_id(base_asset_id);

        contract_methods
            .deposit(wallet.address())
            .call_params(call_params)?
            .append_variable_outputs(1)
            .call()
            .await?;
        // ANCHOR_END: liquidity_deposit

        // ANCHOR: liquidity_withdraw
        let lp_asset_id = contract_id.asset_id(&Bits256::zeroed());
        let lp_token_balance = wallet.get_asset_balance(&lp_asset_id).await?;

        let call_params = CallParameters::default()
            .with_amount(lp_token_balance)
            .with_asset_id(lp_asset_id);

        contract_methods
            .withdraw(wallet.address())
            .call_params(call_params)?
            .append_variable_outputs(1)
            .call()
            .await?;

        let base_balance = wallet.get_asset_balance(&base_asset_id).await?;
        assert_eq!(base_balance, deposit_amount);
        // ANCHOR_END: liquidity_withdraw
        Ok(())
    }

    #[tokio::test]
    async fn custom_chain() -> Result<()> {
        // ANCHOR: custom_chain_import
        use fuels::{
            prelude::*,
            tx::{ConsensusParameters, FeeParameters, TxParameters},
        };
        // ANCHOR_END: custom_chain_import

        // ANCHOR: custom_chain_consensus
        let tx_params = TxParameters::default()
            .with_max_gas_per_tx(1_000)
            .with_max_inputs(2);
        let fee_params = FeeParameters::default().with_gas_price_factor(10);

        let consensus_parameters = ConsensusParameters {
            tx_params,
            fee_params,
            ..Default::default()
        };

        let chain_config = ChainConfig {
            consensus_parameters,
            ..ChainConfig::default()
        };
        // ANCHOR_END: custom_chain_consensus

        // ANCHOR: custom_chain_coins
        let wallet = WalletUnlocked::new_random(None);
        let coins = setup_single_asset_coins(
            wallet.address(),
            Default::default(),
            DEFAULT_NUM_COINS,
            DEFAULT_COIN_AMOUNT,
        );
        // ANCHOR_END: custom_chain_coins

        // ANCHOR: custom_chain_provider
        let node_config = Config::default();
        let _provider =
            setup_test_provider(coins, vec![], Some(node_config), Some(chain_config)).await?;
        // ANCHOR_END: custom_chain_provider
        Ok(())
    }

    #[tokio::test]
    async fn transfer_multiple() -> Result<()> {
        use std::str::FromStr;

        use fuels::prelude::*;
        // ANCHOR: transfer_multiple_setup
        let mut wallet_1 = WalletUnlocked::new_random(None);
        let mut wallet_2 = WalletUnlocked::new_random(None);

        const NUM_ASSETS: u64 = 5;
        const AMOUNT: u64 = 100_000;
        const NUM_COINS: u64 = 1;
        let (coins, _) =
            setup_multiple_assets_coins(wallet_1.address(), NUM_ASSETS, NUM_COINS, AMOUNT);

        let provider = setup_test_provider(coins, vec![], None, None).await?;

        wallet_1.set_provider(provider.clone());
        wallet_2.set_provider(provider.clone());
        // ANCHOR_END: transfer_multiple_setup

        // ANCHOR: transfer_multiple_inout
        let balances = wallet_1.get_balances().await?;

        let mut inputs = vec![];
        let mut outputs = vec![];
        for (id_string, amount) in balances {
            let id = AssetId::from_str(&id_string).unwrap();

            // leave the base asset to cover transaction fees
            if id == BASE_ASSET_ID {
                continue;
            }

            let input = wallet_1.get_asset_inputs_for_amount(id, amount).await?;
            inputs.extend(input);

            let output = wallet_1.get_asset_outputs_for_amount(wallet_2.address(), id, amount);
            outputs.extend(output);
        }
        // ANCHOR_END: transfer_multiple_inout

        // ANCHOR: transfer_multiple_transaction
        let network_info = provider.network_info().await?;
        let mut tb = ScriptTransactionBuilder::prepare_transfer(
            inputs,
            outputs,
            TxPolicies::default(),
            network_info,
        );
        wallet_1.sign_transaction(&mut tb);
        let tx = tb.build(&provider).await?;

        provider.send_transaction_and_await_commit(tx).await?;

        let balances = wallet_2.get_balances().await?;

        assert_eq!(balances.len(), (NUM_ASSETS - 1) as usize);
        for (_, balance) in balances {
            assert_eq!(balance, AMOUNT);
        }
        // ANCHOR_END: transfer_multiple_transaction

        Ok(())
    }

    #[tokio::test]
    #[cfg(any(not(feature = "fuel-core-lib"), feature = "rocksdb"))]
    async fn create_or_use_rocksdb() -> Result<()> {
        use std::path::PathBuf;

        use fuels::prelude::*;
        // ANCHOR: create_or_use_rocksdb
        let provider_config = Config {
            database_type: DbType::RocksDb(Some(PathBuf::from("/tmp/.spider/db"))),
            ..Config::default()
        };
        // ANCHOR_END: create_or_use_rocksdb

        launch_custom_provider_and_get_wallets(Default::default(), Some(provider_config), None)
            .await?;

        Ok(())
    }
}<|MERGE_RESOLUTION|>--- conflicted
+++ resolved
@@ -1,16 +1,6 @@
 #[cfg(test)]
 mod tests {
-<<<<<<< HEAD
     use fuels::prelude::Result;
-=======
-    use fuels::{
-        prelude::Result,
-        types::{
-            transaction_builders::{BuildableTransaction, ScriptTransactionBuilder},
-            Bits256,
-        },
-    };
->>>>>>> b2676a03
 
     #[tokio::test]
     async fn liquidity() -> Result<()> {
