--- conflicted
+++ resolved
@@ -231,13 +231,8 @@
             wallet_1.get_asset_outputs_for_amount(wallet_2.address(), some_asset_id, SEND_AMOUNT);
         tx.outputs_mut().extend(output);
 
-<<<<<<< HEAD
         let provider = wallet_1.provider()?;
-        let receipts = executable_call.execute(provider).await?;
-=======
-        let provider = wallet_1.get_provider()?;
         let receipts = provider.send_transaction(&tx).await?;
->>>>>>> d19e4b4d
         // ANCHOR_END: modify_call_inputs_execute
 
         // ANCHOR: modify_call_inputs_verify
