--- conflicted
+++ resolved
@@ -53,34 +53,6 @@
             });
         // ANCHOR_END: predicate_coins
 
-<<<<<<< HEAD
-        // ANCHOR: predicate_load
-        abigen!(Predicate(
-            name = "MyPredicate",
-            abi = "packages/fuels/tests/predicates/signatures/out/debug/signatures-abi.json"
-        ));
-
-        let predicate = MyPredicate::load_from(
-            "../../packages/fuels/tests/predicates/signatures/out/debug/signatures.bin",
-        )?;
-        // ANCHOR_END: predicate_load
-
-        // ANCHOR: predicate_receive
-        let amount_to_predicate = 512;
-
-        predicate
-            .receive(&wallet, amount_to_predicate, asset_id, None)
-            .await?;
-
-        let predicate_balance = provider
-            .get_asset_balance(predicate.address(), asset_id)
-            .await?;
-        assert_eq!(predicate_balance, amount_to_predicate);
-        // ANCHOR_END: predicate_receive
-
-        // ANCHOR: predicate_signatures
-=======
->>>>>>> b5d146d5
         let data_to_sign = [0; 32];
         let signature1: B512 = wallet
             .sign_message(data_to_sign)
@@ -101,10 +73,13 @@
         let signatures = [signature1, signature2, signature3];
 
         // ANCHOR: predicate_load
-        abigen!(Predicate(name="MyPredicateEncoder", abi="packages/fuels/tests/predicates/predicate_signatures/out/debug/predicate_signatures-abi.json"));
+        abigen!(Predicate(
+            name = "MyPredicateEncoder",
+            abi = "packages/fuels/tests/predicates/signatures/out/debug/signatures-abi.json"
+        ));
 
         let predicate_data = MyPredicateEncoder::encode_data(signatures);
-        let code_path = "../../packages/fuels/tests/predicates/predicate_signatures/out/debug/predicate_signatures.bin";
+        let code_path = "../../packages/fuels/tests/predicates/signatures/out/debug/signatures.bin";
 
         let predicate: Predicate = Predicate::load_from(code_path)?
             .with_data(predicate_data)
@@ -168,21 +143,13 @@
         let first_wallet = &wallets[0];
         let second_wallet = &wallets[1];
 
-<<<<<<< HEAD
-        abigen!(Predicate(name="MyPredicate", abi="packages/fuels/tests/predicates/basic_predicate/out/debug/basic_predicate-abi.json"));
-
-        let predicate = MyPredicate::load_from(
-            "../../packages/fuels/tests/predicates/basic_predicate/out/debug/basic_predicate.bin",
-        )?;
-=======
-        abigen!(Predicate(name="MyPredicateEncoder", abi="packages/fuels/tests/predicates/predicate_basic/out/debug/predicate_basic-abi.json"));
->>>>>>> b5d146d5
+        abigen!(Predicate(name="MyPredicateEncoder", abi="packages/fuels/tests/predicates/basic_predicate/out/debug/basic_predicate-abi.json"));
         // ANCHOR_END: predicate_data_setup
 
         // ANCHOR: with_predicate_data
         let predicate_data = MyPredicateEncoder::encode_data(4096, 4096);
         let code_path =
-            "../../packages/fuels/tests/predicates/predicate_basic/out/debug/predicate_basic.bin";
+            "../../packages/fuels/tests/predicates/basic_predicate/out/debug/basic_predicate.bin";
 
         let predicate: Predicate = Predicate::load_from(code_path)?
             .with_data(predicate_data)
