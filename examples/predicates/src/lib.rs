#[cfg(test)]
mod tests {
    use fuels::{
        accounts::{predicate::Predicate, Account},
        prelude::*,
        types::B512,
    };

    #[tokio::test]
    async fn predicate_example() -> Result<()> {
        use fuels::accounts::fuel_crypto::SecretKey;

        // ANCHOR: predicate_wallets
        let secret_key1: SecretKey =
            "0x862512a2363db2b3a375c0d4bbbd27172180d89f23f2e259bac850ab02619301"
                .parse()
                .unwrap();

        let secret_key2: SecretKey =
            "0x37fa81c84ccd547c30c176b118d5cb892bdb113e8e80141f266519422ef9eefd"
                .parse()
                .unwrap();

        let secret_key3: SecretKey =
            "0x976e5c3fa620092c718d852ca703b6da9e3075b9f2ecb8ed42d9f746bf26aafb"
                .parse()
                .unwrap();

        let mut wallet = WalletUnlocked::new_from_private_key(secret_key1, None);
        let mut wallet2 = WalletUnlocked::new_from_private_key(secret_key2, None);
        let mut wallet3 = WalletUnlocked::new_from_private_key(secret_key3, None);
        let mut receiver = WalletUnlocked::new_random(None);
        // ANCHOR_END: predicate_wallets

        // ANCHOR: predicate_coins
        let asset_id = AssetId::default();
        let num_coins = 32;
        let amount = 64;
        let initial_balance = amount * num_coins;
        let all_coins = [&wallet, &wallet2, &wallet3, &receiver]
            .iter()
            .flat_map(|wallet| {
                setup_single_asset_coins(wallet.address(), asset_id, num_coins, amount)
            })
            .collect::<Vec<_>>();

<<<<<<< HEAD
        let (provider, _) = setup_test_provider(all_coins, vec![], None, None).await?;
=======
        let provider = setup_test_provider(all_coins, vec![], None, None).await;
>>>>>>> 337d0eaa

        [&mut wallet, &mut wallet2, &mut wallet3, &mut receiver]
            .iter_mut()
            .for_each(|wallet| {
                wallet.set_provider(provider.clone());
            });
        // ANCHOR_END: predicate_coins

        let data_to_sign = [0; 32];
        let signature1: B512 = wallet
            .sign_message(data_to_sign)
            .await?
            .as_ref()
            .try_into()?;
        let signature2: B512 = wallet2
            .sign_message(data_to_sign)
            .await?
            .as_ref()
            .try_into()?;
        let signature3: B512 = wallet3
            .sign_message(data_to_sign)
            .await?
            .as_ref()
            .try_into()?;

        let signatures = [signature1, signature2, signature3];

        // ANCHOR: predicate_load
        abigen!(Predicate(
            name = "MyPredicate",
            abi = "packages/fuels/tests/predicates/signatures/out/debug/signatures-abi.json"
        ));

        let predicate_data = MyPredicateEncoder::encode_data(signatures);
        let code_path = "../../packages/fuels/tests/predicates/signatures/out/debug/signatures.bin";

        let predicate: Predicate = Predicate::load_from(code_path)?
            .with_provider(provider)
            .with_data(predicate_data);
        // ANCHOR_END: predicate_load

        // ANCHOR: predicate_receive
        let amount_to_predicate = 512;

        wallet
            .transfer(
                predicate.address(),
                amount_to_predicate,
                asset_id,
                TxParameters::default(),
            )
            .await?;

        let predicate_balance = predicate.get_asset_balance(&asset_id).await?;
        assert_eq!(predicate_balance, amount_to_predicate);
        // ANCHOR_END: predicate_receive

        // ANCHOR: predicate_spend
        predicate
            .transfer(
                receiver.address(),
                amount_to_predicate,
                asset_id,
                TxParameters::default(),
            )
            .await?;

        let receiver_balance_after = receiver.get_asset_balance(&asset_id).await?;
        assert_eq!(
            initial_balance + amount_to_predicate,
            receiver_balance_after
        );

        let predicate_balance = predicate.get_asset_balance(&asset_id).await?;
        assert_eq!(predicate_balance, 0);
        // ANCHOR_END: predicate_spend

        Ok(())
    }

    #[tokio::test]
    async fn predicate_data_example() -> Result<()> {
        // ANCHOR: predicate_data_setup
        let asset_id = AssetId::default();
        let wallets_config = WalletsConfig::new_multiple_assets(
            2,
            vec![AssetConfig {
                id: asset_id,
                num_coins: 1,
                coin_amount: 1_000,
            }],
        );

        let wallets = &launch_custom_provider_and_get_wallets(wallets_config, None, None).await?;

        let first_wallet = &wallets[0];
        let second_wallet = &wallets[1];

        abigen!(Predicate(name="MyPredicate", abi="packages/fuels/tests/predicates/basic_predicate/out/debug/basic_predicate-abi.json"));
        // ANCHOR_END: predicate_data_setup

        // ANCHOR: with_predicate_data
        let predicate_data = MyPredicateEncoder::encode_data(4096, 4096);
        let code_path =
            "../../packages/fuels/tests/predicates/basic_predicate/out/debug/basic_predicate.bin";

        let predicate: Predicate = Predicate::load_from(code_path)?
            .with_provider(first_wallet.try_provider()?.clone())
            .with_data(predicate_data);
        // ANCHOR_END: with_predicate_data

        // ANCHOR: predicate_data_lock_amount
        // First wallet transfers amount to predicate.
        first_wallet
            .transfer(predicate.address(), 500, asset_id, TxParameters::default())
            .await?;

        // Check predicate balance.
        let balance = predicate.get_asset_balance(&AssetId::default()).await?;

        assert_eq!(balance, 500);
        // ANCHOR_END: predicate_data_lock_amount

        // ANCHOR: predicate_data_unlock
        let amount_to_unlock = 500;

        predicate
            .transfer(
                second_wallet.address(),
                amount_to_unlock,
                asset_id,
                TxParameters::default(),
            )
            .await?;

        // Predicate balance is zero.
        let balance = predicate.get_asset_balance(&AssetId::default()).await?;

        assert_eq!(balance, 0);

        // Second wallet balance is updated.
        let balance = second_wallet.get_asset_balance(&AssetId::default()).await?;
        assert_eq!(balance, 1500);
        // ANCHOR_END: predicate_data_unlock
        Ok(())
    }
}<|MERGE_RESOLUTION|>--- conflicted
+++ resolved
@@ -44,11 +44,7 @@
             })
             .collect::<Vec<_>>();
 
-<<<<<<< HEAD
-        let (provider, _) = setup_test_provider(all_coins, vec![], None, None).await?;
-=======
-        let provider = setup_test_provider(all_coins, vec![], None, None).await;
->>>>>>> 337d0eaa
+        let provider = setup_test_provider(all_coins, vec![], None, None).await?;
 
         [&mut wallet, &mut wallet2, &mut wallet3, &mut receiver]
             .iter_mut()
