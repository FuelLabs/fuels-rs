--- conflicted
+++ resolved
@@ -42,10 +42,6 @@
             all_coins,
             vec![],
             Some(Config {
-<<<<<<< HEAD
-                // predicates: true,
-=======
->>>>>>> d19674eb
                 utxo_validation: true,
                 ..Config::local_node()
             }),
