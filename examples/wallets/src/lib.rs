--- conflicted
+++ resolved
@@ -189,11 +189,6 @@
         Ok(())
     }
 
-    #[tokio::test]
-    #[allow(unused_variables)]
-<<<<<<< HEAD
-    async fn get_balances() -> Result<(), Error> {
-=======
     async fn setup_wallet_custom_assets() -> Result<(), rand::Error> {
         // ANCHOR: custom_assets_wallet
         use fuels::prelude::*;
@@ -235,8 +230,7 @@
 
     #[tokio::test]
     #[allow(unused_variables)]
-    async fn get_balances() -> Result<(), ProviderError> {
->>>>>>> 9691f475
+    async fn get_balances() -> Result<(), Error> {
         use fuels::prelude::{launch_provider_and_get_wallet, BASE_ASSET_ID};
         use fuels::tx::AssetId;
         use std::collections::HashMap;
