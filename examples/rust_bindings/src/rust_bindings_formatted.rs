--- conflicted
+++ resolved
@@ -86,36 +86,6 @@
             }
         }
     }
-<<<<<<< HEAD
-    #[doc = "Calls the contract's `initialize_counter` (0x00000000ab64e5f2) function"]
-    pub fn initialize_counter(&self, arg: u64) -> ContractCallHandler<u64> {
-        Contract::method_hash(
-            &self.wallet.get_provider().expect("Provider not set up"),
-            self.contract_id,
-            &self.wallet,
-            [0, 0, 0, 0, 171, 100, 229, 242],
-            &[ParamType::U64],
-            &[arg.into_token()],
-            false,
-        )
-        .expect("method not found (this should never happen)")
-    }
-    #[doc = "Calls the contract's `increment_counter` (0x00000000faf90dd3) function"]
-    pub fn increment_counter(&self, arg: u64) -> ContractCallHandler<u64> {
-        Contract::method_hash(
-            &self.wallet.get_provider().expect("Provider not set up"),
-            self.contract_id,
-            &self.wallet,
-            [0, 0, 0, 0, 250, 249, 13, 211],
-            &[ParamType::U64],
-            &[arg.into_token()],
-            false,
-        )
-        .expect("method not found (this should never happen)")
-    }
-}
-=======
 }
 pub use abigen_bindings::my_contract_name_mod::MyContractName;
-pub use abigen_bindings::my_contract_name_mod::MyContractNameMethods;
->>>>>>> a8c45862
+pub use abigen_bindings::my_contract_name_mod::MyContractNameMethods;