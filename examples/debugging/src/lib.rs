--- conflicted
+++ resolved
@@ -75,106 +75,4 @@
 
         Ok(())
     }
-<<<<<<< HEAD
-
-    #[test]
-    fn decoded_debug_matches_rust_debug() -> Result<()> {
-        abigen!(Contract(
-            name = "MyContract",
-            abi = "packages/fuels/tests/types/contracts/generics/out/release/generics-abi.json"
-        ));
-
-        let json_abi_file =
-            "../../packages/fuels/tests/types/contracts/generics/out/release/generics-abi.json";
-        let abi_file_contents = std::fs::read_to_string(json_abi_file)?;
-
-        let parsed_abi: ProgramABI = serde_json::from_str(&abi_file_contents)?;
-
-        let type_lookup = parsed_abi
-            .types
-            .into_iter()
-            .map(|decl| (decl.type_id, decl))
-            .collect::<HashMap<_, _>>();
-
-        let get_first_fn_argument = |fn_name: &str| {
-            parsed_abi
-                .functions
-                .iter()
-                .find(|abi_fun| abi_fun.name == fn_name)
-                .expect("should be there")
-                .inputs
-                .first()
-                .expect("should be there")
-        };
-        let decoder = ABIDecoder::default();
-
-        {
-            // simple struct with a single generic parameter
-            let type_application = get_first_fn_argument("struct_w_generic");
-            let param_type = ParamType::try_from_type_application(type_application, &type_lookup)?;
-
-            let expected_struct = SimpleGeneric {
-                single_generic_param: 123u64,
-            };
-
-            assert_eq!(
-                format!("{expected_struct:?}"),
-                decoder.decode_as_debug_str(&param_type, &[0, 0, 0, 0, 0, 0, 0, 123])?
-            );
-        }
-        {
-            // struct that delegates the generic param internally
-            let type_application = get_first_fn_argument("struct_delegating_generic");
-            let param_type = ParamType::try_from_type_application(type_application, &type_lookup)?;
-
-            let expected_struct = PassTheGenericOn {
-                one: SimpleGeneric {
-                    single_generic_param: SizedAsciiString::<3>::try_from("abc")?,
-                },
-            };
-
-            assert_eq!(
-                format!("{expected_struct:?}"),
-                decoder.decode_as_debug_str(&param_type, &[97, 98, 99])?
-            );
-        }
-        {
-            // enum with generic in variant
-            let type_application = get_first_fn_argument("enum_w_generic");
-            let param_type = ParamType::try_from_type_application(type_application, &type_lookup)?;
-
-            let expected_enum = EnumWGeneric::B(10u64);
-
-            assert_eq!(
-                format!("{expected_enum:?}"),
-                decoder.decode_as_debug_str(
-                    &param_type,
-                    &[0, 0, 0, 0, 0, 0, 0, 1, 0, 0, 0, 0, 0, 0, 0, 10]
-                )?
-            );
-        }
-        {
-            // logged type
-            let logged_type = parsed_abi
-                .logged_types
-                .as_ref()
-                .expect("has logs")
-                .first()
-                .expect("has log");
-
-            let param_type =
-                ParamType::try_from_type_application(&logged_type.application, &type_lookup)?;
-
-            let expected_u8 = 1;
-
-            assert_eq!(
-                format!("{expected_u8}"),
-                decoder.decode_as_debug_str(&param_type, &[0, 0, 0, 0, 0, 0, 0, 1])?
-            );
-        }
-
-        Ok(())
-    }
-=======
->>>>>>> b9cb6eda
 }