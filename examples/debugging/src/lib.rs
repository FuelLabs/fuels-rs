--- conflicted
+++ resolved
@@ -4,13 +4,8 @@
 
     use fuel_abi_types::program_abi::ProgramABI;
     use fuels::{
-<<<<<<< HEAD
-        core::{function_selector::resolve_fn_selector, traits::Parameterize},
-        types::{errors::Result, param_types::ParamType, SizedAsciiString},
-=======
         core::function_selector::resolve_fn_selector,
-        types::{param_types::ParamType, traits::Parameterize, SizedAsciiString},
->>>>>>> a31d97ae
+        types::{errors::Result, param_types::ParamType, traits::Parameterize, SizedAsciiString},
     };
 
     #[test]
