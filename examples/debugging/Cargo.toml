--- conflicted
+++ resolved
@@ -16,8 +16,4 @@
 tokio = { version = "1.10", features = ["full"] }
 
 [dev-dependencies]
-<<<<<<< HEAD
-anyhow = "1.0.65"
-=======
->>>>>>> 598f552d
 serde_json = "1.0.86"