[package]
name = "fuels-example-debugging"
publish = false
version = "0.0.0"
authors = ["Fuel Labs <contact@fuel.sh>"]
edition = "2021"
homepage = "https://fuel.network/"
license = "Apache-2.0"
repository = "https://github.com/FuelLabs/fuels-rs"
description = "Fuel Rust SDK debugging examples."

[dependencies]
<<<<<<< HEAD
# TODO: Revert this once https://github.com/FuelLabs/fuel-abi-types/pull/7 is merged and a release is done.
#fuel-abi-types="0.1.0"
fuel-abi-types = { git = "https://github.com/FuelLabs/fuel-abi-types", branch = "segfault_magnet_hal3e/Abigen_migration" }
fuels = { version = "0.33.0", path = "../../packages/fuels" }
=======
fuel-abi-types = "0.1.0"
fuels = { version = "0.34.0", path = "../../packages/fuels" }
>>>>>>> 52f631b1
rand = "0.8.5"
tokio = { version = "1.10", features = ["full"] }

[dev-dependencies]
serde_json = "1.0.86"
anyhow = "1.0.65"<|MERGE_RESOLUTION|>--- conflicted
+++ resolved
@@ -10,15 +10,10 @@
 description = "Fuel Rust SDK debugging examples."
 
 [dependencies]
-<<<<<<< HEAD
 # TODO: Revert this once https://github.com/FuelLabs/fuel-abi-types/pull/7 is merged and a release is done.
 #fuel-abi-types="0.1.0"
 fuel-abi-types = { git = "https://github.com/FuelLabs/fuel-abi-types", branch = "segfault_magnet_hal3e/Abigen_migration" }
-fuels = { version = "0.33.0", path = "../../packages/fuels" }
-=======
-fuel-abi-types = "0.1.0"
 fuels = { version = "0.34.0", path = "../../packages/fuels" }
->>>>>>> 52f631b1
 rand = "0.8.5"
 tokio = { version = "1.10", features = ["full"] }
 
