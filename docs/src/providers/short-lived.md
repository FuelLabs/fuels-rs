# Running a short-lived Fuel node with the SDK

You can use the SDK to spin up a local, ideally short-lived Fuel node. Then, you can instantiate a Fuel client, pointing to this node.

```rust,ignore
{{#include ../../../examples/contracts/src/lib.rs:instantiate_client}}
```

This approach is ideal for contract testing.

You can also use the test helper `setup_test_provider()` for this:

```rust,ignore
{{#include ../../../examples/wallets/src/lib.rs:create_random_wallet}}
```

You can also use `launch_provider_and_get_wallet()`, which abstracts away the `setup_test_provider()` and the wallet creation, all in one single method:

```rust,ignore
let wallet = launch_provider_and_get_wallet().await;
```

# Features

## Fuel-core lib

The `fuel-core-lib` is a feature defined in the `fuels` library, allowing us to run a `fuel-core` node without installing the `fuel-core` binary on the local machine. Using the `fuel-core-lib` feature flag entails downloading all the dependencies needed to run the fuel-core node.

```rust,ignore
<<<<<<< HEAD
fuels = { version = "0.42.0", features = ["fuel-core-lib"] }
```

## RocksDb

The `rocksdb` is a feature defined in the `fuels` library, allowing us to run a `fuel-core` node without installing the `fuel-core` binary on the local machine and creating rocksDb database. Using the `rocksdb` feature flag entails downloading all the dependencies needed to run the fuel-core node and rocksdb.

```rust,ignore
fuels = { version = "0.42.0", features = ["rocksdb"] }
=======
fuels = { version = "0.43.0", features = ["fuel-core-lib"] }
>>>>>>> 9a7237f0
```<|MERGE_RESOLUTION|>--- conflicted
+++ resolved
@@ -27,8 +27,7 @@
 The `fuel-core-lib` is a feature defined in the `fuels` library, allowing us to run a `fuel-core` node without installing the `fuel-core` binary on the local machine. Using the `fuel-core-lib` feature flag entails downloading all the dependencies needed to run the fuel-core node.
 
 ```rust,ignore
-<<<<<<< HEAD
-fuels = { version = "0.42.0", features = ["fuel-core-lib"] }
+fuels = { version = "0.43.0", features = ["fuel-core-lib"] }
 ```
 
 ## RocksDb
@@ -37,7 +36,4 @@
 
 ```rust,ignore
 fuels = { version = "0.42.0", features = ["rocksdb"] }
-=======
-fuels = { version = "0.43.0", features = ["fuel-core-lib"] }
->>>>>>> 9a7237f0
 ```