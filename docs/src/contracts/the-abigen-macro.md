# The abigen! macro

You might have noticed this section in the previous example:

```rust,ignore
{{#include ../../../examples/contracts/src/lib.rs:abigen_example}}
```

The SDK lets you transform ABI methods of a smart contract, specified as JSON objects (which you can get from [Forc](https://github.com/FuelLabs/sway/tree/master/forc)), into Rust structs and methods that are type-checked at compile time.

For instance, a contract with two methods: `initialize_counter(arg: u64) -> u64` and `increment_counter(arg: u64) -> u64`, with the following JSON ABI:

```json,ignore
{{#include ../../../examples/rust_bindings/src/abi.json}}
```

Can become this (shortened for brevity's sake):

```rust,ignore
{{#include ../../../examples/rust_bindings/src/rust_bindings_formatted.rs}}
```

> **Note:** that is all **generated** code. No need to write any of that. Ever. The generated code might look different from one version to another, this is just an example to give you an idea of what it looks like.

Then, you're able to use it to call the actual methods on the deployed contract:

```rust,ignore
{{#include ../../../examples/contracts/src/lib.rs:use_deployed_contract}}
```

To generate these bindings, all you have to do is:

```rust,ignore
{{#include ../../../examples/rust_bindings/src/lib.rs:use_abigen}}
```

And this `abigen!` macro will _expand_ the code with the type-safe Rust bindings. It takes two arguments:

1. The name of the struct that will be generated (`MyContractName`);
2. Either a path as a string to the JSON ABI file or the JSON ABI as a multiline string directly.

The same as the example above but passing the ABI definition directly:

```rust,ignore
{{#include ../../../examples/rust_bindings/src/lib.rs:abigen_with_string}}
<<<<<<< HEAD
```

## Manual decoding

@todo this must be moved to types section.

Suppose you wish to decode raw bytes into a type used in your contract and the `abigen!` generated this type, then you can use `try_into`:

```rust,ignore
{{#include ../../../packages/fuels/tests/harness.rs:manual_decode}}
```

Otherwise, for native types such as `u8`, `u32`,...,`ContractId` and others, you must use `::fuels::core::try_from_bytes`:

```rust,ignore
{{#include ../../../examples/rust_bindings/src/lib.rs:manual_decode_native}}
=======
>>>>>>> 3df1fd8b
```<|MERGE_RESOLUTION|>--- conflicted
+++ resolved
@@ -43,23 +43,4 @@
 
 ```rust,ignore
 {{#include ../../../examples/rust_bindings/src/lib.rs:abigen_with_string}}
-<<<<<<< HEAD
-```
-
-## Manual decoding
-
-@todo this must be moved to types section.
-
-Suppose you wish to decode raw bytes into a type used in your contract and the `abigen!` generated this type, then you can use `try_into`:
-
-```rust,ignore
-{{#include ../../../packages/fuels/tests/harness.rs:manual_decode}}
-```
-
-Otherwise, for native types such as `u8`, `u32`,...,`ContractId` and others, you must use `::fuels::core::try_from_bytes`:
-
-```rust,ignore
-{{#include ../../../examples/rust_bindings/src/lib.rs:manual_decode_native}}
-=======
->>>>>>> 3df1fd8b
 ```