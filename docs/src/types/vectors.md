# Vectors

## Passing in vectors

You can pass a Rust `std::vec::Vec` into your contract method transparently. The following code calls a Sway contract method which accepts a `Vec<SomeStruct<u32>>`.

```rust,ignore
{{#include ../../../packages/fuels/tests/types.rs:passing_in_vec}}
```

You can use a vector just like you would use any other type -- e.g. a `[Vec<u32>; 2]` or a `SomeStruct<Vec<Bits256>>` etc.

## Returning vectors

<<<<<<< HEAD
Returning vectors from contract methods is supported transparently, with the caveat that you cannot have them nested inside another type.

Which means you can return for instance:
```rust,ignore
Vec<u32>
Vec<SomeStruct>
Vec<Bits256>
```

but not return this kind of struct:
```rust,ignore
InvalidStruct {
    bim: Vec<u32>,
    bam: u64
}
```

** >Note: you can still interact with contracts containing methods that return such structs, just not interact with the methods themselves ** 
=======
Returning vectors from contract methods is supported transparently, with the caveat that you cannot have them nested inside another type. This limitation is temporary.

```rust,ignore
{{#include ../../../packages/fuels/tests/types.rs:returning_vec}}
```

** >Note: you can still interact with contracts containing methods that return vectors nested inside another type, just not interact with the methods themselves **
>>>>>>> 92007670
<|MERGE_RESOLUTION|>--- conflicted
+++ resolved
@@ -12,31 +12,10 @@
 
 ## Returning vectors
 
-<<<<<<< HEAD
-Returning vectors from contract methods is supported transparently, with the caveat that you cannot have them nested inside another type.
-
-Which means you can return for instance:
-```rust,ignore
-Vec<u32>
-Vec<SomeStruct>
-Vec<Bits256>
-```
-
-but not return this kind of struct:
-```rust,ignore
-InvalidStruct {
-    bim: Vec<u32>,
-    bam: u64
-}
-```
-
-** >Note: you can still interact with contracts containing methods that return such structs, just not interact with the methods themselves ** 
-=======
 Returning vectors from contract methods is supported transparently, with the caveat that you cannot have them nested inside another type. This limitation is temporary.
 
 ```rust,ignore
 {{#include ../../../packages/fuels/tests/types.rs:returning_vec}}
 ```
 
-** >Note: you can still interact with contracts containing methods that return vectors nested inside another type, just not interact with the methods themselves **
->>>>>>> 92007670
+** >Note: you can still interact with contracts containing methods that return vectors nested inside another type, just not interact with the methods themselves **