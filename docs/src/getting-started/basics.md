--- conflicted
+++ resolved
@@ -125,27 +125,18 @@
 For instance, suppose the following contract that makes use of Sway's `msg_amount()` to return the amount sent in that transaction.
 
 ```rust,ignore
-<<<<<<< HEAD
 {{#include ../../../packages/fuels-abigen-macro/tests/test_projects/contract_test/src/main.sw:msg_amount}}
-=======
-{{#include ../../../packages/fuels-abigen-macro/tests/test-projects/msg_amount/src/main.sw:contract_msg_amount}}
->>>>>>> 222f1fa5
 ```
 
 Then, in Rust, after setting up and deploying the above contract, you can configure the amount being sent in the transaction like this:
 
 ```rust,ignore
-<<<<<<< HEAD
 {{#include ../../../examples/contracts/src/lib.rs:call_parameters}}
-=======
-{{#include ../../../examples/contracts/src/lib.rs:call_params}}
->>>>>>> 222f1fa5
 ```
 
 You can also use `CallParameters::default()` to use the default values:
 
 ```rust,ignore
-<<<<<<< HEAD
 {{#include ../../../packages/fuels-core/src/constants.rs:default_call_parameters}}
 ```
 
@@ -154,18 +145,13 @@
 
 ```rust,ignore
 {{#include ../../../examples/contracts/src/lib.rs:call_parameters_default}}
-=======
-pub const DEFAULT_COIN_AMOUNT: u64 = 1_000_000;
-pub const BASE_ASSET_ID: AssetId = AssetId::new([0u8; 32]);
 ```
 
 The `gas_forwarded` parameter defines the limit for the actual contract call as opposed to the gas limit for the whole transaction. This means that it is constrained by the transaction limit. If it is set to an amount greater than the available gas, all available gas will be forwarded.
 
-Here we set the transaction `gas_limit` and call `gas_forwarded` to specify that the contract call transaction may consume up to 1000 gas, while we only forward 200 gas for the actual call:
 
 ```rust,ignore
 {{#include ../../../examples/contracts/src/lib.rs:call_params_gas}}
->>>>>>> 222f1fa5
 ```
 
 ### `CallResponse`: Reading returned values
